# Breaking changes in Roslyn after .NET 10.0.100 through .NET 11.0.100

This document lists known breaking changes in Roslyn after .NET 10 general release (.NET SDK version 10.0.100) through .NET 11 general release (.NET SDK version 11.0.100).

## The *safe-context* of a collection expression of Span/ReadOnlySpan type is now *declaration-block*

***Introduced in Visual Studio 2026 version 18.3***

The C# compiler made a breaking change in order to properly adhere to the [ref safety rules](https://github.com/dotnet/csharplang/blob/main/proposals/csharp-12.0/collection-expressions.md#ref-safety) in the *collection expressions* feature specification. Specifically, the following clause:

> * If the target type is a *span type* `System.Span<T>` or `System.ReadOnlySpan<T>`, the safe-context of the collection expression is the *declaration-block*.

Previously, the compiler used safe-context *function-member* in this situation. We have now made a change to use *declaration-block* per the specification. This can cause new errors to appear in existing code, such as in the scenario below:

```cs
scoped Span<int> items1 = default;
scoped Span<int> items2 = default;
foreach (var x in new[] { 1, 2 })
{
    Span<int> items = [x];
    if (x == 1)
        items1 = items; // previously allowed, now an error

    if (x == 2)
        items2 = items; // previously allowed, now an error
}
```

If your code is impacted by this breaking change, consider using an array type for the relevant collection expressions instead:

```cs
scoped Span<int> items1 = default;
scoped Span<int> items2 = default;
foreach (var x in new[] { 1, 2 })
{
    int[] items = [x];
    if (x == 1)
        items1 = items; // ok, using 'int[]' conversion to 'Span<int>'

    if (x == 2)
        items2 = items; // ok
}
```

Alternatively, move the collection-expression to a scope where the assignment is permitted:
```cs
scoped Span<int> items1 = default;
scoped Span<int> items2 = default;
Span<int> items = [0];
foreach (var x in new[] { 1, 2 })
{
    items[0] = x;
    if (x == 1)
        items1 = items; // ok

    if (x == 2)
        items2 = items; // ok
}
```

See also https://github.com/dotnet/csharplang/issues/9750.

<<<<<<< HEAD

## Scenarios requiring compiler to synthesize a `ref readonly` returning delegate now require availability of `System.Runtime.InteropServices.InAttribute` type.

***Introduced in Visual Studio 2026 version 18.3***

The C# compiler made a breaking change in order to properly emit metadata for `ref readonly` returning
[synthesized delegates](https://github.com/dotnet/csharplang/blob/main/proposals/csharp-10.0/lambda-improvements.md#delegate-types)

This can cause an "error CS0518: Predefined type 'System.Runtime.InteropServices.InAttribute' is not defined or imported"
to appear in existing code, such as in the scenarios below:

```cs
var d = this.MethodWithRefReadonlyReturn;
```

```cs
var d = ref readonly int () => ref x;
```

If your code is impacted by this breaking change, consider adding a reference to an assembly defining `System.Runtime.InteropServices.InAttribute` 
to your project.

## Scenarios utilizing `ref readonly` local functions now require availability of `System.Runtime.InteropServices.InAttribute` type.

***Introduced in Visual Studio 2026 version 18.3***

The C# compiler made a breaking change in order to properly emit metadata for `ref readonly` returning local functions.

This can cause an "error CS0518: Predefined type 'System.Runtime.InteropServices.InAttribute' is not defined or imported"
to appear in existing code, such as in the scenario below:

```cs
void Method()
{
    ...
    ref readonly int local() => ref x;
    ...
}
```

If your code is impacted by this breaking change, consider adding a reference to an assembly defining `System.Runtime.InteropServices.InAttribute` 
to your project.

=======
>>>>>>> 329e403a
## `with()` as a collection expression element is treated as collection construction *arguments*

PROTOTYPE: Include proper version number here.
***Introduced in Visual Studio 2022 version TBD***

`with(...)` when used as an element in a collection expression, and when the LangVersion is set to PROTOTYPE, is bound as arguments passed to constructor or
factory method used to create the collection, rather than as an invocation expression of a method named `with`.

To bind to a method named `with`, use `@with` instead.

```cs
object x, y, z = ...;
object[] items;

items = [with(x, y), z];  // C#14: call to with() method; PROTOTYPE C#14: error args not supported for object[]
items = [@with(x, y), z]; // call to with() method
object with(object a, object b) { ... }
```<|MERGE_RESOLUTION|>--- conflicted
+++ resolved
@@ -60,8 +60,6 @@
 
 See also https://github.com/dotnet/csharplang/issues/9750.
 
-<<<<<<< HEAD
-
 ## Scenarios requiring compiler to synthesize a `ref readonly` returning delegate now require availability of `System.Runtime.InteropServices.InAttribute` type.
 
 ***Introduced in Visual Studio 2026 version 18.3***
@@ -104,8 +102,6 @@
 If your code is impacted by this breaking change, consider adding a reference to an assembly defining `System.Runtime.InteropServices.InAttribute` 
 to your project.
 
-=======
->>>>>>> 329e403a
 ## `with()` as a collection expression element is treated as collection construction *arguments*
 
 PROTOTYPE: Include proper version number here.
