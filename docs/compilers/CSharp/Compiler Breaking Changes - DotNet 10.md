# Breaking changes in Roslyn after .NET 9.0.100 through .NET 10.0.100

This document lists known breaking changes in Roslyn after .NET 9 general release (.NET SDK version 9.0.100) through .NET 10 general release (.NET SDK version 10.0.100).

## `scoped` in a lambda parameter list is now always a modifier.

***Introduced in Visual Studio 2022 version 17.13***

C# 14 introduces the ability to write a lambda with parameter modifiers, without having to specify a parameter type:
https://github.com/dotnet/csharplang/blob/main/proposals/simple-lambda-parameters-with-modifiers.md

As part of this work, a breaking change was accepted where `scoped` will always be treated as a modifier
in a lambda parameter, even where it might have been accepted as a type name in the past.  For example:

```c#
var v = (scoped scoped s) => { ... };

ref struct @scoped { }
```

In C# 14 this will be an error as both `scoped` tokens are treated as modifiers.  The workaround is to
use `@` in the type name position like so:

```c#
var v = (scoped @scoped s) => { ... };

ref struct @scoped { }
```

## `Span<T>` and `ReadOnlySpan<T>` overloads are applicable in more scenarios in C# 14 and newer

***Introduced in Visual Studio 2022 version 17.13***

C# 14 introduces new [built-in span conversions and type inference rules](https://github.com/dotnet/csharplang/issues/7905).
This means that different overloads might be chosen compared to C# 13, and sometimes an ambiguity compile-time error
might be raised because a new overload is applicable but there is no single best overload.

The following example shows some ambiguities and possible workarounds.
Note that another workaround is for API authors to use the `OverloadResolutionPriorityAttribute`.

```cs
var x = new long[] { 1 };
Assert.Equal([2], x); // previously Assert.Equal<T>(T[], T[]), now ambiguous with Assert.Equal<T>(ReadOnlySpan<T>, Span<T>)
Assert.Equal([2], x.AsSpan()); // workaround

var y = new int[] { 1, 2 };
var s = new ArraySegment<int>(y, 1, 1);
Assert.Equal(y, s); // previously Assert.Equal<T>(T, T), now ambiguous with Assert.Equal<T>(Span<T>, Span<T>)
Assert.Equal(y.AsSpan(), s); // workaround
```

A `Span<T>` overload might be chosen in C# 14 where an overload taking an interface implemented by `T[]` (such as `IEnumerable<T>`) was chosen in C# 13,
and that can lead to an `ArrayTypeMismatchException` at runtime if used with a covariant array:

```cs
string[] s = new[] { "a" };
object[] o = s; // array variance

C.R(o); // wrote 1 previously, now crashes in Span<T> constructor with ArrayTypeMismatchException
C.R(o.AsEnumerable()); // workaround

static class C
{
    public static void R<T>(IEnumerable<T> e) => Console.Write(1);
    public static void R<T>(Span<T> s) => Console.Write(2);
    // another workaround:
    public static void R<T>(ReadOnlySpan<T> s) => Console.Write(3);
}
```

For that reason, `ReadOnlySpan<T>` is generally preferred over `Span<T>` by overload resolution in C# 14.
In some cases, that might lead to compilation breaks,
for example when there are overloads for both `Span<T>` and `ReadOnlySpan<T>`, both taking and returning the same span type:

```cs
double[] x = new double[0];
Span<ulong> y = MemoryMarshal.Cast<double, ulong>(x); // previously worked, now compilation error
Span<ulong> z = MemoryMarshal.Cast<double, ulong>(x.AsSpan()); // workaround

static class MemoryMarshal
{
    public static ReadOnlySpan<TTo> Cast<TFrom, TTo>(ReadOnlySpan<TFrom> span) => default;
    public static Span<TTo> Cast<TFrom, TTo>(Span<TFrom> span) => default;
}
```

When using C# 14 or newer and targeting a .NET older than `net10.0`
or .NET Framework with `System.Memory` reference,
there is a breaking change with `Enumerable.Reverse` and arrays:

```cs
int[] x = new[] { 1, 2, 3 };
var y = x.Reverse(); // previously Enumerable.Reverse, now MemoryExtensions.Reverse
```

On `net10.0`, there is `Enumerable.Reverse(this T[])` which takes precedence and hence the break is avoided.
Otherwise, `MemoryExtensions.Reverse(this Span<T>)` is resolved which has different semantics
than `Enumerable.Reverse(this IEnumerable<T>)` (which used to be resolved in C# 13 and lower).
Specifically, the `Span` extension does the reversal in place and returns `void`.
As a workaround, one can define their own `Enumerable.Reverse(this T[])` or use `Enumerable.Reverse` explicitly:

```cs
int[] x = new[] { 1, 2, 3 };
var y = Enumerable.Reverse(x); // instead of 'x.Reverse();'
```

## Diagnostics now reported for pattern-based disposal method in `foreach`

***Introduced in Visual Studio 2022 version 17.13***

For instance, an obsolete `DisposeAsync` method is now reported in `await foreach`.
```csharp
await foreach (var i in new C()) { } // 'C.AsyncEnumerator.DisposeAsync()' is obsolete

class C
{
    public AsyncEnumerator GetAsyncEnumerator(System.Threading.CancellationToken token = default)
    {
        throw null;
    }

    public sealed class AsyncEnumerator : System.IAsyncDisposable
    {
        public int Current { get => throw null; }
        public Task<bool> MoveNextAsync() => throw null;

        [System.Obsolete]
        public ValueTask DisposeAsync() => throw null;
    }
}
```

## Set state of enumerator object to "after" during disposal

***Introduced in Visual Studio 2022 version 17.13***

The state machine for enumerators incorrectly allowed resuming execution after the enumerator was disposed.  
Now, `MoveNext()` on a disposed enumerator properly returns `false` without executing any more user code.

```csharp
var enumerator = C.GetEnumerator();

Console.Write(enumerator.MoveNext()); // prints True
Console.Write(enumerator.Current); // prints 1

enumerator.Dispose();

Console.Write(enumerator.MoveNext()); // now prints False

class C
{
    public static IEnumerator<int> GetEnumerator()
    {
        yield return 1;
        Console.Write("not executed after disposal")
        yield return 2;
    }
}
```

## `UnscopedRefAttribute` cannot be used with old ref safety rules

***Introduced in Visual Studio 2022 version 17.13***

The `UnscopedRefAttribute` unintentionally affected code compiled by new Roslyn compiler versions
even when the code was compiled in the context of the earlier ref safety rules
(i.e., targeting C# 10 or earlier with net6.0 or earlier).
However, the attribute should not have an effect in that context, and that is now fixed.

Code that previously did not report any errors in C# 10 or earlier with net6.0 or earlier can now fail to compile:

```cs
using System.Diagnostics.CodeAnalysis;
struct S
{
    public int F;

    // previously allowed in C# 10 with net6.0
    // now fails with the same error as if the [UnscopedRef] wasn't there:
    // error CS8170: Struct members cannot return 'this' or other instance members by reference
    [UnscopedRef] public ref int Ref() => ref F;
}
```

To prevent misunderstanding (thinking the attribute has an effect
but it actually does not because your code is compiled with the earlier ref safety rules),
a warning is reported when the attribute is used in C# 10 or earlier with net6.0 or earlier:

```cs
using System.Diagnostics.CodeAnalysis;
struct S
{
    // both are errors in C# 10 with net6.0:
    // warning CS9269: UnscopedRefAttribute is only valid in C# 11 or later or when targeting net7.0 or later.
    [UnscopedRef] public ref int Ref() => throw null!;
    public static void M([UnscopedRef] ref int x) { }
}
```

## `Microsoft.CodeAnalysis.EmbeddedAttribute` is validated on declaration

***Introduced in Visual Studio 2022 version 17.13***

The compiler now validates the shape of `Microsoft.CodeAnalysis.EmbeddedAttribute` when declared in source. Previously, the compiler
would allow user-defined declarations of this attribute, but only when it didn't need to generate one itself. We now validate that:

1. It must be internal
2. It must be a class
3. It must be sealed
4. It must be non-static
5. It must have an internal or public parameterless constructor
6. It must inherit from System.Attribute.
7. It must be allowed on any type declaration (class, struct, interface, enum, or delegate)

```cs
namespace Microsoft.CodeAnalysis;

// Previously, sometimes allowed. Now, CS9271
public class EmbeddedAttribute : Attribute {}
```

## Expression `field` in a property accessor refers to synthesized backing field

***Introduced in Visual Studio 2022 version 17.12***

The expression `field`, when used within a property accessor, refers to a synthesized backing field for the property.

The warning CS9258 is reported when the identifier would have bound to a different symbol with language version 13 or earlier.

To avoid generating a synthesized backing field, and to refer to the existing member, use 'this.field' or '@field' instead.
Alternatively, rename the existing member and the reference to that member to avoid a conflict with `field`.

```csharp
class MyClass
{
    private int field = 0;

    public object Property
    {
        get
        {
            // warning CS9258: The 'field' keyword binds to a synthesized backing field for the property.
            // To avoid generating a synthesized backing field, and to refer to the existing member,
            // use 'this.field' or '@field' instead.
            return field;
        }
    }
}
```

## Variable named `field` disallowed in a property accessor

***Introduced in Visual Studio 2022 version 17.14***

The expression `field`, when used within a property accessor, refers to a synthesized backing field for the property.

The error CS9272 is reported when a local, or a parameter of a nested function, with the name `field` is declared in a property accessor.

To avoid the error, rename the variable, or use `@field` in the declaration.

```csharp
class MyClass
{
    public object Property
    {
        get
        {
            // error CS9272: 'field' is a keyword within a property accessor.
            // Rename the variable or use the identifier '@field' instead.
            int field = 0;
            return @field;
        }
    }
}
```

## `record` and `record struct` types cannot define pointer type members, even when providing their own Equals implementations

***Introduced in Visual Studio 2022 version 17.14***

The specification for `record class` and `record struct` types indicated that any pointer types are disallowed as instance fields.
However, this was not enforced correctly when the `record class` or `record struct` type defined its own `Equals` implementation.

The compiler now correctly forbids this.

```cs
unsafe record struct R(
    int* P // Previously fine, now CS8908
)
{
    public bool Equals(R other) => true;
}
```

<<<<<<< HEAD
## `partial` cannot be a return type of methods

***Introduced in Visual Studio 2022 version 17.14***

The [partial events and constructors](https://github.com/dotnet/csharplang/issues/9058) language feature
allows the `partial` modifier in more places and so it cannot be a return type unless escaped:

```cs
class C
{
    partial F() => new partial(); // previously worked
    @partial F() => new partial(); // workaround
}

class partial { }
```
=======
## Emitting metadata-only executables requires an entrypoint

***Introduced in Visual Studio 2022 version 17.14***

Previously, the entrypoint was [unintentionally unset](https://github.com/dotnet/roslyn/issues/76707)
when emitting executables in metadata-only mode (also known as ref assemblies).
That is now corrected but it also means that a missing entrypoint is a compilation error:

```cs
// previously successful, now fails:
CSharpCompilation.Create("test").Emit(new MemoryStream(),
    options: EmitOptions.Default.WithEmitMetadataOnly(true))

CSharpCompilation.Create("test",
    // workaround - mark as DLL instead of EXE (the default):
    options: new CSharpCompilationOptions(OutputKind.DynamicallyLinkedLibrary))
    .Emit(new MemoryStream(),
        options: EmitOptions.Default.WithEmitMetadataOnly(true))
```

Similarly this can be observed when using the command-line argument `/refonly`
or the `ProduceOnlyReferenceAssembly` MSBuild property.
>>>>>>> 22e54b3f
<|MERGE_RESOLUTION|>--- conflicted
+++ resolved
@@ -292,24 +292,6 @@
 }
 ```
 
-<<<<<<< HEAD
-## `partial` cannot be a return type of methods
-
-***Introduced in Visual Studio 2022 version 17.14***
-
-The [partial events and constructors](https://github.com/dotnet/csharplang/issues/9058) language feature
-allows the `partial` modifier in more places and so it cannot be a return type unless escaped:
-
-```cs
-class C
-{
-    partial F() => new partial(); // previously worked
-    @partial F() => new partial(); // workaround
-}
-
-class partial { }
-```
-=======
 ## Emitting metadata-only executables requires an entrypoint
 
 ***Introduced in Visual Studio 2022 version 17.14***
@@ -332,4 +314,20 @@
 
 Similarly this can be observed when using the command-line argument `/refonly`
 or the `ProduceOnlyReferenceAssembly` MSBuild property.
->>>>>>> 22e54b3f
+
+## `partial` cannot be a return type of methods
+
+***Introduced in Visual Studio 2022 version 17.14***
+
+The [partial events and constructors](https://github.com/dotnet/csharplang/issues/9058) language feature
+allows the `partial` modifier in more places and so it cannot be a return type unless escaped:
+
+```cs
+class C
+{
+    partial F() => new partial(); // previously worked
+    @partial F() => new partial(); // workaround
+}
+
+class partial { }
+```