# EditorConfig is awesome: https://EditorConfig.org

# top-most EditorConfig file
root = true

# Don't use tabs for indentation.
[*]
indent_style = space
# (Please don't specify an indent_size here; that has too many unintended consequences.)

# Code files
[*.{cs,csx,vb,vbx}]
indent_size = 4
insert_final_newline = true
charset = utf-8-bom

# XML project files
[*.{csproj,vbproj,vcxproj,vcxproj.filters,proj,projitems,shproj}]
indent_size = 2

# XML config files
[*.{props,targets,ruleset,config,nuspec,resx,vsixmanifest,vsct}]
indent_size = 2

# JSON files
[*.json]
indent_size = 2

# Powershell files
[*.ps1]
indent_size = 2

# Shell script files
[*.sh]
end_of_line = lf
indent_size = 2

<<<<<<< HEAD
# Dotnet diagnostic settings
[*.{cs,vb}]
dotnet_diagnostic.xUnit2018.severity = none # "do not compare an object's exact type to the abstract class" is a valid assert, but very noisy right now

[Syntax.xml.Main.Generated.cs]
# RS0027 does not work for types in a nullable context
# Symbol '<name>' violates the backcompat requirement: 'Public API with optional parameter(s) should have the most parameters amongst its public overloads'. See 'https://github.com/dotnet/roslyn/blob/master/docs/Adding%20Optional%20Parameters%20in%20Public%20API.md' for details.
dotnet_diagnostic.RS0027.severity = none

=======
>>>>>>> 4cec513c
# Dotnet code style settings:
[*.{cs,vb}]
# Sort using and Import directives with System.* appearing first
dotnet_sort_system_directives_first = true
# Avoid "this." and "Me." if not necessary
dotnet_style_qualification_for_field = false:refactoring
dotnet_style_qualification_for_property = false:refactoring
dotnet_style_qualification_for_method = false:refactoring
dotnet_style_qualification_for_event = false:refactoring

# Use language keywords instead of framework type names for type references
dotnet_style_predefined_type_for_locals_parameters_members = true:suggestion
dotnet_style_predefined_type_for_member_access = true:suggestion

# Suggest more modern language features when available
dotnet_style_object_initializer = true:suggestion
dotnet_style_collection_initializer = true:suggestion
dotnet_style_coalesce_expression = true:suggestion
dotnet_style_null_propagation = true:suggestion
dotnet_style_explicit_tuple_names = true:suggestion

# Non-private static fields are PascalCase
dotnet_naming_rule.non_private_static_fields_should_be_pascal_case.severity = suggestion
dotnet_naming_rule.non_private_static_fields_should_be_pascal_case.symbols = non_private_static_fields
dotnet_naming_rule.non_private_static_fields_should_be_pascal_case.style = non_private_static_field_style

dotnet_naming_symbols.non_private_static_fields.applicable_kinds = field
dotnet_naming_symbols.non_private_static_fields.applicable_accessibilities = public, protected, internal, protected_internal, private_protected
dotnet_naming_symbols.non_private_static_fields.required_modifiers = static

dotnet_naming_style.non_private_static_field_style.capitalization = pascal_case

# Non-private readonly fields are PascalCase
dotnet_naming_rule.non_private_readonly_fields_should_be_pascal_case.severity = suggestion
dotnet_naming_rule.non_private_readonly_fields_should_be_pascal_case.symbols = non_private_readonly_fields
dotnet_naming_rule.non_private_readonly_fields_should_be_pascal_case.style = non_private_readonly_field_style

dotnet_naming_symbols.non_private_readonly_fields.applicable_kinds = field
dotnet_naming_symbols.non_private_readonly_fields.applicable_accessibilities = public, protected, internal, protected_internal, private_protected
dotnet_naming_symbols.non_private_readonly_fields.required_modifiers = readonly

dotnet_naming_style.non_private_readonly_field_style.capitalization = pascal_case

# Constants are PascalCase
dotnet_naming_rule.constants_should_be_pascal_case.severity = suggestion
dotnet_naming_rule.constants_should_be_pascal_case.symbols = constants
dotnet_naming_rule.constants_should_be_pascal_case.style = constant_style

dotnet_naming_symbols.constants.applicable_kinds = field, local
dotnet_naming_symbols.constants.required_modifiers = const

dotnet_naming_style.constant_style.capitalization = pascal_case

# Static fields are camelCase and start with s_
dotnet_naming_rule.static_fields_should_be_camel_case.severity = suggestion
dotnet_naming_rule.static_fields_should_be_camel_case.symbols = static_fields
dotnet_naming_rule.static_fields_should_be_camel_case.style = static_field_style

dotnet_naming_symbols.static_fields.applicable_kinds = field
dotnet_naming_symbols.static_fields.required_modifiers = static

dotnet_naming_style.static_field_style.capitalization = camel_case
dotnet_naming_style.static_field_style.required_prefix = s_

# Instance fields are camelCase and start with _
dotnet_naming_rule.instance_fields_should_be_camel_case.severity = suggestion
dotnet_naming_rule.instance_fields_should_be_camel_case.symbols = instance_fields
dotnet_naming_rule.instance_fields_should_be_camel_case.style = instance_field_style

dotnet_naming_symbols.instance_fields.applicable_kinds = field

dotnet_naming_style.instance_field_style.capitalization = camel_case
dotnet_naming_style.instance_field_style.required_prefix = _

# Locals and parameters are camelCase
dotnet_naming_rule.locals_should_be_camel_case.severity = suggestion
dotnet_naming_rule.locals_should_be_camel_case.symbols = locals_and_parameters
dotnet_naming_rule.locals_should_be_camel_case.style = camel_case_style

dotnet_naming_symbols.locals_and_parameters.applicable_kinds = parameter, local

dotnet_naming_style.camel_case_style.capitalization = camel_case

# Local functions are PascalCase
dotnet_naming_rule.local_functions_should_be_pascal_case.severity = suggestion
dotnet_naming_rule.local_functions_should_be_pascal_case.symbols = local_functions
dotnet_naming_rule.local_functions_should_be_pascal_case.style = local_function_style

dotnet_naming_symbols.local_functions.applicable_kinds = local_function

dotnet_naming_style.local_function_style.capitalization = pascal_case

# By default, name items with PascalCase
dotnet_naming_rule.members_should_be_pascal_case.severity = suggestion
dotnet_naming_rule.members_should_be_pascal_case.symbols = all_members
dotnet_naming_rule.members_should_be_pascal_case.style = pascal_case_style

dotnet_naming_symbols.all_members.applicable_kinds = *

dotnet_naming_style.pascal_case_style.capitalization = pascal_case

# CSharp code style settings:
[*.cs]
# Newline settings
csharp_new_line_before_open_brace = all
csharp_new_line_before_else = true
csharp_new_line_before_catch = true
csharp_new_line_before_finally = true
csharp_new_line_before_members_in_object_initializers = true
csharp_new_line_before_members_in_anonymous_types = true
csharp_new_line_between_query_expression_clauses = true

# Indentation preferences
csharp_indent_block_contents = true
csharp_indent_braces = false
csharp_indent_case_contents = true
csharp_indent_case_contents_when_block = true
csharp_indent_switch_labels = true
csharp_indent_labels = flush_left

# Prefer "var" everywhere
csharp_style_var_for_built_in_types = true:suggestion
csharp_style_var_when_type_is_apparent = true:suggestion
csharp_style_var_elsewhere = true:suggestion

# Prefer method-like constructs to have a block body
csharp_style_expression_bodied_methods = false:none
csharp_style_expression_bodied_constructors = false:none
csharp_style_expression_bodied_operators = false:none

# Prefer property-like constructs to have an expression-body
csharp_style_expression_bodied_properties = true:none
csharp_style_expression_bodied_indexers = true:none
csharp_style_expression_bodied_accessors = true:none

# Suggest more modern language features when available
csharp_style_pattern_matching_over_is_with_cast_check = true:suggestion
csharp_style_pattern_matching_over_as_with_null_check = true:suggestion
csharp_style_inlined_variable_declaration = true:suggestion
csharp_style_throw_expression = true:suggestion
csharp_style_conditional_delegate_call = true:suggestion

# Space preferences
csharp_space_after_cast = false
csharp_space_after_colon_in_inheritance_clause = true
csharp_space_after_comma = true
csharp_space_after_dot = false
csharp_space_after_keywords_in_control_flow_statements = true
csharp_space_after_semicolon_in_for_statement = true
csharp_space_around_binary_operators = before_and_after
csharp_space_around_declaration_statements = do_not_ignore
csharp_space_before_colon_in_inheritance_clause = true
csharp_space_before_comma = false
csharp_space_before_dot = false
csharp_space_before_open_square_brackets = false
csharp_space_before_semicolon_in_for_statement = false
csharp_space_between_empty_square_brackets = false
csharp_space_between_method_call_empty_parameter_list_parentheses = false
csharp_space_between_method_call_name_and_opening_parenthesis = false
csharp_space_between_method_call_parameter_list_parentheses = false
csharp_space_between_method_declaration_empty_parameter_list_parentheses = false
csharp_space_between_method_declaration_name_and_open_parenthesis = false
csharp_space_between_method_declaration_parameter_list_parentheses = false
csharp_space_between_parentheses = false
csharp_space_between_square_brackets = false

# Blocks are allowed
csharp_prefer_braces = true:silent
csharp_preserve_single_line_blocks = true
csharp_preserve_single_line_statements = true<|MERGE_RESOLUTION|>--- conflicted
+++ resolved
@@ -35,18 +35,11 @@
 end_of_line = lf
 indent_size = 2
 
-<<<<<<< HEAD
-# Dotnet diagnostic settings
-[*.{cs,vb}]
-dotnet_diagnostic.xUnit2018.severity = none # "do not compare an object's exact type to the abstract class" is a valid assert, but very noisy right now
-
 [Syntax.xml.Main.Generated.cs]
 # RS0027 does not work for types in a nullable context
 # Symbol '<name>' violates the backcompat requirement: 'Public API with optional parameter(s) should have the most parameters amongst its public overloads'. See 'https://github.com/dotnet/roslyn/blob/master/docs/Adding%20Optional%20Parameters%20in%20Public%20API.md' for details.
 dotnet_diagnostic.RS0027.severity = none
 
-=======
->>>>>>> 4cec513c
 # Dotnet code style settings:
 [*.{cs,vb}]
 # Sort using and Import directives with System.* appearing first
