resources:
- repo: self
  clean: true

parameters:
- name: IbcDrop
  type: string
  default: default

- name: SignType
  default: real
  type: string
  values:
  - real
  - test

- name: SkipApplyOptimizationData
  type: boolean
  default: false

- name: SkipTests
  type: boolean
  default: true

# The variables `_DotNetArtifactsCategory` and `_DotNetValidationArtifactsCategory` are required for proper publishing of build artifacts. See https://github.com/dotnet/roslyn/pull/38259
variables:
  - name: _DotNetArtifactsCategory
    value: .NETCore
  - name: _DotNetValidationArtifactsCategory
    value: .NETCoreValidation
  - group: DotNet-Roslyn-SDLValidation-Params

  # To retrieve OptProf data we need to authenticate to the VS drop storage.
  # Get access token with $dn-bot-devdiv-drop-rw-code-rw and dn-bot-dnceng-build-rw-code-rw from DotNet-VSTS-Infra-Access
  # Get $dotnetfeed-storage-access-key-1 from DotNet-Blob-Feed
  # Get $microsoft-symbol-server-pat and $symweb-symbol-server-pat from DotNet-Symbol-Server-Pats
  # Get $AccessToken-dotnet-build-bot-public-repo from DotNet-Versions-Publish
  - group: DotNet-Blob-Feed
  - group: DotNet-Symbol-Server-Pats
  - group: DotNet-Versions-Publish
  - group: DotNet-VSTS-Infra-Access
  - group: DotNet-DevDiv-Insertion-Workflow-Variables
  - name: _DevDivDropAccessToken
    value: $(dn-bot-devdiv-drop-rw-code-rw)
  - group: ManagedLanguageSecrets

  - name: BuildConfiguration
    value: release
  - name: Roslyn.GitHubEmail
    value: dotnet-build-bot@microsoft.com
  - name: Roslyn.GitHubToken
    value: $(AccessToken-dotnet-build-bot-public-repo)
  - name: Roslyn.GitHubUserName
    value: dotnet-build-bot

  - name: Insertion.InsertToolset
    value: true
  - name: Insertion.CreateDraftPR
    value: true
  - name: Insertion.TitlePrefix
    value: '[Auto Insertion]'
  - name: Insertion.TitleSuffix
    value: '[Skip-SymbolCheck]'

stages:
- stage: build
  displayName: Build and Test
  pool:
    name: NetCore1ESPool-Svc-Internal
    demands: ImageOverride -equals Build.Server.Amd64.VS2017

  jobs:
  - job: OfficialBuild
    displayName: Official Build
    timeoutInMinutes: 360
<<<<<<< HEAD
    # Conditionally set build pool so we can share this YAML when building with different pipeline (devdiv vs dnceng) 
    pool:      
      ${{ if eq(variables['System.TeamProject'], 'DevDiv') }}:
        name: VSEng-MicroBuildVS2017
        demands: 
        - msbuild
        - visualstudio
        - DotNetFramework
      ${{ if eq(variables['System.TeamProject'], 'internal') }}:
        name: NetCore1ESPool-Svc-Internal
        demands: ImageOverride -equals Build.Server.Amd64.VS2017

    steps:        
    # Make sure our two pipelines generate builds with distinct build numbers to avoid confliction.
    # i.e. DevDiv builds will have even rev# whereas dnceng builds will be odd.
    - task: PowerShell@2
      displayName: Update BuildNumber
      inputs:
        filePath: 'eng\update-build-number.ps1'
        ${{ if eq(variables['System.TeamProject'], 'DevDiv') }}:
          arguments: '-buildNumber $(Build.BuildNumber) -oddOrEven even'
        ${{ if eq(variables['System.TeamProject'], 'internal') }}:
          arguments: '-buildNumber $(Build.BuildNumber) -oddOrEven odd'
=======
>>>>>>> 7fcc6163

    steps:
    - powershell: Write-Host "##vso[task.setvariable variable=SourceBranchName]$('$(Build.SourceBranch)'.Substring('refs/heads/'.Length))"
      displayName: Setting SourceBranchName variable
      condition: succeeded()

    - task: tagBuildOrRelease@0
      displayName: Tag official build
      inputs:
        type: 'Build'
        tags: 'OfficialBuild'
      condition: and(succeeded(), endsWith(variables['SourceBranchName'], '-vs-deps'))

    - task: tagBuildOrRelease@0
      displayName: Tag main validation build
      inputs:
        type: 'Build'
        tags: |
          MainValidationBuild
      condition: and(succeeded(), eq(variables['SourceBranchName'], 'main'))

    - task: PowerShell@2
      displayName: Merge main-vs-deps into source branch
      inputs:
        filePath: 'scripts\merge-vs-deps.ps1'
        arguments: '-accessToken $(dn-bot-dnceng-build-rw-code-rw)'
      condition: and(succeeded(), eq(variables['SourceBranchName'], 'main'))

    - powershell: Write-Host "##vso[task.setvariable variable=VisualStudio.DropName]Products/$(System.TeamProject)/$(Build.Repository.Name)/$(SourceBranchName)/$(Build.BuildNumber)"
      displayName: Setting VisualStudio.DropName variable

    - task: NuGetToolInstaller@0
      inputs:
        versionSpec: '4.9.2'

    # Authenticate with service connections to be able to publish packages to external nuget feeds.
    - task: NuGetAuthenticate@0
      inputs:
        nuGetServiceConnections: azure-public/vs-impl, azure-public/vssdk, devdiv/engineering

    # Needed because the build fails the NuGet Tools restore without it
    - task: UseDotNet@2
      displayName: 'Use .NET Core sdk'
      inputs:
        packageType: sdk
        useGlobalJson: true
        workingDirectory: '$(Build.SourcesDirectory)'

    # Needed to restore the Microsoft.DevDiv.Optimization.Data.PowerShell package
    - task: NuGetCommand@2
      displayName: Restore internal tools
      inputs:
        command: restore
        feedsToUse: config
        restoreSolution: 'eng\common\internal\Tools.csproj'
        nugetConfigPath: 'NuGet.config'
        restoreDirectory: '$(Build.SourcesDirectory)\.packages'

    - task: MicroBuildSigningPlugin@2
      inputs:
        signType: $(SignType)
        zipSources: false
        feedSource: https://dnceng.pkgs.visualstudio.com/_packaging/MicroBuildToolset/nuget/v3/index.json
      condition: and(succeeded(), in(variables['SignType'], 'test', 'real'))

    - task: PowerShell@2
      displayName: Build
      inputs:
        filePath: eng/build.ps1
        arguments: -ci
                   -restore
                   -build
                   -pack
                   -sign
                   -publish
                   -binaryLog
                   -configuration $(BuildConfiguration)
                   -officialBuildId $(Build.BuildNumber)
                   -officialSkipTests $(SkipTests)
                   -officialSkipApplyOptimizationData $(SkipApplyOptimizationData)
                   -officialSourceBranchName $(SourceBranchName)
                   -officialIbcDrop $(IbcDrop)
                   -officialVisualStudioDropAccessToken $(_DevDivDropAccessToken)
                   /p:RepositoryName=$(Build.Repository.Name)
                   /p:VisualStudioDropName=$(VisualStudio.DropName)
                   /p:DotNetSignType=$(SignType)
                   /p:DotNetPublishToBlobFeed=true
                   /p:DotNetPublishBlobFeedKey=$(dotnetfeed-storage-access-key-1)
                   /p:DotNetPublishBlobFeedUrl=https://dotnetfeed.blob.core.windows.net/dotnet-core/index.json
                   /p:PublishToSymbolServer=true
                   /p:DotNetSymbolServerTokenMsdl=$(microsoft-symbol-server-pat)
                   /p:DotNetSymbolServerTokenSymWeb=$(symweb-symbol-server-pat)
                   /p:DotNetArtifactsCategory=$(_DotNetArtifactsCategory)
                   /p:DotnetPublishUsingPipelines=true
      condition: succeeded()

    - task: PowerShell@2
      displayName: Publish Assets
      inputs:
        filePath: 'eng\publish-assets.ps1'
        arguments: '-configuration $(BuildConfiguration) -branchName "$(SourceBranchName)"'
      condition: succeeded()

    # Publish OptProf configuration files
    # The env variable is required to enable cross account access using PAT (dnceng -> devdiv)
    - task: ms-vscs-artifact.build-tasks.artifactDropTask-1.artifactDropTask@0
      env:
        ARTIFACTSERVICES_DROP_PAT: $(_DevDivDropAccessToken)
      inputs:
        dropServiceURI: 'https://devdiv.artifacts.visualstudio.com'
        buildNumber: 'ProfilingInputs/$(System.TeamProject)/$(Build.Repository.Name)/$(SourceBranchName)/$(Build.BuildNumber)'
        sourcePath: '$(Build.SourcesDirectory)\artifacts\OptProf\$(BuildConfiguration)\Data'
        toLowerCase: false
        usePat: false
        retentionDays: 90
      displayName: 'OptProf - Publish to Artifact Services - ProfilingInputs'
      condition: succeeded()

    # Publish OptProf generated JSON files as a build artifact. This allows for easy inspection from
    # a build execution.
    - task: PublishBuildArtifacts@1
      displayName: Publish OptProf Data Files
      inputs:
        PathtoPublish: '$(Build.SourcesDirectory)\artifacts\OptProf\$(BuildConfiguration)\Data'
        ArtifactName: 'OptProf Data Files'
      condition: succeeded()

    - task: PublishBuildArtifacts@1
      displayName: Publish Logs
      inputs:
        PathtoPublish: '$(Build.SourcesDirectory)\artifacts\log\$(BuildConfiguration)'
        ArtifactName: 'Build Diagnostic Files'
        publishLocation: Container
      continueOnError: true
      condition: succeededOrFailed()

    - task: PublishBuildArtifacts@1
      displayName: Publish Ngen Logs
      inputs:
        PathtoPublish: '$(Build.SourcesDirectory)\artifacts\log\$(BuildConfiguration)\ngen'
        ArtifactName: 'NGen Logs'
        publishLocation: Container
      continueOnError: true
      condition: succeeded()

    - task: PublishTestResults@2
      displayName: Publish xUnit Test Results
      inputs:
        testRunner: XUnit
        testResultsFiles: '$(Build.SourcesDirectory)\artifacts\TestResults\$(BuildConfiguration)\*.xml'
        mergeTestResults: true
        testRunTitle: 'Unit Tests'
      condition: and(succeededOrFailed(), ne(variables['SkipTests'], 'true'))

    # Publishes setup VSIXes to a drop.
    # Note: The insertion tool looks for the display name of this task in the logs.
    - task: ms-vseng.MicroBuildTasks.4305a8de-ba66-4d8b-b2d1-0dc4ecbbf5e8.MicroBuildUploadVstsDropFolder@1
      displayName: Upload VSTS Drop
      inputs:
        DropName: $(VisualStudio.DropName)
        DropFolder: 'artifacts\VSSetup\$(BuildConfiguration)\Insertion'
        AccessToken: $(_DevDivDropAccessToken)
      condition: succeeded()

    # Publish insertion packages to CoreXT store.
    - task: NuGetCommand@2
      displayName: Publish CoreXT Packages
      inputs:
        command: push
        packagesToPush: '$(Build.SourcesDirectory)\artifacts\VSSetup\$(BuildConfiguration)\DevDivPackages\**\*.nupkg'
        allowPackageConflicts: true
        nuGetFeedType: external
        publishFeedCredentials: 'DevDiv - VS package feed'
      condition: succeeded()

    # Publish an artifact that the RoslynInsertionTool is able to find by its name.
    - task: PublishBuildArtifacts@1
      displayName: Publish Artifact VSSetup
      inputs:
        PathtoPublish: 'artifacts\VSSetup\$(BuildConfiguration)'
        ArtifactName: 'VSSetup'
      condition: succeeded()

    # Publish our NuPkgs as an artifact. The name of this artifact must be PackageArtifacts as the
    # arcade templates depend on the name.
    - task: PublishBuildArtifacts@1
      displayName: Publish Artifact Packages
      inputs:
        PathtoPublish: 'artifacts\packages\$(BuildConfiguration)'
        ArtifactName: 'PackageArtifacts'
      condition: succeeded()

    # Publish Asset Manifests for Build Asset Registry job
    - task: PublishBuildArtifacts@1
      displayName: Publish Asset Manifests
      inputs:
        PathtoPublish: '$(Build.SourcesDirectory)/artifacts/log/$(BuildConfiguration)/AssetManifest'
        ArtifactName: AssetManifests
      condition: succeeded()

    - task: ms-vseng.MicroBuildTasks.521a94ea-9e68-468a-8167-6dcf361ea776.MicroBuildCleanup@1
      displayName: Perform Cleanup Tasks
      condition: succeededOrFailed()

  # Publish to Build Asset Registry
  - template: /eng/common/templates/job/publish-build-assets.yml
    parameters:
      publishUsingPipelines: true
      dependsOn:
        - OfficialBuild
      pool:
        vmImage: vs2017-win2016

- stage: insert
  dependsOn:
  - build
  displayName: Insert to VS

  jobs:
  - job: insert
    displayName: Insert to VS
    pool:
      vmImage: windows-2019
    steps:
    - checkout: none

    - task: NuGetCommand@2
      displayName: 'Install RIT from Azure Artifacts'
      inputs:
        command: custom
        arguments: 'install RoslynTools.VisualStudioInsertionTool -PreRelease -Source https://pkgs.dev.azure.com/dnceng/public/_packaging/dotnet-eng/nuget/v3/index.json'

    - powershell: |
        $response = Invoke-RestMethod -Headers @{Authorization = "Bearer $(System.AccessToken)"} "https://dev.azure.com/dnceng/internal/_apis/git/repositories/dotnet-roslyn/items?path=eng/config/PublishData.json&api-version=6.0"
        $branchName = "$(Build.SourceBranch)".Substring("refs/heads/".Length)
        $branchData = $response.branches.$branchName
        if (!$branchData)
        {
          Write-Host "No PublishData found for branch '$branchName'. Using PublishData for branch 'main'."
          $branchData = $response.branches.main
        }
        if ($null -ne $branchData.insertionCreateDraftPR)
        {
          Write-Host "##vso[task.setvariable variable=Insertion.CreateDraftPR]$($branchData.insertionCreateDraftPR)"
        }
        if ($null -ne $branchData.insertionTitlePrefix)
        {
          Write-Host "##vso[task.setvariable variable=Insertion.TitlePrefix]$($branchData.insertionTitlePrefix)"
        }
        if ($null -ne $branchData.insertToolset)
        {
          Write-Host "##vso[task.setvariable variable=Insertion.InsertToolset]$($branchData.insertToolset)"
        }

        Write-Host "##vso[task.setvariable variable=Insertion.AutoComplete]$(-not $branchData.insertionCreateDraftPR)"
        Write-Host "##vso[task.setvariable variable=ComponentBranchName]$branchName"
        Write-Host "##vso[task.setvariable variable=VSBranchName]$($branchData.vsBranch)"
      displayName: Set Insertion Variables

    - powershell: |
        mv RoslynTools.VisualStudioInsertionTool.* RIT
        .\RIT\tools\net46\OneOffInsertion.ps1 `
          -autoComplete "$(Insertion.AutoComplete)" `
          -buildQueueName "$(Build.DefinitionName)" `
          -cherryPick "(default)" `
          -clientId "$(ClientId)" `
          -clientSecret "$(ClientSecret)" `
          -componentAzdoUri "$(System.CollectionUri)" `
          -componentBranchName "$(ComponentBranchName)" `
          -componentGitHubRepoName "dotnet/roslyn" `
          -componentName "Roslyn" `
          -componentProjectName "internal" `
          -createDraftPR "$(Insertion.CreateDraftPR)" `
          -defaultValueSentinel "(default)" `
          -dropPath "(default)" `
          -insertCore "(default)" `
          -insertDevDiv "(default)" `
          -insertionCount "1" `
          -insertToolset "$(Insertion.InsertToolset)" `
          -titlePrefix "$(Insertion.TitlePrefix)" `
          -titleSuffix "$(Insertion.TitleSuffix)" `
          -queueValidation "true" `
          -requiredValueSentinel "REQUIRED" `
          -reviewerGUID "6c25b447-1d90-4840-8fde-d8b22cb8733e" `
          -specificBuild "$(Build.BuildNumber)" `
          -updateAssemblyVersions "(default)" `
          -updateCoreXTLibraries "(default)" `
          -visualStudioBranchName "$(VSBranchName)" `
          -writePullRequest "prid.txt" `
      displayName: 'Run OneOffInsertion.ps1'

    - script: 'echo. && echo. && type "prid.txt" && echo. && echo.'
      displayName: 'Report PR URL'

- ${{ if and(ne(variables['System.TeamProject'], 'public'), notin(variables['Build.Reason'], 'PullRequest')) }}:
  - template: eng\common\templates\post-build\post-build.yml
    parameters:
      publishingInfraVersion: 3
      # Symbol validation is not entirely reliable as of yet, so should be turned off until
      # https://github.com/dotnet/arcade/issues/2871 is resolved.
      enableSymbolValidation: false
      enableSourceLinkValidation: false
      # Enable SDL validation, passing through values from the 'DotNet-Roslyn-SDLValidation-Params' group.
      SDLValidationParameters:
        enable: true
        params: >-
          -SourceToolsList @("policheck","credscan")
          -TsaInstanceURL $(_TsaInstanceURL)
          -TsaProjectName $(_TsaProjectName)
          -TsaNotificationEmail $(_TsaNotificationEmail)
          -TsaCodebaseAdmin $(_TsaCodebaseAdmin)
          -TsaBugAreaPath $(_TsaBugAreaPath)
          -TsaIterationPath $(_TsaIterationPath)
          -TsaRepositoryName $(_TsaRepositoryName)
          -TsaCodebaseName $(_TsaCodebaseName)
          -TsaPublish $True<|MERGE_RESOLUTION|>--- conflicted
+++ resolved
@@ -73,32 +73,6 @@
   - job: OfficialBuild
     displayName: Official Build
     timeoutInMinutes: 360
-<<<<<<< HEAD
-    # Conditionally set build pool so we can share this YAML when building with different pipeline (devdiv vs dnceng) 
-    pool:      
-      ${{ if eq(variables['System.TeamProject'], 'DevDiv') }}:
-        name: VSEng-MicroBuildVS2017
-        demands: 
-        - msbuild
-        - visualstudio
-        - DotNetFramework
-      ${{ if eq(variables['System.TeamProject'], 'internal') }}:
-        name: NetCore1ESPool-Svc-Internal
-        demands: ImageOverride -equals Build.Server.Amd64.VS2017
-
-    steps:        
-    # Make sure our two pipelines generate builds with distinct build numbers to avoid confliction.
-    # i.e. DevDiv builds will have even rev# whereas dnceng builds will be odd.
-    - task: PowerShell@2
-      displayName: Update BuildNumber
-      inputs:
-        filePath: 'eng\update-build-number.ps1'
-        ${{ if eq(variables['System.TeamProject'], 'DevDiv') }}:
-          arguments: '-buildNumber $(Build.BuildNumber) -oddOrEven even'
-        ${{ if eq(variables['System.TeamProject'], 'internal') }}:
-          arguments: '-buildNumber $(Build.BuildNumber) -oddOrEven odd'
-=======
->>>>>>> 7fcc6163
 
     steps:
     - powershell: Write-Host "##vso[task.setvariable variable=SourceBranchName]$('$(Build.SourceBranch)'.Substring('refs/heads/'.Length))"
