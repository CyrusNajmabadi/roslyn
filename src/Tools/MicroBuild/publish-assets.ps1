<#
.SYNOPSIS
Performs any post-test actions needed on the Roslyn build systems.

.PARAMETER UploadNuGets
If true, upload NuGets to MyGet.

.PARAMETER UploadVsixes
If true, upload Vsixes to MyGet.

.PARAMETER binariesPath
The root directory where the build outputs are written.

.PARAMETER branchName
The name of the branch that is being built.

.PARAMETER test
Whether or not to just test this script vs. actually publish

#>
Param(
    [string]$binariesPath = $null,
    [string]$branchName = $null,
    [string]$apiKey = $null,
    [switch]$test

)
set-strictmode -version 2.0
$ErrorActionPreference="Stop"

try
{
    Write-Host "Starting PostTest script..."

    # We need to remove 'refs/heads/' from the beginning of the string
    $branchName = $branchName -Replace "^refs/heads/"
    
    switch ($branchName)
    {
        "dev15.0.x" { } 
        "dev15.1.x" { } 
        "dev15.2.x" { } 
        "dev15.3-preview1" { } 
        "master" { } 
<<<<<<< HEAD
        "features/readonly-ref" { }
=======
        "post-dev15" { } 
>>>>>>> 658c7286
        default
        {
            if (-not $test)
            {
                Write-Host "Branch $branchName is not supported for publishing"
                exit 1
            }
        }
    }

    # MAIN BODY
    Stop-Process -Name "vbcscompiler" -Force -ErrorAction SilentlyContinue

    # Load in the NuGet.exe information
    . "$PSScriptRoot\..\..\..\build\scripts\LoadNuGetInfo.ps1"
    write-host "NuGet.exe path is $nugetexe"

    $exitCode = 0

    Write-Host "Uploading CoreXT packages..."

    try
    {
        $packagesDropDir = (Join-Path $binariesPath "DevDivPackages")
        $coreXTRoot = "\\cpvsbuild\drops\dd\NuGet"

        if (-not $test) 
        {
            <# Do not overwrite existing packages. #>
            robocopy /xo /xn /xc (Join-Path $packagesDropDir "Roslyn") $coreXTRoot "*.nupkg"

            <# TODO: Once all dependencies are available on NuGet we can merge the following two commands. #>
            robocopy /xo /xn /xc (Join-Path $packagesDropDir "ManagedDependencies") $coreXTRoot "VS.ExternalAPIs.*.nupkg"
            robocopy /xo /xn /xc (Join-Path $packagesDropDir "ManagedDependencies") (Join-Path $coreXTRoot "nugetorg") "Microsoft.*.nupkg" "System.*.nupkg" "ManagedEsent.*.nupkg"
            robocopy /xo /xn /xc (Join-Path $packagesDropDir "NativeDependencies") (Join-Path $coreXTRoot "nugetorg") "Microsoft.*.nupkg" "System.*.nupkg" "ManagedEsent.*.nupkg"
        }
    }
    catch [exception]
    {
        write-host $_.Exception
        $exitCode = 5
    }

    Write-Host "Uploading NuGet packages..."

    $nugetPath = Join-Path $binariesPath "NuGet\PerBuildPreRelease"

    [xml]$packages = Get-Content "$nugetPath\myget_org-packages.config"

    $sourceUrl = "https://dotnet.myget.org/F/roslyn/api/v2/package"
    
    pushd $nugetPath
    foreach ($package in $packages.packages.package)
    {
        $nupkg = $package.id + "." + $package.version + ".nupkg"
        Write-Host "  Uploading '$nupkg' to '$sourceUrl'"
        if (-not (test-path $nupkg))
        {
            Write-Error "NuGet $nupkg does not exist"
            $exitCode = 6
        }

        if (-not $test) 
        {
            & "$NuGetExe" push "$nupkg" `
                -Source $sourceUrl `
                -ApiKey $apiKey `
                -NonInteractive `
                -Verbosity quiet
            if ($LastExitCode -ne 0)
            {
                Write-Error "Failed to upload NuGet package: $nupkg"
                $exitCode = 3
            }
        }
    }
    popd

    Write-Host "Uploading VSIX extensions..."

    $vsixPath = $binariesPath

    [xml]$extensions = Get-Content "$vsixPath\myget_org-extensions.config"

    pushd $vsixPath
    foreach ($extension in $extensions.extensions.extension)
    {
        $vsix = join-path $extension.path ($extension.id + ".vsix")
        if (-not (test-path $vsix)) 
        {
            Write-Error "VSIX $vsix does not exist"
            $exitCode = 6
        }

        $requestUrl = "https://dotnet.myget.org/F/roslyn/vsix/upload"
        
        Write-Host "  Uploading '$vsix' to '$requestUrl'"

        if (-not $test)
        { 
            $response = Invoke-WebRequest -Uri $requestUrl -Headers @{"X-NuGet-ApiKey"=$apiKey} -ContentType 'multipart/form-data' -InFile $vsix -Method Post -UseBasicParsing
            if ($response.StatusCode -ne 201)
            {
                Write-Error "Failed to upload VSIX extension: $vsix. Upload failed with Status code: $response.StatusCode"
                $exitCode = 4
            }
        }
    }
    popd

    Write-Host "Completed PostTest script with an exit code of '$exitCode'"

    exit $exitCode
}
catch [exception]
{
    write-host $_.Exception
    exit -1
}<|MERGE_RESOLUTION|>--- conflicted
+++ resolved
@@ -42,11 +42,7 @@
         "dev15.2.x" { } 
         "dev15.3-preview1" { } 
         "master" { } 
-<<<<<<< HEAD
         "features/readonly-ref" { }
-=======
-        "post-dev15" { } 
->>>>>>> 658c7286
         default
         {
             if (-not $test)
