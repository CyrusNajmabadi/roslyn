--- conflicted
+++ resolved
@@ -22,10 +22,7 @@
         Patterns,
         DefaultLiteral,
         AsyncMain,
-<<<<<<< HEAD
+        NonTrailingNamedArgs,
         PrivateProtected,
-=======
-        NonTrailingNamedArgs,
->>>>>>> 47b17cde
     }
 }