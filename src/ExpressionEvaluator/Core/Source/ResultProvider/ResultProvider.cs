﻿// Licensed to the .NET Foundation under one or more agreements.
// The .NET Foundation licenses this file to you under the MIT license.
// See the LICENSE file in the project root for more information.

#nullable disable

#pragma warning disable CA1825 // Avoid zero-length array allocations.

using System;
using System.Collections.ObjectModel;
using System.Diagnostics;
using Microsoft.CodeAnalysis.ErrorReporting;
using Microsoft.VisualStudio.Debugger;
using Microsoft.VisualStudio.Debugger.CallStack;
using Microsoft.VisualStudio.Debugger.Clr;
using Microsoft.VisualStudio.Debugger.ComponentInterfaces;
using Microsoft.VisualStudio.Debugger.Evaluation;
using Microsoft.VisualStudio.Debugger.Evaluation.ClrCompilation;
using Microsoft.VisualStudio.Debugger.Metadata;
using Roslyn.Utilities;
using Type = Microsoft.VisualStudio.Debugger.Metadata.Type;

namespace Microsoft.CodeAnalysis.ExpressionEvaluator
{
    internal delegate void CompletionRoutine();
    internal delegate void CompletionRoutine<TResult>(TResult result);

    /// <summary>
    /// Computes expansion of <see cref="DkmClrValue"/> instances.
    /// </summary>
    /// <remarks>
    /// This class provides implementation for the default ResultProvider component.
    /// </remarks>
    public abstract class ResultProvider : IDkmClrResultProvider
    {
        // TODO: There is a potential that these values will conflict with debugger defined flags in future.
        // It'd be better if we attached these flags to the DkmClrValue object via data items, however DkmClrValue is currently mutable
        // and we can't clone it -- in some cases we might need to attach different flags in different code paths and it wouldn't be possible
        // to do so due to mutability.
        // See https://github.com/dotnet/roslyn/issues/55676.
        internal const DkmEvaluationFlags NotRoot = (DkmEvaluationFlags)(1 << 30);
        internal const DkmEvaluationFlags NoResults = (DkmEvaluationFlags)(1 << 31);

        // Fields should be removed and replaced with calls through DkmInspectionContext.
        // (see https://github.com/dotnet/roslyn/issues/6899).
        internal readonly IDkmClrFormatter2 Formatter2;
        internal readonly IDkmClrFullNameProvider FullNameProvider;

        static ResultProvider()
        {
<<<<<<< HEAD
            FatalError.Handler = FailFast.OnFatalException;
=======
            FatalError.Handler = FailFast.Handler;
>>>>>>> 67d940c4
        }

        internal ResultProvider(IDkmClrFormatter2 formatter2, IDkmClrFullNameProvider fullNameProvider)
        {
            Formatter2 = formatter2;
            FullNameProvider = fullNameProvider;
        }

        internal abstract string StaticMembersString { get; }

        internal abstract bool IsPrimitiveType(Type type);

        void IDkmClrResultProvider.GetResult(DkmClrValue value, DkmWorkList workList, DkmClrType declaredType, DkmClrCustomTypeInfo declaredTypeInfo, DkmInspectionContext inspectionContext, ReadOnlyCollection<string> formatSpecifiers, string resultName, string resultFullName, DkmCompletionRoutine<DkmEvaluationAsyncResult> completionRoutine)
        {
            if (formatSpecifiers == null)
            {
                formatSpecifiers = Formatter.NoFormatSpecifiers;
            }
            if (resultFullName != null)
            {
                ReadOnlyCollection<string> otherSpecifiers;
                resultFullName = FullNameProvider.GetClrExpressionAndFormatSpecifiers(inspectionContext, resultFullName, out otherSpecifiers);
                foreach (var formatSpecifier in otherSpecifiers)
                {
                    formatSpecifiers = Formatter.AddFormatSpecifier(formatSpecifiers, formatSpecifier);
                }
            }
            var wl = new WorkList(workList, e => completionRoutine(DkmEvaluationAsyncResult.CreateErrorResult(e)));
            wl.ContinueWith(
                () => GetRootResultAndContinue(
                    value,
                    wl,
                    declaredType,
                    declaredTypeInfo,
                    inspectionContext,
                    resultName,
                    resultFullName,
                    formatSpecifiers,
                    result => wl.ContinueWith(() => completionRoutine(new DkmEvaluationAsyncResult(result)))));
        }

        DkmClrValue IDkmClrResultProvider.GetClrValue(DkmSuccessEvaluationResult evaluationResult)
        {
            try
            {
                var dataItem = evaluationResult.GetDataItem<EvalResultDataItem>();
                if (dataItem == null)
                {
                    // We don't know about this result.  Call next implementation
                    return evaluationResult.GetClrValue();
                }

                return dataItem.Value;
            }
            catch (Exception e) when (ExpressionEvaluatorFatalError.CrashIfFailFastEnabled(e))
            {
                throw ExceptionUtilities.Unreachable;
            }
        }

        void IDkmClrResultProvider.GetChildren(DkmEvaluationResult evaluationResult, DkmWorkList workList, int initialRequestSize, DkmInspectionContext inspectionContext, DkmCompletionRoutine<DkmGetChildrenAsyncResult> completionRoutine)
        {
            var dataItem = evaluationResult.GetDataItem<EvalResultDataItem>();
            if (dataItem == null)
            {
                // We don't know about this result.  Call next implementation
                evaluationResult.GetChildren(workList, initialRequestSize, inspectionContext, completionRoutine);
                return;
            }

            var expansion = dataItem.Expansion;
            if (expansion == null)
            {
                var enumContext = DkmEvaluationResultEnumContext.Create(0, evaluationResult.StackFrame, inspectionContext, new EnumContextDataItem(evaluationResult));
                completionRoutine(new DkmGetChildrenAsyncResult(new DkmEvaluationResult[0], enumContext));
                return;
            }

            // Evaluate children with InspectionContext that is not the root.
            inspectionContext = inspectionContext.With(NotRoot);

            var rows = ArrayBuilder<EvalResult>.GetInstance();
            int index = 0;
            expansion.GetRows(this, rows, inspectionContext, dataItem, dataItem.Value, 0, initialRequestSize, visitAll: true, index: ref index);
            var numRows = rows.Count;
            Debug.Assert(index >= numRows);
            Debug.Assert(initialRequestSize >= numRows);
            var initialChildren = new DkmEvaluationResult[numRows];
            void onException(Exception e) => completionRoutine(DkmGetChildrenAsyncResult.CreateErrorResult(e));
            var wl = new WorkList(workList, onException);
            wl.ContinueWith(() =>
                GetEvaluationResultsAndContinue(evaluationResult, rows, initialChildren, 0, numRows, wl, inspectionContext,
                    () =>
                    wl.ContinueWith(
                        () =>
                        {
                            var enumContext = DkmEvaluationResultEnumContext.Create(index, evaluationResult.StackFrame, inspectionContext, new EnumContextDataItem(evaluationResult));
                            completionRoutine(new DkmGetChildrenAsyncResult(initialChildren, enumContext));
                            rows.Free();
                        }),
                    onException));
        }

        void IDkmClrResultProvider.GetItems(DkmEvaluationResultEnumContext enumContext, DkmWorkList workList, int startIndex, int count, DkmCompletionRoutine<DkmEvaluationEnumAsyncResult> completionRoutine)
        {
            var enumContextDataItem = enumContext.GetDataItem<EnumContextDataItem>();
            if (enumContextDataItem == null)
            {
                // We don't know about this result.  Call next implementation
                enumContext.GetItems(workList, startIndex, count, completionRoutine);
                return;
            }

            var evaluationResult = enumContextDataItem.Result;
            var dataItem = evaluationResult.GetDataItem<EvalResultDataItem>();
            var expansion = dataItem.Expansion;
            if (expansion == null)
            {
                completionRoutine(new DkmEvaluationEnumAsyncResult(new DkmEvaluationResult[0]));
                return;
            }

            var inspectionContext = enumContext.InspectionContext;

            var rows = ArrayBuilder<EvalResult>.GetInstance();
            int index = 0;
            expansion.GetRows(this, rows, inspectionContext, dataItem, dataItem.Value, startIndex, count, visitAll: false, index: ref index);
            var numRows = rows.Count;
            Debug.Assert(count >= numRows);
            var results = new DkmEvaluationResult[numRows];
            void onException(Exception e) => completionRoutine(DkmEvaluationEnumAsyncResult.CreateErrorResult(e));
            var wl = new WorkList(workList, onException);
            wl.ContinueWith(() =>
                GetEvaluationResultsAndContinue(evaluationResult, rows, results, 0, numRows, wl, inspectionContext,
                    () =>
                    wl.ContinueWith(
                        () =>
                        {
                            completionRoutine(new DkmEvaluationEnumAsyncResult(results));
                            rows.Free();
                        }),
                    onException));
        }

        string IDkmClrResultProvider.GetUnderlyingString(DkmEvaluationResult result)
        {
            try
            {
                var dataItem = result.GetDataItem<EvalResultDataItem>();
                if (dataItem == null)
                {
                    // We don't know about this result.  Call next implementation
                    return result.GetUnderlyingString();
                }

                return dataItem.Value?.GetUnderlyingString(result.InspectionContext);
            }
            catch (Exception e) when (ExpressionEvaluatorFatalError.CrashIfFailFastEnabled(e))
            {
                throw ExceptionUtilities.Unreachable;
            }
        }

        private void GetChild(
            DkmEvaluationResult parent,
            WorkList workList,
            EvalResult row,
            DkmCompletionRoutine<DkmEvaluationAsyncResult> completionRoutine)
        {
            var inspectionContext = row.InspectionContext;
            if ((row.Kind != ExpansionKind.Default) || (row.Value == null))
            {
                CreateEvaluationResultAndContinue(
                    row,
                    workList,
                    row.InspectionContext,
                    parent.StackFrame,
                    child => completionRoutine(new DkmEvaluationAsyncResult(child)));
            }
            else
            {
                var typeDeclaringMember = row.TypeDeclaringMemberAndInfo;
                var name = (typeDeclaringMember.Type == null) ?
                    row.Name :
                    GetQualifiedMemberName(row.InspectionContext, typeDeclaringMember, row.Name, FullNameProvider);
                row.Value.SetDataItem(DkmDataCreationDisposition.CreateAlways, new FavoritesDataItem(row.CanFavorite, row.IsFavorite));
                row.Value.GetResult(
                    workList.InnerWorkList,
                    row.DeclaredTypeAndInfo.ClrType,
                    row.DeclaredTypeAndInfo.Info,
                    row.InspectionContext,
                    Formatter.NoFormatSpecifiers,
                    name,
                    row.FullName,
                    result => workList.ContinueWith(() => completionRoutine(result)));
            }
        }

        private void CreateEvaluationResultAndContinue(EvalResult result, WorkList workList, DkmInspectionContext inspectionContext, DkmStackWalkFrame stackFrame, CompletionRoutine<DkmEvaluationResult> completionRoutine)
        {
            switch (result.Kind)
            {
                case ExpansionKind.Explicit:
                    completionRoutine(DkmSuccessEvaluationResult.Create(
                        inspectionContext,
                        stackFrame,
                        Name: result.DisplayName,
                        FullName: result.FullName,
                        Flags: result.Flags,
                        Value: result.DisplayValue,
                        EditableValue: result.EditableValue,
                        Type: result.DisplayType,
                        Category: DkmEvaluationResultCategory.Data,
                        Access: DkmEvaluationResultAccessType.None,
                        StorageType: DkmEvaluationResultStorageType.None,
                        TypeModifierFlags: DkmEvaluationResultTypeModifierFlags.None,
                        Address: result.Value.Address,
                        CustomUIVisualizers: null,
                        ExternalModules: null,
                        DataItem: result.ToDataItem()));
                    break;
                case ExpansionKind.Error:
                    completionRoutine(DkmFailedEvaluationResult.Create(
                        inspectionContext,
                        StackFrame: stackFrame,
                        Name: result.Name,
                        FullName: result.FullName,
                        ErrorMessage: result.DisplayValue,
                        Flags: DkmEvaluationResultFlags.None,
                        Type: null,
                        DataItem: null));
                    break;
                case ExpansionKind.NativeView:
                    {
                        var value = result.Value;
                        var name = Resources.NativeView;
                        var fullName = result.FullName;
                        var display = result.Name;
                        DkmEvaluationResult evalResult;
                        if (value.IsError())
                        {
                            evalResult = DkmFailedEvaluationResult.Create(
                                inspectionContext,
                                stackFrame,
                                Name: name,
                                FullName: fullName,
                                ErrorMessage: display,
                                Flags: result.Flags,
                                Type: null,
                                DataItem: result.ToDataItem());
                        }
                        else
                        {
                            // For Native View, create a DkmIntermediateEvaluationResult.
                            // This will allow the C++ EE to take over expansion.
                            var process = inspectionContext.RuntimeInstance.Process;
                            var cpp = process.EngineSettings.GetLanguage(new DkmCompilerId(DkmVendorId.Microsoft, DkmLanguageId.Cpp));
                            evalResult = DkmIntermediateEvaluationResult.Create(
                                inspectionContext,
                                stackFrame,
                                Name: name,
                                FullName: fullName,
                                Expression: display,
                                IntermediateLanguage: cpp,
                                TargetRuntime: process.GetNativeRuntimeInstance(),
                                DataItem: result.ToDataItem());
                        }
                        completionRoutine(evalResult);
                    }
                    break;
                case ExpansionKind.NonPublicMembers:
                    completionRoutine(DkmSuccessEvaluationResult.Create(
                        inspectionContext,
                        stackFrame,
                        Name: Resources.NonPublicMembers,
                        FullName: result.FullName,
                        Flags: result.Flags,
                        Value: null,
                        EditableValue: null,
                        Type: string.Empty,
                        Category: DkmEvaluationResultCategory.Data,
                        Access: DkmEvaluationResultAccessType.None,
                        StorageType: DkmEvaluationResultStorageType.None,
                        TypeModifierFlags: DkmEvaluationResultTypeModifierFlags.None,
                        Address: result.Value.Address,
                        CustomUIVisualizers: null,
                        ExternalModules: null,
                        DataItem: result.ToDataItem()));
                    break;
                case ExpansionKind.StaticMembers:
                    completionRoutine(DkmSuccessEvaluationResult.Create(
                        inspectionContext,
                        stackFrame,
                        Name: StaticMembersString,
                        FullName: result.FullName,
                        Flags: result.Flags,
                        Value: null,
                        EditableValue: null,
                        Type: string.Empty,
                        Category: DkmEvaluationResultCategory.Class,
                        Access: DkmEvaluationResultAccessType.None,
                        StorageType: DkmEvaluationResultStorageType.None,
                        TypeModifierFlags: DkmEvaluationResultTypeModifierFlags.None,
                        Address: result.Value.Address,
                        CustomUIVisualizers: null,
                        ExternalModules: null,
                        DataItem: result.ToDataItem()));
                    break;
                case ExpansionKind.RawView:
                    completionRoutine(DkmSuccessEvaluationResult.Create(
                        inspectionContext,
                        stackFrame,
                        Name: Resources.RawView,
                        FullName: result.FullName,
                        Flags: result.Flags,
                        Value: null,
                        EditableValue: result.EditableValue,
                        Type: string.Empty,
                        Category: DkmEvaluationResultCategory.Data,
                        Access: DkmEvaluationResultAccessType.None,
                        StorageType: DkmEvaluationResultStorageType.None,
                        TypeModifierFlags: DkmEvaluationResultTypeModifierFlags.None,
                        Address: result.Value.Address,
                        CustomUIVisualizers: null,
                        ExternalModules: null,
                        DataItem: result.ToDataItem()));
                    break;
                case ExpansionKind.DynamicView:
                case ExpansionKind.ResultsView:
                    completionRoutine(DkmSuccessEvaluationResult.Create(
                        inspectionContext,
                        stackFrame,
                        result.Name,
                        result.FullName,
                        result.Flags,
                        result.DisplayValue,
                        EditableValue: null,
                        Type: string.Empty,
                        Category: DkmEvaluationResultCategory.Method,
                        Access: DkmEvaluationResultAccessType.None,
                        StorageType: DkmEvaluationResultStorageType.None,
                        TypeModifierFlags: DkmEvaluationResultTypeModifierFlags.None,
                        Address: result.Value.Address,
                        CustomUIVisualizers: null,
                        ExternalModules: null,
                        DataItem: result.ToDataItem()));
                    break;
                case ExpansionKind.TypeVariable:
                    completionRoutine(DkmSuccessEvaluationResult.Create(
                        inspectionContext,
                        stackFrame,
                        result.Name,
                        result.FullName,
                        result.Flags,
                        result.DisplayValue,
                        EditableValue: null,
                        Type: result.DisplayValue,
                        Category: DkmEvaluationResultCategory.Data,
                        Access: DkmEvaluationResultAccessType.None,
                        StorageType: DkmEvaluationResultStorageType.None,
                        TypeModifierFlags: DkmEvaluationResultTypeModifierFlags.None,
                        Address: result.Value.Address,
                        CustomUIVisualizers: null,
                        ExternalModules: null,
                        DataItem: result.ToDataItem()));
                    break;
                case ExpansionKind.PointerDereference:
                case ExpansionKind.Default:
                    // This call will evaluate DebuggerDisplayAttributes.
                    GetResultAndContinue(
                        result,
                        workList,
                        declaredType: result.DeclaredTypeAndInfo.ClrType,
                        declaredTypeInfo: result.DeclaredTypeAndInfo.Info,
                        inspectionContext: inspectionContext,
                        useDebuggerDisplay: result.UseDebuggerDisplay,
                        completionRoutine: completionRoutine);
                    break;
                default:
                    throw ExceptionUtilities.UnexpectedValue(result.Kind);
            }
        }

        private static DkmEvaluationResult CreateEvaluationResult(
            DkmInspectionContext inspectionContext,
            DkmClrValue value,
            string name,
            string typeName,
            string display,
            EvalResult result)
        {
            if (value.IsError())
            {
                // Evaluation failed
                return DkmFailedEvaluationResult.Create(
                    InspectionContext: inspectionContext,
                    StackFrame: value.StackFrame,
                    Name: name,
                    FullName: result.FullName,
                    ErrorMessage: display,
                    Flags: result.Flags,
                    Type: typeName,
                    DataItem: result.ToDataItem());
            }
            else
            {
                ReadOnlyCollection<DkmCustomUIVisualizerInfo> customUIVisualizers = null;

                if (!value.IsNull)
                {
                    DkmCustomUIVisualizerInfo[] customUIVisualizerInfo = value.Type.GetDebuggerCustomUIVisualizerInfo();
                    if (customUIVisualizerInfo != null)
                    {
                        customUIVisualizers = new ReadOnlyCollection<DkmCustomUIVisualizerInfo>(customUIVisualizerInfo);
                    }
                }

                // If the EvalResultDataItem doesn't specify a particular category, we'll just propagate DkmClrValue.Category,
                // which typically appears to be set to the default value ("Other").
                var category = (result.Category != DkmEvaluationResultCategory.Other) ? result.Category : value.Category;

                var nullableMemberInfo = value.GetDataItem<NullableMemberInfo>();

                // Valid value
                return DkmSuccessEvaluationResult.Create(
                    InspectionContext: inspectionContext,
                    StackFrame: value.StackFrame,
                    Name: name,
                    FullName: result.FullName,
                    Flags: result.Flags,
                    Value: display,
                    EditableValue: result.EditableValue,
                    Type: typeName,
                    Category: nullableMemberInfo?.Category ?? category,
                    Access: nullableMemberInfo?.Access ?? value.Access,
                    StorageType: nullableMemberInfo?.StorageType ?? value.StorageType,
                    TypeModifierFlags: nullableMemberInfo?.TypeModifierFlags ?? value.TypeModifierFlags,
                    Address: value.Address,
                    CustomUIVisualizers: customUIVisualizers,
                    ExternalModules: null,
                    DataItem: result.ToDataItem());
            }
        }

        /// <returns>
        /// The qualified name (i.e. including containing types and namespaces) of a named, pointer,
        /// or array type followed by the qualified name of the actual runtime type, if provided.
        /// </returns>
        internal static string GetTypeName(
            DkmInspectionContext inspectionContext,
            DkmClrValue value,
            DkmClrType declaredType,
            DkmClrCustomTypeInfo declaredTypeInfo,
            bool isPointerDereference)
        {
            var declaredLmrType = declaredType.GetLmrType();
            var runtimeType = value.Type;
            var declaredTypeName = inspectionContext.GetTypeName(declaredType, declaredTypeInfo, Formatter.NoFormatSpecifiers);
            // Include the runtime type if distinct.
            if (!declaredLmrType.IsPointer &&
                !isPointerDereference &&
                (!declaredLmrType.IsNullable() || value.EvalFlags.Includes(DkmEvaluationResultFlags.ExceptionThrown)))
            {
                // Generate the declared type name without tuple element names.
                var declaredTypeInfoNoTupleElementNames = declaredTypeInfo.WithNoTupleElementNames();
                var declaredTypeNameNoTupleElementNames = (declaredTypeInfo == declaredTypeInfoNoTupleElementNames) ?
                    declaredTypeName :
                    inspectionContext.GetTypeName(declaredType, declaredTypeInfoNoTupleElementNames, Formatter.NoFormatSpecifiers);
                // Generate the runtime type name with no tuple element names and no dynamic.
                var runtimeTypeName = inspectionContext.GetTypeName(runtimeType, null, FormatSpecifiers: Formatter.NoFormatSpecifiers);
                // If the two names are distinct, include both.
                if (!string.Equals(declaredTypeNameNoTupleElementNames, runtimeTypeName, StringComparison.Ordinal)) // Names will reflect "dynamic", types will not.
                {
                    return string.Format("{0} {{{1}}}", declaredTypeName, runtimeTypeName);
                }
            }
            return declaredTypeName;
        }

        internal EvalResult CreateDataItem(
            DkmInspectionContext inspectionContext,
            string name,
            TypeAndCustomInfo typeDeclaringMemberAndInfo,
            TypeAndCustomInfo declaredTypeAndInfo,
            DkmClrValue value,
            bool useDebuggerDisplay,
            ExpansionFlags expansionFlags,
            bool childShouldParenthesize,
            string fullName,
            ReadOnlyCollection<string> formatSpecifiers,
            DkmEvaluationResultCategory category,
            DkmEvaluationResultFlags flags,
            DkmEvaluationFlags evalFlags,
            bool canFavorite,
            bool isFavorite,
            bool supportsFavorites)
        {
            if ((evalFlags & DkmEvaluationFlags.ShowValueRaw) != 0)
            {
                formatSpecifiers = Formatter.AddFormatSpecifier(formatSpecifiers, "raw");
            }

            Expansion expansion;
            // If the declared type is Nullable<T>, the value should
            // have no expansion if null, or be expanded as a T.
            var declaredType = declaredTypeAndInfo.Type;
            var lmrNullableTypeArg = declaredType.GetNullableTypeArgument();
            if (lmrNullableTypeArg != null && !value.HasExceptionThrown())
            {
                Debug.Assert(value.Type.GetProxyType() == null);

                DkmClrValue nullableValue;
                if (value.IsError())
                {
                    expansion = null;
                }
                else if ((nullableValue = value.GetNullableValue(lmrNullableTypeArg, inspectionContext)) == null)
                {
                    Debug.Assert(declaredType.Equals(value.Type.GetLmrType()));
                    // No expansion of "null".
                    expansion = null;
                }
                else
                {
                    // nullableValue is taken from an internal field.
                    // It may have different category, access, etc comparing the original member.
                    // For example, the orignal member can be a property not a field.
                    // Save original member values to restore them later.
                    if (value != nullableValue)
                    {
                        var nullableMemberInfo = new NullableMemberInfo(value.Category, value.Access, value.StorageType, value.TypeModifierFlags);
                        nullableValue.SetDataItem(DkmDataCreationDisposition.CreateAlways, nullableMemberInfo);
                    }

                    value = nullableValue;
                    Debug.Assert(lmrNullableTypeArg.Equals(value.Type.GetLmrType())); // If this is not the case, add a test for includeRuntimeTypeIfNecessary.
                    // CONSIDER: The DynamicAttribute for the type argument should just be Skip(1) of the original flag array.
                    expansion = this.GetTypeExpansion(inspectionContext, new TypeAndCustomInfo(DkmClrType.Create(declaredTypeAndInfo.ClrType.AppDomain, lmrNullableTypeArg)), value, ExpansionFlags.IncludeResultsView, supportsFavorites: supportsFavorites);
                }
            }
            else if (value.IsError() || (inspectionContext.EvaluationFlags & DkmEvaluationFlags.NoExpansion) != 0)
            {
                expansion = null;
            }
            else
            {
                expansion = DebuggerTypeProxyExpansion.CreateExpansion(
                    this,
                    inspectionContext,
                    name,
                    typeDeclaringMemberAndInfo,
                    declaredTypeAndInfo,
                    value,
                    childShouldParenthesize,
                    fullName,
                    flags.Includes(DkmEvaluationResultFlags.ExceptionThrown) ? null : fullName,
                    formatSpecifiers,
                    flags,
                    Formatter2.GetEditableValueString(value, inspectionContext, declaredTypeAndInfo.Info));
                if (expansion == null)
                {
                    expansion = value.HasExceptionThrown()
                        ? this.GetTypeExpansion(inspectionContext, new TypeAndCustomInfo(value.Type), value, expansionFlags, supportsFavorites: false)
                        : this.GetTypeExpansion(inspectionContext, declaredTypeAndInfo, value, expansionFlags, supportsFavorites: supportsFavorites);
                }
            }

            return new EvalResult(
                ExpansionKind.Default,
                name,
                typeDeclaringMemberAndInfo,
                declaredTypeAndInfo,
                useDebuggerDisplay: useDebuggerDisplay,
                value: value,
                displayValue: null,
                expansion: expansion,
                childShouldParenthesize: childShouldParenthesize,
                fullName: fullName,
                childFullNamePrefixOpt: flags.Includes(DkmEvaluationResultFlags.ExceptionThrown) ? null : fullName,
                formatSpecifiers: formatSpecifiers,
                category: category,
                flags: flags,
                editableValue: Formatter2.GetEditableValueString(value, inspectionContext, declaredTypeAndInfo.Info),
                inspectionContext: inspectionContext,
                canFavorite: canFavorite,
                isFavorite: isFavorite);
        }

        private void GetRootResultAndContinue(
            DkmClrValue value,
            WorkList workList,
            DkmClrType declaredType,
            DkmClrCustomTypeInfo declaredTypeInfo,
            DkmInspectionContext inspectionContext,
            string name,
            string fullName,
            ReadOnlyCollection<string> formatSpecifiers,
            CompletionRoutine<DkmEvaluationResult> completionRoutine)
        {
            Debug.Assert(formatSpecifiers != null);

            var type = value.Type.GetLmrType();
            if (type.IsTypeVariables())
            {
                Debug.Assert(type.Equals(declaredType.GetLmrType()));
                var declaredTypeAndInfo = new TypeAndCustomInfo(declaredType, declaredTypeInfo);
                var expansion = new TypeVariablesExpansion(declaredTypeAndInfo);
                var dataItem = new EvalResult(
                    ExpansionKind.Default,
                    name,
                    typeDeclaringMemberAndInfo: default(TypeAndCustomInfo),
                    declaredTypeAndInfo: declaredTypeAndInfo,
                    useDebuggerDisplay: false,
                    value: value,
                    displayValue: null,
                    expansion: expansion,
                    childShouldParenthesize: false,
                    fullName: null,
                    childFullNamePrefixOpt: null,
                    formatSpecifiers: Formatter.NoFormatSpecifiers,
                    category: DkmEvaluationResultCategory.Data,
                    flags: DkmEvaluationResultFlags.ReadOnly,
                    editableValue: null,
                    inspectionContext: inspectionContext);

                Debug.Assert(dataItem.Flags == (DkmEvaluationResultFlags.ReadOnly | DkmEvaluationResultFlags.Expandable));

                // Note: We're not including value.EvalFlags in Flags parameter
                // below (there shouldn't be a reason to do so).
                completionRoutine(DkmSuccessEvaluationResult.Create(
                    InspectionContext: inspectionContext,
                    StackFrame: value.StackFrame,
                    Name: Resources.TypeVariablesName,
                    FullName: dataItem.FullName,
                    Flags: dataItem.Flags,
                    Value: "",
                    EditableValue: null,
                    Type: "",
                    Category: dataItem.Category,
                    Access: value.Access,
                    StorageType: value.StorageType,
                    TypeModifierFlags: value.TypeModifierFlags,
                    Address: value.Address,
                    CustomUIVisualizers: null,
                    ExternalModules: null,
                    DataItem: dataItem.ToDataItem()));
            }
            else if ((inspectionContext.EvaluationFlags & DkmEvaluationFlags.ResultsOnly) != 0)
            {
                var dataItem = ResultsViewExpansion.CreateResultsOnlyRow(
                    inspectionContext,
                    name,
                    fullName,
                    formatSpecifiers,
                    declaredType,
                    declaredTypeInfo,
                    value,
                    this);
                CreateEvaluationResultAndContinue(
                    dataItem,
                    workList,
                    inspectionContext,
                    value.StackFrame,
                    completionRoutine);
            }
            else if ((inspectionContext.EvaluationFlags & DkmEvaluationFlags.DynamicView) != 0)
            {
                var dataItem = DynamicViewExpansion.CreateMembersOnlyRow(
                    inspectionContext,
                    name,
                    value,
                    this);
                CreateEvaluationResultAndContinue(
                    dataItem,
                    workList,
                    inspectionContext,
                    value.StackFrame,
                    completionRoutine);
            }
            else
            {
                var dataItem = ResultsViewExpansion.CreateResultsOnlyRowIfSynthesizedEnumerable(
                    inspectionContext,
                    name,
                    fullName,
                    formatSpecifiers,
                    declaredType,
                    declaredTypeInfo,
                    value,
                    this);
                if (dataItem != null)
                {
                    CreateEvaluationResultAndContinue(
                        dataItem,
                        workList,
                        inspectionContext,
                        value.StackFrame,
                        completionRoutine);
                }
                else
                {
                    var useDebuggerDisplay = (inspectionContext.EvaluationFlags & NotRoot) != 0;
                    var expansionFlags = (inspectionContext.EvaluationFlags & NoResults) != 0 ?
                        ExpansionFlags.IncludeBaseMembers :
                        ExpansionFlags.All;
                    var favortiesDataItem = value.GetDataItem<FavoritesDataItem>();
                    dataItem = CreateDataItem(
                        inspectionContext,
                        name,
                        typeDeclaringMemberAndInfo: default(TypeAndCustomInfo),
                        declaredTypeAndInfo: new TypeAndCustomInfo(declaredType, declaredTypeInfo),
                        value: value,
                        useDebuggerDisplay: useDebuggerDisplay,
                        expansionFlags: expansionFlags,
                        childShouldParenthesize: (fullName == null) ? false : FullNameProvider.ClrExpressionMayRequireParentheses(inspectionContext, fullName),
                        fullName: fullName,
                        formatSpecifiers: formatSpecifiers,
                        category: DkmEvaluationResultCategory.Other,
                        flags: value.EvalFlags,
                        evalFlags: inspectionContext.EvaluationFlags,
                        canFavorite: favortiesDataItem?.CanFavorite ?? false,
                        isFavorite: favortiesDataItem?.IsFavorite ?? false,
                        supportsFavorites: true);
                    GetResultAndContinue(dataItem, workList, declaredType, declaredTypeInfo, inspectionContext, useDebuggerDisplay, completionRoutine);
                }
            }
        }

        private void GetResultAndContinue(
            EvalResult result,
            WorkList workList,
            DkmClrType declaredType,
            DkmClrCustomTypeInfo declaredTypeInfo,
            DkmInspectionContext inspectionContext,
            bool useDebuggerDisplay,
            CompletionRoutine<DkmEvaluationResult> completionRoutine)
        {
            var value = result.Value; // Value may have been replaced (specifically, for Nullable<T>).

            if (value.TryGetDebuggerDisplayInfo(out DebuggerDisplayInfo displayInfo))
            {
                void onException(Exception e) => completionRoutine(CreateEvaluationResultFromException(e, result, inspectionContext));

                if (displayInfo.Name != null)
                {
                    // Favorites currently dependes on the name matching the member name
                    result = result.WithDisableCanAddFavorite();
                }

                var innerWorkList = workList.InnerWorkList;
                EvaluateDebuggerDisplayStringAndContinue(value, innerWorkList, inspectionContext, displayInfo.Name,
                    displayName => EvaluateDebuggerDisplayStringAndContinue(value, innerWorkList, inspectionContext, displayInfo.GetValue(inspectionContext),
                        displayValue => EvaluateDebuggerDisplayStringAndContinue(value, innerWorkList, inspectionContext, displayInfo.TypeName,
                            displayType =>
                                workList.ContinueWith(() =>
                                    completionRoutine(GetResult(inspectionContext, result, declaredType, declaredTypeInfo, displayName.Result, displayValue.Result, displayType.Result, useDebuggerDisplay))),
                            onException),
                        onException),
                    onException);
            }
            else
            {
                completionRoutine(GetResult(inspectionContext, result, declaredType, declaredTypeInfo, displayName: null, displayValue: null, displayType: null, useDebuggerDisplay: false));
            }
        }

        private static void EvaluateDebuggerDisplayStringAndContinue(
            DkmClrValue value,
            DkmWorkList workList,
            DkmInspectionContext inspectionContext,
            DebuggerDisplayItemInfo displayInfo,
            CompletionRoutine<DkmEvaluateDebuggerDisplayStringAsyncResult> onCompleted,
            CompletionRoutine<Exception> onException)
        {
            void completionRoutine(DkmEvaluateDebuggerDisplayStringAsyncResult result)
            {
                try
                {
                    onCompleted(result);
                }
                catch (Exception e)
                {
                    onException(e);
                }
            }
            if (displayInfo == null)
            {
                completionRoutine(default(DkmEvaluateDebuggerDisplayStringAsyncResult));
            }
            else
            {
                value.EvaluateDebuggerDisplayString(workList, inspectionContext, displayInfo.TargetType, displayInfo.Value, completionRoutine);
            }
        }

        private DkmEvaluationResult GetResult(
            DkmInspectionContext inspectionContext,
            EvalResult result,
            DkmClrType declaredType,
            DkmClrCustomTypeInfo declaredTypeInfo,
            string displayName,
            string displayValue,
            string displayType,
            bool useDebuggerDisplay)
        {
            var name = result.Name;
            Debug.Assert(name != null);
            var typeDeclaringMemberAndInfo = result.TypeDeclaringMemberAndInfo;

            // Note: Don't respect the debugger display name on the root element:
            //   1) In the Watch window, that's where the user's text goes.
            //   2) In the Locals window, that's where the local name goes.
            // Note: Dev12 respects the debugger display name in the Locals window,
            // but not in the Watch window, but we can't distinguish and this 
            // behavior seems reasonable.
            if (displayName != null && useDebuggerDisplay)
            {
                name = displayName;
            }
            else if (typeDeclaringMemberAndInfo.Type != null)
            {
                name = GetQualifiedMemberName(inspectionContext, typeDeclaringMemberAndInfo, name, FullNameProvider);
            }

            var value = result.Value;
            string display;
            if (value.HasExceptionThrown())
            {
                display = result.DisplayValue ?? value.GetExceptionMessage(inspectionContext, result.FullNameWithoutFormatSpecifiers ?? result.Name);
            }
            else if (displayValue != null)
            {
                display = value.IncludeObjectId(displayValue);
            }
            else
            {
                display = value.GetValueString(inspectionContext, Formatter.NoFormatSpecifiers);
            }

            var typeName = displayType ?? GetTypeName(inspectionContext, value, declaredType, declaredTypeInfo, result.Kind == ExpansionKind.PointerDereference);

            return CreateEvaluationResult(inspectionContext, value, name, typeName, display, result);
        }

        private void GetEvaluationResultsAndContinue(
            DkmEvaluationResult parent,
            ArrayBuilder<EvalResult> rows,
            DkmEvaluationResult[] results,
            int index,
            int numRows,
            WorkList workList,
            DkmInspectionContext inspectionContext,
            CompletionRoutine onCompleted,
            CompletionRoutine<Exception> onException)
        {
            void completionRoutine(DkmEvaluationAsyncResult result)
            {
                try
                {
                    results[index] = result.Result;
                    GetEvaluationResultsAndContinue(parent, rows, results, index + 1, numRows, workList, inspectionContext, onCompleted, onException);
                }
                catch (Exception e)
                {
                    onException(e);
                }
            }
            if (index < numRows)
            {
                GetChild(
                    parent,
                    workList,
                    rows[index],
                    child => workList.ContinueWith(() => completionRoutine(child)));
            }
            else
            {
                onCompleted();
            }
        }

        internal Expansion GetTypeExpansion(
            DkmInspectionContext inspectionContext,
            TypeAndCustomInfo declaredTypeAndInfo,
            DkmClrValue value,
            ExpansionFlags flags,
            bool supportsFavorites)
        {
            var declaredType = declaredTypeAndInfo.Type;
            Debug.Assert(!declaredType.IsTypeVariables());

            if ((inspectionContext.EvaluationFlags & DkmEvaluationFlags.NoExpansion) != 0)
            {
                return null;
            }

            var runtimeType = value.Type.GetLmrType();

            // If the value is an array, expand the array elements.
            if (runtimeType.IsArray)
            {
                var sizes = value.ArrayDimensions;
                if (sizes == null)
                {
                    // Null array. No expansion.
                    return null;
                }
                var lowerBounds = value.ArrayLowerBounds;

                Type elementType;
                DkmClrCustomTypeInfo elementTypeInfo;
                if (declaredType.IsArray)
                {
                    elementType = declaredType.GetElementType();
                    elementTypeInfo = CustomTypeInfo.SkipOne(declaredTypeAndInfo.Info);
                }
                else
                {
                    elementType = runtimeType.GetElementType();
                    elementTypeInfo = null;
                }

                return ArrayExpansion.CreateExpansion(new TypeAndCustomInfo(DkmClrType.Create(declaredTypeAndInfo.ClrType.AppDomain, elementType), elementTypeInfo), sizes, lowerBounds);
            }

            if (this.IsPrimitiveType(runtimeType))
            {
                return null;
            }

            if (declaredType.IsFunctionPointer())
            {
                // Function pointers have no expansion
                return null;
            }

            if (declaredType.IsPointer)
            {
                // If this assert fails, the element type info is just .SkipOne().
                Debug.Assert(declaredTypeAndInfo.Info?.PayloadTypeId != CustomTypeInfo.PayloadTypeId);
                var elementType = declaredType.GetElementType();
                return value.IsNull || elementType.IsVoid()
                    ? null
                    : new PointerDereferenceExpansion(new TypeAndCustomInfo(DkmClrType.Create(declaredTypeAndInfo.ClrType.AppDomain, elementType)));
            }

            if (value.EvalFlags.Includes(DkmEvaluationResultFlags.ExceptionThrown) &&
                runtimeType.IsEmptyResultsViewException())
            {
                // The value is an exception thrown expanding an empty
                // IEnumerable. Use the runtime type of the exception and
                // skip base types. (This matches the native EE behavior
                // to expose a single property from the exception.)
                flags &= ~ExpansionFlags.IncludeBaseMembers;
            }

            int cardinality;
            if (runtimeType.IsTupleCompatible(out cardinality))
            {
                return TupleExpansion.CreateExpansion(inspectionContext, declaredTypeAndInfo, value, cardinality);
            }

            return MemberExpansion.CreateExpansion(inspectionContext, declaredTypeAndInfo, value, flags, TypeHelpers.IsVisibleMember, this, isProxyType: false, supportsFavorites);
        }

        private static DkmEvaluationResult CreateEvaluationResultFromException(Exception e, EvalResult result, DkmInspectionContext inspectionContext)
        {
            return DkmFailedEvaluationResult.Create(
                inspectionContext,
                result.Value.StackFrame,
                Name: result.Name,
                FullName: null,
                ErrorMessage: e.Message,
                Flags: DkmEvaluationResultFlags.None,
                Type: null,
                DataItem: null);
        }

        private static string GetQualifiedMemberName(
            DkmInspectionContext inspectionContext,
            TypeAndCustomInfo typeDeclaringMember,
            string memberName,
            IDkmClrFullNameProvider fullNameProvider)
        {
            var typeName = fullNameProvider.GetClrTypeName(inspectionContext, typeDeclaringMember.ClrType, typeDeclaringMember.Info) ??
                inspectionContext.GetTypeName(typeDeclaringMember.ClrType, typeDeclaringMember.Info, Formatter.NoFormatSpecifiers);
            return typeDeclaringMember.Type.IsInterface ?
                $"{typeName}.{memberName}" :
                $"{memberName} ({typeName})";
        }

        // Track remaining evaluations so that each subsequent evaluation
        // is executed at the entry point from the host rather than on the
        // callstack of the previous evaluation.
        private sealed class WorkList
        {
            private enum State { Initialized, Executing, Executed }

            internal readonly DkmWorkList InnerWorkList;
            private readonly CompletionRoutine<Exception> _onException;
            private CompletionRoutine _completionRoutine;
            private State _state;

            internal WorkList(DkmWorkList workList, CompletionRoutine<Exception> onException)
            {
                InnerWorkList = workList;
                _onException = onException;
                _state = State.Initialized;
            }

            /// <summary>
            /// Run the continuation synchronously if there is no current
            /// continuation. Otherwise hold on to the continuation for
            /// the current execution to complete.
            /// </summary>
            internal void ContinueWith(CompletionRoutine completionRoutine)
            {
                Debug.Assert(_completionRoutine == null);
                _completionRoutine = completionRoutine;
                if (_state != State.Executing)
                {
                    Execute();
                }
            }

            private void Execute()
            {
                Debug.Assert(_state != State.Executing);
                _state = State.Executing;
                while (_completionRoutine != null)
                {
                    var completionRoutine = _completionRoutine;
                    _completionRoutine = null;
                    try
                    {
                        completionRoutine();
                    }
                    catch (Exception e)
                    {
                        _onException(e);
                    }
                }
                _state = State.Executed;
            }
        }

        private class NullableMemberInfo : DkmDataItem
        {
            public readonly DkmEvaluationResultCategory Category;
            public readonly DkmEvaluationResultAccessType Access;
            public readonly DkmEvaluationResultStorageType StorageType;
            public readonly DkmEvaluationResultTypeModifierFlags TypeModifierFlags;

            public NullableMemberInfo(DkmEvaluationResultCategory category, DkmEvaluationResultAccessType access, DkmEvaluationResultStorageType storageType, DkmEvaluationResultTypeModifierFlags typeModifierFlags)
            {
                Category = category;
                Access = access;
                StorageType = storageType;
                TypeModifierFlags = typeModifierFlags;
            }
        }
    }
}<|MERGE_RESOLUTION|>--- conflicted
+++ resolved
@@ -48,11 +48,7 @@
 
         static ResultProvider()
         {
-<<<<<<< HEAD
-            FatalError.Handler = FailFast.OnFatalException;
-=======
             FatalError.Handler = FailFast.Handler;
->>>>>>> 67d940c4
         }
 
         internal ResultProvider(IDkmClrFormatter2 formatter2, IDkmClrFullNameProvider fullNameProvider)
