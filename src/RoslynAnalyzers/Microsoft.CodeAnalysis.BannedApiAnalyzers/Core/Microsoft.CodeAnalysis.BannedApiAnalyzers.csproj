﻿<!-- Copyright (c)  Microsoft.  All Rights Reserved.  Licensed under the MIT license.  See License.txt in the project root for license information. -->
<Project Sdk="Microsoft.NET.Sdk">
  <PropertyGroup>
    <TargetFramework>netstandard2.0</TargetFramework>
    <!--
      PackageId is used by Restore. If we set it to Microsoft.CodeAnalysis.BannedApiAnalyzer,
      Restore would conclude that there is a cyclic dependency between us and the Microsoft.CodeAnalysis.BannedApiAnalyzer package.
    -->
    <PackageId>*$(MSBuildProjectFile)*</PackageId>
<<<<<<< HEAD
=======
    <MicrosoftCodeAnalysisVersion>$(MicrosoftCodeAnalysisVersionForBannedApiAnalyzers)</MicrosoftCodeAnalysisVersion>
    <AllowUnsafeBlocks>true</AllowUnsafeBlocks>
>>>>>>> c5249231
  </PropertyGroup>
  <ItemGroup>
    <PackageReference Include="Microsoft.CodeAnalysis.Common" VersionOverride="$(MicrosoftCodeAnalysisVersionForAnalyzers)" />
  </ItemGroup>
  <ItemGroup>
    <Compile Include="..\..\Roslyn.Diagnostics.Analyzers\Core\RoslynDiagnosticIds.cs" Link="RoslynDiagnosticIds.cs" />
  </ItemGroup>
  <ItemGroup>
    <EmbeddedResource Update="BannedApiAnalyzerResources.resx" GenerateSource="true" />
  </ItemGroup>
  <ItemGroup>
    <InternalsVisibleTo Include="Microsoft.CodeAnalysis.CSharp.BannedApiAnalyzers" />
    <InternalsVisibleTo Include="Microsoft.CodeAnalysis.VisualBasic.BannedApiAnalyzers" />
    <InternalsVisibleTo Include="Microsoft.CodeAnalysis.BannedApiAnalyzers.UnitTests" />
  </ItemGroup>
  <Import Project="..\..\Utilities\Compiler\Analyzer.Utilities.projitems" Label="Shared" />

  <Import Project="..\..\..\Dependencies\Collections\Microsoft.CodeAnalysis.Collections.projitems" Label="Shared" />
  <Import Project="..\..\..\Dependencies\PooledObjects\Microsoft.CodeAnalysis.PooledObjects.projitems" Label="Shared" />
  <Import Project="..\..\..\Dependencies\Threading\Microsoft.CodeAnalysis.Threading.projitems" Label="Shared" />
  <Import Project="..\..\..\Dependencies\Contracts\Microsoft.CodeAnalysis.Contracts.projitems" Label="Shared" />
</Project><|MERGE_RESOLUTION|>--- conflicted
+++ resolved
@@ -7,11 +7,7 @@
       Restore would conclude that there is a cyclic dependency between us and the Microsoft.CodeAnalysis.BannedApiAnalyzer package.
     -->
     <PackageId>*$(MSBuildProjectFile)*</PackageId>
-<<<<<<< HEAD
-=======
-    <MicrosoftCodeAnalysisVersion>$(MicrosoftCodeAnalysisVersionForBannedApiAnalyzers)</MicrosoftCodeAnalysisVersion>
     <AllowUnsafeBlocks>true</AllowUnsafeBlocks>
->>>>>>> c5249231
   </PropertyGroup>
   <ItemGroup>
     <PackageReference Include="Microsoft.CodeAnalysis.Common" VersionOverride="$(MicrosoftCodeAnalysisVersionForAnalyzers)" />
