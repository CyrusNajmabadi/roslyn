﻿// Licensed to the .NET Foundation under one or more agreements.
// The .NET Foundation licenses this file to you under the MIT license.
// See the LICENSE file in the project root for more information.

using System.Threading.Tasks;
using Microsoft.CodeAnalysis.Testing;
using Test.Utilities;
using Xunit;
using VerifyCS = Test.Utilities.CSharpCodeFixVerifier<
    Microsoft.CodeAnalysis.CSharp.Analyzers.MetaAnalyzers.CSharpReportDiagnosticAnalyzer,
    Microsoft.CodeAnalysis.Testing.EmptyCodeFixProvider>;
using VerifyVB = Test.Utilities.VisualBasicCodeFixVerifier<
    Microsoft.CodeAnalysis.VisualBasic.Analyzers.MetaAnalyzers.BasicReportDiagnosticAnalyzer,
    Microsoft.CodeAnalysis.Testing.EmptyCodeFixProvider>;

namespace Microsoft.CodeAnalysis.Analyzers.UnitTests.MetaAnalyzers
{
    public class InvalidReportDiagnosticRuleTests
    {
        [Fact]
        public async Task CSharp_VerifyDiagnosticAsync()
        {
            DiagnosticResult[] expected = new[]
            {
                GetCSharpExpectedDiagnostic(27, 9, unsupportedDescriptorName: "descriptor2"),
                GetCSharpExpectedDiagnostic(30, 9, unsupportedDescriptorName: "descriptor2"),
                GetCSharpExpectedDiagnostic(35, 9, unsupportedDescriptorName: "descriptor2"),
                GetCSharpExpectedDiagnostic(38, 9, unsupportedDescriptorName: "descriptor2"),
                GetCSharpExpectedDiagnostic(43, 9, unsupportedDescriptorName: "descriptor2"),
                GetCSharpExpectedDiagnostic(46, 9, unsupportedDescriptorName: "descriptor2")
            };

            await VerifyCS.VerifyAnalyzerAsync(@"
using System;
using System.Collections.Immutable;
using Microsoft.CodeAnalysis;
using Microsoft.CodeAnalysis.Diagnostics;

[DiagnosticAnalyzer(LanguageNames.CSharp)]
class MyAnalyzer : DiagnosticAnalyzer
{
    private static readonly DiagnosticDescriptor descriptor1 = new DiagnosticDescriptor(""MyDiagnosticId1"", null, null, null, DiagnosticSeverity.Warning, false);
    private static readonly DiagnosticDescriptor descriptor2 = new DiagnosticDescriptor(""MyDiagnosticId2"", null, null, null, DiagnosticSeverity.Warning, false);

    public override ImmutableArray<DiagnosticDescriptor> SupportedDiagnostics
    {
        get
        {
            return ImmutableArray.Create(descriptor1);
        }
    }

    public override void Initialize(AnalysisContext context)
    {
    }

    private static void AnalyzeSymbol(SymbolAnalysisContext context)
    {
        context.ReportDiagnostic(Diagnostic.Create(descriptor2, Location.None));

        var diag = Diagnostic.Create(descriptor2, Location.None);
        context.ReportDiagnostic(diag);
    }

    private static void AnalyzeSyntax(SyntaxNodeAnalysisContext context)
    {
        context.ReportDiagnostic(Diagnostic.Create(descriptor2, Location.None));

        Diagnostic diag = Diagnostic.Create(descriptor2, Location.None), diag2 = Diagnostic.Create(descriptor2, Location.None);
        context.ReportDiagnostic(diag);
    }

    private static void AnalyzeOperation(OperationAnalysisContext context)
    {
        context.ReportDiagnostic(Diagnostic.Create(descriptor2, Location.None));

        var diag = Diagnostic.Create(descriptor2, Location.None);
        context.ReportDiagnostic(diag);
    }
<<<<<<< HEAD
}", expected);
=======
}";
            DiagnosticResult[] expected =
            [
                GetCSharpExpectedDiagnostic(27, 9, unsupportedDescriptorName: "descriptor2"),
                GetCSharpExpectedDiagnostic(30, 9, unsupportedDescriptorName: "descriptor2"),
                GetCSharpExpectedDiagnostic(35, 9, unsupportedDescriptorName: "descriptor2"),
                GetCSharpExpectedDiagnostic(38, 9, unsupportedDescriptorName: "descriptor2"),
                GetCSharpExpectedDiagnostic(43, 9, unsupportedDescriptorName: "descriptor2"),
                GetCSharpExpectedDiagnostic(46, 9, unsupportedDescriptorName: "descriptor2")
            ];

            await VerifyCS.VerifyAnalyzerAsync(source, expected);
>>>>>>> 9af5f431
        }

        [Fact, WorkItem(1689, "https://github.com/dotnet/roslyn-analyzers/issues/1689")]
        public async Task CSharp_VerifyDiagnostic_PropertyInitializerAsync()
        {
            DiagnosticResult[] expected = new[]
            {
                GetCSharpExpectedDiagnostic(21, 9, unsupportedDescriptorName: "descriptor2"),
                GetCSharpExpectedDiagnostic(24, 9, unsupportedDescriptorName: "descriptor2")
            };

            await VerifyCS.VerifyAnalyzerAsync(@"
using System;
using System.Collections.Immutable;
using Microsoft.CodeAnalysis;
using Microsoft.CodeAnalysis.Diagnostics;

[DiagnosticAnalyzer(LanguageNames.CSharp)]
class MyAnalyzer : DiagnosticAnalyzer
{
    private static readonly DiagnosticDescriptor descriptor1 = new DiagnosticDescriptor(""MyDiagnosticId1"", null, null, null, DiagnosticSeverity.Warning, false);
    private static readonly DiagnosticDescriptor descriptor2 = new DiagnosticDescriptor(""MyDiagnosticId2"", null, null, null, DiagnosticSeverity.Warning, false);

    public override ImmutableArray<DiagnosticDescriptor> SupportedDiagnostics { get; } = ImmutableArray.Create(descriptor1);

    public override void Initialize(AnalysisContext context)
    {
    }

    private static void AnalyzeSymbol(SymbolAnalysisContext context)
    {
        context.ReportDiagnostic(Diagnostic.Create(descriptor2, Location.None));

        var diag = Diagnostic.Create(descriptor2, Location.None);
        context.ReportDiagnostic(diag);
    }
<<<<<<< HEAD
}", expected);
=======
}";
            DiagnosticResult[] expected =
            [
                GetCSharpExpectedDiagnostic(21, 9, unsupportedDescriptorName: "descriptor2"),
                GetCSharpExpectedDiagnostic(24, 9, unsupportedDescriptorName: "descriptor2")
            ];

            await VerifyCS.VerifyAnalyzerAsync(source, expected);
>>>>>>> 9af5f431
        }

        [Fact]
        public async Task VisualBasic_VerifyDiagnosticAsync()
        {
            DiagnosticResult[] expected = new[]
            {
                GetBasicExpectedDiagnostic(24, 9, unsupportedDescriptorName: "descriptor2"),
                GetBasicExpectedDiagnostic(27, 9, unsupportedDescriptorName: "descriptor2"),
                GetBasicExpectedDiagnostic(31, 9, unsupportedDescriptorName: "descriptor2"),
                GetBasicExpectedDiagnostic(34, 9, unsupportedDescriptorName: "descriptor2"),
                GetBasicExpectedDiagnostic(38, 9, unsupportedDescriptorName: "descriptor2"),
                GetBasicExpectedDiagnostic(41, 9, unsupportedDescriptorName: "descriptor2")
            };

            await VerifyVB.VerifyAnalyzerAsync(@"
Imports System
Imports System.Collections.Immutable
Imports Microsoft.CodeAnalysis
Imports Microsoft.CodeAnalysis.Diagnostics

<DiagnosticAnalyzer(LanguageNames.CSharp)>
Class MyAnalyzer
    Inherits DiagnosticAnalyzer

    Private Shared ReadOnly descriptor1 As DiagnosticDescriptor = New DiagnosticDescriptor(""MyDiagnosticId1"", Nothing, Nothing, Nothing, DiagnosticSeverity.Warning, False)
    Private Shared ReadOnly descriptor2 As DiagnosticDescriptor = New DiagnosticDescriptor(""MyDiagnosticId2"", Nothing, Nothing, Nothing, DiagnosticSeverity.Warning, False)

    Public Overrides ReadOnly Property SupportedDiagnostics() As ImmutableArray(Of DiagnosticDescriptor)
        Get
            Return ImmutableArray.Create(descriptor1)
        End Get
    End Property

    Public Overrides Sub Initialize(context As AnalysisContext)
    End Sub

    Private Shared Sub AnalyzeSymbol(context As SymbolAnalysisContext)
        context.ReportDiagnostic(Diagnostic.Create(descriptor2, Location.None))

        Dim diag = Diagnostic.Create(descriptor2, Location.None)
        context.ReportDiagnostic(diag)
    End Sub

    Private Shared Sub AnalyzeSyntax(context As SyntaxNodeAnalysisContext)
        context.ReportDiagnostic(Diagnostic.Create(descriptor2, Location.None))

        Dim diag = Diagnostic.Create(descriptor2, Location.None), diag2 = Diagnostic.Create(descriptor2, Location.None)
        context.ReportDiagnostic(diag)
    End Sub

    Private Shared Sub AnalyzeOperation(context As OperationAnalysisContext)
        context.ReportDiagnostic(Diagnostic.Create(descriptor2, Location.None))

        Dim diag = Diagnostic.Create(descriptor2, Location.None)
        context.ReportDiagnostic(diag)
    End Sub
End Class
<<<<<<< HEAD
", expected);
=======
";
            DiagnosticResult[] expected =
            [
                GetBasicExpectedDiagnostic(24, 9, unsupportedDescriptorName: "descriptor2"),
                GetBasicExpectedDiagnostic(27, 9, unsupportedDescriptorName: "descriptor2"),
                GetBasicExpectedDiagnostic(31, 9, unsupportedDescriptorName: "descriptor2"),
                GetBasicExpectedDiagnostic(34, 9, unsupportedDescriptorName: "descriptor2"),
                GetBasicExpectedDiagnostic(38, 9, unsupportedDescriptorName: "descriptor2"),
                GetBasicExpectedDiagnostic(41, 9, unsupportedDescriptorName: "descriptor2")
            ];

            await VerifyVB.VerifyAnalyzerAsync(source, expected);
>>>>>>> 9af5f431
        }

        [Fact]
        public Task CSharp_NoDiagnosticCasesAsync()
            => VerifyCS.VerifyAnalyzerAsync(@"
using System;
using System.Collections.Immutable;
using Microsoft.CodeAnalysis;
using Microsoft.CodeAnalysis.Diagnostics;

[DiagnosticAnalyzer(LanguageNames.CSharp)]
class MyAnalyzer : DiagnosticAnalyzer
{
    private static readonly DiagnosticDescriptor descriptor1 = new DiagnosticDescriptor(""MyDiagnosticId1"", null, null, null, DiagnosticSeverity.Warning, false);
    private static readonly DiagnosticDescriptor descriptor2 = new DiagnosticDescriptor(""MyDiagnosticId2"", null, null, null, DiagnosticSeverity.Warning, false);

    public override ImmutableArray<DiagnosticDescriptor> SupportedDiagnostics
    {
        get
        {
            return ImmutableArray.Create(descriptor1);
        }
    }

    public override void Initialize(AnalysisContext context)
    {
    }

    private static void AnalyzeSymbol(SymbolAnalysisContext context)
    {
        // Overload resolution failures
        context.{|CS1501:ReportDiagnostic|}(Diagnostic.Create(descriptor2, Location.None), null);
        context.ReportDiagnostic(Diagnostic.{|CS0121:Create|}(descriptor2, Location.None, null));
        context.ReportDiagnostic({|CS0841:diag|});

        // Needs flow analysis
        var diag = Diagnostic.Create(descriptor2, Location.None);
        var diag2 = diag;
        context.ReportDiagnostic(diag2);
    }
}");

        [Fact]
        public Task VisualBasic_NoDiagnosticCasesAsync()
            => VerifyVB.VerifyAnalyzerAsync(@"
Imports System
Imports System.Collections.Generic
Imports System.Collections.Immutable
Imports Microsoft.CodeAnalysis
Imports Microsoft.CodeAnalysis.Diagnostics

<DiagnosticAnalyzer(LanguageNames.CSharp)>
Class MyAnalyzer
    Inherits DiagnosticAnalyzer

    Private Shared ReadOnly descriptor1 As DiagnosticDescriptor = New DiagnosticDescriptor(""MyDiagnosticId1"", Nothing, Nothing, Nothing, DiagnosticSeverity.Warning, False)
    Private Shared ReadOnly descriptor2 As DiagnosticDescriptor = New DiagnosticDescriptor(""MyDiagnosticId2"", Nothing, Nothing, Nothing, DiagnosticSeverity.Warning, False)

    Public Overrides ReadOnly Property SupportedDiagnostics() As ImmutableArray(Of DiagnosticDescriptor)
        Get
            Return ImmutableArray.Create(descriptor1)
        End Get
    End Property

    Public Overrides Sub Initialize(context As AnalysisContext)
    End Sub

    Private Shared Sub AnalyzeSymbol(context As SymbolAnalysisContext)
        ' Overload resolution failures
        context.ReportDiagnostic(Diagnostic.Create(descriptor2, Location.None), {|BC30057:Nothing|})
        context.ReportDiagnostic(Diagnostic.{|BC30521:Create|}(descriptor2, Location.None, Nothing))
        context.ReportDiagnostic({|BC32000:diag|})

        ' Needs flow analysis
        Dim diag = Diagnostic.Create(descriptor2, Location.None)
        Dim diag2 = diag
        context.ReportDiagnostic(diag2)
    End Sub
End Class
");

        private static DiagnosticResult GetCSharpExpectedDiagnostic(int line, int column, string unsupportedDescriptorName) =>
#pragma warning disable RS0030 // Do not use banned APIs
            VerifyCS.Diagnostic()
                .WithLocation(line, column)
#pragma warning restore RS0030 // Do not use banned APIs
                .WithArguments(unsupportedDescriptorName);

        private static DiagnosticResult GetBasicExpectedDiagnostic(int line, int column, string unsupportedDescriptorName) =>
#pragma warning disable RS0030 // Do not use banned APIs
            VerifyVB.Diagnostic()
                .WithLocation(line, column)
#pragma warning restore RS0030 // Do not use banned APIs
                .WithArguments(unsupportedDescriptorName);
    }
}<|MERGE_RESOLUTION|>--- conflicted
+++ resolved
@@ -20,17 +20,7 @@
         [Fact]
         public async Task CSharp_VerifyDiagnosticAsync()
         {
-            DiagnosticResult[] expected = new[]
-            {
-                GetCSharpExpectedDiagnostic(27, 9, unsupportedDescriptorName: "descriptor2"),
-                GetCSharpExpectedDiagnostic(30, 9, unsupportedDescriptorName: "descriptor2"),
-                GetCSharpExpectedDiagnostic(35, 9, unsupportedDescriptorName: "descriptor2"),
-                GetCSharpExpectedDiagnostic(38, 9, unsupportedDescriptorName: "descriptor2"),
-                GetCSharpExpectedDiagnostic(43, 9, unsupportedDescriptorName: "descriptor2"),
-                GetCSharpExpectedDiagnostic(46, 9, unsupportedDescriptorName: "descriptor2")
-            };
-
-            await VerifyCS.VerifyAnalyzerAsync(@"
+            var source = @"
 using System;
 using System.Collections.Immutable;
 using Microsoft.CodeAnalysis;
@@ -77,9 +67,6 @@
         var diag = Diagnostic.Create(descriptor2, Location.None);
         context.ReportDiagnostic(diag);
     }
-<<<<<<< HEAD
-}", expected);
-=======
 }";
             DiagnosticResult[] expected =
             [
@@ -92,19 +79,12 @@
             ];
 
             await VerifyCS.VerifyAnalyzerAsync(source, expected);
->>>>>>> 9af5f431
         }
 
         [Fact, WorkItem(1689, "https://github.com/dotnet/roslyn-analyzers/issues/1689")]
         public async Task CSharp_VerifyDiagnostic_PropertyInitializerAsync()
         {
-            DiagnosticResult[] expected = new[]
-            {
-                GetCSharpExpectedDiagnostic(21, 9, unsupportedDescriptorName: "descriptor2"),
-                GetCSharpExpectedDiagnostic(24, 9, unsupportedDescriptorName: "descriptor2")
-            };
-
-            await VerifyCS.VerifyAnalyzerAsync(@"
+            var source = @"
 using System;
 using System.Collections.Immutable;
 using Microsoft.CodeAnalysis;
@@ -129,9 +109,6 @@
         var diag = Diagnostic.Create(descriptor2, Location.None);
         context.ReportDiagnostic(diag);
     }
-<<<<<<< HEAD
-}", expected);
-=======
 }";
             DiagnosticResult[] expected =
             [
@@ -140,23 +117,12 @@
             ];
 
             await VerifyCS.VerifyAnalyzerAsync(source, expected);
->>>>>>> 9af5f431
         }
 
         [Fact]
         public async Task VisualBasic_VerifyDiagnosticAsync()
         {
-            DiagnosticResult[] expected = new[]
-            {
-                GetBasicExpectedDiagnostic(24, 9, unsupportedDescriptorName: "descriptor2"),
-                GetBasicExpectedDiagnostic(27, 9, unsupportedDescriptorName: "descriptor2"),
-                GetBasicExpectedDiagnostic(31, 9, unsupportedDescriptorName: "descriptor2"),
-                GetBasicExpectedDiagnostic(34, 9, unsupportedDescriptorName: "descriptor2"),
-                GetBasicExpectedDiagnostic(38, 9, unsupportedDescriptorName: "descriptor2"),
-                GetBasicExpectedDiagnostic(41, 9, unsupportedDescriptorName: "descriptor2")
-            };
-
-            await VerifyVB.VerifyAnalyzerAsync(@"
+            var source = @"
 Imports System
 Imports System.Collections.Immutable
 Imports Microsoft.CodeAnalysis
@@ -199,9 +165,6 @@
         context.ReportDiagnostic(diag)
     End Sub
 End Class
-<<<<<<< HEAD
-", expected);
-=======
 ";
             DiagnosticResult[] expected =
             [
@@ -214,12 +177,12 @@
             ];
 
             await VerifyVB.VerifyAnalyzerAsync(source, expected);
->>>>>>> 9af5f431
-        }
-
-        [Fact]
-        public Task CSharp_NoDiagnosticCasesAsync()
-            => VerifyCS.VerifyAnalyzerAsync(@"
+        }
+
+        [Fact]
+        public async Task CSharp_NoDiagnosticCasesAsync()
+        {
+            var source = @"
 using System;
 using System.Collections.Immutable;
 using Microsoft.CodeAnalysis;
@@ -255,11 +218,15 @@
         var diag2 = diag;
         context.ReportDiagnostic(diag2);
     }
-}");
-
-        [Fact]
-        public Task VisualBasic_NoDiagnosticCasesAsync()
-            => VerifyVB.VerifyAnalyzerAsync(@"
+}";
+
+            await VerifyCS.VerifyAnalyzerAsync(source);
+        }
+
+        [Fact]
+        public async Task VisualBasic_NoDiagnosticCasesAsync()
+        {
+            var source = @"
 Imports System
 Imports System.Collections.Generic
 Imports System.Collections.Immutable
@@ -294,7 +261,10 @@
         context.ReportDiagnostic(diag2)
     End Sub
 End Class
-");
+";
+
+            await VerifyVB.VerifyAnalyzerAsync(source);
+        }
 
         private static DiagnosticResult GetCSharpExpectedDiagnostic(int line, int column, string unsupportedDescriptorName) =>
 #pragma warning disable RS0030 // Do not use banned APIs
