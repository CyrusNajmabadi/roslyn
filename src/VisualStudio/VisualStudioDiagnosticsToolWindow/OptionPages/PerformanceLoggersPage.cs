--- conflicted
+++ resolved
@@ -50,17 +50,6 @@
         {
             base.OnApply(e);
 
-<<<<<<< HEAD
-            SetLoggers(_optionService, _threadingContext, _workspaceServices);
-        }
-
-        public static void SetLoggers(IGlobalOptionService optionService, IThreadingContext threadingContext, HostWorkspaceServices workspaceServices)
-        {
-            var loggerTypeNames = GetLoggerTypes(optionService).ToImmutableArray();
-
-            // update loggers in VS
-            var isEnabled = Logger.GetLoggingChecker(optionService);
-=======
             SetLoggers(_globalOptions, _threadingContext, _workspaceServices);
         }
 
@@ -70,7 +59,6 @@
 
             // update loggers in VS
             var isEnabled = Logger.GetLoggingChecker(globalOptions);
->>>>>>> 67d940c4
 
             SetRoslynLogger(loggerTypeNames, () => new EtwLogger(isEnabled));
             SetRoslynLogger(loggerTypeNames, () => new TraceLogger(isEnabled));
