--- conflicted
+++ resolved
@@ -23,20 +23,6 @@
 /// </summary>
 public abstract partial class AbstractCodeModelObject : ApartmentSensitiveComObject
 {
-<<<<<<< HEAD
-    /// <summary>
-    /// This is the root class for all code model objects. It contains methods that
-    /// are common to everything.
-    /// </summary>
-    public abstract partial class AbstractCodeModelObject : ApartmentSensitiveComObject
-    {
-        internal AbstractCodeModelObject(CodeModelState state)
-        {
-            Debug.Assert(state != null);
-
-            State = state;
-        }
-=======
     private CodeModelState _state;
 
     internal AbstractCodeModelObject(CodeModelState state)
@@ -45,7 +31,6 @@
 
         _state = state;
     }
->>>>>>> 554fe0e7
 
     protected bool IsZombied { get; private set; }
 
@@ -55,23 +40,9 @@
         {
             if (IsZombied)
             {
-<<<<<<< HEAD
-                if (IsZombied)
-                {
-                    Debug.Fail("Cannot access " + this.GetType().FullName + " after it has been ShutDown!");
-                    throw Exceptions.ThrowEUnexpected();
-                }
-
-                return field;
-            }
-
-            private set;
-        }
-=======
                 Debug.Fail("Cannot access " + this.GetType().FullName + " after it has been ShutDown!");
                 throw Exceptions.ThrowEUnexpected();
             }
->>>>>>> 554fe0e7
 
             return _state;
         }
@@ -97,18 +68,10 @@
         get { return this.State.SyntaxFactsService; }
     }
 
-<<<<<<< HEAD
-        internal virtual void Shutdown()
-        {
-            State = null;
-            IsZombied = true;
-        }
-=======
     internal VisualStudioWorkspace Workspace
     {
         get { return this.State.Workspace; }
     }
->>>>>>> 554fe0e7
 
     internal virtual void Shutdown()
     {
