--- conflicted
+++ resolved
@@ -190,13 +190,8 @@
                 documentObject.Info, WellKnownSynchronizationKind.DocumentAttributes,
                 (v, k, s) => new SolutionAsset(s.CreateChecksum(v, CancellationToken.None), v)).ConfigureAwait(false);
 
-<<<<<<< HEAD
-            await VerifyAssetSerializationAsync<SourceText>(
-                documentObject.Text, WellKnownSynchronizationKind.SourceText,
-=======
             await VerifyAssetSerializationAsync<SerializableSourceText>(
                 documentObject.Text, WellKnownSynchronizationKind.SerializableSourceText,
->>>>>>> 3115ff84
                 (v, k, s) => new SolutionAsset(s.CreateChecksum(v, CancellationToken.None), v));
         }
 
