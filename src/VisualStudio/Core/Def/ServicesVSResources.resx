--- conflicted
+++ resolved
@@ -1337,30 +1337,28 @@
     <value>Type Parameter</value>
     <comment>This string can be found under "Tools | Options | Text Editor | Basic | Code Style | Naming | Manage Specifications | + | Symbol kinds". All of the "NamingSpecification_VisualBasic_*" strings represent language constructs, and some of them are also actual keywords (NOT this one). Refers to the Visual Basic language concept of a "type parameter".</comment>
   </data>
-<<<<<<< HEAD
+  <data name="Containing_member" xml:space="preserve">
+    <value>Containing Member</value>
+  </data>
+  <data name="Containing_type" xml:space="preserve">
+    <value>Containing Type</value>
+  </data>
+  <data name="Use_editorconfig_compatibility_mode" xml:space="preserve">
+    <value>Use .editorconfig compatibility mode (requires restart)</value>
+  </data>
+  <data name="Running_low_priority_background_processes" xml:space="preserve">
+    <value>Running low priority background processes</value>
+  </data>
+  <data name="Evaluating_0_tasks_in_queue" xml:space="preserve">
+    <value>Evaluating ({0} tasks in queue)</value>
+  </data>
+  <data name="Paused_0_tasks_in_queue" xml:space="preserve">
+    <value>Paused ({0} tasks in queue)</value>
+  </data>
+  <data name="Naming_rules" xml:space="preserve">
+    <value>Naming rules</value>
+  </data>
   <data name="Updating_severity" xml:space="preserve">
     <value>Updating severity</value>
-=======
-  <data name="Containing_member" xml:space="preserve">
-    <value>Containing Member</value>
-  </data>
-  <data name="Containing_type" xml:space="preserve">
-    <value>Containing Type</value>
-  </data>
-  <data name="Use_editorconfig_compatibility_mode" xml:space="preserve">
-    <value>Use .editorconfig compatibility mode (requires restart)</value>
-  </data>
-  <data name="Running_low_priority_background_processes" xml:space="preserve">
-    <value>Running low priority background processes</value>
-  </data>
-  <data name="Evaluating_0_tasks_in_queue" xml:space="preserve">
-    <value>Evaluating ({0} tasks in queue)</value>
-  </data>
-  <data name="Paused_0_tasks_in_queue" xml:space="preserve">
-    <value>Paused ({0} tasks in queue)</value>
-  </data>
-  <data name="Naming_rules" xml:space="preserve">
-    <value>Naming rules</value>
->>>>>>> 4d749695
   </data>
 </root>