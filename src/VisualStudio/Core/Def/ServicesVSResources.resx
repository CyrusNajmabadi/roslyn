--- conflicted
+++ resolved
@@ -1653,10 +1653,9 @@
   <data name="This_action_cannot_be_undone_Do_you_wish_to_continue" xml:space="preserve">
     <value>This action cannot be undone. Do you wish to continue?</value>
   </data>
-<<<<<<< HEAD
   <data name="Underline reassigned variables" xml:space="preserve">
     <value>Underline reassigned variables</value>
-=======
+  </data>
   <data name="Analyzers" xml:space="preserve">
     <value>Analyzers</value>
   </data>
@@ -1707,6 +1706,5 @@
   </data>
   <data name="Search_Settings" xml:space="preserve">
     <value>Search Settings</value>
->>>>>>> fbaf4556
-  </data>
+  </data> 
 </root>