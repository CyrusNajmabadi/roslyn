﻿<?xml version="1.0" encoding="utf-8"?>
<root>
  <!-- 
    Microsoft ResX Schema 
    
    Version 2.0
    
    The primary goals of this format is to allow a simple XML format 
    that is mostly human readable. The generation and parsing of the 
    various data types are done through the TypeConverter classes 
    associated with the data types.
    
    Example:
    
    ... ado.net/XML headers & schema ...
    <resheader name="resmimetype">text/microsoft-resx</resheader>
    <resheader name="version">2.0</resheader>
    <resheader name="reader">System.Resources.ResXResourceReader, System.Windows.Forms, ...</resheader>
    <resheader name="writer">System.Resources.ResXResourceWriter, System.Windows.Forms, ...</resheader>
    <data name="Name1"><value>this is my long string</value><comment>this is a comment</comment></data>
    <data name="Color1" type="System.Drawing.Color, System.Drawing">Blue</data>
    <data name="Bitmap1" mimetype="application/x-microsoft.net.object.binary.base64">
        <value>[base64 mime encoded serialized .NET Framework object]</value>
    </data>
    <data name="Icon1" type="System.Drawing.Icon, System.Drawing" mimetype="application/x-microsoft.net.object.bytearray.base64">
        <value>[base64 mime encoded string representing a byte array form of the .NET Framework object]</value>
        <comment>This is a comment</comment>
    </data>
                
    There are any number of "resheader" rows that contain simple 
    name/value pairs.
    
    Each data row contains a name, and value. The row also contains a 
    type or mimetype. Type corresponds to a .NET class that support 
    text/value conversion through the TypeConverter architecture. 
    Classes that don't support this are serialized and stored with the 
    mimetype set.
    
    The mimetype is used for serialized objects, and tells the 
    ResXResourceReader how to depersist the object. This is currently not 
    extensible. For a given mimetype the value must be set accordingly:
    
    Note - application/x-microsoft.net.object.binary.base64 is the format 
    that the ResXResourceWriter will generate, however the reader can 
    read any of the formats listed below.
    
    mimetype: application/x-microsoft.net.object.binary.base64
    value   : The object must be serialized with 
            : System.Runtime.Serialization.Formatters.Binary.BinaryFormatter
            : and then encoded with base64 encoding.
    
    mimetype: application/x-microsoft.net.object.soap.base64
    value   : The object must be serialized with 
            : System.Runtime.Serialization.Formatters.Soap.SoapFormatter
            : and then encoded with base64 encoding.

    mimetype: application/x-microsoft.net.object.bytearray.base64
    value   : The object must be serialized into a byte array 
            : using a System.ComponentModel.TypeConverter
            : and then encoded with base64 encoding.
    -->
  <xsd:schema id="root" xmlns="" xmlns:xsd="http://www.w3.org/2001/XMLSchema" xmlns:msdata="urn:schemas-microsoft-com:xml-msdata">
    <xsd:import namespace="http://www.w3.org/XML/1998/namespace" />
    <xsd:element name="root" msdata:IsDataSet="true">
      <xsd:complexType>
        <xsd:choice maxOccurs="unbounded">
          <xsd:element name="metadata">
            <xsd:complexType>
              <xsd:sequence>
                <xsd:element name="value" type="xsd:string" minOccurs="0" />
              </xsd:sequence>
              <xsd:attribute name="name" use="required" type="xsd:string" />
              <xsd:attribute name="type" type="xsd:string" />
              <xsd:attribute name="mimetype" type="xsd:string" />
              <xsd:attribute ref="xml:space" />
            </xsd:complexType>
          </xsd:element>
          <xsd:element name="assembly">
            <xsd:complexType>
              <xsd:attribute name="alias" type="xsd:string" />
              <xsd:attribute name="name" type="xsd:string" />
            </xsd:complexType>
          </xsd:element>
          <xsd:element name="data">
            <xsd:complexType>
              <xsd:sequence>
                <xsd:element name="value" type="xsd:string" minOccurs="0" msdata:Ordinal="1" />
                <xsd:element name="comment" type="xsd:string" minOccurs="0" msdata:Ordinal="2" />
              </xsd:sequence>
              <xsd:attribute name="name" type="xsd:string" use="required" msdata:Ordinal="1" />
              <xsd:attribute name="type" type="xsd:string" msdata:Ordinal="3" />
              <xsd:attribute name="mimetype" type="xsd:string" msdata:Ordinal="4" />
              <xsd:attribute ref="xml:space" />
            </xsd:complexType>
          </xsd:element>
          <xsd:element name="resheader">
            <xsd:complexType>
              <xsd:sequence>
                <xsd:element name="value" type="xsd:string" minOccurs="0" msdata:Ordinal="1" />
              </xsd:sequence>
              <xsd:attribute name="name" type="xsd:string" use="required" />
            </xsd:complexType>
          </xsd:element>
        </xsd:choice>
      </xsd:complexType>
    </xsd:element>
  </xsd:schema>
  <resheader name="resmimetype">
    <value>text/microsoft-resx</value>
  </resheader>
  <resheader name="version">
    <value>2.0</value>
  </resheader>
  <resheader name="reader">
    <value>System.Resources.ResXResourceReader, System.Windows.Forms, Version=4.0.0.0, Culture=neutral, PublicKeyToken=b77a5c561934e089</value>
  </resheader>
  <resheader name="writer">
    <value>System.Resources.ResXResourceWriter, System.Windows.Forms, Version=4.0.0.0, Culture=neutral, PublicKeyToken=b77a5c561934e089</value>
  </resheader>
  <data name="Element_is_not_valid" xml:space="preserve">
    <value>Element is not valid.</value>
  </data>
  <data name="You_must_select_at_least_one_member" xml:space="preserve">
    <value>You must select at least one member.</value>
  </data>
  <data name="Interface_name_conflicts_with_an_existing_type_name" xml:space="preserve">
    <value>Interface name conflicts with an existing type name.</value>
  </data>
  <data name="Interface_name_is_not_a_valid_0_identifier" xml:space="preserve">
    <value>Interface name is not a valid {0} identifier.</value>
  </data>
  <data name="Illegal_characters_in_path" xml:space="preserve">
    <value>Illegal characters in path.</value>
  </data>
  <data name="File_name_must_have_the_0_extension" xml:space="preserve">
    <value>File name must have the "{0}" extension.</value>
  </data>
  <data name="Debugger" xml:space="preserve">
    <value>Debugger</value>
  </data>
  <data name="Determining_breakpoint_location" xml:space="preserve">
    <value>Determining breakpoint location...</value>
  </data>
  <data name="Determining_autos" xml:space="preserve">
    <value>Determining autos...</value>
  </data>
  <data name="Resolving_breakpoint_location" xml:space="preserve">
    <value>Resolving breakpoint location...</value>
  </data>
  <data name="Validating_breakpoint_location" xml:space="preserve">
    <value>Validating breakpoint location...</value>
  </data>
  <data name="Getting_DataTip_text" xml:space="preserve">
    <value>Getting DataTip text...</value>
  </data>
  <data name="Preview_unavailable" xml:space="preserve">
    <value>Preview unavailable</value>
  </data>
  <data name="Overrides_" xml:space="preserve">
    <value>Overrides</value>
  </data>
  <data name="Overridden_By" xml:space="preserve">
    <value>Overridden By</value>
  </data>
  <data name="Inherits_" xml:space="preserve">
    <value>Inherits</value>
  </data>
  <data name="Inherited_By" xml:space="preserve">
    <value>Inherited By</value>
  </data>
  <data name="Implements_" xml:space="preserve">
    <value>Implements</value>
  </data>
  <data name="Implemented_By" xml:space="preserve">
    <value>Implemented By</value>
  </data>
  <data name="Maximum_number_of_documents_are_open" xml:space="preserve">
    <value>Maximum number of documents are open.</value>
  </data>
  <data name="Failed_to_create_document_in_miscellaneous_files_project" xml:space="preserve">
    <value>Failed to create document in miscellaneous files project.</value>
  </data>
  <data name="Invalid_access" xml:space="preserve">
    <value>Invalid access.</value>
  </data>
  <data name="The_following_references_were_not_found_0_Please_locate_and_add_them_manually" xml:space="preserve">
    <value>The following references were not found. {0}Please locate and add them manually.</value>
  </data>
  <data name="End_position_must_be_start_position" xml:space="preserve">
    <value>End position must be &gt;= start position</value>
  </data>
  <data name="Not_a_valid_value" xml:space="preserve">
    <value>Not a valid value</value>
  </data>
  <data name="given_workspace_doesn_t_support_undo" xml:space="preserve">
    <value>given workspace doesn't support undo</value>
  </data>
  <data name="Add_a_reference_to_0" xml:space="preserve">
    <value>Add a reference to '{0}'</value>
  </data>
  <data name="Event_type_is_invalid" xml:space="preserve">
    <value>Event type is invalid</value>
  </data>
  <data name="Can_t_find_where_to_insert_member" xml:space="preserve">
    <value>Can't find where to insert member</value>
  </data>
  <data name="Can_t_rename_other_elements" xml:space="preserve">
    <value>Can't rename 'other' elements</value>
  </data>
  <data name="Unknown_rename_type" xml:space="preserve">
    <value>Unknown rename type</value>
  </data>
  <data name="IDs_are_not_supported_for_this_symbol_type" xml:space="preserve">
    <value>IDs are not supported for this symbol type.</value>
  </data>
  <data name="Can_t_create_a_node_id_for_this_symbol_kind_colon_0" xml:space="preserve">
    <value>Can't create a node id for this symbol kind: '{0}'</value>
  </data>
  <data name="Project_References" xml:space="preserve">
    <value>Project References</value>
  </data>
  <data name="Base_Types" xml:space="preserve">
    <value>Base Types</value>
  </data>
  <data name="Miscellaneous_Files" xml:space="preserve">
    <value>Miscellaneous Files</value>
  </data>
  <data name="Could_not_find_project_0" xml:space="preserve">
    <value>Could not find project '{0}'</value>
  </data>
  <data name="Could_not_find_location_of_folder_on_disk" xml:space="preserve">
    <value>Could not find location of folder on disk</value>
  </data>
  <data name="ErrorReadingFile" xml:space="preserve">
    <value>Error while reading file '{0}': {1}</value>
  </data>
  <data name="Assembly" xml:space="preserve">
    <value>Assembly </value>
  </data>
  <data name="Exceptions_colon" xml:space="preserve">
    <value>Exceptions:</value>
  </data>
  <data name="Member_of_0" xml:space="preserve">
    <value>Member of {0}</value>
  </data>
  <data name="Parameters_colon1" xml:space="preserve">
    <value>Parameters:</value>
  </data>
  <data name="Project" xml:space="preserve">
    <value>Project </value>
  </data>
  <data name="Remarks_colon" xml:space="preserve">
    <value>Remarks:</value>
  </data>
  <data name="Returns_colon" xml:space="preserve">
    <value>Returns:</value>
  </data>
  <data name="Summary_colon" xml:space="preserve">
    <value>Summary:</value>
  </data>
  <data name="Type_Parameters_colon" xml:space="preserve">
    <value>Type Parameters:</value>
  </data>
  <data name="File_already_exists" xml:space="preserve">
    <value>File already exists</value>
  </data>
  <data name="File_path_cannot_use_reserved_keywords" xml:space="preserve">
    <value>File path cannot use reserved keywords</value>
  </data>
  <data name="DocumentPath_is_illegal" xml:space="preserve">
    <value>DocumentPath is illegal</value>
  </data>
  <data name="Project_Path_is_illegal" xml:space="preserve">
    <value>Project Path is illegal</value>
  </data>
  <data name="Path_cannot_have_empty_filename" xml:space="preserve">
    <value>Path cannot have empty filename</value>
  </data>
  <data name="The_given_DocumentId_did_not_come_from_the_Visual_Studio_workspace" xml:space="preserve">
    <value>The given DocumentId did not come from the Visual Studio workspace.</value>
  </data>
  <data name="Project_colon_0_1_Use_the_dropdown_to_view_and_switch_to_other_projects_this_file_may_belong_to" xml:space="preserve">
    <value>Project: {0} ({1})

Use the dropdown to view and switch to other projects this file may belong to.</value>
  </data>
  <data name="_0_Use_the_dropdown_to_view_and_navigate_to_other_items_in_this_file" xml:space="preserve">
    <value>{0}

Use the dropdown to view and navigate to other items in this file.</value>
  </data>
  <data name="Project_colon_0_Use_the_dropdown_to_view_and_switch_to_other_projects_this_file_may_belong_to" xml:space="preserve">
    <value>Project: {0}

Use the dropdown to view and switch to other projects this file may belong to.</value>
  </data>
  <data name="ErrorReadingRuleset" xml:space="preserve">
    <value>ErrorReadingRuleset</value>
  </data>
  <data name="Error_reading_ruleset_file_0_1" xml:space="preserve">
    <value>Error reading ruleset file {0} - {1}</value>
  </data>
  <data name="AnalyzerChangedOnDisk" xml:space="preserve">
    <value>AnalyzerChangedOnDisk</value>
  </data>
  <data name="The_analyzer_assembly_0_has_changed_Diagnostics_may_be_incorrect_until_Visual_Studio_is_restarted" xml:space="preserve">
    <value>The analyzer assembly '{0}' has changed. Diagnostics may be incorrect until Visual Studio is restarted.</value>
  </data>
  <data name="CSharp_VB_Diagnostics_Table_Data_Source" xml:space="preserve">
    <value>C#/VB Diagnostics Table Data Source</value>
  </data>
  <data name="CSharp_VB_Todo_List_Table_Data_Source" xml:space="preserve">
    <value>C#/VB Todo List Table Data Source</value>
  </data>
  <data name="Cancel" xml:space="preserve">
    <value>Cancel</value>
  </data>
  <data name="Deselect_All" xml:space="preserve">
    <value>_Deselect All</value>
  </data>
  <data name="Extract_Interface" xml:space="preserve">
    <value>Extract Interface</value>
  </data>
  <data name="Generated_name_colon" xml:space="preserve">
    <value>Generated name:</value>
  </data>
  <data name="New_file_name_colon" xml:space="preserve">
    <value>New _file name:</value>
  </data>
  <data name="New_interface_name_colon" xml:space="preserve">
    <value>New _interface name:</value>
  </data>
  <data name="OK" xml:space="preserve">
    <value>OK</value>
  </data>
  <data name="Select_All" xml:space="preserve">
    <value>_Select All</value>
  </data>
  <data name="Select_public_members_to_form_interface" xml:space="preserve">
    <value>Select public _members to form interface</value>
  </data>
  <data name="Access_colon" xml:space="preserve">
    <value>_Access:</value>
  </data>
  <data name="Add_to_existing_file" xml:space="preserve">
    <value>Add to _existing file</value>
  </data>
  <data name="Add_to_current_file" xml:space="preserve">
    <value>Add to _current file</value>
  </data>
  <data name="Change_Signature" xml:space="preserve">
    <value>Change Signature</value>
  </data>
  <data name="Create_new_file" xml:space="preserve">
    <value>_Create new file</value>
  </data>
  <data name="Default_" xml:space="preserve">
    <value>Default</value>
  </data>
  <data name="File_Name_colon" xml:space="preserve">
    <value>File Name:</value>
  </data>
  <data name="Generate_Type" xml:space="preserve">
    <value>Generate Type</value>
  </data>
  <data name="Kind_colon" xml:space="preserve">
    <value>_Kind:</value>
  </data>
  <data name="Location_colon" xml:space="preserve">
    <value>Location:</value>
  </data>
  <data name="Select_destination" xml:space="preserve">
    <value>Select destination</value>
  </data>
  <data name="Modifier" xml:space="preserve">
    <value>Modifier</value>
  </data>
  <data name="Name_colon1" xml:space="preserve">
    <value>Name:</value>
  </data>
  <data name="Parameter" xml:space="preserve">
    <value>Parameter</value>
  </data>
  <data name="Parameters_colon2" xml:space="preserve">
    <value>Parameters:</value>
  </data>
  <data name="Preview_method_signature_colon" xml:space="preserve">
    <value>Preview method signature:</value>
  </data>
  <data name="Preview_reference_changes" xml:space="preserve">
    <value>Preview reference changes</value>
  </data>
  <data name="Project_colon" xml:space="preserve">
    <value>_Project:</value>
  </data>
  <data name="Type" xml:space="preserve">
    <value>Type</value>
  </data>
  <data name="Type_Details_colon" xml:space="preserve">
    <value>Type Details:</value>
  </data>
  <data name="Re_move" xml:space="preserve">
    <value>Re_move</value>
  </data>
  <data name="Restore" xml:space="preserve">
    <value>_Restore</value>
  </data>
  <data name="More_about_0" xml:space="preserve">
    <value>More about {0}</value>
  </data>
  <data name="Navigation_must_be_performed_on_the_foreground_thread" xml:space="preserve">
    <value>Navigation must be performed on the foreground thread.</value>
  </data>
  <data name="bracket_plus_bracket" xml:space="preserve">
    <value>[+] </value>
  </data>
  <data name="bracket_bracket" xml:space="preserve">
    <value>[-] </value>
  </data>
  <data name="Reference_to_0_in_project_1" xml:space="preserve">
    <value>Reference to '{0}' in project '{1}'</value>
  </data>
  <data name="Unknown1" xml:space="preserve">
    <value>&lt;Unknown&gt;</value>
  </data>
  <data name="Analyzer_reference_to_0_in_project_1" xml:space="preserve">
    <value>Analyzer reference to '{0}' in project '{1}'</value>
  </data>
  <data name="Project_reference_to_0_in_project_1" xml:space="preserve">
    <value>Project reference to '{0}' in project '{1}'</value>
  </data>
  <data name="AnalyzerDependencyConflict" xml:space="preserve">
    <value>AnalyzerDependencyConflict</value>
  </data>
  <data name="Analyzer_assemblies_0_and_1_both_have_identity_2_but_different_contents_Only_one_will_be_loaded_and_analyzers_using_these_assemblies_may_not_run_correctly" xml:space="preserve">
    <value>Analyzer assemblies '{0}' and '{1}' both have identity '{2}' but different contents. Only one will be loaded and analyzers using these assemblies may not run correctly.</value>
  </data>
  <data name="_0_references" xml:space="preserve">
    <value>{0} references</value>
  </data>
  <data name="_1_reference" xml:space="preserve">
    <value>1 reference</value>
  </data>
  <data name="_0_encountered_an_error_and_has_been_disabled" xml:space="preserve">
    <value>'{0}' encountered an error and has been disabled.</value>
  </data>
  <data name="Enable" xml:space="preserve">
    <value>Enable</value>
  </data>
  <data name="Enable_and_ignore_future_errors" xml:space="preserve">
    <value>Enable and ignore future errors</value>
  </data>
  <data name="No_Changes" xml:space="preserve">
    <value>No Changes</value>
  </data>
  <data name="Current_block" xml:space="preserve">
    <value>Current block</value>
  </data>
  <data name="Determining_current_block" xml:space="preserve">
    <value>Determining current block.</value>
  </data>
  <data name="IntelliSense" xml:space="preserve">
    <value>IntelliSense</value>
  </data>
  <data name="CSharp_VB_Build_Table_Data_Source" xml:space="preserve">
    <value>C#/VB Build Table Data Source</value>
  </data>
  <data name="MissingAnalyzerReference" xml:space="preserve">
    <value>MissingAnalyzerReference</value>
  </data>
  <data name="Analyzer_assembly_0_depends_on_1_but_it_was_not_found_Analyzers_may_not_run_correctly_unless_the_missing_assembly_is_added_as_an_analyzer_reference_as_well" xml:space="preserve">
    <value>Analyzer assembly '{0}' depends on '{1}' but it was not found. Analyzers may not run correctly unless the missing assembly is added as an analyzer reference as well.</value>
  </data>
  <data name="Suppression_State" xml:space="preserve">
    <value>Suppression State</value>
  </data>
  <data name="Active" xml:space="preserve">
    <value>Active</value>
  </data>
  <data name="Suppressed" xml:space="preserve">
    <value>Suppressed</value>
  </data>
  <data name="NotApplicable" xml:space="preserve">
    <value>N/A</value>
  </data>
  <data name="SuppressionNotSupportedToolTip" xml:space="preserve">
    <value>Suppression state is supported only for intellisense diagnostics, which are for the current solution snapshot. Switch to 'Intellisense' diagnostics for suppression.</value>
  </data>
  <data name="Suppress_diagnostics" xml:space="preserve">
    <value>Suppress diagnostics</value>
  </data>
  <data name="Computing_suppressions_fix" xml:space="preserve">
    <value>Computing suppressions fix...</value>
  </data>
  <data name="Applying_suppressions_fix" xml:space="preserve">
    <value>Applying suppressions fix...</value>
  </data>
  <data name="Remove_suppressions" xml:space="preserve">
    <value>Remove suppressions</value>
  </data>
  <data name="Computing_remove_suppressions_fix" xml:space="preserve">
    <value>Computing remove suppressions fix...</value>
  </data>
  <data name="Applying_remove_suppressions_fix" xml:space="preserve">
    <value>Applying remove suppressions fix...</value>
  </data>
  <data name="This_workspace_only_supports_opening_documents_on_the_UI_thread" xml:space="preserve">
    <value>This workspace only supports opening documents on the UI thread.</value>
  </data>
  <data name="This_workspace_does_not_support_updating_Visual_Basic_compilation_options" xml:space="preserve">
    <value>This workspace does not support updating Visual Basic compilation options.</value>
  </data>
  <data name="This_workspace_does_not_support_updating_Visual_Basic_parse_options" xml:space="preserve">
    <value>This workspace does not support updating Visual Basic parse options.</value>
  </data>
  <data name="Synchronize_0" xml:space="preserve">
    <value>Synchronize {0}</value>
  </data>
  <data name="Synchronizing_with_0" xml:space="preserve">
    <value>Synchronizing with {0}...</value>
  </data>
  <data name="Visual_Studio_has_suspended_some_advanced_features_to_improve_performance" xml:space="preserve">
    <value>Visual Studio has suspended some advanced features to improve performance.</value>
  </data>
  <data name="Installing_0" xml:space="preserve">
    <value>Installing '{0}'</value>
  </data>
  <data name="Installing_0_completed" xml:space="preserve">
    <value>Installing '{0}' completed</value>
  </data>
  <data name="Package_install_failed_colon_0" xml:space="preserve">
    <value>Package install failed: {0}</value>
  </data>
  <data name="Unknown2" xml:space="preserve">
    <value>&lt;Unknown&gt;</value>
  </data>
  <data name="No" xml:space="preserve">
    <value>No</value>
  </data>
  <data name="Yes" xml:space="preserve">
    <value>Yes</value>
  </data>
  <data name="Choose_a_Symbol_Specification_and_a_Naming_Style" xml:space="preserve">
    <value>Choose a Symbol Specification and a Naming Style.</value>
  </data>
  <data name="Enter_a_title_for_this_Naming_Rule" xml:space="preserve">
    <value>Enter a title for this Naming Rule.</value>
  </data>
  <data name="Enter_a_title_for_this_Naming_Style" xml:space="preserve">
    <value>Enter a title for this Naming Style.</value>
  </data>
  <data name="Enter_a_title_for_this_Symbol_Specification" xml:space="preserve">
    <value>Enter a title for this Symbol Specification.</value>
  </data>
  <data name="Accessibilities_can_match_any" xml:space="preserve">
    <value>Accessibilities (can match any)</value>
  </data>
  <data name="Capitalization_colon" xml:space="preserve">
    <value>Capitalization:</value>
  </data>
  <data name="all_lower" xml:space="preserve">
    <value>all lower</value>
  </data>
  <data name="ALL_UPPER" xml:space="preserve">
    <value>ALL UPPER</value>
  </data>
  <data name="camel_Case_Name" xml:space="preserve">
    <value>camel Case Name</value>
  </data>
  <data name="First_word_upper" xml:space="preserve">
    <value>First word upper</value>
  </data>
  <data name="Pascal_Case_Name" xml:space="preserve">
    <value>Pascal Case Name</value>
  </data>
  <data name="Severity_colon" xml:space="preserve">
    <value>Severity:</value>
  </data>
  <data name="Modifiers_must_match_all" xml:space="preserve">
    <value>Modifiers (must match all)</value>
  </data>
  <data name="Name_colon2" xml:space="preserve">
    <value>Name:</value>
  </data>
  <data name="Naming_Rule" xml:space="preserve">
    <value>Naming Rule</value>
  </data>
  <data name="Naming_Style" xml:space="preserve">
    <value>Naming Style</value>
  </data>
  <data name="Naming_Style_colon" xml:space="preserve">
    <value>Naming Style:</value>
  </data>
  <data name="Naming_Rules_allow_you_to_define_how_particular_sets_of_symbols_should_be_named_and_how_incorrectly_named_symbols_should_be_handled" xml:space="preserve">
    <value>Naming Rules allow you to define how particular sets of symbols should be named and how incorrectly-named symbols should be handled.</value>
  </data>
  <data name="The_first_matching_top_level_Naming_Rule_is_used_by_default_when_naming_a_symbol_while_any_special_cases_are_handled_by_a_matching_child_rule" xml:space="preserve">
    <value>The first matching top-level Naming Rule is used by default when naming a symbol, while any special cases are handled by a matching child rule.</value>
  </data>
  <data name="Naming_Style_Title_colon" xml:space="preserve">
    <value>Naming Style Title:</value>
  </data>
  <data name="Parent_Rule_colon" xml:space="preserve">
    <value>Parent Rule:</value>
  </data>
  <data name="Required_Prefix_colon" xml:space="preserve">
    <value>Required Prefix:</value>
  </data>
  <data name="Required_Suffix_colon" xml:space="preserve">
    <value>Required Suffix:</value>
  </data>
  <data name="Sample_Identifier_colon" xml:space="preserve">
    <value>Sample Identifier:</value>
  </data>
  <data name="Symbol_Kinds_can_match_any" xml:space="preserve">
    <value>Symbol Kinds (can match any)</value>
  </data>
  <data name="Symbol_Specification" xml:space="preserve">
    <value>Symbol Specification</value>
  </data>
  <data name="Symbol_Specification_colon" xml:space="preserve">
    <value>Symbol Specification:</value>
  </data>
  <data name="Symbol_Specification_Title_colon" xml:space="preserve">
    <value>Symbol Specification Title:</value>
  </data>
  <data name="Word_Separator_colon" xml:space="preserve">
    <value>Word Separator:</value>
  </data>
  <data name="example" xml:space="preserve">
    <value>example</value>
    <comment>IdentifierWord_Example and IdentifierWord_Identifier are combined (with prefixes, suffixes, and word separators) into an example identifier name in the NamingStyle UI.</comment>
  </data>
  <data name="identifier" xml:space="preserve">
    <value>identifier</value>
    <comment>IdentifierWord_Example and IdentifierWord_Identifier are combined (with prefixes, suffixes, and word separators) into an example identifier name in the NamingStyle UI.</comment>
  </data>
  <data name="Install_0" xml:space="preserve">
    <value>Install '{0}'</value>
  </data>
  <data name="Uninstalling_0" xml:space="preserve">
    <value>Uninstalling '{0}'</value>
  </data>
  <data name="Uninstalling_0_completed" xml:space="preserve">
    <value>Uninstalling '{0}' completed</value>
  </data>
  <data name="Uninstall_0" xml:space="preserve">
    <value>Uninstall '{0}'</value>
  </data>
  <data name="Package_uninstall_failed_colon_0" xml:space="preserve">
    <value>Package uninstall failed: {0}</value>
  </data>
  <data name="Error_encountered_while_loading_the_project_Some_project_features_such_as_full_solution_analysis_for_the_failed_project_and_projects_that_depend_on_it_have_been_disabled" xml:space="preserve">
    <value>Error encountered while loading the project. Some project features, such as full solution analysis for the failed project and projects that depend on it, have been disabled.</value>
  </data>
  <data name="Project_loading_failed" xml:space="preserve">
    <value>Project loading failed.</value>
  </data>
  <data name="To_see_what_caused_the_issue_please_try_below_1_Close_Visual_Studio_long_paragraph_follows" xml:space="preserve">
    <value>To see what caused the issue, please try below.

1. Close Visual Studio
2. Open a Visual Studio Developer Command Prompt
3. Set environment variable “TraceDesignTime” to true (set TraceDesignTime=true)
4. Delete .vs directory/.suo file
5. Restart VS from the command prompt you set the environment variable (devenv)
6. Open the solution
7. Check '{0}' and look for the failed tasks (FAILED)</value>
  </data>
  <data name="Additional_information_colon" xml:space="preserve">
    <value>Additional information:</value>
  </data>
  <data name="Installing_0_failed_Additional_information_colon_1" xml:space="preserve">
    <value>Installing '{0}' failed.

Additional information: {1}</value>
  </data>
  <data name="Uninstalling_0_failed_Additional_information_colon_1" xml:space="preserve">
    <value>Uninstalling '{0}' failed.

Additional information: {1}</value>
  </data>
  <data name="Move_0_below_1" xml:space="preserve">
    <value>Move {0} below {1}</value>
    <comment>{0} and {1} are parameter descriptions</comment>
  </data>
  <data name="Move_0_above_1" xml:space="preserve">
    <value>Move {0} above {1}</value>
    <comment>{0} and {1} are parameter descriptions</comment>
  </data>
  <data name="Remove_0" xml:space="preserve">
    <value>Remove {0}</value>
    <comment>{0} is a parameter description</comment>
  </data>
  <data name="Restore_0" xml:space="preserve">
    <value>Restore {0}</value>
    <comment>{0} is a parameter description</comment>
  </data>
  <data name="Re_enable" xml:space="preserve">
    <value>Re-enable</value>
  </data>
  <data name="Learn_more" xml:space="preserve">
    <value>Learn more</value>
  </data>
  <data name="Prefer_framework_type" xml:space="preserve">
    <value>Prefer framework type</value>
  </data>
  <data name="Prefer_predefined_type" xml:space="preserve">
    <value>Prefer predefined type</value>
  </data>
  <data name="Copy_to_Clipboard" xml:space="preserve">
    <value>Copy to Clipboard</value>
  </data>
  <data name="Close" xml:space="preserve">
    <value>Close</value>
  </data>
  <data name="Unknown_parameters" xml:space="preserve">
    <value>&lt;Unknown Parameters&gt;</value>
  </data>
  <data name="End_of_inner_exception_stack" xml:space="preserve">
    <value>--- End of inner exception stack trace ---</value>
  </data>
  <data name="For_locals_parameters_and_members" xml:space="preserve">
    <value>For locals, parameters and members</value>
  </data>
  <data name="For_member_access_expressions" xml:space="preserve">
    <value>For member access expressions</value>
  </data>
  <data name="Prefer_object_initializer" xml:space="preserve">
    <value>Prefer object initializer</value>
  </data>
  <data name="Expression_preferences_colon" xml:space="preserve">
    <value>Expression preferences:</value>
  </data>
  <data name="Block_Structure_Guides" xml:space="preserve">
    <value>Block Structure Guides</value>
  </data>
  <data name="Outlining" xml:space="preserve">
    <value>Outlining</value>
  </data>
  <data name="Show_guides_for_code_level_constructs" xml:space="preserve">
    <value>Show guides for code level constructs</value>
  </data>
  <data name="Show_guides_for_comments_and_preprocessor_regions" xml:space="preserve">
    <value>Show guides for comments and preprocessor regions</value>
  </data>
  <data name="Show_guides_for_declaration_level_constructs" xml:space="preserve">
    <value>Show guides for declaration level constructs</value>
  </data>
  <data name="Show_outlining_for_code_level_constructs" xml:space="preserve">
    <value>Show outlining for code level constructs</value>
  </data>
  <data name="Show_outlining_for_comments_and_preprocessor_regions" xml:space="preserve">
    <value>Show outlining for comments and preprocessor regions</value>
  </data>
  <data name="Show_outlining_for_declaration_level_constructs" xml:space="preserve">
    <value>Show outlining for declaration level constructs</value>
  </data>
  <data name="Variable_preferences_colon" xml:space="preserve">
    <value>Variable preferences:</value>
  </data>
  <data name="Prefer_inlined_variable_declaration" xml:space="preserve">
    <value>Prefer inlined variable declaration</value>
  </data>
  <data name="Use_expression_body_for_methods" xml:space="preserve">
    <value>Use expression body for methods</value>
  </data>
  <data name="Code_block_preferences_colon" xml:space="preserve">
    <value>Code block preferences:</value>
  </data>
  <data name="Use_expression_body_for_accessors" xml:space="preserve">
    <value>Use expression body for accessors</value>
  </data>
  <data name="Use_expression_body_for_constructors" xml:space="preserve">
    <value>Use expression body for constructors</value>
  </data>
  <data name="Use_expression_body_for_indexers" xml:space="preserve">
    <value>Use expression body for indexers</value>
  </data>
  <data name="Use_expression_body_for_operators" xml:space="preserve">
    <value>Use expression body for operators</value>
  </data>
  <data name="Use_expression_body_for_properties" xml:space="preserve">
    <value>Use expression body for properties</value>
  </data>
  <data name="Some_naming_rules_are_incomplete_Please_complete_or_remove_them" xml:space="preserve">
    <value>Some naming rules are incomplete. Please complete or remove them.</value>
  </data>
  <data name="Manage_specifications" xml:space="preserve">
    <value>Manage specifications</value>
  </data>
  <data name="Manage_naming_styles" xml:space="preserve">
    <value>Manage naming styles</value>
  </data>
  <data name="Reorder" xml:space="preserve">
    <value>Reorder</value>
  </data>
  <data name="Severity" xml:space="preserve">
    <value>Severity</value>
  </data>
  <data name="Specification" xml:space="preserve">
    <value>Specification</value>
  </data>
  <data name="Required_Style" xml:space="preserve">
    <value>Required Style</value>
  </data>
  <data name="This_item_cannot_be_deleted_because_it_is_used_by_an_existing_Naming_Rule" xml:space="preserve">
    <value>This item cannot be deleted because it is used by an existing Naming Rule.</value>
  </data>
  <data name="Prefer_collection_initializer" xml:space="preserve">
    <value>Prefer collection initializer</value>
  </data>
  <data name="Prefer_coalesce_expression" xml:space="preserve">
    <value>Prefer coalesce expression</value>
  </data>
  <data name="Collapse_regions_when_collapsing_to_definitions" xml:space="preserve">
    <value>Collapse #regions when collapsing to definitions</value>
  </data>
  <data name="Prefer_null_propagation" xml:space="preserve">
    <value>Prefer null propagation</value>
  </data>
  <data name="Prefer_explicit_tuple_name" xml:space="preserve">
    <value>Prefer explicit tuple name</value>
  </data>
  <data name="Description" xml:space="preserve">
    <value>Description</value>
  </data>
  <data name="Preference" xml:space="preserve">
    <value>Preference</value>
  </data>
  <data name="Implement_Interface_or_Abstract_Class" xml:space="preserve">
    <value>Implement Interface or Abstract Class</value>
  </data>
  <data name="For_a_given_symbol_only_the_topmost_rule_with_a_matching_Specification_will_be_applied_Violation_of_that_rules_Required_Style_will_be_reported_at_the_chosen_Severity_level" xml:space="preserve">
    <value>For a given symbol, only the topmost rule with a matching 'Specification' will be applied. Violation of that rule's 'Required Style' will be reported at the chosen 'Severity' level.</value>
  </data>
  <data name="at_the_end" xml:space="preserve">
    <value>at the end</value>
  </data>
  <data name="When_inserting_properties_events_and_methods_place_them" xml:space="preserve">
    <value>When inserting properties, events and methods, place them:</value>
  </data>
  <data name="with_other_members_of_the_same_kind" xml:space="preserve">
    <value>with other members of the same kind</value>
  </data>
  <data name="Prefer_braces" xml:space="preserve">
    <value>Prefer braces</value>
  </data>
  <data name="Over_colon" xml:space="preserve">
    <value>Over:</value>
  </data>
  <data name="Prefer_colon" xml:space="preserve">
    <value>Prefer:</value>
  </data>
  <data name="or" xml:space="preserve">
    <value>or</value>
  </data>
  <data name="built_in_types" xml:space="preserve">
    <value>built-in types</value>
  </data>
  <data name="everywhere_else" xml:space="preserve">
    <value>everywhere else</value>
  </data>
  <data name="type_is_apparent_from_assignment_expression" xml:space="preserve">
    <value>type is apparent from assignment expression</value>
  </data>
  <data name="Get_help_for_0" xml:space="preserve">
    <value>Get help for '{0}'</value>
  </data>
  <data name="Get_help_for_0_from_Bing" xml:space="preserve">
    <value>Get help for '{0}' from Bing</value>
  </data>
  <data name="Move_down" xml:space="preserve">
    <value>Move down</value>
  </data>
  <data name="Move_up" xml:space="preserve">
    <value>Move up</value>
  </data>
  <data name="Remove" xml:space="preserve">
    <value>Remove</value>
  </data>
  <data name="Pick_members" xml:space="preserve">
    <value>Pick members</value>
  </data>
  <data name="Unfortunately_a_process_used_by_Visual_Studio_has_encountered_an_unrecoverable_error_We_recommend_saving_your_work_and_then_closing_and_restarting_Visual_Studio" xml:space="preserve">
    <value>Unfortunately, a process used by Visual Studio has encountered an unrecoverable error.  We recommend saving your work, and then closing and restarting Visual Studio.</value>
  </data>
  <data name="analyzer_Prefer_auto_properties" xml:space="preserve">
    <value>Prefer auto properties</value>
  </data>
  <data name="Add_a_symbol_specification" xml:space="preserve">
    <value>Add a symbol specification</value>
  </data>
  <data name="Remove_symbol_specification" xml:space="preserve">
    <value>Remove symbol specification</value>
  </data>
  <data name="Add_item" xml:space="preserve">
    <value>Add item</value>
  </data>
  <data name="Edit_item" xml:space="preserve">
    <value>Edit item</value>
  </data>
  <data name="Remove_item" xml:space="preserve">
    <value>Remove item</value>
  </data>
  <data name="Add_a_naming_rule" xml:space="preserve">
    <value>Add a naming rule</value>
  </data>
  <data name="Remove_naming_rule" xml:space="preserve">
    <value>Remove naming rule</value>
  </data>
  <data name="VisualStudioWorkspace_TryApplyChanges_cannot_be_called_from_a_background_thread" xml:space="preserve">
    <value>VisualStudioWorkspace.TryApplyChanges cannot be called from a background thread.</value>
  </data>
  <data name="codegen_prefer_auto_properties" xml:space="preserve">
    <value>prefer auto properties</value>
  </data>
  <data name="prefer_throwing_properties" xml:space="preserve">
    <value>prefer throwing properties</value>
  </data>
  <data name="When_generating_properties" xml:space="preserve">
    <value>When generating properties:</value>
  </data>
  <data name="Options" xml:space="preserve">
    <value>Options</value>
  </data>
  <data name="Try_the_preview_version_of_our_live_code_analysis_extension_which_provides_more_fixes_for_common_API_design_naming_performance_and_reliability_issues" xml:space="preserve">
    <value>Try the preview version of our live code analysis extension, which provides more fixes for common API design, naming, performance, and reliability issues</value>
  </data>
  <data name="Never_show_this_again" xml:space="preserve">
    <value>Never show this again</value>
  </data>
  <data name="Prefer_simple_default_expression" xml:space="preserve">
    <value>Prefer simple 'default' expression</value>
  </data>
  <data name="Prefer_inferred_tuple_names" xml:space="preserve">
    <value>Prefer inferred tuple element names</value>
  </data>
  <data name="Prefer_inferred_anonymous_type_member_names" xml:space="preserve">
    <value>Prefer inferred anonymous type member names</value>
  </data>
  <data name="Preview_pane" xml:space="preserve">
    <value>Preview pane</value>
  </data>
  <data name="Analysis" xml:space="preserve">
    <value>Analysis</value>
  </data>
  <data name="Enable_full_solution_analysis" xml:space="preserve">
    <value>Enable full solution _analysis</value>
  </data>
  <data name="Fade_out_unreachable_code" xml:space="preserve">
    <value>Fade out unreachable code</value>
  </data>
  <data name="Fading" xml:space="preserve">
    <value>Fading</value>
  </data>
  <data name="ChangesNotAllowedIFAssemblyHasNotBeenLoaded" xml:space="preserve">
    <value>Changes are not allowed if the assembly has not been loaded.</value>
  </data>
  <data name="ChangesNotAllowedIfProjectWasntBuildWhenDebuggingStarted" xml:space="preserve">
    <value>Changes are not allowed if the project wasn't built when debugging started.</value>
  </data>
  <data name="ChangesNotAllowedIfProjectWasntLoadedWhileDebugging" xml:space="preserve">
    <value>Changes are not allowed if the project wasn't loaded and built when debugging started.

'Lightweight solution load' is enabled for the current solution. Disable it to ensure that all projects are loaded when debugging starts.</value>
  </data>
  <data name="ChangesNotAllowedWhileCodeIsRunning" xml:space="preserve">
    <value>Changes are not allowed while code is running.</value>
  </data>
  <data name="Prefer_local_function_over_anonymous_function" xml:space="preserve">
    <value>Prefer local function over anonymous function</value>
  </data>
  <data name="Keep_all_parentheses_in_colon" xml:space="preserve">
    <value>Keep all parentheses in:</value>
  </data>
  <data name="In_other_operators" xml:space="preserve">
    <value>In other operators</value>
  </data>
  <data name="Never_if_unnecessary" xml:space="preserve">
    <value>Never if unnecessary</value>
  </data>
  <data name="Always_for_clarity" xml:space="preserve">
    <value>Always for clarity</value>
  </data>
  <data name="Parentheses_preferences_colon" xml:space="preserve">
    <value>Parentheses preferences:</value>
  </data>
  <data name="ModuleHasBeenUnloaded" xml:space="preserve">
    <value>Module has been unloaded.</value>
  </data>
  <data name="CantApplyChangesModuleHasBeenUnloaded" xml:space="preserve">
    <value>Can't apply changes -- module '{0}' has been unloaded.</value>
  </data>
  <data name="CantApplyChangesUnexpectedError" xml:space="preserve">
    <value>Can't apply changes -- unexpected error: '{0}'</value>
  </data>
  <data name="Prefer_deconstructed_variable_declaration" xml:space="preserve">
    <value>Prefer deconstructed variable declaration</value>
  </data>
  <data name="External_reference_found" xml:space="preserve">
    <value>External reference found</value>
  </data>
  <data name="No_references_found_to_0" xml:space="preserve">
    <value>No references found to '{0}'</value>
  </data>
  <data name="Search_found_no_results" xml:space="preserve">
    <value>Search found no results</value>
  </data>
  <data name="Sync_Class_View" xml:space="preserve">
    <value>Sync Class View</value>
  </data>
  <data name="Reset_Visual_Studio_default_keymapping" xml:space="preserve">
    <value>Reset Visual Studio default keymapping</value>
  </data>
  <data name="Enable_navigation_to_decompiled_sources" xml:space="preserve">
    <value>Enable navigation to decompiled sources (experimental)</value>
  </data>
  <data name="Decompiler_Legal_Notice_Message" xml:space="preserve">
    <value>IMPORTANT: Visual Studio includes decompiling functionality (“Decompiler”) that enables reproducing source code from binary code. By accessing and using the Decompiler, you agree to the Visual Studio license terms and the terms for the Decompiler below. If you do not agree with these combined terms, do not access or use the Decompiler.
 
You acknowledge that binary code and source code might be protected by copyright and trademark laws.  Before using the Decompiler on any binary code, you need to first:  
(i) confirm that the license terms governing your use of the binary code do not contain a provision which prohibits you from decompiling the software; or
(ii) obtain permission to decompile the binary code from the owner of the software.
 
Your use of the Decompiler is optional.  Microsoft is not responsible and disclaims all liability for your use of the Decompiler that violates any laws or any software license terms which prohibit decompiling of the software.

I agree to all of the foregoing:</value>
  </data>
  <data name="Decompiler_Legal_Notice_Title" xml:space="preserve">
    <value>Decompiler Legal Notice</value>
  </data>
  <data name="Colorize_regular_expressions" xml:space="preserve">
    <value>Colorize regular expressions</value>
  </data>
  <data name="Highlight_related_components_under_cursor" xml:space="preserve">
    <value>Highlight related components under cursor</value>
  </data>
  <data name="Regular_Expressions" xml:space="preserve">
    <value>Regular Expressions</value>
  </data>
  <data name="Report_invalid_regular_expressions" xml:space="preserve">
    <value>Report invalid regular expressions</value>
  </data>
  <data name="Code_style_header_use_editor_config" xml:space="preserve">
    <value>The settings configured here only apply to your machine. To configure these settings to travel with your solution, use .editorconfig files.</value>
  </data>
  <data name="Modifier_preferences_colon" xml:space="preserve">
    <value>Modifier preferences:</value>
  </data>
  <data name="Prefer_readonly_fields" xml:space="preserve">
    <value>Prefer readonly fields</value>
  </data>
  <data name="Analyzing_0" xml:space="preserve">
    <value>Analyzing '{0}'</value>
  </data>
  <data name="Live_code_analysis" xml:space="preserve">
    <value>Live code analysis</value>
  </data>
  <data name="Prefer_conditional_expression_over_if_with_assignments" xml:space="preserve">
    <value>Prefer conditional expression over 'if' with assignments</value>
  </data>
  <data name="Prefer_conditional_expression_over_if_with_returns" xml:space="preserve">
    <value>Prefer conditional expression over 'if' with returns</value>
  </data>
  <data name="Apply_0_keymapping_scheme" xml:space="preserve">
    <value>Apply '{0}' keymapping scheme</value>
  </data>
  <data name="We_notice_you_suspended_0_Reset_keymappings_to_continue_to_navigate_and_refactor" xml:space="preserve">
    <value>We notice you suspended '{0}'. Reset keymappings to continue to navigate and refactor.</value>
  </data>
  <data name="Use_expression_body_for_lambdas" xml:space="preserve">
    <value>Use expression body for lambdas</value>
  </data>
  <data name="Prefer_compound_assignments" xml:space="preserve">
    <value>Prefer compound assignments</value>
  </data>
  <data name="Generate_dot_editorconfig_file_from_settings" xml:space="preserve">
    <value>Generate .editorconfig file from settings</value>
  </data>
  <data name="Save_dot_editorconfig_file" xml:space="preserve">
    <value>Save .editorconfig file</value>
  </data>
  <data name="Kind" xml:space="preserve">
    <value>Kind</value>
  </data>
  <data name="Prefer_index_operator" xml:space="preserve">
    <value>Prefer index operator</value>
  </data>
  <data name="Prefer_range_operator" xml:space="preserve">
    <value>Prefer range operator</value>
  </data>
  <data name="All_methods" xml:space="preserve">
    <value>All methods</value>
  </data>
  <data name="Avoid_expression_statements_that_implicitly_ignore_value" xml:space="preserve">
    <value>Avoid expression statements that implicitly ignore value</value>
  </data>
  <data name="Avoid_unused_parameters" xml:space="preserve">
    <value>Avoid unused parameters</value>
  </data>
  <data name="Avoid_unused_value_assignments" xml:space="preserve">
    <value>Avoid unused value assignments</value>
  </data>
  <data name="Parameter_preferences_colon" xml:space="preserve">
    <value>Parameter preferences:</value>
  </data>
  <data name="Non_public_methods" xml:space="preserve">
    <value>Non-public methods</value>
  </data>
  <data name="Unused_value_is_explicitly_assigned_to_an_unused_local" xml:space="preserve">
    <value>Unused value is explicitly assigned to an unused local</value>
  </data>
  <data name="Unused_value_is_explicitly_assigned_to_discard" xml:space="preserve">
    <value>Unused value is explicitly assigned to discard</value>
  </data>
  <data name="Value_assigned_here_is_never_used" xml:space="preserve">
    <value>Value assigned here is never used</value>
  </data>
  <data name="Value_returned_by_invocation_is_implicitly_ignored" xml:space="preserve">
    <value>Value returned by invocation is implicitly ignored</value>
  </data>
  <data name="Back" xml:space="preserve">
    <value>Back</value>
  </data>
  <data name="Finish" xml:space="preserve">
    <value>Finish</value>
  </data>
  <data name="Interface_cannot_have_field" xml:space="preserve">
    <value>Interface cannot have field.</value>
  </data>
  <data name="Make_abstract" xml:space="preserve">
    <value>Make abstract</value>
  </data>
  <data name="Members" xml:space="preserve">
    <value>Members</value>
  </data>
  <data name="Namespace_0" xml:space="preserve">
    <value>Namespace: '{0}'</value>
  </data>
  <data name="Pull_Members_Up" xml:space="preserve">
    <value>Pull Members Up</value>
  </data>
  <data name="Additional_changes_are_needed_to_complete_the_refactoring_Review_changes_below" xml:space="preserve">
    <value>Additional changes are needed to complete the refactoring. Review changes below.</value>
  </data>
  <data name="Select_Dependents" xml:space="preserve">
    <value>_Select Dependents</value>
  </data>
  <data name="Select_destination_and_members_to_pull_up" xml:space="preserve">
    <value>Select destination and members to pull up.</value>
  </data>
  <data name="Select_members_colon" xml:space="preserve">
    <value>Select members:</value>
  </data>
  <data name="Select_Public" xml:space="preserve">
    <value>_Select Public</value>
  </data>
  <data name="_0_will_be_changed_to_abstract" xml:space="preserve">
    <value>'{0}' will be changed to abstract.</value>
  </data>
  <data name="_0_will_be_changed_to_non_static" xml:space="preserve">
    <value>'{0}' will be changed to non-static.</value>
  </data>
  <data name="_0_will_be_changed_to_public" xml:space="preserve">
    <value>'{0}' will be changed to public.</value>
  </data>
  <data name="Calculating_dependents" xml:space="preserve">
    <value>Calculating dependents...</value>
  </data>
  <data name="Select_destination_colon" xml:space="preserve">
    <value>Select destination:</value>
  </data>
  <data name="Use_expression_body_for_local_functions" xml:space="preserve">
    <value>Use expression body for local functions</value>
  </data>
  <data name="Allow_colon" xml:space="preserve">
    <value>Allow:</value>
  </data>
  <data name="Make_0_abstract" xml:space="preserve">
    <value>Make '{0}' abstract</value>
  </data>
  <data name="Review_Changes" xml:space="preserve">
    <value>Review Changes</value>
  </data>
  <data name="Select_member" xml:space="preserve">
    <value>Select member</value>
  </data>
  <data name="Classifications" xml:space="preserve">
    <value>Classifications</value>
  </data>
  <data name="Use_enhanced_colors_for_C_and_Basic" xml:space="preserve">
    <value>Use enhanced colors for C# and Basic</value>
  </data>
  <data name="Prefer_static_local_functions" xml:space="preserve">
    <value>Prefer static local functions</value>
  </data>
  <data name="Prefer_simple_using_statement" xml:space="preserve">
    <value>Prefer simple 'using' statement</value>
  </data>
<<<<<<< HEAD
  <data name="Show_completion_list" xml:space="preserve">
    <value>Show completion list</value>
  </data>
=======
>>>>>>> fec6b8f3
</root><|MERGE_RESOLUTION|>--- conflicted
+++ resolved
@@ -1189,19 +1189,16 @@
   <data name="Classifications" xml:space="preserve">
     <value>Classifications</value>
   </data>
+  <data name="Prefer_static_local_functions" xml:space="preserve">
+    <value>Prefer static local functions</value>
+  </data>
+  <data name="Prefer_simple_using_statement" xml:space="preserve">
+    <value>Prefer simple 'using' statement</value>
+  </data>
+  <data name="Show_completion_list" xml:space="preserve">
+    <value>Show completion list</value>
+  </data>
   <data name="Use_enhanced_colors_for_C_and_Basic" xml:space="preserve">
     <value>Use enhanced colors for C# and Basic</value>
   </data>
-  <data name="Prefer_static_local_functions" xml:space="preserve">
-    <value>Prefer static local functions</value>
-  </data>
-  <data name="Prefer_simple_using_statement" xml:space="preserve">
-    <value>Prefer simple 'using' statement</value>
-  </data>
-<<<<<<< HEAD
-  <data name="Show_completion_list" xml:space="preserve">
-    <value>Show completion list</value>
-  </data>
-=======
->>>>>>> fec6b8f3
 </root>