--- conflicted
+++ resolved
@@ -805,17 +805,10 @@
                     // 
                     // unfortunately, there is no 100% correct way to do this.
                     // so we will use a heuristic that will most likely work for most of common cases.
-<<<<<<< HEAD
-                    return diagnosticData.DataLocation != null &&
-                        !string.IsNullOrEmpty(diagnosticData.DataLocation.OriginalFileSpan?.Path) &&
-                        (diagnosticData.DataLocation?.OriginalFileSpan?.StartLinePosition.Line > 0 ||
-                         diagnosticData.DataLocation?.OriginalFileSpan?.StartLinePosition.Character > 0);
-=======
                     return
-                        !string.IsNullOrEmpty(diagnosticData.DataLocation.OriginalFilePath) &&
-                        (diagnosticData.DataLocation.OriginalStartLine > 0 ||
-                         diagnosticData.DataLocation.OriginalStartColumn > 0);
->>>>>>> e1a5ec3a
+                        !string.IsNullOrEmpty(diagnosticData.DataLocation.OriginalFileSpan.Path) &&
+                        (diagnosticData.DataLocation.OriginalFileSpan.StartLinePosition.Line > 0 ||
+                         diagnosticData.DataLocation.OriginalFileSpan.StartLinePosition.Character > 0);
                 }
             }
 
@@ -939,28 +932,15 @@
                     item1.ProjectId != item2.ProjectId ||
                     item1.Severity != item2.Severity ||
                     item1.Message != item2.Message ||
-<<<<<<< HEAD
-                    item1.DataLocation?.MappedFileSpan?.Span != item2.DataLocation?.MappedFileSpan?.Span ||
-                    item2.DataLocation?.OriginalFileSpan?.Span != item2.DataLocation?.OriginalFileSpan?.Span)
-=======
-                    item1.DataLocation.MappedStartLine != item2.DataLocation.MappedStartLine ||
-                    item1.DataLocation.MappedStartColumn != item2.DataLocation.MappedStartColumn ||
-                    item1.DataLocation.OriginalStartLine != item2.DataLocation.OriginalStartLine ||
-                    item1.DataLocation.OriginalStartColumn != item2.DataLocation.OriginalStartColumn)
->>>>>>> e1a5ec3a
+                    item1.DataLocation.MappedFileSpan?.Span != item2.DataLocation.MappedFileSpan?.Span ||
+                    item2.DataLocation.OriginalFileSpan.Span != item2.DataLocation.OriginalFileSpan.Span)
                 {
                     return false;
                 }
 
-<<<<<<< HEAD
                 return (item1.DocumentId != null)
                     ? item1.DocumentId == item2.DocumentId
-                    : item1.DataLocation?.OriginalFileSpan?.Path == item2.DataLocation?.OriginalFileSpan?.Path;
-=======
-                return (item1.DocumentId != null) ?
-                    item1.DocumentId == item2.DocumentId :
-                    item1.DataLocation.OriginalFilePath == item2.DataLocation.OriginalFilePath;
->>>>>>> e1a5ec3a
+                    : item1.DataLocation.OriginalFileSpan.Path == item2.DataLocation.OriginalFileSpan.Path;
             }
 
             public int GetHashCode(DiagnosticData obj)
@@ -969,23 +949,12 @@
                     Hash.Combine(obj.Id,
                     Hash.Combine(obj.Message,
                     Hash.Combine(obj.ProjectId,
-<<<<<<< HEAD
-                    Hash.Combine(obj.DataLocation?.MappedFileSpan?.Span.Start.GetHashCode() ?? 0,
-                    Hash.Combine(obj.DataLocation?.OriginalFileSpan?.Span.Start.GetHashCode() ?? 0, (int)obj.Severity)))));
+                    Hash.Combine(obj.DataLocation.MappedFileSpan?.Span.Start.GetHashCode() ?? 0,
+                    Hash.Combine(obj.DataLocation.OriginalFileSpan.Span.Start.GetHashCode(), (int)obj.Severity)))));
 
                 return obj.DocumentId != null ?
                     Hash.Combine(obj.DocumentId, result) :
-                    Hash.Combine(obj.DataLocation?.OriginalFileSpan?.Path, result);
-=======
-                    Hash.Combine(obj.DataLocation.MappedStartLine,
-                    Hash.Combine(obj.DataLocation.MappedStartColumn,
-                    Hash.Combine(obj.DataLocation.OriginalStartLine,
-                    Hash.Combine(obj.DataLocation.OriginalStartColumn, (int)obj.Severity)))))));
-
-                return obj.DocumentId != null
-                    ? Hash.Combine(obj.DocumentId, result)
-                    : Hash.Combine(obj.DataLocation.OriginalFilePath.GetHashCode(), result);
->>>>>>> e1a5ec3a
+                    Hash.Combine(obj.DataLocation.OriginalFileSpan.Path, result);
             }
         }
     }
