--- conflicted
+++ resolved
@@ -1521,142 +1521,6 @@
 
         internal void RemoveProjectFromMaps(CodeAnalysis.Project project)
         {
-<<<<<<< HEAD
-            using (_gate.DisposableWait())
-            {
-                action(this);
-            }
-        }
-
-        /// <summary>
-        /// Applies a single operation to the workspace. <paramref name="action"/> should be a call to one of the protected Workspace.On* methods.
-        /// </summary>
-        public async ValueTask ApplyChangeToWorkspaceAsync(Action<Workspace> action)
-        {
-            using (await _gate.DisposableWaitAsync().ConfigureAwait(false))
-            {
-                action(this);
-            }
-        }
-
-        /// <summary>
-        /// Applies a single operation to the workspace. <paramref name="action"/> should be a call to one of the protected Workspace.On* methods.
-        /// </summary>
-        public async ValueTask ApplyChangeToWorkspaceMaybeAsync(bool useAsync, Action<Workspace> action)
-        {
-            using (useAsync ? await _gate.DisposableWaitAsync().ConfigureAwait(false) : _gate.DisposableWait())
-            {
-                action(this);
-            }
-        }
-
-        /// <summary>
-        /// Applies a solution transformation to the workspace and triggers workspace changed event for specified <paramref name="projectId"/>.
-        /// The transformation shall only update the project of the solution with the specified <paramref name="projectId"/>.
-        /// </summary>
-        public void ApplyChangeToWorkspace(ProjectId projectId, Func<CodeAnalysis.Solution, CodeAnalysis.Solution> solutionTransformation)
-        {
-            using (_gate.DisposableWait())
-            {
-                SetCurrentSolutionAndUnifyLinkedDocumentContents(solutionTransformation, WorkspaceChangeKind.ProjectChanged, projectId);
-            }
-        }
-
-        /// <inheritdoc cref="ApplyBatchChangeToWorkspaceMaybeAsync(bool, Action{SolutionChangeAccumulator})"/>
-        public void ApplyBatchChangeToWorkspace(Action<SolutionChangeAccumulator> mutation)
-        {
-            ApplyBatchChangeToWorkspaceMaybeAsync(useAsync: false, mutation).VerifyCompleted();
-        }
-
-        /// <inheritdoc cref="ApplyBatchChangeToWorkspaceMaybeAsync(bool, Action{SolutionChangeAccumulator})"/>
-        public Task ApplyBatchChangeToWorkspaceAsync(Action<SolutionChangeAccumulator> mutation)
-        {
-            return ApplyBatchChangeToWorkspaceMaybeAsync(useAsync: true, mutation);
-        }
-
-        /// <summary>
-        /// Applies a change to the workspace that can do any number of project changes.
-        /// </summary>
-        /// <remarks>This is needed to synchronize with <see cref="ApplyChangeToWorkspace(Action{Workspace})" /> to avoid any races. This
-        /// method could be moved down to the core Workspace layer and then could use the synchronization lock there.</remarks>
-        public async Task ApplyBatchChangeToWorkspaceMaybeAsync(bool useAsync, Action<SolutionChangeAccumulator> mutation)
-        {
-            using (useAsync ? await _gate.DisposableWaitAsync().ConfigureAwait(false) : _gate.DisposableWait())
-            {
-                var solutionChanges = new SolutionChangeAccumulator(CurrentSolution);
-                mutation(solutionChanges);
-
-                ApplyBatchChangeToWorkspace_NoLock(solutionChanges);
-            }
-        }
-
-        private void ApplyBatchChangeToWorkspace_NoLock(SolutionChangeAccumulator solutionChanges)
-        {
-            Contract.ThrowIfFalse(_gate.CurrentCount == 0);
-
-            if (!solutionChanges.HasChange)
-                return;
-
-            this.SetCurrentSolutionAndUnifyLinkedDocumentContents(
-                _ => solutionChanges.Solution,
-                solutionChanges.WorkspaceChangeKind,
-                solutionChanges.WorkspaceChangeProjectId,
-                solutionChanges.WorkspaceChangeDocumentId,
-                onBeforeUpdate: (_, _) =>
-                {
-                    // Clear out mutable state not associated with the solution snapshot (for example, which documents are
-                    // currently open).
-                    foreach (var documentId in solutionChanges.DocumentIdsRemoved)
-                        this.ClearDocumentData(documentId);
-                });
-        }
-
-        private readonly Dictionary<ProjectId, ProjectReferenceInformation> _projectReferenceInfoMap = new();
-
-        private ProjectReferenceInformation GetReferenceInfo_NoLock(ProjectId projectId)
-        {
-            Contract.ThrowIfFalse(_gate.CurrentCount == 0);
-
-            return _projectReferenceInfoMap.GetOrAdd(projectId, _ => new ProjectReferenceInformation());
-        }
-
-        /// <summary>
-        /// Removes the project from the various maps this type maintains; it's still up to the caller to actually remove
-        /// the project in one way or another.
-        /// </summary>
-        internal void RemoveProjectFromTrackingMaps_NoLock(ProjectId projectId)
-        {
-            string? languageName;
-
-            Contract.ThrowIfFalse(_gate.CurrentCount == 0);
-
-            languageName = CurrentSolution.GetRequiredProject(projectId).Language;
-
-            if (_projectReferenceInfoMap.TryGetValue(projectId, out var projectReferenceInfo))
-            {
-                // If we still had any output paths, we'll want to remove them to cause conversion back to metadata references.
-                // The call below implicitly is modifying the collection we've fetched, so we'll make a copy.
-                var solutionChanges = new SolutionChangeAccumulator(this.CurrentSolution);
-
-                foreach (var outputPath in projectReferenceInfo.OutputPaths.ToList())
-                {
-                    RemoveProjectOutputPath_NoLock(solutionChanges, projectId, outputPath);
-                }
-
-                ApplyBatchChangeToWorkspace_NoLock(solutionChanges);
-
-                _projectReferenceInfoMap.Remove(projectId);
-            }
-
-            _projectToHierarchyMap = _projectToHierarchyMap.Remove(projectId);
-            _projectToGuidMap = _projectToGuidMap.Remove(projectId);
-
-            ImmutableInterlocked.TryRemove<ProjectId, string?>(ref _projectToMaxSupportedLangVersionMap, projectId, out _);
-            ImmutableInterlocked.TryRemove(ref _projectToDependencyNodeTargetIdentifier, projectId, out _);
-            ImmutableInterlocked.TryRemove(ref _projectToRuleSetFilePath, projectId, out _);
-
-=======
->>>>>>> 8e24ffd7
             foreach (var (projectName, projects) in _projectSystemNameToProjectsMap)
             {
                 if (projects.RemoveAll(p => p.Id == project.Id) > 0)
@@ -1670,45 +1534,8 @@
                 }
             }
 
-<<<<<<< HEAD
-            // Try to update the UI context info.  But cancel that work if we're shutting down.
-            _threadingContext.RunWithShutdownBlockAsync(async cancellationToken =>
-            {
-                using var asyncToken = _workspaceListener.BeginAsyncOperation(nameof(RefreshProjectExistsUIContextForLanguageAsync));
-                await RefreshProjectExistsUIContextForLanguageAsync(languageName, cancellationToken).ConfigureAwait(false);
-            });
-        }
-
-        internal void RemoveSolution_NoLock()
-        {
-            Contract.ThrowIfFalse(_gate.CurrentCount == 0);
-
-            // At this point, we should have had RemoveProjectFromTrackingMaps_NoLock called for everything else, so it's just the solution itself
-            // to clean up
-            Contract.ThrowIfFalse(_projectReferenceInfoMap.Count == 0);
-            Contract.ThrowIfFalse(_projectToHierarchyMap.Count == 0);
-            Contract.ThrowIfFalse(_projectToGuidMap.Count == 0);
-            Contract.ThrowIfFalse(_projectToMaxSupportedLangVersionMap.Count == 0);
-            Contract.ThrowIfFalse(_projectToDependencyNodeTargetIdentifier.Count == 0);
-            Contract.ThrowIfFalse(_projectToRuleSetFilePath.Count == 0);
-            Contract.ThrowIfFalse(_projectSystemNameToProjectsMap.Count == 0);
-
-            // Create a new empty solution and set this; we will reuse the same SolutionId and path since components still may have persistence information they still need
-            // to look up by that location; we also keep the existing analyzer references around since those are host-level analyzers that were loaded asynchronously.
-            ClearOpenDocuments();
-
-            SetCurrentSolutionAndUnifyLinkedDocumentContents(
-                solution => CreateSolution(
-                    SolutionInfo.Create(
-                        SolutionId.CreateNewId(),
-                        VersionStamp.Create(),
-                        analyzerReferences: solution.AnalyzerReferences)),
-                WorkspaceChangeKind.SolutionRemoved);
-        }
-=======
             _projectToHierarchyMap = _projectToHierarchyMap.Remove(project.Id);
             _projectToGuidMap = _projectToGuidMap.Remove(project.Id);
->>>>>>> 8e24ffd7
 
             ImmutableInterlocked.TryRemove(ref _projectToRuleSetFilePath, project.Id, out _);
 
