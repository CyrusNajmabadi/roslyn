﻿// Licensed to the .NET Foundation under one or more agreements.
// The .NET Foundation licenses this file to you under the MIT license.
// See the LICENSE file in the project root for more information.

using System;
using System.ComponentModel.Composition;
using Microsoft.CodeAnalysis.Diagnostics;
using Microsoft.CodeAnalysis.Editor;
using Microsoft.CodeAnalysis.Editor.Shared.Utilities;
using Microsoft.CodeAnalysis.Experiments;
using Microsoft.CodeAnalysis.Host.Mef;
using Microsoft.CodeAnalysis.LanguageServer;
using Microsoft.CodeAnalysis.Options;
using Microsoft.CodeAnalysis.Shared.TestHooks;
using Microsoft.VisualStudio.LanguageServer.Client;
using Microsoft.VisualStudio.LanguageServer.Protocol;
using Microsoft.VisualStudio.Shell.Interop;
using Microsoft.VisualStudio.Utilities;
using VSShell = Microsoft.VisualStudio.Shell;

namespace Microsoft.VisualStudio.LanguageServices.Implementation.LanguageClient
{
    /// <summary>
    /// Language client responsible for handling C# / VB LSP requests in any scenario (both local and codespaces).
    /// This powers "LSP only" features (e.g. cntrl+Q code search) that do not use traditional editor APIs.
    /// It is always activated whenever roslyn is activated.
    /// </summary>
    [ContentType(ContentTypeNames.CSharpContentType)]
    [ContentType(ContentTypeNames.VisualBasicContentType)]
    [Export(typeof(ILanguageClient))]
    [Export(typeof(AlwaysActivateInProcLanguageClient))]
    internal class AlwaysActivateInProcLanguageClient : AbstractInProcLanguageClient
    {
<<<<<<< HEAD
=======
        private readonly DefaultCapabilitiesProvider _defaultCapabilitiesProvider;
        private readonly IGlobalOptionService _globalOptionService;

>>>>>>> f2d3bd1b
        [ImportingConstructor]
        [Obsolete(MefConstruction.ImportingConstructorMessage, true)]
        public AlwaysActivateInProcLanguageClient(
            CSharpVisualBasicRequestDispatcherFactory csharpVBRequestDispatcherFactory,
            VisualStudioWorkspace workspace,
            IAsynchronousOperationListenerProvider listenerProvider,
            ILspWorkspaceRegistrationService lspWorkspaceRegistrationService,
            DefaultCapabilitiesProvider defaultCapabilitiesProvider,
            [Import(typeof(SAsyncServiceProvider))] VSShell.IAsyncServiceProvider asyncServiceProvider,
            IThreadingContext threadingContext)
            : base(csharpVBRequestDispatcherFactory, workspace, diagnosticService: null, listenerProvider, lspWorkspaceRegistrationService, asyncServiceProvider, threadingContext, diagnosticsClientName: null)
        {
<<<<<<< HEAD
=======
            _globalOptionService = globalOptionService;
            _defaultCapabilitiesProvider = defaultCapabilitiesProvider;
>>>>>>> f2d3bd1b
        }

        public override string Name => "C#/Visual Basic Language Server Client";

        protected internal override VSServerCapabilities GetCapabilities()
        {
            var serverCapabilities = new VSServerCapabilities();

            // If the LSP editor feature flag is enabled advertise support for LSP features here so they are available locally and remote.
            var isLspEditorEnabled = Workspace.Services.GetRequiredService<IExperimentationService>().IsExperimentEnabled(VisualStudioWorkspaceContextService.LspEditorFeatureFlagName);
            if (isLspEditorEnabled)
            {
                serverCapabilities = _defaultCapabilitiesProvider.GetCapabilities();
            }

            serverCapabilities.SupportsDiagnosticRequests = Workspace.IsPullDiagnostics(InternalDiagnosticsOptions.NormalDiagnosticMode);

            // This capability is always enabled as we provide cntrl+Q VS search only via LSP in ever scenario.
            serverCapabilities.WorkspaceSymbolProvider = true;
            // This capability prevents NavigateTo (cntrl+,) from using LSP symbol search when the server also supports WorkspaceSymbolProvider.
            // Since WorkspaceSymbolProvider=true always to allow cntrl+Q VS search to function, we set DisableGoToWorkspaceSymbols=true
            // when not running the experimental LSP editor.  This ensures NavigateTo uses the existing editor APIs.
            // However, when the experimental LSP editor is enabled we want LSP to power NavigateTo, so we set DisableGoToWorkspaceSymbols=false.
            serverCapabilities.DisableGoToWorkspaceSymbols = !isLspEditorEnabled;

            return serverCapabilities;
        }
    }
}<|MERGE_RESOLUTION|>--- conflicted
+++ resolved
@@ -31,12 +31,8 @@
     [Export(typeof(AlwaysActivateInProcLanguageClient))]
     internal class AlwaysActivateInProcLanguageClient : AbstractInProcLanguageClient
     {
-<<<<<<< HEAD
-=======
         private readonly DefaultCapabilitiesProvider _defaultCapabilitiesProvider;
-        private readonly IGlobalOptionService _globalOptionService;
 
->>>>>>> f2d3bd1b
         [ImportingConstructor]
         [Obsolete(MefConstruction.ImportingConstructorMessage, true)]
         public AlwaysActivateInProcLanguageClient(
@@ -49,11 +45,7 @@
             IThreadingContext threadingContext)
             : base(csharpVBRequestDispatcherFactory, workspace, diagnosticService: null, listenerProvider, lspWorkspaceRegistrationService, asyncServiceProvider, threadingContext, diagnosticsClientName: null)
         {
-<<<<<<< HEAD
-=======
-            _globalOptionService = globalOptionService;
             _defaultCapabilitiesProvider = defaultCapabilitiesProvider;
->>>>>>> f2d3bd1b
         }
 
         public override string Name => "C#/Visual Basic Language Server Client";
