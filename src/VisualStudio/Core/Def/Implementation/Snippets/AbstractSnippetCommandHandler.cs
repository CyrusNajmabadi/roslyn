--- conflicted
+++ resolved
@@ -45,15 +45,6 @@
 
         public string DisplayName => FeaturesResources.Snippets;
 
-<<<<<<< HEAD
-        public AbstractSnippetCommandHandler(IThreadingContext threadingContext, SignatureHelpControllerProvider signatureHelpControllerProvider, IEditorCommandHandlerServiceFactory editorCommandHandlerServiceFactory, IVsEditorAdaptersFactoryService editorAdaptersFactoryService, SVsServiceProvider serviceProvider)
-            : base(threadingContext)
-        {
-            this.SignatureHelpControllerProvider = signatureHelpControllerProvider;
-            this.EditorCommandHandlerServiceFactory = editorCommandHandlerServiceFactory;
-            this.EditorAdaptersFactoryService = editorAdaptersFactoryService;
-            this.ServiceProvider = serviceProvider;
-=======
         public AbstractSnippetCommandHandler(
             IThreadingContext threadingContext,
             SignatureHelpControllerProvider signatureHelpControllerProvider,
@@ -68,7 +59,6 @@
             EditorAdaptersFactoryService = editorAdaptersFactoryService;
             ServiceProvider = serviceProvider;
             GlobalOptions = globalOptions;
->>>>>>> 67d940c4
         }
 
         protected abstract AbstractSnippetExpansionClient GetSnippetExpansionClient(ITextView textView, ITextBuffer subjectBuffer);
