﻿// Licensed to the .NET Foundation under one or more agreements.
// The .NET Foundation licenses this file to you under the MIT license.
// See the LICENSE file in the project root for more information.

using System;
using System.Diagnostics.CodeAnalysis;
using System.IO;
using System.Linq;
using System.Runtime.InteropServices;
using System.Threading.Tasks;
using Microsoft.CodeAnalysis.Options;
using Microsoft.VisualStudio.Shell;
using Microsoft.VisualStudio.Shell.Interop;
using Microsoft.Win32;
using Roslyn.Utilities;

namespace Microsoft.VisualStudio.LanguageServices.Implementation.Options
{
    /// <summary>
    /// Serializes options marked with <see cref="LocalUserProfileStorageLocation"/> to the local hive-specific registry.
    /// </summary>
    internal sealed class LocalUserRegistryOptionPersister : IOptionPersister
    {
        /// <summary>
        /// An object to gate access to <see cref="_registryKey"/>.
        /// </summary>
        private readonly object _gate = new();
        private readonly RegistryKey _registryKey;

        private LocalUserRegistryOptionPersister(RegistryKey registryKey)
<<<<<<< HEAD
        {
            _registryKey = registryKey;
        }

        public static async Task<LocalUserRegistryOptionPersister> CreateAsync(IAsyncServiceProvider provider)
        {
            // SLocalRegistry service is free-threaded -- see https://devdiv.visualstudio.com/DevDiv/_workitems/edit/1408594.
            var localRegistry = await provider.GetServiceAsync<SLocalRegistry, ILocalRegistry4>(throwOnFailure: true).ConfigureAwait(false);
            Contract.ThrowIfFalse(ErrorHandler.Succeeded(localRegistry!.GetLocalRegistryRootEx((uint)__VsLocalRegistryType.RegType_UserSettings, out var rootHandle, out var rootPath)));

            var handle = (__VsLocalRegistryRootHandle)rootHandle;
            Contract.ThrowIfTrue(string.IsNullOrEmpty(rootPath));
            Contract.ThrowIfTrue(handle == __VsLocalRegistryRootHandle.RegHandle_Invalid);

            var root = (__VsLocalRegistryRootHandle.RegHandle_LocalMachine == handle) ? Registry.LocalMachine : Registry.CurrentUser;
            return new LocalUserRegistryOptionPersister(root.CreateSubKey(rootPath, RegistryKeyPermissionCheck.ReadWriteSubTree));
        }

=======
        {
            _registryKey = registryKey;
        }

        public static async Task<LocalUserRegistryOptionPersister> CreateAsync(IAsyncServiceProvider provider)
        {
            // SLocalRegistry service is free-threaded -- see https://devdiv.visualstudio.com/DevDiv/_workitems/edit/1408594.
            // Note: not using IAsyncServiceProvider.GetServiceAsync<TService, TInterface> since the extension method might switch to UI thread.
            // See https://devdiv.visualstudio.com/DevDiv/_workitems/edit/1408619/.
            var localRegistry = (ILocalRegistry4?)await provider.GetServiceAsync(typeof(SLocalRegistry)).ConfigureAwait(false);
            Contract.ThrowIfNull(localRegistry);
            Contract.ThrowIfFalse(ErrorHandler.Succeeded(localRegistry.GetLocalRegistryRootEx((uint)__VsLocalRegistryType.RegType_UserSettings, out var rootHandle, out var rootPath)));

            var handle = (__VsLocalRegistryRootHandle)rootHandle;
            Contract.ThrowIfTrue(string.IsNullOrEmpty(rootPath));
            Contract.ThrowIfTrue(handle == __VsLocalRegistryRootHandle.RegHandle_Invalid);

            var root = (__VsLocalRegistryRootHandle.RegHandle_LocalMachine == handle) ? Registry.LocalMachine : Registry.CurrentUser;
            return new LocalUserRegistryOptionPersister(root.CreateSubKey(rootPath, RegistryKeyPermissionCheck.ReadWriteSubTree));
        }

>>>>>>> 67d940c4
        private static bool TryGetKeyPathAndName(IOption option, [NotNullWhen(true)] out string? path, [NotNullWhen(true)] out string? key)
        {
            var serialization = option.StorageLocations.OfType<LocalUserProfileStorageLocation>().SingleOrDefault();

            if (serialization == null)
            {
                path = null;
                key = null;
                return false;
            }
            else
            {
                // We'll just use the filesystem APIs to decompose this
                path = Path.GetDirectoryName(serialization.KeyName);
                key = Path.GetFileName(serialization.KeyName);
                return true;
            }
        }

        bool IOptionPersister.TryFetch(OptionKey optionKey, out object? value)
        {
            if (!TryGetKeyPathAndName(optionKey.Option, out var path, out var key))
            {
                value = null;
                return false;
            }

            lock (_gate)
            {
                using var subKey = _registryKey.OpenSubKey(path);
                if (subKey == null)
                {
                    value = null;
                    return false;
                }

                // Options that are of type bool have to be serialized as integers
                if (optionKey.Option.Type == typeof(bool))
                {
                    value = subKey.GetValue(key, defaultValue: (bool)optionKey.Option.DefaultValue! ? 1 : 0).Equals(1);
                    return true;
                }
                else if (optionKey.Option.Type == typeof(long))
                {
                    var untypedValue = subKey.GetValue(key, defaultValue: optionKey.Option.DefaultValue);
                    switch (untypedValue)
                    {
                        case string stringValue:
                            {
                                // Due to a previous bug we were accidentally serializing longs as strings.
                                // Gracefully convert those back.
                                var suceeded = long.TryParse(stringValue, out var longValue);
                                value = longValue;
                                return suceeded;
                            }

                        case long longValue:
                            value = longValue;
                            return true;
                    }
                }
                else if (optionKey.Option.Type == typeof(int))
                {
                    var untypedValue = subKey.GetValue(key, defaultValue: optionKey.Option.DefaultValue);
                    switch (untypedValue)
                    {
                        case string stringValue:
                            {
                                // Due to a previous bug we were accidentally serializing ints as strings. 
                                // Gracefully convert those back.
                                var suceeded = int.TryParse(stringValue, out var intValue);
                                value = intValue;
                                return suceeded;
                            }

                        case int intValue:
                            value = intValue;
                            return true;
                    }
                }
                else
                {
                    // Otherwise we can just store normally
                    value = subKey.GetValue(key, defaultValue: optionKey.Option.DefaultValue);
                    return true;
                }
            }

            value = null;
            return false;
        }

        bool IOptionPersister.TryPersist(OptionKey optionKey, object? value)
        {
            if (_registryKey == null)
            {
                throw new InvalidOperationException();
            }

            if (!TryGetKeyPathAndName(optionKey.Option, out var path, out var key))
            {
                return false;
            }

            lock (_gate)
            {
                using var subKey = _registryKey.CreateSubKey(path);

                // Options that are of type bool have to be serialized as integers
                if (optionKey.Option.Type == typeof(bool))
                {
                    Contract.ThrowIfNull(value);
                    subKey.SetValue(key, (bool)value ? 1 : 0, RegistryValueKind.DWord);
                    return true;
                }

                if (optionKey.Option.Type == typeof(long))
                {
                    Contract.ThrowIfNull(value);

                    subKey.SetValue(key, value, RegistryValueKind.QWord);
                    return true;
                }

                if (optionKey.Option.Type.IsEnum)
                {
                    Contract.ThrowIfNull(value);

                    // If the enum is larger than an int, store as a QWord
                    if (Marshal.SizeOf(Enum.GetUnderlyingType(optionKey.Option.Type)) > Marshal.SizeOf(typeof(int)))
                    {
                        subKey.SetValue(key, (long)value, RegistryValueKind.QWord);
                    }
                    else
                    {
                        subKey.SetValue(key, (int)value, RegistryValueKind.DWord);
                    }

                    return true;
                }

                subKey.SetValue(key, value);
                return true;
            }
        }
    }
}<|MERGE_RESOLUTION|>--- conflicted
+++ resolved
@@ -28,26 +28,6 @@
         private readonly RegistryKey _registryKey;
 
         private LocalUserRegistryOptionPersister(RegistryKey registryKey)
-<<<<<<< HEAD
-        {
-            _registryKey = registryKey;
-        }
-
-        public static async Task<LocalUserRegistryOptionPersister> CreateAsync(IAsyncServiceProvider provider)
-        {
-            // SLocalRegistry service is free-threaded -- see https://devdiv.visualstudio.com/DevDiv/_workitems/edit/1408594.
-            var localRegistry = await provider.GetServiceAsync<SLocalRegistry, ILocalRegistry4>(throwOnFailure: true).ConfigureAwait(false);
-            Contract.ThrowIfFalse(ErrorHandler.Succeeded(localRegistry!.GetLocalRegistryRootEx((uint)__VsLocalRegistryType.RegType_UserSettings, out var rootHandle, out var rootPath)));
-
-            var handle = (__VsLocalRegistryRootHandle)rootHandle;
-            Contract.ThrowIfTrue(string.IsNullOrEmpty(rootPath));
-            Contract.ThrowIfTrue(handle == __VsLocalRegistryRootHandle.RegHandle_Invalid);
-
-            var root = (__VsLocalRegistryRootHandle.RegHandle_LocalMachine == handle) ? Registry.LocalMachine : Registry.CurrentUser;
-            return new LocalUserRegistryOptionPersister(root.CreateSubKey(rootPath, RegistryKeyPermissionCheck.ReadWriteSubTree));
-        }
-
-=======
         {
             _registryKey = registryKey;
         }
@@ -69,7 +49,6 @@
             return new LocalUserRegistryOptionPersister(root.CreateSubKey(rootPath, RegistryKeyPermissionCheck.ReadWriteSubTree));
         }
 
->>>>>>> 67d940c4
         private static bool TryGetKeyPathAndName(IOption option, [NotNullWhen(true)] out string? path, [NotNullWhen(true)] out string? key)
         {
             var serialization = option.StorageLocations.OfType<LocalUserProfileStorageLocation>().SingleOrDefault();
