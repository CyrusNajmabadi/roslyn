--- conflicted
+++ resolved
@@ -69,11 +69,7 @@
         protected void AddFile(string filename, SourceCodeKind sourceCodeKind)
         {
             Func<IVisualStudioHostDocument, bool> getIsCurrentContext = document => LinkedFileUtilities.IsCurrentContextHierarchy(document, RunningDocumentTable);
-<<<<<<< HEAD
-            AddFile(filename, sourceCodeKind, getIsCurrentContext, GetFolderNamesFromHierarchy(itemId));
-=======
-            AddFile(filename, sourceCodeKind, getIsCurrentContext, GetFolderNames);
->>>>>>> b5bfb8d2
+            AddFile(filename, sourceCodeKind, getIsCurrentContext, GetFolderNamesFromHierarchy);
         }
 
         protected void SetOutputPathAndRelatedData(string objOutputPath)
