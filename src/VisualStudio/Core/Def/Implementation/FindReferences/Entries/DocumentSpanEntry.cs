﻿// Licensed to the .NET Foundation under one or more agreements.
// The .NET Foundation licenses this file to you under the MIT license.
// See the LICENSE file in the project root for more information.

using System;
using System.Collections.Generic;
using System.Collections.Immutable;
using System.Diagnostics.CodeAnalysis;
using System.Threading;
using System.Threading.Tasks;
using System.Windows;
using System.Windows.Media;
using Microsoft.CodeAnalysis;
using Microsoft.CodeAnalysis.Classification;
using Microsoft.CodeAnalysis.DocumentHighlighting;
using Microsoft.CodeAnalysis.Editor.QuickInfo;
using Microsoft.CodeAnalysis.Editor.ReferenceHighlighting;
using Microsoft.CodeAnalysis.Editor.Shared.Extensions;
using Microsoft.CodeAnalysis.Editor.Shared.Preview;
using Microsoft.CodeAnalysis.Host;
using Microsoft.CodeAnalysis.Navigation;
using Microsoft.CodeAnalysis.Text;
using Microsoft.CodeAnalysis.Text.Shared.Extensions;
using Microsoft.VisualStudio.PlatformUI;
using Microsoft.VisualStudio.Shell.TableControl;
using Microsoft.VisualStudio.Shell.TableManager;
using Microsoft.VisualStudio.Text;
using Roslyn.Utilities;

namespace Microsoft.VisualStudio.LanguageServices.FindUsages
{
    internal partial class StreamingFindUsagesPresenter
    {
        /// <summary>
        /// Entry to show for a particular source location.  The row will show the classified
        /// contents of that line, and hovering will reveal a tooltip showing that line along
        /// with a few lines above/below it.
        /// </summary>
        private sealed class DocumentSpanEntry : AbstractDocumentSpanEntry, ISupportsNavigation
        {
            private readonly HighlightSpanKind _spanKind;
            private readonly ExcerptResult _excerptResult;
            private readonly SymbolReferenceKinds _symbolReferenceKinds;
            private readonly ImmutableDictionary<string, string> _customColumnsData;

            private readonly string _rawProjectName;
            private readonly List<string> _projectFlavors = new();

            private string? _cachedProjectName;

            private DocumentSpanEntry(
                AbstractTableDataSourceFindUsagesContext context,
                RoslynDefinitionBucket definitionBucket,
                string rawProjectName,
                string? projectFlavor,
                Guid projectGuid,
                HighlightSpanKind spanKind,
                MappedSpanResult mappedSpanResult,
                ExcerptResult excerptResult,
                SourceText lineText,
                SymbolUsageInfo symbolUsageInfo,
                ImmutableDictionary<string, string> customColumnsData)
                : base(context, definitionBucket, projectGuid, lineText, mappedSpanResult)
            {
                _spanKind = spanKind;
                _excerptResult = excerptResult;
                _symbolReferenceKinds = symbolUsageInfo.ToSymbolReferenceKinds();
                _customColumnsData = customColumnsData;

                _rawProjectName = rawProjectName;
                this.AddFlavor(projectFlavor);
            }

            protected override string GetProjectName()
            {
                // Check if we have any flavors.  If we have at least 2, combine with the project name
                // so the user can know htat in the UI.
                lock (_projectFlavors)
                {
                    if (_cachedProjectName == null)
                    {
                        _cachedProjectName = _projectFlavors.Count < 2
                            ? _rawProjectName
                            : $"{_rawProjectName} ({string.Join(", ", _projectFlavors)})";
                    }

                    return _cachedProjectName;
                }
            }

            private void AddFlavor(string? projectFlavor)
            {
                if (projectFlavor == null)
                    return;

                lock (_projectFlavors)
                {
                    if (_projectFlavors.Contains(projectFlavor))
                        return;

                    _projectFlavors.Add(projectFlavor);
                    _projectFlavors.Sort();
                    _cachedProjectName = null;
                }
            }

            public static DocumentSpanEntry? TryCreate(
                AbstractTableDataSourceFindUsagesContext context,
                RoslynDefinitionBucket definitionBucket,
                Guid guid,
                string projectName,
                string? projectFlavor,
                string? filePath,
                TextSpan sourceSpan,
                HighlightSpanKind spanKind,
                MappedSpanResult mappedSpanResult,
                ExcerptResult excerptResult,
                SourceText lineText,
                SymbolUsageInfo symbolUsageInfo,
                ImmutableDictionary<string, string> customColumnsData)
            {
                var entry = new DocumentSpanEntry(
                    context, definitionBucket,
                    projectName, projectFlavor, guid,
                    spanKind, mappedSpanResult, excerptResult,
                    lineText, symbolUsageInfo, customColumnsData);

                // Because of things like linked files, we may have a reference up in multiple
                // different locations that are effectively at the exact same navigation location
                // for the user. i.e. they're the same file/span.  Showing multiple entries for these
                // is just noisy and gets worse and worse with shared projects and whatnot.  So, we
                // collapse things down to only show a single entry for each unique file/span pair.
                var winningEntry = definitionBucket.GetOrAddEntry(filePath, sourceSpan, entry);

                // If we were the one that successfully added this entry to the bucket, then pass us
                // back out to be put in the ui.
                if (winningEntry == entry)
                    return entry;

                // We were not the winner.  Add our flavor to the entry that already exists, but throw
                // away the item we created as we do not want to add it to the ui.
                winningEntry.AddFlavor(projectFlavor);
                return null;
            }

            protected override IList<System.Windows.Documents.Inline> CreateLineTextInlines()
            {
                var propertyId = _spanKind == HighlightSpanKind.Definition
                    ? DefinitionHighlightTag.TagId
                    : _spanKind == HighlightSpanKind.WrittenReference
                        ? WrittenReferenceHighlightTag.TagId
                        : ReferenceHighlightTag.TagId;

                var properties = Presenter.FormatMapService
                                          .GetEditorFormatMap("text")
                                          .GetProperties(propertyId);

                // Remove additive classified spans before creating classified text.
                // Otherwise the text will be repeated since there are two classifications
                // for the same span. Additive classifications should not change the foreground
                // color, so the resulting classified text will retain the proper look.
                var classifiedSpans = _excerptResult.ClassifiedSpans.WhereAsArray(
                    cs => !ClassificationTypeNames.AdditiveTypeNames.Contains(cs.ClassificationType));
                var classifiedTexts = classifiedSpans.SelectAsArray(
                    cs => new ClassifiedText(cs.ClassificationType, _excerptResult.Content.ToString(cs.TextSpan)));

                var inlines = classifiedTexts.ToInlines(
                    Presenter.ClassificationFormatMap,
                    Presenter.TypeMap,
                    runCallback: (run, classifiedText, position) =>
                    {
                        if (properties["Background"] is Brush highlightBrush)
                        {
                            if (position == _excerptResult.MappedSpan.Start)
                            {
                                run.SetValue(
                                    System.Windows.Documents.TextElement.BackgroundProperty,
                                    highlightBrush);
                            }
                        }
                    });

                return inlines;
            }

            public override bool TryCreateColumnContent(string columnName, [NotNullWhen(true)] out FrameworkElement? content)
            {
                if (base.TryCreateColumnContent(columnName, out content))
                {
                    // this lazy tooltip causes whole solution to be kept in memory until find all reference result gets cleared.
                    // solution is never supposed to be kept alive for long time, meaning there is bunch of conditional weaktable or weak reference
                    // keyed by solution/project/document or corresponding states. this will cause all those to be kept alive in memory as well.
                    // probably we need to dig in to see how expensvie it is to support this
                    var controlService = _excerptResult.Document.Project.Solution.Workspace.Services.GetRequiredService<IContentControlService>();
                    controlService.AttachToolTipToControl(content, () =>
                        CreateDisposableToolTip(_excerptResult.Document, _excerptResult.Span));

                    return true;
                }

                return false;
            }

            protected override object? GetValueWorker(string keyName)
            {
                if (keyName == StandardTableKeyNames2.SymbolKind)
                {
                    return _symbolReferenceKinds;
                }

                if (_customColumnsData.TryGetValue(keyName, out var value))
                {
                    return value;
                }

                return base.GetValueWorker(keyName);
            }

            private DisposableToolTip CreateDisposableToolTip(Document document, TextSpan sourceSpan)
            {
                Presenter.AssertIsForeground();

                var controlService = document.Project.Solution.Workspace.Services.GetRequiredService<IContentControlService>();
                var sourceText = document.GetTextSynchronously(CancellationToken.None);

                var excerptService = document.Services.GetService<IDocumentExcerptService>();
                if (excerptService != null)
                {
                    var excerpt = Presenter.ThreadingContext.JoinableTaskFactory.Run(() => excerptService.TryExcerptAsync(document, sourceSpan, ExcerptMode.Tooltip, CancellationToken.None));
                    if (excerpt != null)
                    {
                        // get tooltip from excerpt service
                        var clonedBuffer = excerpt.Value.Content.CreateTextBufferWithRoslynContentType(document.Project.Solution.Workspace);
                        SetHighlightSpan(_spanKind, clonedBuffer, excerpt.Value.MappedSpan);
                        SetStaticClassifications(clonedBuffer, excerpt.Value.ClassifiedSpans);

                        return controlService.CreateDisposableToolTip(clonedBuffer, EnvironmentColors.ToolWindowBackgroundBrushKey);
                    }
                }

                // get default behavior
                var textBuffer = document.CloneTextBuffer(sourceText);
                SetHighlightSpan(_spanKind, textBuffer, sourceSpan);

                var contentSpan = GetRegionSpanForReference(sourceText, sourceSpan);
                return controlService.CreateDisposableToolTip(document, textBuffer, contentSpan, EnvironmentColors.ToolWindowBackgroundBrushKey);
            }

            private void SetStaticClassifications(ITextBuffer textBuffer, ImmutableArray<ClassifiedSpan> classifiedSpans)
            {
                var key = PredefinedPreviewTaggerKeys.StaticClassificationSpansKey;
                textBuffer.Properties.RemoveProperty(key);
                textBuffer.Properties.AddProperty(key, classifiedSpans);
            }

            private static void SetHighlightSpan(HighlightSpanKind spanKind, ITextBuffer textBuffer, TextSpan span)
            {
                // Create an appropriate highlight span on that buffer for the reference.
                var key = spanKind == HighlightSpanKind.Definition
                    ? PredefinedPreviewTaggerKeys.DefinitionHighlightingSpansKey
                    : spanKind == HighlightSpanKind.WrittenReference
                        ? PredefinedPreviewTaggerKeys.WrittenReferenceHighlightingSpansKey
                        : PredefinedPreviewTaggerKeys.ReferenceHighlightingSpansKey;

                textBuffer.Properties.RemoveProperty(key);
                textBuffer.Properties.AddProperty(key, new NormalizedSnapshotSpanCollection(span.ToSnapshotSpan(textBuffer.CurrentSnapshot)));
            }

            private static Span GetRegionSpanForReference(SourceText sourceText, TextSpan sourceSpan)
            {
                const int AdditionalLineCountPerSide = 3;

                var referenceSpan = sourceSpan;
                var lineNumber = sourceText.Lines.GetLineFromPosition(referenceSpan.Start).LineNumber;
                var firstLineNumber = Math.Max(0, lineNumber - AdditionalLineCountPerSide);
                var lastLineNumber = Math.Min(sourceText.Lines.Count - 1, lineNumber + AdditionalLineCountPerSide);

                return Span.FromBounds(
                    sourceText.Lines[firstLineNumber].Start,
                    sourceText.Lines[lastLineNumber].End);
            }

            public bool CanNavigateTo()
            {
                if (_excerptResult.Document is SourceGeneratedDocument)
                {
                    var workspace = _excerptResult.Document.Project.Solution.Workspace;
                    var documentNavigationService = workspace.Services.GetService<IDocumentNavigationService>();

                    return documentNavigationService != null;
                }

                return false;
            }

<<<<<<< HEAD
            public Task NavigateToAsync(bool isPreview, CancellationToken cancellationToken)
=======
            public Task NavigateToAsync(bool isPreview, bool shouldActivate, CancellationToken cancellationToken)
>>>>>>> 67d940c4
            {
                Contract.ThrowIfFalse(CanNavigateTo());

                // If the document is a source generated document, we need to do the navigation ourselves;
                // this is because the file path given to the table control isn't a real file path to a file
                // on disk.

                var solution = _excerptResult.Document.Project.Solution;
                var workspace = solution.Workspace;
                var documentNavigationService = workspace.Services.GetRequiredService<IDocumentNavigationService>();

                return documentNavigationService.TryNavigateToSpanAsync(
                    workspace,
                    _excerptResult.Document.Id,
                    _excerptResult.Span,
<<<<<<< HEAD
                    solution.Options.WithChangedOption(NavigationOptions.PreferProvisionalTab, isPreview),
=======
                    solution.Options
                        .WithChangedOption(NavigationOptions.PreferProvisionalTab, isPreview)
                        .WithChangedOption(NavigationOptions.ActivateTab, shouldActivate),
>>>>>>> 67d940c4
                    cancellationToken);
            }
        }
    }
}<|MERGE_RESOLUTION|>--- conflicted
+++ resolved
@@ -293,11 +293,7 @@
                 return false;
             }
 
-<<<<<<< HEAD
-            public Task NavigateToAsync(bool isPreview, CancellationToken cancellationToken)
-=======
             public Task NavigateToAsync(bool isPreview, bool shouldActivate, CancellationToken cancellationToken)
->>>>>>> 67d940c4
             {
                 Contract.ThrowIfFalse(CanNavigateTo());
 
@@ -313,13 +309,9 @@
                     workspace,
                     _excerptResult.Document.Id,
                     _excerptResult.Span,
-<<<<<<< HEAD
-                    solution.Options.WithChangedOption(NavigationOptions.PreferProvisionalTab, isPreview),
-=======
                     solution.Options
                         .WithChangedOption(NavigationOptions.PreferProvisionalTab, isPreview)
                         .WithChangedOption(NavigationOptions.ActivateTab, shouldActivate),
->>>>>>> 67d940c4
                     cancellationToken);
             }
         }
