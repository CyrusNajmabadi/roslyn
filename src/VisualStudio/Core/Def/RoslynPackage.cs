﻿// Licensed to the .NET Foundation under one or more agreements.
// The .NET Foundation licenses this file to you under the MIT license.
// See the LICENSE file in the project root for more information.

using System;
using System.Collections.Immutable;
using System.ComponentModel.Design;
using System.Diagnostics;
using System.IO;
using System.Runtime.InteropServices;
using System.Threading;
using System.Threading.Tasks;
using Microsoft.CodeAnalysis;
using Microsoft.CodeAnalysis.ChangeSignature;
using Microsoft.CodeAnalysis.Completion.Log;
using Microsoft.CodeAnalysis.Editor.Shared.Utilities;
using Microsoft.CodeAnalysis.ErrorReporting;
using Microsoft.CodeAnalysis.Experiments;
using Microsoft.CodeAnalysis.Internal.Log;
using Microsoft.CodeAnalysis.Logging;
using Microsoft.CodeAnalysis.Notification;
using Microsoft.CodeAnalysis.Options;
using Microsoft.CodeAnalysis.Remote;
using Microsoft.CodeAnalysis.Telemetry;
using Microsoft.CodeAnalysis.Versions;
using Microsoft.VisualStudio.ComponentModelHost;
using Microsoft.VisualStudio.LanguageServices.ColorSchemes;
using Microsoft.VisualStudio.LanguageServices.EditorConfigSettings;
using Microsoft.VisualStudio.LanguageServices.Experimentation;
using Microsoft.VisualStudio.LanguageServices.Implementation;
using Microsoft.VisualStudio.LanguageServices.Implementation.DesignerAttribute;
using Microsoft.VisualStudio.LanguageServices.Implementation.Diagnostics;
using Microsoft.VisualStudio.LanguageServices.Implementation.Interactive;
using Microsoft.VisualStudio.LanguageServices.Implementation.LanguageService;
using Microsoft.VisualStudio.LanguageServices.Implementation.ProjectSystem;
using Microsoft.VisualStudio.LanguageServices.Implementation.ProjectSystem.RuleSets;
using Microsoft.VisualStudio.LanguageServices.Implementation.ProjectTelemetry;
using Microsoft.VisualStudio.LanguageServices.Implementation.TableDataSource;
using Microsoft.VisualStudio.LanguageServices.Implementation.TodoComments;
using Microsoft.VisualStudio.LanguageServices.Implementation.UnusedReferences;
using Microsoft.VisualStudio.LanguageServices.Telemetry;
using Microsoft.VisualStudio.PlatformUI;
using Microsoft.VisualStudio.Shell;
using Microsoft.VisualStudio.Shell.Interop;
using Microsoft.VisualStudio.Shell.ServiceBroker;
using Microsoft.VisualStudio.TaskStatusCenter;
using Microsoft.VisualStudio.Telemetry;
using Microsoft.VisualStudio.TextManager.Interop;
using Microsoft.VisualStudio.Threading;
using Roslyn.Utilities;
using Task = System.Threading.Tasks.Task;

namespace Microsoft.VisualStudio.LanguageServices.Setup
{
    [Guid(Guids.RoslynPackageIdString)]
    internal sealed class RoslynPackage : AbstractPackage
    {
        // The randomly-generated key name is used for serializing the ILSpy decompiler EULA preference to the .SUO
        // file. It doesn't have any semantic meaning, but is intended to not conflict with any other extension that
        // might be saving an "ILSpy" named stream to the same file.
        // note: must be <= 31 characters long
        private const string DecompilerEulaOptionKey = "ILSpy-234190A6EE66";
        private const byte DecompilerEulaOptionVersion = 1;

        private VisualStudioWorkspace? _workspace;
        private IComponentModel? _componentModel;
        private RuleSetEventHandler? _ruleSetEventHandler;
        private ColorSchemeApplier? _colorSchemeApplier;
        private IDisposable? _solutionEventMonitor;

        public RoslynPackage()
        {
            // We need to register an option in order for OnLoadOptions/OnSaveOptions to be called
            AddOptionKey(DecompilerEulaOptionKey);
        }

        public bool IsDecompilerEulaAccepted { get; set; }

        protected override void OnLoadOptions(string key, Stream stream)
        {
            if (key == DecompilerEulaOptionKey)
            {
                if (stream.ReadByte() == DecompilerEulaOptionVersion)
                {
                    IsDecompilerEulaAccepted = stream.ReadByte() == 1;
                }
                else
                {
                    IsDecompilerEulaAccepted = false;
                }
            }

            base.OnLoadOptions(key, stream);
        }

        protected override void OnSaveOptions(string key, Stream stream)
        {
            if (key == DecompilerEulaOptionKey)
            {
                stream.WriteByte(DecompilerEulaOptionVersion);
                stream.WriteByte(IsDecompilerEulaAccepted ? (byte)1 : (byte)0);
            }

            base.OnSaveOptions(key, stream);
        }

        protected override async Task InitializeAsync(CancellationToken cancellationToken, IProgress<ServiceProgressData> progress)
        {
            await base.InitializeAsync(cancellationToken, progress).ConfigureAwait(true);

            await JoinableTaskFactory.SwitchToMainThreadAsync(cancellationToken);

            _componentModel = (IComponentModel)await GetServiceAsync(typeof(SComponentModel)).ConfigureAwait(true);
            cancellationToken.ThrowIfCancellationRequested();
            Assumes.Present(_componentModel);

            // Ensure the options persisters are loaded since we have to fetch options from the shell
            foreach (var provider in await GetOptionPersistersAsync(_componentModel, cancellationToken).ConfigureAwait(true))
            {
                _ = await provider.GetOrCreatePersisterAsync(cancellationToken).ConfigureAwait(true);
            }

            _workspace = _componentModel.GetService<VisualStudioWorkspace>();
            _workspace.Services.GetService<IExperimentationService>();

            // Fetch the session synchronously on the UI thread; if this doesn't happen before we try using this on
            // the background thread then we will experience hangs like we see in this bug:
            // https://devdiv.visualstudio.com/DefaultCollection/DevDiv/_workitems?_a=edit&id=190808 or
            // https://devdiv.visualstudio.com/DevDiv/_workitems?id=296981&_a=edit
            var telemetryService = (VisualStudioWorkspaceTelemetryService)_workspace.Services.GetRequiredService<IWorkspaceTelemetryService>();
            telemetryService.InitializeTelemetrySession(TelemetryService.DefaultSession);

            Logger.Log(FunctionId.Run_Environment,
                KeyValueLogMessage.Create(m => m["Version"] = FileVersionInfo.GetVersionInfo(typeof(VisualStudioWorkspace).Assembly.Location).FileVersion));

            InitializeColors();

            // load some services that have to be loaded in UI thread
            LoadComponentsInUIContextOnceSolutionFullyLoadedAsync(cancellationToken).Forget();

            _solutionEventMonitor = new SolutionEventMonitor(_workspace);

            TrackBulkFileOperations();

<<<<<<< HEAD
            static async Task<ImmutableArray<IOptionPersisterProvider>> GetOptionPersistersAsync(IComponentModel componentModel, CancellationToken cancellationToken)
            {
                // Switch to a background thread to ensure assembly loads don't show up as UI delays attributed to
                // InitializeAsync.
                await TaskScheduler.Default;

                return componentModel.GetExtensions<IOptionPersisterProvider>().ToImmutableArray();
            }
=======
            var settingsEditorFactory = _componentModel.GetService<SettingsEditorFactory>();
            RegisterEditorFactory(settingsEditorFactory);
>>>>>>> f52afd96
        }

        private void InitializeColors()
        {
            // Use VS color keys in order to support theming.
            CodeAnalysisColors.SystemCaptionTextColorKey = EnvironmentColors.SystemWindowTextColorKey;
            CodeAnalysisColors.SystemCaptionTextBrushKey = EnvironmentColors.SystemWindowTextBrushKey;
            CodeAnalysisColors.CheckBoxTextBrushKey = EnvironmentColors.SystemWindowTextBrushKey;
            CodeAnalysisColors.BackgroundBrushKey = VsBrushes.CommandBarGradientBeginKey;
            CodeAnalysisColors.ButtonStyleKey = VsResourceKeys.ButtonStyleKey;
            CodeAnalysisColors.AccentBarColorKey = EnvironmentColors.FileTabInactiveDocumentBorderEdgeBrushKey;

            // Initialize ColorScheme support
            _colorSchemeApplier = ComponentModel.GetService<ColorSchemeApplier>();
            _colorSchemeApplier.Initialize();
        }

        protected override async Task LoadComponentsAsync(CancellationToken cancellationToken)
        {
            await JoinableTaskFactory.SwitchToMainThreadAsync(cancellationToken);

            await GetServiceAsync(typeof(SVsTaskStatusCenterService)).ConfigureAwait(true);
            await GetServiceAsync(typeof(SVsErrorList)).ConfigureAwait(true);
            await GetServiceAsync(typeof(SVsSolution)).ConfigureAwait(true);
            await GetServiceAsync(typeof(SVsShell)).ConfigureAwait(true);
            await GetServiceAsync(typeof(SVsRunningDocumentTable)).ConfigureAwait(true);
            await GetServiceAsync(typeof(SVsTextManager)).ConfigureAwait(true);

            // we need to load it as early as possible since we can have errors from
            // package from each language very early
            this.ComponentModel.GetService<TaskCenterSolutionAnalysisProgressReporter>();
            this.ComponentModel.GetService<VisualStudioDiagnosticListTableCommandHandler>().Initialize(this);

            this.ComponentModel.GetService<VisualStudioMetadataAsSourceFileSupportService>();
            this.ComponentModel.GetService<VirtualMemoryNotificationListener>();

            // The misc files workspace needs to be loaded on the UI thread.  This way it will have
            // the appropriate task scheduler to report events on.
            this.ComponentModel.GetService<MiscellaneousFilesWorkspace>();

            // Load and initialize the services detecting and adding new analyzer config documents as solution item.
            this.ComponentModel.GetService<AnalyzerConfigDocumentAsSolutionItemHandler>().Initialize(this);
            this.ComponentModel.GetService<VisualStudioAddSolutionItemService>().Initialize(this);

            this.ComponentModel.GetService<IVisualStudioDiagnosticAnalyzerService>().Initialize(this);
            this.ComponentModel.GetService<RemoveUnusedReferencesCommandHandler>().Initialize(this);

            LoadAnalyzerNodeComponents();

            LoadComponentsBackgroundAsync(cancellationToken).Forget();
        }

        private async Task LoadComponentsBackgroundAsync(CancellationToken cancellationToken)
        {
            await TaskScheduler.Default;

            await LoadInteractiveMenusAsync(cancellationToken).ConfigureAwait(true);

            // Initialize any experiments async
            var experiments = this.ComponentModel.DefaultExportProvider.GetExportedValues<IExperiment>();
            foreach (var experiment in experiments)
            {
                await experiment.InitializeAsync().ConfigureAwait(true);
            }
        }

        private async Task LoadInteractiveMenusAsync(CancellationToken cancellationToken)
        {
            // Obtain services and QueryInterface from the main thread
            await ThreadHelper.JoinableTaskFactory.SwitchToMainThreadAsync(cancellationToken);

            var menuCommandService = (OleMenuCommandService)await GetServiceAsync(typeof(IMenuCommandService)).ConfigureAwait(true);
            var monitorSelectionService = (IVsMonitorSelection)await GetServiceAsync(typeof(SVsShellMonitorSelection)).ConfigureAwait(true);

            // Switch to the background object for constructing commands
            await TaskScheduler.Default;

            await new CSharpResetInteractiveMenuCommand(menuCommandService, monitorSelectionService, ComponentModel)
                .InitializeResetInteractiveFromProjectCommandAsync()
                .ConfigureAwait(true);

            await new VisualBasicResetInteractiveMenuCommand(menuCommandService, monitorSelectionService, ComponentModel)
                .InitializeResetInteractiveFromProjectCommandAsync()
                .ConfigureAwait(true);
        }

        internal IComponentModel ComponentModel
        {
            get
            {
                return _componentModel ?? throw new InvalidOperationException($"Cannot use {nameof(RoslynPackage)}.{nameof(ComponentModel)} prior to initialization.");
            }
        }

        protected override void Dispose(bool disposing)
        {
            DisposeVisualStudioServices();

            UnregisterAnalyzerTracker();
            UnregisterRuleSetEventHandler();

            ReportSessionWideTelemetry();

            if (_solutionEventMonitor != null)
            {
                _solutionEventMonitor.Dispose();
                _solutionEventMonitor = null;
            }

            base.Dispose(disposing);
        }

        private void ReportSessionWideTelemetry()
        {
            PersistedVersionStampLogger.ReportTelemetry();
            LinkedFileDiffMergingLogger.ReportTelemetry();
            SolutionLogger.ReportTelemetry();
            AsyncCompletionLogger.ReportTelemetry();
            CompletionProvidersLogger.ReportTelemetry();
            ChangeSignatureLogger.ReportTelemetry();
            SyntacticLspLogger.ReportTelemetry();
        }

        private void DisposeVisualStudioServices()
        {
            if (_workspace != null)
            {
                _workspace.Services.GetRequiredService<VisualStudioMetadataReferenceManager>().DisconnectFromVisualStudioNativeServices();
            }
        }

        private void LoadAnalyzerNodeComponents()
        {
            this.ComponentModel.GetService<IAnalyzerNodeSetup>().Initialize(this);

            _ruleSetEventHandler = this.ComponentModel.GetService<RuleSetEventHandler>();
            if (_ruleSetEventHandler != null)
            {
                _ruleSetEventHandler.Register();
            }
        }

        private void UnregisterAnalyzerTracker()
            => this.ComponentModel.GetService<IAnalyzerNodeSetup>().Unregister();

        private void UnregisterRuleSetEventHandler()
        {
            if (_ruleSetEventHandler != null)
            {
                _ruleSetEventHandler.Unregister();
                _ruleSetEventHandler = null;
            }
        }

        private void TrackBulkFileOperations()
        {
            RoslynDebug.AssertNotNull(_workspace);

            // we will pause whatever ambient work loads we have that are tied to IGlobalOperationNotificationService
            // such as solution crawler, pre-emptive remote host synchronization and etc. any background work users didn't
            // explicitly asked for.
            //
            // this should give all resources to BulkFileOperation. we do same for things like build, 
            // debugging, wait dialog and etc. BulkFileOperation is used for things like git branch switching and etc.
            var globalNotificationService = _workspace.Services.GetRequiredService<IGlobalOperationNotificationService>();

            // BulkFileOperation can't have nested events. there will be ever only 1 events (Begin/End)
            // so we only need simple tracking.
            var gate = new object();
            GlobalOperationRegistration? localRegistration = null;

            BulkFileOperation.End += (s, a) =>
            {
                StopBulkFileOperationNotification();
            };

            BulkFileOperation.Begin += (s, a) =>
            {
                StartBulkFileOperationNotification();
            };

            void StartBulkFileOperationNotification()
            {
                RoslynDebug.Assert(gate != null);
                RoslynDebug.Assert(globalNotificationService != null);

                lock (gate)
                {
                    // this shouldn't happen, but we are using external component
                    // so guarding us from them
                    if (localRegistration != null)
                    {
                        FatalError.ReportAndCatch(new InvalidOperationException("BulkFileOperation already exist"));
                        return;
                    }

                    localRegistration = globalNotificationService.Start("BulkFileOperation");
                }
            }

            void StopBulkFileOperationNotification()
            {
                RoslynDebug.Assert(gate != null);

                lock (gate)
                {
                    // this can happen if BulkFileOperation was already in the middle
                    // of running. to make things simpler, decide to not use IsInProgress
                    // which we need to worry about race case.
                    if (localRegistration == null)
                    {
                        return;
                    }

                    localRegistration.Dispose();
                    localRegistration = null;
                }
            }
        }
    }
}<|MERGE_RESOLUTION|>--- conflicted
+++ resolved
@@ -142,7 +142,9 @@
 
             TrackBulkFileOperations();
 
-<<<<<<< HEAD
+            var settingsEditorFactory = _componentModel.GetService<SettingsEditorFactory>();
+            RegisterEditorFactory(settingsEditorFactory);
+
             static async Task<ImmutableArray<IOptionPersisterProvider>> GetOptionPersistersAsync(IComponentModel componentModel, CancellationToken cancellationToken)
             {
                 // Switch to a background thread to ensure assembly loads don't show up as UI delays attributed to
@@ -151,10 +153,6 @@
 
                 return componentModel.GetExtensions<IOptionPersisterProvider>().ToImmutableArray();
             }
-=======
-            var settingsEditorFactory = _componentModel.GetService<SettingsEditorFactory>();
-            RegisterEditorFactory(settingsEditorFactory);
->>>>>>> f52afd96
         }
 
         private void InitializeColors()
