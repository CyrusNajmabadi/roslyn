--- conflicted
+++ resolved
@@ -20,10 +20,6 @@
 using Microsoft.CodeAnalysis.Logging;
 using Microsoft.CodeAnalysis.Notification;
 using Microsoft.CodeAnalysis.Options;
-<<<<<<< HEAD
-using Microsoft.CodeAnalysis.Remote;
-=======
->>>>>>> 4c2b07f6
 using Microsoft.CodeAnalysis.SolutionCrawler;
 using Microsoft.CodeAnalysis.Telemetry;
 using Microsoft.VisualStudio.ComponentModelHost;
@@ -65,13 +61,6 @@
         private const string BackgroundAnalysisScopeOptionKey = "AnalysisScope-DCE33A29A768";
         private const byte BackgroundAnalysisScopeOptionVersion = 1;
 
-        // The randomly-generated key name is used for serializing the Background Analysis Scope preference to the .SUO
-        // file. It doesn't have any semantic meaning, but is intended to not conflict with any other extension that
-        // might be saving an "AnalysisScope" named stream to the same file.
-        // note: must be <= 31 characters long
-        private const string BackgroundAnalysisScopeOptionKey = "AnalysisScope-DCE33A29A768";
-        private const byte BackgroundAnalysisScopeOptionVersion = 1;
-
         private VisualStudioWorkspace? _workspace;
         private IComponentModel? _componentModel;
         private RuleSetEventHandler? _ruleSetEventHandler;
@@ -83,14 +72,8 @@
         public RoslynPackage()
         {
             // We need to register an option in order for OnLoadOptions/OnSaveOptions to be called
-<<<<<<< HEAD
-            AddOptionKey(DecompilerEulaOptionKey);
-=======
->>>>>>> 4c2b07f6
             AddOptionKey(BackgroundAnalysisScopeOptionKey);
         }
-
-        public BackgroundAnalysisScope? AnalysisScope { get; set; }
 
         public BackgroundAnalysisScope? AnalysisScope
         {
@@ -126,31 +109,11 @@
                 }
             }
 
-            if (key == BackgroundAnalysisScopeOptionKey)
-            {
-                if (stream.ReadByte() == BackgroundAnalysisScopeOptionVersion)
-                {
-                    var hasValue = stream.ReadByte() == 1;
-                    AnalysisScope = hasValue ? (BackgroundAnalysisScope)stream.ReadByte() : null;
-                }
-                else
-                {
-                    AnalysisScope = null;
-                }
-            }
-
             base.OnLoadOptions(key, stream);
         }
 
         protected override void OnSaveOptions(string key, Stream stream)
         {
-            if (key == BackgroundAnalysisScopeOptionKey)
-            {
-                stream.WriteByte(BackgroundAnalysisScopeOptionVersion);
-                stream.WriteByte(AnalysisScope.HasValue ? (byte)1 : (byte)0);
-                stream.WriteByte((byte)AnalysisScope.GetValueOrDefault());
-            }
-
             if (key == BackgroundAnalysisScopeOptionKey)
             {
                 stream.WriteByte(BackgroundAnalysisScopeOptionVersion);
