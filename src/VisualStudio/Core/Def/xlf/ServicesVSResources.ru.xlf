﻿<?xml version="1.0" encoding="utf-8"?>
<xliff xmlns="urn:oasis:names:tc:xliff:document:1.2" xmlns:xsi="http://www.w3.org/2001/XMLSchema-instance" version="1.2" xsi:schemaLocation="urn:oasis:names:tc:xliff:document:1.2 xliff-core-1.2-transitional.xsd">
  <file datatype="xml" source-language="en" target-language="ru" original="../ServicesVSResources.resx">
    <body>
      <trans-unit id="A_new_namespace_will_be_created">
        <source>A new namespace will be created</source>
        <target state="translated">Будет создано пространство имен</target>
        <note />
      </trans-unit>
      <trans-unit id="A_type_and_name_must_be_provided">
        <source>A type and name must be provided.</source>
        <target state="translated">Следует указать тип и имя.</target>
        <note />
      </trans-unit>
      <trans-unit id="Action">
        <source>Action</source>
        <target state="translated">Действие</target>
        <note>Action to perform on an unused reference, such as remove or keep</note>
      </trans-unit>
      <trans-unit id="Add">
        <source>_Add</source>
        <target state="translated">Д_обавить</target>
        <note>Adding an element to a list</note>
      </trans-unit>
      <trans-unit id="Add_Parameter">
        <source>Add Parameter</source>
        <target state="translated">Добавить параметр</target>
        <note />
      </trans-unit>
      <trans-unit id="Add_to_current_file">
        <source>Add to _current file</source>
        <target state="translated">Добавить в _текущий файл</target>
        <note />
      </trans-unit>
      <trans-unit id="Added_Parameter">
        <source>Added parameter.</source>
        <target state="translated">Добавлен параметр.</target>
        <note />
      </trans-unit>
      <trans-unit id="Additional_changes_are_needed_to_complete_the_refactoring_Review_changes_below">
        <source>Additional changes are needed to complete the refactoring. Review changes below.</source>
        <target state="translated">Для завершения рефакторинга требуется внести дополнительные изменения. Просмотрите их ниже.</target>
        <note />
      </trans-unit>
      <trans-unit id="All_methods">
        <source>All methods</source>
        <target state="translated">Все методы</target>
        <note />
      </trans-unit>
      <trans-unit id="All_sources">
        <source>All sources</source>
        <target state="translated">Все источники</target>
        <note />
      </trans-unit>
      <trans-unit id="Allow_colon">
        <source>Allow:</source>
        <target state="translated">Разрешить:</target>
        <note />
      </trans-unit>
      <trans-unit id="Allow_multiple_blank_lines">
        <source>Allow multiple blank lines</source>
        <target state="translated">Разрешать несколько пустых строк</target>
        <note />
      </trans-unit>
      <trans-unit id="Allow_statement_immediately_after_block">
        <source>Allow statement immediately after block</source>
        <target state="translated">Разрешать помещать оператор сразу же после блока</target>
        <note />
      </trans-unit>
      <trans-unit id="Always">
        <source>Always</source>
        <target state="translated">Всегда</target>
        <note />
      </trans-unit>
      <trans-unit id="Always_for_clarity">
        <source>Always for clarity</source>
        <target state="translated">Всегда использовать для ясности</target>
        <note />
      </trans-unit>
      <trans-unit id="Always_use_default_symbol_servers_for_navigation">
        <source>Always use default symbol servers for navigation</source>
        <target state="translated">Всегда использовать серверы символов по умолчанию для навигации</target>
        <note />
      </trans-unit>
      <trans-unit id="Analyze_source_generated_files">
        <source>Analyze source generated files</source>
        <target state="translated">Анализ сгенерированного исходного файла</target>
        <note />
      </trans-unit>
      <trans-unit id="Analyzer_Defaults">
        <source>Analyzer Defaults</source>
        <target state="translated">Значения по умолчанию для анализатора</target>
        <note />
      </trans-unit>
      <trans-unit id="Analyzers">
        <source>Analyzers</source>
        <target state="translated">Анализаторы</target>
        <note />
      </trans-unit>
      <trans-unit id="Analyzing_project_references">
        <source>Analyzing project references...</source>
        <target state="translated">Анализ ссылок проекта…</target>
        <note />
      </trans-unit>
      <trans-unit id="Apply">
        <source>Apply</source>
        <target state="translated">Применить</target>
        <note />
      </trans-unit>
      <trans-unit id="Apply_0_keymapping_scheme">
        <source>Apply '{0}' keymapping scheme</source>
        <target state="translated">Применить схему назначения клавиш "{0}"</target>
        <note />
      </trans-unit>
      <trans-unit id="Assemblies">
        <source>Assemblies</source>
        <target state="translated">Сборки</target>
        <note />
      </trans-unit>
      <trans-unit id="AssemblyNameAndVersionDisplay">
        <source>{0} ({1})</source>
        <target state="new">{0} ({1})</target>
        <note />
      </trans-unit>
      <trans-unit id="Automatically_open_stack_trace_explorer_on_focus">
        <source>Automatically open Stack Trace Explorer on focus</source>
        <target state="translated">Автоматически открывать обозреватель трассировки стека при фокусировке</target>
        <note>"Stack Trace Explorer" is a tool window that is owned by the Roslyn package</note>
      </trans-unit>
      <trans-unit id="Avoid_expression_statements_that_implicitly_ignore_value">
        <source>Avoid expression statements that implicitly ignore value</source>
        <target state="translated">Избегайте операторов-выражений, неявно игнорирующих значение.</target>
        <note />
      </trans-unit>
      <trans-unit id="Avoid_unused_parameters">
        <source>Avoid unused parameters</source>
        <target state="translated">Избегайте неиспользуемых параметров.</target>
        <note />
      </trans-unit>
      <trans-unit id="Avoid_unused_value_assignments">
        <source>Avoid unused value assignments</source>
        <target state="translated">Избегайте присваивания неиспользуемых значений.</target>
        <note />
      </trans-unit>
      <trans-unit id="Back">
        <source>Back</source>
        <target state="translated">Назад</target>
        <note />
      </trans-unit>
      <trans-unit id="Beginning_of_line">
        <source>Beginning of line</source>
        <target state="translated">Начало строки</target>
        <note />
      </trans-unit>
      <trans-unit id="Bitness32">
        <source>32-bit</source>
        <target state="translated">32-разрядный</target>
        <note />
      </trans-unit>
      <trans-unit id="Bitness64">
        <source>64-bit</source>
        <target state="translated">64-разрядный</target>
        <note />
      </trans-unit>
      <trans-unit id="Calculating">
        <source>Calculating...</source>
        <target state="translated">Вычисление...</target>
        <note>Used in UI to represent progress in the context of loading items. </note>
      </trans-unit>
      <trans-unit id="Calculating_dependents">
        <source>Calculating dependents...</source>
        <target state="translated">Вычисление зависимостей…</target>
        <note />
      </trans-unit>
      <trans-unit id="Call_Hierarchy">
        <source>Call Hierarchy</source>
        <target state="translated">Иерархия вызовов</target>
        <note />
      </trans-unit>
      <trans-unit id="Call_site_value">
        <source>Call site value:</source>
        <target state="translated">Значение места вызова:</target>
        <note />
      </trans-unit>
      <trans-unit id="Callsite">
        <source>Call site</source>
        <target state="translated">Место вызова</target>
        <note />
      </trans-unit>
      <trans-unit id="Carriage_Return_Newline_rn">
        <source>Carriage Return + Newline (\r\n)</source>
        <target state="translated">Возврат каретки + символ новой строки (\r\n)</target>
        <note />
      </trans-unit>
      <trans-unit id="Carriage_Return_r">
        <source>Carriage Return (\r)</source>
        <target state="translated">Возврат каретки (\r)</target>
        <note />
      </trans-unit>
      <trans-unit id="Category">
        <source>Category</source>
        <target state="translated">Категория</target>
        <note />
      </trans-unit>
      <trans-unit id="Choose_which_action_you_would_like_to_perform_on_the_unused_references">
        <source>Choose which action you would like to perform on the unused references.</source>
        <target state="translated">Выберите действие, которое необходимо выполнить для неиспользуемых ссылок.</target>
        <note />
      </trans-unit>
      <trans-unit id="Clear">
        <source>Clear</source>
        <target state="translated">Очистить</target>
        <note>Clear content action</note>
      </trans-unit>
      <trans-unit id="Close_tab">
        <source>Close Tab</source>
        <target state="translated">Закрыть вкладку</target>
        <note />
      </trans-unit>
      <trans-unit id="Code_Style">
        <source>Code Style</source>
        <target state="translated">Стиль кода</target>
        <note />
      </trans-unit>
      <trans-unit id="Code_analysis_completed_for_0">
        <source>Code analysis completed for '{0}'.</source>
        <target state="translated">Анализ кода для "{0}" выполнен.</target>
        <note />
      </trans-unit>
      <trans-unit id="Code_analysis_completed_for_Solution">
        <source>Code analysis completed for Solution.</source>
        <target state="translated">Анализ кода для решения выполнен.</target>
        <note />
      </trans-unit>
      <trans-unit id="Code_analysis_terminated_before_completion_for_0">
        <source>Code analysis terminated before completion for '{0}'.</source>
        <target state="translated">Анализ кода прерван до завершения "{0}".</target>
        <note />
      </trans-unit>
      <trans-unit id="Code_analysis_terminated_before_completion_for_Solution">
        <source>Code analysis terminated before completion for Solution.</source>
        <target state="translated">Анализ кода прерван до завершения решения.</target>
        <note />
      </trans-unit>
      <trans-unit id="Collapse_local_functions_when_collapsing_to_definitions">
        <source>Collapse local functions when collapsing to definitions</source>
        <target state="translated">Сворачивать локальные функции при сворачивании в определения</target>
        <note />
      </trans-unit>
      <trans-unit id="Collapse_metadata_signature_files_on_open">
        <source>Collapse metadata signature files to definitions on file open</source>
        <target state="translated">Сворачивать файлы подписей метаданных в определения при открытии файлов</target>
        <note />
      </trans-unit>
      <trans-unit id="Collapse_regions_on_file_open">
        <source>Collapse #regions on file open</source>
        <target state="translated">Сворачивать #regions при открытии файлов</target>
        <note />
      </trans-unit>
      <trans-unit id="Collapse_sourcelink_embedded_decompiled_files_on_open">
        <source>Collapse Source Link, Embedded, and Decompiled source to definitions on file open</source>
        <target state="translated">Сворачивать ссылку на источник, встроенный и декомпилированный источник в определения при открытии файлов</target>
        <note />
      </trans-unit>
      <trans-unit id="Color_hints">
        <source>Color hints</source>
        <target state="translated">Цветовые подсказки</target>
        <note />
      </trans-unit>
      <trans-unit id="Colorize_JSON_strings">
        <source>Colorize JSON strings</source>
        <target state="translated">Выделить строки JSON цветом</target>
        <note />
      </trans-unit>
      <trans-unit id="Colorize_regular_expressions">
        <source>Colorize regular expressions</source>
        <target state="translated">Выделить регулярные выражения цветом</target>
        <note />
      </trans-unit>
      <trans-unit id="Combine_inheritance_margin_with_indicator_margin">
        <source>Combine inheritance margin with indicator margin</source>
        <target state="translated">Объединение поля наследования с полем индикаторов</target>
        <note />
      </trans-unit>
      <trans-unit id="Comments">
        <source>Comments</source>
        <target state="translated">Комментарии</target>
        <note />
      </trans-unit>
      <trans-unit id="Containing_member">
        <source>Containing Member</source>
        <target state="translated">Содержащий член</target>
        <note />
      </trans-unit>
      <trans-unit id="Containing_type">
        <source>Containing Type</source>
        <target state="translated">Содержащий тип</target>
        <note />
      </trans-unit>
      <trans-unit id="Current_document">
        <source>Current document</source>
        <target state="translated">Текущий документ</target>
        <note />
      </trans-unit>
      <trans-unit id="Current_parameter">
        <source>Current parameter</source>
        <target state="translated">Текущий параметр</target>
        <note />
      </trans-unit>
      <trans-unit id="Default_Current_Document">
        <source>Default (Current Document)</source>
        <target state="translated">По умолчанию (текущий документ)</target>
        <note>This text is a menu command</note>
      </trans-unit>
      <trans-unit id="Default_Entire_Solution">
        <source>Default (Entire Solution)</source>
        <target state="translated">По умолчанию (все решение)</target>
        <note>This text is a menu command</note>
      </trans-unit>
      <trans-unit id="Default_None">
        <source>Default (None)</source>
        <target state="translated">По умолчанию (нет)</target>
        <note>This text is a menu command</note>
      </trans-unit>
      <trans-unit id="Default_Open_Documents">
        <source>Default (Open Documents)</source>
        <target state="translated">По умолчанию (открытые документы)</target>
        <note>This text is a menu command</note>
      </trans-unit>
      <trans-unit id="Derived_types">
        <source>Derived types</source>
        <target state="translated">Производные типы</target>
        <note />
      </trans-unit>
      <trans-unit id="Disabled">
        <source>Disabled</source>
        <target state="translated">Отключено</target>
        <note />
      </trans-unit>
      <trans-unit id="Display_all_hints_while_pressing_Alt_F1">
        <source>Display all hints while pressing Alt+F1</source>
        <target state="translated">Отображать все подсказки при нажатии клавиш ALT+F1</target>
        <note />
      </trans-unit>
      <trans-unit id="Display_diagnostics_inline_experimental">
        <source>Display diagnostics inline (experimental)</source>
        <target state="translated">Отображать встроенную диагностику (экспериментальная функция)</target>
        <note />
      </trans-unit>
      <trans-unit id="Display_inline_parameter_name_hints">
        <source>Disp_lay inline parameter name hints</source>
        <target state="translated">Отображать п_одсказки для имен встроенных параметров</target>
        <note />
      </trans-unit>
      <trans-unit id="Display_inline_type_hints">
        <source>Display inline type hints</source>
        <target state="translated">Отображать подсказки для встроенных типов</target>
        <note />
      </trans-unit>
      <trans-unit id="Document_Outline">
        <source>Document Outline</source>
        <target state="translated">Структура документа</target>
        <note />
      </trans-unit>
      <trans-unit id="Document_Outline_Search">
        <source>Search Document Outline</source>
        <target state="translated">Поиск структуры документа</target>
        <note />
      </trans-unit>
      <trans-unit id="Edit">
        <source>_Edit</source>
        <target state="translated">_Изменить</target>
        <note />
      </trans-unit>
      <trans-unit id="Editor_Color_Scheme">
        <source>Editor Color Scheme</source>
        <target state="translated">Цветовая схема редактора</target>
        <note />
      </trans-unit>
      <trans-unit id="Editor_color_scheme_options_are_only_available_when_using_a_color_theme_bundled_with_Visual_Studio_The_color_theme_can_be_configured_from_the_Environment_General_options_page">
        <source>Editor color scheme options are only available when using a color theme bundled with Visual Studio. The color theme can be configured from the Environment &gt; General options page.</source>
        <target state="translated">Параметры цветовой схемы редактора доступны только при использовании цветовой темы, поставляемой вместе с Visual Studio. Цветовую тему можно настроить на странице "Среда" &gt; "Общие параметры".</target>
        <note />
      </trans-unit>
      <trans-unit id="Element_is_not_valid">
        <source>Element is not valid.</source>
        <target state="translated">Элемент недопустим.</target>
        <note />
      </trans-unit>
      <trans-unit id="Enable_all_features_in_opened_files_from_source_generators_experimental">
        <source>Enable all features in opened files from source generators (experimental)</source>
        <target state="translated">Включить все функции в открытых файлах из генераторов источника (экспериментальная версия)</target>
        <note />
      </trans-unit>
      <trans-unit id="Enable_document_outline_experimental_requires_restart">
        <source>Enable document outline (experimental, requires restart)</source>
        <target state="translated">Включить структуру документа (экспериментальная функция, требуется перезапуск)</target>
        <note />
      </trans-unit>
      <trans-unit id="Enable_file_logging_for_diagnostics">
        <source>Enable file logging for diagnostics (logged in '%Temp%\Roslyn' folder)</source>
        <target state="translated">Включить ведение журнала файлов для диагностики (в папке "%Temp%\Roslyn")</target>
        <note />
      </trans-unit>
      <trans-unit id="Enable_navigation_to_sourcelink_and_embedded_sources">
        <source>Enable navigation to Source Link and Embedded sources</source>
        <target state="translated">Включить навигацию для ссылки на источник и внедренных источников</target>
        <note />
      </trans-unit>
      <trans-unit id="Enabled">
        <source>Enabled</source>
        <target state="translated">Включено</target>
        <note />
      </trans-unit>
      <trans-unit id="End_of_line">
        <source>End of line</source>
        <target state="translated">Конец строки</target>
        <note />
      </trans-unit>
      <trans-unit id="Enter_a_call_site_value_or_choose_a_different_value_injection_kind">
        <source>Enter a call site value or choose a different value injection kind</source>
        <target state="translated">Введите значение места вызова или выберите другой тип введения значения</target>
        <note />
      </trans-unit>
      <trans-unit id="Entire_repository">
        <source>Entire repository</source>
        <target state="translated">Весь репозиторий</target>
        <note />
      </trans-unit>
      <trans-unit id="Entire_solution">
        <source>Entire solution</source>
        <target state="translated">Все решение</target>
        <note />
      </trans-unit>
      <trans-unit id="Entire_solution_and_external_sources">
        <source>Entire Solution and External Sources</source>
        <target state="translated">Все решение и внешние источники</target>
        <note />
      </trans-unit>
      <trans-unit id="Error">
        <source>Error</source>
        <target state="translated">Ошибка</target>
        <note />
      </trans-unit>
      <trans-unit id="Error_updating_suppressions_0">
        <source>Error updating suppressions: {0}</source>
        <target state="translated">Ошибка при обновлении подавлений: {0}</target>
        <note />
      </trans-unit>
      <trans-unit id="External_sources">
        <source>External Sources</source>
        <target state="translated">Внешние источники</target>
        <note />
      </trans-unit>
      <trans-unit id="Extract_Base_Class">
        <source>Extract Base Class</source>
        <target state="translated">Извлечь базовый класс</target>
        <note />
      </trans-unit>
      <trans-unit id="Extract_Base_Record">
        <source>Extract Base Record</source>
        <target state="translated">Извлечь базовый объект Record</target>
        <note>{Locked="Record"} "Record" is a language construct for C# and should not be localized</note>
      </trans-unit>
      <trans-unit id="Finish">
        <source>Finish</source>
        <target state="translated">Готово</target>
        <note />
      </trans-unit>
      <trans-unit id="Fix_text_pasted_into_string_literals_experimental">
        <source>Fix text pasted into string literals (experimental)</source>
        <target state="translated">Исправлять текст, вставляемый в строковые литералы (экспериментальная функция)</target>
        <note />
      </trans-unit>
      <trans-unit id="Fix_analyzer_warnings_and_errors">
        <source>Fix analyzer warnings and errors</source>
        <target state="translated">Исправить предупреждения и ошибки анализатора</target>
        <note />
      </trans-unit>
      <trans-unit id="Fix_all_warnings_and_errors_set_in_EditorConfig">
        <source>Fix all warnings and errors set in EditorConfig</source>
        <target state="translated">Исправить все предупреждения и ошибки, заданные в EditorConfig</target>
        <note />
      </trans-unit>
      <trans-unit id="Fix_analyzer_warnings_and_errors_set_in_EditorConfig">
        <source>Fix analyzer warnings and errors set in EditorConfig</source>
        <target state="translated">Исправить предупреждения и ошибки анализатора, заданные в EditorConfig</target>
        <note />
      </trans-unit>
      <trans-unit id="For_non_interface_members">
        <source>For non interface members</source>
        <target state="translated">Для элементов без интерфейса</target>
        <note />
      </trans-unit>
      <trans-unit id="Format_document">
        <source>Format document</source>
        <target state="translated">Форматировать документ</target>
        <note />
      </trans-unit>
      <trans-unit id="Generate_dot_editorconfig_file_from_settings">
        <source>Generate .editorconfig file from settings</source>
        <target state="translated">Создать файл EDITORCONFIG на основе параметров</target>
        <note />
      </trans-unit>
      <trans-unit id="Go_To_Definition">
        <source>Go To Definition</source>
        <target state="translated">Перейти к определению</target>
        <note />
      </trans-unit>
      <trans-unit id="Highlight_related_components_under_cursor">
        <source>Highlight related components under cursor</source>
        <target state="translated">Выделить связанные компоненты под курсором</target>
        <note />
      </trans-unit>
      <trans-unit id="Id">
        <source>Id</source>
        <target state="translated">ИД</target>
        <note />
      </trans-unit>
      <trans-unit id="Implemented_interfaces">
        <source>Implemented interfaces</source>
        <target state="translated">Реализованные интерфейсы</target>
        <note />
      </trans-unit>
      <trans-unit id="Implemented_members">
        <source>Implemented members</source>
        <target state="translated">Реализованные элементы</target>
        <note />
      </trans-unit>
      <trans-unit id="Implementing_members">
        <source>Implementing members</source>
        <target state="translated">Реализация элементов</target>
        <note />
      </trans-unit>
      <trans-unit id="Implementing_types">
        <source>Implementing types</source>
        <target state="translated">Реализующие типы</target>
        <note />
      </trans-unit>
      <trans-unit id="In_other_operators">
        <source>In other operators</source>
        <target state="translated">В других операторах</target>
        <note />
      </trans-unit>
      <trans-unit id="Include_global_imports">
        <source>Include global imports</source>
        <target state="translated">Включить глобальные директивы import</target>
        <note />
      </trans-unit>
      <trans-unit id="Index">
        <source>Index</source>
        <target state="translated">Индекс</target>
        <note>Index of parameter in original signature</note>
      </trans-unit>
      <trans-unit id="Infer_from_context">
        <source>Infer from context</source>
        <target state="translated">Вывести из контекста</target>
        <note />
      </trans-unit>
      <trans-unit id="Inheritance_Margin">
        <source>Inheritance Margin</source>
        <target state="translated">Поле наследования</target>
        <note />
      </trans-unit>
      <trans-unit id="Inherited_interfaces">
        <source>Inherited interfaces</source>
        <target state="translated">Унаследованные интерфейсы</target>
        <note />
      </trans-unit>
      <trans-unit id="Inline_Hints">
        <source>Inline Hints</source>
        <target state="translated">Встроенные подсказки</target>
        <note />
      </trans-unit>
      <trans-unit id="Inserting_call_site_value_0">
        <source>Inserting call site value '{0}'</source>
        <target state="translated">Вставка значения "{0}" места вызова</target>
        <note />
      </trans-unit>
      <trans-unit id="Interface_cannot_have_field">
        <source>Interface cannot have field.</source>
        <target state="translated">Интерфейс не может содержать поле.</target>
        <note />
      </trans-unit>
      <trans-unit id="IntroduceUndefinedTodoVariables">
        <source>Introduce undefined TODO variables</source>
        <target state="translated">Ввести неопределенные переменные TODO</target>
        <note>"TODO" is an indicator that more work should be done at the location where the TODO is inserted</note>
      </trans-unit>
      <trans-unit id="Invalid_type_name">
        <source>Invalid type name</source>
        <target state="translated">Недопустимое имя типа</target>
        <note />
      </trans-unit>
      <trans-unit id="JSON_strings">
        <source>JSON strings</source>
        <target state="translated">Строки JSON</target>
        <note />
      </trans-unit>
      <trans-unit id="Keep">
        <source>Keep</source>
        <target state="translated">Сохранить</target>
        <note />
      </trans-unit>
      <trans-unit id="Keep_all_parentheses_in_colon">
        <source>Keep all parentheses in:</source>
        <target state="translated">Сохранять все круглые скобки в:</target>
        <note />
      </trans-unit>
      <trans-unit id="Kind">
        <source>Kind</source>
        <target state="translated">Вид</target>
        <note />
      </trans-unit>
      <trans-unit id="Loaded_items">
        <source>Loaded items</source>
        <target state="translated">Загруженные элементы</target>
        <note />
      </trans-unit>
      <trans-unit id="Loaded_solution">
        <source>Loaded solution</source>
        <target state="translated">Загруженное решение</target>
        <note />
      </trans-unit>
      <trans-unit id="Local">
        <source>Local</source>
        <target state="translated">Локальное</target>
        <note />
      </trans-unit>
      <trans-unit id="Location">
        <source>Location</source>
        <target state="translated">Расположение</target>
        <note />
      </trans-unit>
      <trans-unit id="Make_0_abstract">
        <source>Make '{0}' abstract</source>
        <target state="translated">Сделать "{0}" абстрактным</target>
        <note />
      </trans-unit>
      <trans-unit id="Make_abstract">
        <source>Make abstract</source>
        <target state="translated">Сделать абстрактным</target>
        <note />
      </trans-unit>
      <trans-unit id="Members">
        <source>Members</source>
        <target state="translated">Члены</target>
        <note />
      </trans-unit>
      <trans-unit id="Modifier_preferences_colon">
        <source>Modifier preferences:</source>
        <target state="translated">Предпочтения модификатора:</target>
        <note />
      </trans-unit>
      <trans-unit id="Move_static_members_to_another_type_colon">
        <source>Move Static Members to Another Type:</source>
        <target state="translated">Переместить статические элементы в другой тип:</target>
        <note />
      </trans-unit>
      <trans-unit id="Move_to_namespace">
        <source>Move to Namespace</source>
        <target state="translated">Переместить в пространство имен</target>
        <note />
      </trans-unit>
      <trans-unit id="Multiple_members_are_inherited">
        <source>Multiple members are inherited</source>
        <target state="translated">Несколько элементов наследуются</target>
        <note />
      </trans-unit>
      <trans-unit id="Multiple_members_are_inherited_on_line_0">
        <source>Multiple members are inherited on line {0}</source>
        <target state="translated">Несколько элементов наследуются в строке {0}</target>
        <note>Line number info is needed for accessibility purpose.</note>
      </trans-unit>
      <trans-unit id="Name_conflicts_with_an_existing_type_name">
        <source>Name conflicts with an existing type name.</source>
        <target state="translated">Имя конфликтует с существующим именем типа.</target>
        <note />
      </trans-unit>
      <trans-unit id="Name_is_not_a_valid_0_identifier">
        <source>Name is not a valid {0} identifier.</source>
        <target state="translated">Имя не является допустимым идентификатором {0}.</target>
        <note />
      </trans-unit>
      <trans-unit id="Namespace">
        <source>Namespace</source>
        <target state="translated">Пространство имен</target>
        <note />
      </trans-unit>
      <trans-unit id="Namespace_0">
        <source>Namespace: '{0}'</source>
        <target state="translated">Пространство имен: "{0}"</target>
        <note />
      </trans-unit>
      <trans-unit id="Namespace_declarations">
        <source>Namespace declarations</source>
        <target state="translated">Объявления пространства имен</target>
        <note />
      </trans-unit>
      <trans-unit id="NamingSpecification_CSharp_Class">
        <source>class</source>
        <target state="new">class</target>
        <note>{Locked} This string can be found under "Tools | Options | Text Editor | C# | Code Style | Naming | Manage Specifications | + | Symbol kinds". All of the "NamingSpecification_CSharp_*" strings represent language constructs, and some of them are also actual keywords (including this one).</note>
      </trans-unit>
      <trans-unit id="NamingSpecification_CSharp_Delegate">
        <source>delegate</source>
        <target state="new">delegate</target>
        <note>{Locked} This string can be found under "Tools | Options | Text Editor | C# | Code Style | Naming | Manage Specifications | + | Symbol kinds". All of the "NamingSpecification_CSharp_*" strings represent language constructs, and some of them are also actual keywords (including this one).</note>
      </trans-unit>
      <trans-unit id="NamingSpecification_CSharp_Enum">
        <source>enum</source>
        <target state="new">enum</target>
        <note>{Locked} This string can be found under "Tools | Options | Text Editor | C# | Code Style | Naming | Manage Specifications | + | Symbol kinds". All of the "NamingSpecification_CSharp_*" strings represent language constructs, and some of them are also actual keywords (including this one).</note>
      </trans-unit>
      <trans-unit id="NamingSpecification_CSharp_Event">
        <source>event</source>
        <target state="new">event</target>
        <note>{Locked} This string can be found under "Tools | Options | Text Editor | C# | Code Style | Naming | Manage Specifications | + | Symbol kinds". All of the "NamingSpecification_CSharp_*" strings represent language constructs, and some of them are also actual keywords (including this one).</note>
      </trans-unit>
      <trans-unit id="NamingSpecification_CSharp_Field">
        <source>field</source>
        <target state="translated">Поле</target>
        <note>This string can be found under "Tools | Options | Text Editor | C# | Code Style | Naming | Manage Specifications | + | Symbol kinds". All of the "NamingSpecification_CSharp_*" strings represent language constructs, and some of them are also actual keywords (NOT this one). Refers to the C# programming language concept of a "field" (which stores data).</note>
      </trans-unit>
      <trans-unit id="NamingSpecification_CSharp_Interface">
        <source>interface</source>
        <target state="new">interface</target>
        <note>{Locked} This string can be found under "Tools | Options | Text Editor | C# | Code Style | Naming | Manage Specifications | + | Symbol kinds". All of the "NamingSpecification_CSharp_*" strings represent language constructs, and some of them are also actual keywords (including this one).</note>
      </trans-unit>
      <trans-unit id="NamingSpecification_CSharp_Local">
        <source>local</source>
        <target state="translated">локальный</target>
        <note>This string can be found under "Tools | Options | Text Editor | C# | Code Style | Naming | Manage Specifications | + | Symbol kinds". All of the "NamingSpecification_CSharp_*" strings represent language constructs, and some of them are also actual keywords (NOT this one). Refers to the C# language concept of a "local variable".</note>
      </trans-unit>
      <trans-unit id="NamingSpecification_CSharp_LocalFunction">
        <source>local function</source>
        <target state="translated">локальная функция</target>
        <note>This string can be found under "Tools | Options | Text Editor | C# | Code Style | Naming | Manage Specifications | + | Symbol kinds". All of the "NamingSpecification_CSharp_*" strings represent language constructs, and some of them are also actual keywords (NOT this one). Refers to the C# language concept of a "local function" that exists locally within another function.</note>
      </trans-unit>
      <trans-unit id="NamingSpecification_CSharp_Method">
        <source>method</source>
        <target state="translated">метод</target>
        <note>This string can be found under "Tools | Options | Text Editor | C# | Code Style | Naming | Manage Specifications | + | Symbol kinds". All of the "NamingSpecification_CSharp_*" strings represent language constructs, and some of them are also actual keywords (NOT this one). Refers to the C# language concept of a "method" that can be called by other code.</note>
      </trans-unit>
      <trans-unit id="NamingSpecification_CSharp_Namespace">
        <source>namespace</source>
        <target state="new">namespace</target>
        <note>{Locked} This string can be found under "Tools | Options | Text Editor | C# | Code Style | Naming | Manage Specifications | + | Symbol kinds". All of the "NamingSpecification_CSharp_*" strings represent language constructs, and some of them are also actual keywords (including this one).</note>
      </trans-unit>
      <trans-unit id="NamingSpecification_CSharp_Parameter">
        <source>parameter</source>
        <target state="translated">параметр</target>
        <note>This string can be found under "Tools | Options | Text Editor | C# | Code Style | Naming | Manage Specifications | + | Symbol kinds". All of the "NamingSpecification_CSharp_*" strings represent language constructs, and some of them are also actual keywords (NOT this one). Refers to the C# language concept of a "parameter" being passed to a method.</note>
      </trans-unit>
      <trans-unit id="NamingSpecification_CSharp_Property">
        <source>property</source>
        <target state="translated">свойство</target>
        <note>This string can be found under "Tools | Options | Text Editor | C# | Code Style | Naming | Manage Specifications | + | Symbol kinds". All of the "NamingSpecification_CSharp_*" strings represent language constructs, and some of them are also actual keywords (NOT this one). Refers to the C# language concept of a "property" (which allows for the retrieval of data).</note>
      </trans-unit>
      <trans-unit id="NamingSpecification_CSharp_Struct">
        <source>struct</source>
        <target state="new">struct</target>
        <note>{Locked} This string can be found under "Tools | Options | Text Editor | C# | Code Style | Naming | Manage Specifications | + | Symbol kinds". All of the "NamingSpecification_CSharp_*" strings represent language constructs, and some of them are also actual keywords (including this one).</note>
      </trans-unit>
      <trans-unit id="NamingSpecification_CSharp_TypeParameter">
        <source>type parameter</source>
        <target state="translated">параметр типа</target>
        <note>This string can be found under "Tools | Options | Text Editor | C# | Code Style | Naming | Manage Specifications | + | Symbol kinds". All of the "NamingSpecification_CSharp_*" strings represent language constructs, and some of them are also actual keywords (NOT this one). Refers to the C# language concept of a "type parameter".</note>
      </trans-unit>
      <trans-unit id="NamingSpecification_VisualBasic_Class">
        <source>Class</source>
        <target state="new">Class</target>
        <note>{Locked} This string can be found under "Tools | Options | Text Editor | Basic | Code Style | Naming | Manage Specifications | + | Symbol kinds". All of the "NamingSpecification_VisualBasic_*" strings represent language constructs, and some of them are also actual keywords (including this one).</note>
      </trans-unit>
      <trans-unit id="NamingSpecification_VisualBasic_Delegate">
        <source>Delegate</source>
        <target state="new">Delegate</target>
        <note>{Locked} This string can be found under "Tools | Options | Text Editor | Basic | Code Style | Naming | Manage Specifications | + | Symbol kinds". All of the "NamingSpecification_VisualBasic_*" strings represent language constructs, and some of them are also actual keywords (including this one).</note>
      </trans-unit>
      <trans-unit id="NamingSpecification_VisualBasic_Enum">
        <source>Enum</source>
        <target state="new">Enum</target>
        <note>{Locked} This string can be found under "Tools | Options | Text Editor | Basic | Code Style | Naming | Manage Specifications | + | Symbol kinds". All of the "NamingSpecification_VisualBasic_*" strings represent language constructs, and some of them are also actual keywords (including this one).</note>
      </trans-unit>
      <trans-unit id="NamingSpecification_VisualBasic_Event">
        <source>Event</source>
        <target state="new">Event</target>
        <note>{Locked} This string can be found under "Tools | Options | Text Editor | Basic | Code Style | Naming | Manage Specifications | + | Symbol kinds". All of the "NamingSpecification_VisualBasic_*" strings represent language constructs, and some of them are also actual keywords (including this one).</note>
      </trans-unit>
      <trans-unit id="NamingSpecification_VisualBasic_Field">
        <source>Field</source>
        <target state="translated">Поле</target>
        <note>This string can be found under "Tools | Options | Text Editor | Basic | Code Style | Naming | Manage Specifications | + | Symbol kinds". All of the "NamingSpecification_VisualBasic_*" strings represent language constructs, and some of them are also actual keywords (NOT this one). Refers to the Visual Basic language concept of a "field" (which stores data).</note>
      </trans-unit>
      <trans-unit id="NamingSpecification_VisualBasic_Interface">
        <source>Interface</source>
        <target state="new">Interface</target>
        <note>{Locked} This string can be found under "Tools | Options | Text Editor | Basic | Code Style | Naming | Manage Specifications | + | Symbol kinds". All of the "NamingSpecification_VisualBasic_*" strings represent language constructs, and some of them are also actual keywords (including this one).</note>
      </trans-unit>
      <trans-unit id="NamingSpecification_VisualBasic_Local">
        <source>Local</source>
        <target state="translated">Локальные</target>
        <note>This string can be found under "Tools | Options | Text Editor | Basic | Code Style | Naming | Manage Specifications | + | Symbol kinds". All of the "NamingSpecification_VisualBasic_*" strings represent language constructs, and some of them are also actual keywords (NOT this one). Refers to the Visual Basic language concept of a "local variable".</note>
      </trans-unit>
      <trans-unit id="NamingSpecification_VisualBasic_Method">
        <source>Method</source>
        <target state="translated">метод</target>
        <note>This string can be found under "Tools | Options | Text Editor | Basic | Code Style | Naming | Manage Specifications | + | Symbol kinds". All of the "NamingSpecification_VisualBasic_*" strings represent language constructs, and some of them are also actual keywords (NOT this one). Refers to the Visual Basic language concept of a "method".</note>
      </trans-unit>
      <trans-unit id="NamingSpecification_VisualBasic_Module">
        <source>Module</source>
        <target state="new">Module</target>
        <note>{Locked} This string can be found under "Tools | Options | Text Editor | Basic | Code Style | Naming | Manage Specifications | + | Symbol kinds". All of the "NamingSpecification_VisualBasic_*" strings represent language constructs, and some of them are also actual keywords (including this one).</note>
      </trans-unit>
      <trans-unit id="NamingSpecification_VisualBasic_Namespace">
        <source>Namespace</source>
        <target state="new">Namespace</target>
        <note>{Locked} This string can be found under "Tools | Options | Text Editor | Basic | Code Style | Naming | Manage Specifications | + | Symbol kinds". All of the "NamingSpecification_VisualBasic_*" strings represent language constructs, and some of them are also actual keywords (including this one).</note>
      </trans-unit>
      <trans-unit id="NamingSpecification_VisualBasic_Parameter">
        <source>Parameter</source>
        <target state="translated">Параметр</target>
        <note>This string can be found under "Tools | Options | Text Editor | Basic | Code Style | Naming | Manage Specifications | + | Symbol kinds". All of the "NamingSpecification_VisualBasic_*" strings represent language constructs, and some of them are also actual keywords (NOT this one). Refers to the Visual Basic language concept of a "parameter" which can be passed to a method.</note>
      </trans-unit>
      <trans-unit id="NamingSpecification_VisualBasic_Property">
        <source>Property</source>
        <target state="new">Property</target>
        <note>{Locked} This string can be found under "Tools | Options | Text Editor | Basic | Code Style | Naming | Manage Specifications | + | Symbol kinds". All of the "NamingSpecification_VisualBasic_*" strings represent language constructs, and some of them are also actual keywords (including this one).</note>
      </trans-unit>
      <trans-unit id="NamingSpecification_VisualBasic_Structure">
        <source>Structure</source>
        <target state="new">Structure</target>
        <note>{Locked} This string can be found under "Tools | Options | Text Editor | Basic | Code Style | Naming | Manage Specifications | + | Symbol kinds". All of the "NamingSpecification_VisualBasic_*" strings represent language constructs, and some of them are also actual keywords (including this one).</note>
      </trans-unit>
      <trans-unit id="NamingSpecification_VisualBasic_TypeParameter">
        <source>Type Parameter</source>
        <target state="translated">Параметр типа</target>
        <note>This string can be found under "Tools | Options | Text Editor | Basic | Code Style | Naming | Manage Specifications | + | Symbol kinds". All of the "NamingSpecification_VisualBasic_*" strings represent language constructs, and some of them are also actual keywords (NOT this one). Refers to the Visual Basic language concept of a "type parameter".</note>
      </trans-unit>
      <trans-unit id="Naming_rules">
        <source>Naming rules</source>
        <target state="translated">Правила именования</target>
        <note />
      </trans-unit>
      <trans-unit id="Navigate_asynchronously_exerimental">
        <source>Navigate asynchronously (experimental)</source>
        <target state="translated">Асинхронная навигация (экспериментальная функция)</target>
        <note />
      </trans-unit>
      <trans-unit id="Navigate_to_0">
        <source>Navigate to '{0}'</source>
        <target state="translated">Перейти к {0}</target>
        <note />
      </trans-unit>
      <trans-unit id="Navigate_to_external_sources">
        <source>Navigate to External Sources</source>
        <target state="translated">Перейти ко внешним источникам</target>
        <note />
      </trans-unit>
      <trans-unit id="Navigating">
        <source>Navigating</source>
        <target state="translated">Выполняется переход</target>
        <note />
      </trans-unit>
      <trans-unit id="Never">
        <source>Never</source>
        <target state="translated">Никогда </target>
        <note />
      </trans-unit>
      <trans-unit id="Never_if_unnecessary">
        <source>Never if unnecessary</source>
        <target state="translated">Никогда, если не требуется</target>
        <note />
      </trans-unit>
      <trans-unit id="New_Type_Name_colon">
        <source>New Type Name:</source>
        <target state="translated">Новое имя типа:</target>
        <note />
      </trans-unit>
      <trans-unit id="New_line_preferences_experimental_colon">
        <source>New line preferences (experimental):</source>
        <target state="translated">Предпочтения для новых строк (экспериментальная функция):</target>
        <note />
      </trans-unit>
      <trans-unit id="Newline_n">
        <source>Newline (\\n)</source>
        <target state="translated">Новая строка (\\n)</target>
        <note />
      </trans-unit>
      <trans-unit id="No_namespaces_needed_updating">
        <source>No namespaces needed updating.</source>
        <target state="translated">Не требуется обновлять пространства имен.</target>
        <note>"Namespaces" is the programming language concept</note>
      </trans-unit>
      <trans-unit id="No_unused_references_were_found">
        <source>No unused references were found.</source>
        <target state="translated">Неиспользуемые ссылки не найдены.</target>
        <note />
      </trans-unit>
      <trans-unit id="Non_public_methods">
        <source>Non-public methods</source>
        <target state="translated">Методы, не являющиеся открытыми</target>
        <note />
      </trans-unit>
      <trans-unit id="None">
        <source>None</source>
        <target state="translated">NONE</target>
        <note />
      </trans-unit>
      <trans-unit id="Not_applicable">
        <source>Not applicable</source>
        <target state="translated">Неприменимо</target>
        <note />
      </trans-unit>
      <trans-unit id="Omit_if_default">
        <source>Omit if default</source>
        <target state="translated">Пропустить, если по умолчанию</target>
        <note />
      </trans-unit>
      <trans-unit id="Omit_only_for_optional_parameters">
        <source>Omit (only for optional parameters)</source>
        <target state="translated">Опустить (только для необязательных параметров)</target>
        <note />
      </trans-unit>
      <trans-unit id="Open_documents">
        <source>Open documents</source>
        <target state="translated">Открыть документы</target>
        <note />
      </trans-unit>
      <trans-unit id="Operator_placement_when_wrapping">
        <source>Operator placement when wrapping</source>
        <target state="translated">Размещение оператора при переносе</target>
        <note />
      </trans-unit>
      <trans-unit id="Optional_parameters_must_provide_a_default_value">
        <source>Optional parameters must provide a default value</source>
        <target state="translated">Для необязательных параметров необходимо указать значение по умолчанию.</target>
        <note />
      </trans-unit>
      <trans-unit id="Optional_with_default_value_colon">
        <source>Optional with default value:</source>
        <target state="translated">Необязательный параметр со значением по умолчанию:</target>
        <note />
      </trans-unit>
      <trans-unit id="Other">
        <source>Others</source>
        <target state="translated">Другие</target>
        <note />
      </trans-unit>
      <trans-unit id="Overridden_members">
        <source>Overridden members</source>
        <target state="translated">Переопределенные элементы</target>
        <note />
      </trans-unit>
      <trans-unit id="Overriding_members">
        <source>Overriding members</source>
        <target state="translated">Идет переопределение элементов</target>
        <note />
      </trans-unit>
      <trans-unit id="Package_install_canceled">
        <source>Package install canceled</source>
        <target state="translated">Установка пакета отменена</target>
        <note />
      </trans-unit>
      <trans-unit id="Package_uninstall_canceled">
        <source>Package uninstall canceled</source>
        <target state="translated">Удаление пакета отменено</target>
        <note />
      </trans-unit>
      <trans-unit id="Packages">
        <source>Packages</source>
        <target state="translated">Пакеты</target>
        <note />
      </trans-unit>
      <trans-unit id="Parameter_Name">
        <source>Parameter name:</source>
        <target state="translated">Имя параметра:</target>
        <note />
      </trans-unit>
      <trans-unit id="Parameter_information">
        <source>Parameter information</source>
        <target state="translated">Сведения о параметре</target>
        <note />
      </trans-unit>
      <trans-unit id="Parameter_kind">
        <source>Parameter kind</source>
        <target state="translated">Тип параметра</target>
        <note />
      </trans-unit>
      <trans-unit id="Parameter_name_contains_invalid_characters">
        <source>Parameter name contains invalid character(s).</source>
        <target state="translated">Имя параметра содержит недопустимые знаки.</target>
        <note />
      </trans-unit>
      <trans-unit id="Parameter_preferences_colon">
        <source>Parameter preferences:</source>
        <target state="translated">Предпочтения для параметров:</target>
        <note />
      </trans-unit>
      <trans-unit id="Parameter_type_contains_invalid_characters">
        <source>Parameter type contains invalid character(s).</source>
        <target state="translated">Тип параметра содержит недопустимые знаки.</target>
        <note />
      </trans-unit>
      <trans-unit id="Parentheses_preferences_colon">
        <source>Parentheses preferences:</source>
        <target state="translated">Параметры круглых скобок:</target>
        <note />
      </trans-unit>
      <trans-unit id="Paste">
        <source>Paste</source>
        <target state="translated">Вставить</target>
        <note />
      </trans-unit>
      <trans-unit id="Paste_valid_stack_trace">
        <source>Paste a stack trace to view and navigate it's values.</source>
        <target state="translated">Вставьте трассировку стека, чтобы просмотреть ее значения и перемещаться между ними.</target>
        <note>"Stack Trace" is a language term and should be kept the same. </note>
      </trans-unit>
      <trans-unit id="Please_enter_a_type_name">
        <source>Please enter a type name</source>
        <target state="translated">Введите имя типа</target>
        <note>"Type" is the programming language concept</note>
      </trans-unit>
      <trans-unit id="Prefer_System_HashCode_in_GetHashCode">
        <source>Prefer 'System.HashCode' in 'GetHashCode'</source>
        <target state="translated">Предпочитать "System.HashCode" в "GetHashCode"</target>
        <note />
      </trans-unit>
      <trans-unit id="Prefer_Utf8_string_literals">
        <source>Prefer UTF-8 string literals</source>
        <target state="translated">Предпочитать строковые литералы UTF-8</target>
        <note />
      </trans-unit>
      <trans-unit id="Prefer_collection_expression">
        <source>Prefer collection expression</source>
        <target state="translated">Предпочитать выражение коллекции</target>
        <note />
      </trans-unit>
      <trans-unit id="Prefer_compound_assignments">
        <source>Prefer compound assignments</source>
        <target state="translated">Предпочитать составные назначения</target>
        <note />
      </trans-unit>
      <trans-unit id="Prefer_index_operator">
        <source>Prefer index operator</source>
        <target state="translated">Предпочитать оператор index</target>
        <note />
      </trans-unit>
      <trans-unit id="Prefer_method_group_conversion">
        <source>Prefer method group conversion</source>
        <target state="translated">Предпочитать преобразование группы методов</target>
        <note />
      </trans-unit>
      <trans-unit id="Prefer_namespace_and_folder_match_structure">
        <source>Prefer namespace and folder match structure</source>
        <target state="translated">Предпочитать пространство имен и структуру совпадений папок</target>
        <note />
      </trans-unit>
      <trans-unit id="Prefer_primary_constructors">
        <source>Prefer primary constructors</source>
        <target state="translated">Предпочитать основные конструкторы</target>
        <note />
      </trans-unit>
      <trans-unit id="Prefer_range_operator">
        <source>Prefer range operator</source>
        <target state="translated">Предпочитать оператор range</target>
        <note />
      </trans-unit>
      <trans-unit id="Prefer_read_only_struct">
        <source>Prefer read-only struct</source>
        <target state="translated">Предпочитать структуру только для чтения</target>
        <note />
      </trans-unit>
      <trans-unit id="Prefer_read_only_struct_member">
        <source>Prefer read-only struct member</source>
        <target state="translated">Предпочитать элемент структуры только для чтения</target>
        <note />
      </trans-unit>
      <trans-unit id="Prefer_readonly_fields">
        <source>Prefer readonly fields</source>
        <target state="translated">Предпочитать поля только для чтения</target>
        <note />
      </trans-unit>
      <trans-unit id="Prefer_simple_using_statement">
        <source>Prefer simple 'using' statement</source>
        <target state="translated">Предпочитать простой оператор using</target>
        <note />
      </trans-unit>
      <trans-unit id="Prefer_simplified_boolean_expressions">
        <source>Prefer simplified boolean expressions</source>
        <target state="translated">Предпочитать упрощенные логические выражения</target>
        <note />
      </trans-unit>
      <trans-unit id="Prefer_simplified_interpolation">
        <source>Prefer simplified interpolation</source>
        <target state="translated">Предпочитать упрощенную интерполяцию</target>
        <note />
      </trans-unit>
      <trans-unit id="Prefer_static_local_functions">
        <source>Prefer static local functions</source>
        <target state="translated">Предпочитать статические локальные функции</target>
        <note />
      </trans-unit>
      <trans-unit id="Prefer_top_level_statements">
        <source>Prefer top-level statements</source>
        <target state="translated">Предпочитать инструкции верхнего уровня</target>
        <note />
      </trans-unit>
      <trans-unit id="Prefer_tuple_swap">
        <source>Prefer tuple swap</source>
        <target state="translated">Предпочитать переключение кортежей</target>
        <note />
      </trans-unit>
      <trans-unit id="Projects">
        <source>Projects</source>
        <target state="translated">Проекты</target>
        <note />
      </trans-unit>
      <trans-unit id="Pull_Members_Up">
        <source>Pull Members Up</source>
        <target state="translated">Повышение элементов</target>
        <note />
      </trans-unit>
      <trans-unit id="Quick_Actions">
        <source>Quick Actions</source>
        <target state="translated">Быстрые действия</target>
        <note />
      </trans-unit>
      <trans-unit id="Refactoring_Only">
        <source>Refactoring Only</source>
        <target state="translated">Только рефакторинг</target>
        <note />
      </trans-unit>
      <trans-unit id="Reference">
        <source>Reference</source>
        <target state="translated">Ссылка</target>
        <note />
      </trans-unit>
      <trans-unit id="Regular_Expressions">
        <source>Regular Expressions</source>
        <target state="translated">Регулярные выражения</target>
        <note />
      </trans-unit>
      <trans-unit id="Remove_Unused_References">
        <source>Remove Unused References</source>
        <target state="translated">Удалить неиспользуемые ссылки</target>
        <note />
      </trans-unit>
      <trans-unit id="Remove_unnecessary_usings">
        <source>Remove unnecessary usings</source>
        <target state="translated">Удалить ненужные директивы using</target>
        <note />
      </trans-unit>
      <trans-unit id="Rename">
        <source>Rename</source>
        <target state="translated">Переименование</target>
        <note />
      </trans-unit>
      <trans-unit id="Rename_0_to_1">
        <source>Rename {0} to {1}</source>
        <target state="translated">Переименовать {0} в {1}</target>
        <note />
      </trans-unit>
      <trans-unit id="Rename_asynchronously_experimental">
        <source>Rename asynchronously (experimental)</source>
        <target state="translated">Асинхронное переименование (экспериментальная функция)</target>
        <note />
      </trans-unit>
      <trans-unit id="Report_invalid_JSON_strings">
        <source>Report invalid JSON strings</source>
        <target state="translated">Сообщить о недопустимых строках JSON</target>
        <note />
      </trans-unit>
      <trans-unit id="Report_invalid_regular_expressions">
        <source>Report invalid regular expressions</source>
        <target state="translated">Сообщать о недопустимых регулярных выражениях</target>
        <note />
      </trans-unit>
      <trans-unit id="Repository">
        <source>Repository</source>
        <target state="translated">Репозиторий</target>
        <note />
      </trans-unit>
      <trans-unit id="Require_accessibility_modifiers">
        <source>Require accessibility modifiers</source>
        <target state="translated">Требуются модификаторы специальных возможностей</target>
        <note />
      </trans-unit>
      <trans-unit id="Require_colon">
        <source>Require:</source>
        <target state="translated">Обязательно:</target>
        <note />
      </trans-unit>
      <trans-unit id="Required">
        <source>Required</source>
        <target state="translated">Обязательный параметр</target>
        <note />
      </trans-unit>
      <trans-unit id="Requires_System_HashCode_be_present_in_project">
        <source>Requires 'System.HashCode' be present in project</source>
        <target state="translated">Требуется наличие "System.HashCode" в проекте.</target>
        <note />
      </trans-unit>
      <trans-unit id="Reset_Visual_Studio_default_keymapping">
        <source>Reset Visual Studio default keymapping</source>
        <target state="translated">Сброс схемы назначения клавиш Visual Studio по умолчанию</target>
        <note />
      </trans-unit>
      <trans-unit id="Review_Changes">
        <source>Review Changes</source>
        <target state="translated">Проверить изменения</target>
        <note />
      </trans-unit>
      <trans-unit id="Run_Code_Analysis_on_0">
        <source>Run Code Analysis on {0}</source>
        <target state="translated">Запустить Code Analysis для {0}</target>
        <note />
      </trans-unit>
      <trans-unit id="Run_background_code_analysis_for_colon">
        <source>Run background code analysis for:</source>
        <target state="translated">Выполнить анализ кода в фоновом режиме для:</target>
        <note />
      </trans-unit>
      <trans-unit id="Run_code_analysis_in_separate_process_requires_restart">
        <source>Run code analysis in separate process (requires restart)</source>
        <target state="translated">Запуск анализа кода в отдельном процессе (требуется перезапуск)</target>
        <note />
      </trans-unit>
      <trans-unit id="Run_code_analysis_on_latest_dotnet_requires_restart">
        <source>Run code analysis on latest .NET (requires restart)</source>
        <target state="translated">Выполнить анализ кода на последней версии .NET (требуется перезапуск)</target>
        <note />
      </trans-unit>
      <trans-unit id="Run_source_generators">
        <source>Run source generators:</source>
        <target state="new">Run source generators:</target>
        <note />
      </trans-unit>
      <trans-unit id="Running_code_analysis_for_0">
        <source>Running code analysis for '{0}'...</source>
        <target state="translated">Выполняется анализ кода для "{0}"…</target>
        <note />
      </trans-unit>
      <trans-unit id="Running_code_analysis_for_Solution">
        <source>Running code analysis for Solution...</source>
        <target state="translated">Выполняется анализ кода для решения…</target>
        <note />
      </trans-unit>
      <trans-unit id="Save_dot_editorconfig_file">
        <source>Save .editorconfig file</source>
        <target state="translated">Сохранить файл EDITORCONFIG</target>
        <note />
      </trans-unit>
      <trans-unit id="Search_Settings">
        <source>Search Settings</source>
        <target state="translated">Параметры поиска</target>
        <note />
      </trans-unit>
      <trans-unit id="Select_an_appropriate_symbol_to_start_value_tracking">
        <source>Select an appropriate symbol to start value tracking</source>
        <target state="translated">Выберите соответствующий символ, чтобы начать отслеживание значений</target>
        <note />
      </trans-unit>
      <trans-unit id="Select_destination">
        <source>Select destination</source>
        <target state="translated">Выбрать место назначения</target>
        <note />
      </trans-unit>
      <trans-unit id="Select_Dependents">
        <source>Select _Dependents</source>
        <target state="translated">Выбрать _зависимости</target>
        <note />
      </trans-unit>
      <trans-unit id="Select_Public">
        <source>Select _Public</source>
        <target state="translated">Выбрать _открытые</target>
        <note />
      </trans-unit>
      <trans-unit id="Select_destination_and_members_to_pull_up">
        <source>Select destination and members to pull up.</source>
        <target state="translated">Выбрать место назначения и повышаемые в иерархии элементы.</target>
        <note />
      </trans-unit>
      <trans-unit id="Select_destination_colon">
        <source>Select destination:</source>
        <target state="translated">Выбрать место назначения:</target>
        <note />
      </trans-unit>
      <trans-unit id="Select_member">
        <source>Select member</source>
        <target state="translated">Выбрать элемент</target>
        <note />
      </trans-unit>
      <trans-unit id="Select_members_colon">
        <source>Select members:</source>
        <target state="translated">Выбрать элементы:</target>
        <note />
      </trans-unit>
      <trans-unit id="Show_Remove_Unused_References_command_in_Solution_Explorer_experimental">
        <source>Show "Remove Unused References" command in Solution Explorer (experimental)</source>
        <target state="translated">Показать команду "Удалить неиспользуемые ссылки" в Обозревателе решений (экспериментальная версия)</target>
        <note />
      </trans-unit>
      <trans-unit id="Show_UI_as_dashboard_in_top_right">
        <source>Show UI as a dashboard in top right</source>
        <target state="translated">Показывать пользовательский интерфейс как информационную панель в правом верхнем углу</target>
        <note>"UI" is an acronym for "User Interface"</note>
      </trans-unit>
      <trans-unit id="Show_UI_inline">
        <source>Show UI Inline</source>
        <target state="translated">Показывать встроенный пользовательский интерфейс</target>
        <note>"UI" is an acronym for "User Interface"</note>
      </trans-unit>
      <trans-unit id="Show_compiler_errors_and_warnings_for_colon">
        <source>Show compiler errors and warnings for:</source>
        <target state="translated">Показывать ошибки и предупреждения компилятора для:</target>
        <note />
      </trans-unit>
      <trans-unit id="Show_completion_list">
        <source>Show completion list</source>
        <target state="translated">Показать список завершения</target>
        <note />
      </trans-unit>
      <trans-unit id="Show_hints_for_everything_else">
        <source>Show hints for everything else</source>
        <target state="translated">Отображать подсказки для всех остальных элементов</target>
        <note />
      </trans-unit>
      <trans-unit id="Show_hints_for_implicit_object_creation">
        <source>Show hints for implicit object creation</source>
        <target state="translated">Показать указания для неявного создания объекта</target>
        <note />
      </trans-unit>
      <trans-unit id="Show_hints_for_indexers">
        <source>Show hints for indexers</source>
        <target state="translated">Отображать подсказки для индексаторов</target>
        <note />
      </trans-unit>
      <trans-unit id="Show_hints_for_lambda_parameter_types">
        <source>Show hints for lambda parameter types</source>
        <target state="translated">Отображать подсказки для типов лямбда-параметров</target>
        <note />
      </trans-unit>
      <trans-unit id="Show_hints_for_literals">
        <source>Show hints for literals</source>
        <target state="translated">Отображать подсказки для литералов</target>
        <note />
      </trans-unit>
      <trans-unit id="Show_hints_for_variables_with_inferred_types">
        <source>Show hints for variables with inferred types</source>
        <target state="translated">Отображать подсказки для переменных с выводимыми типами</target>
        <note />
      </trans-unit>
      <trans-unit id="Show_inheritance_margin">
        <source>Show inheritance margin</source>
        <target state="translated">Показать границу наследования</target>
        <note />
      </trans-unit>
      <trans-unit id="Skip_analyzers_for_implicitly_triggered_builds">
        <source>Skip analyzers for implicitly triggered builds</source>
        <target state="translated">Пропускать анализаторы для неявно запускаемых сборок</target>
        <note />
      </trans-unit>
      <trans-unit id="Some_color_scheme_colors_are_being_overridden_by_changes_made_in_the_Environment_Fonts_and_Colors_options_page_Choose_Use_Defaults_in_the_Fonts_and_Colors_page_to_revert_all_customizations">
        <source>Some color scheme colors are being overridden by changes made in the Environment &gt; Fonts and Colors options page. Choose `Use Defaults` in the Fonts and Colors page to revert all customizations.</source>
        <target state="translated">Некоторые цвета цветовой схемы переопределяются изменениями, сделанными на странице "Среда" &gt; "Шрифты и цвета". Выберите "Использовать значения по умолчанию" на странице "Шрифты и цвета", чтобы отменить все настройки.</target>
        <note />
      </trans-unit>
<<<<<<< HEAD
      <trans-unit id="Sort_usings">
        <source>Sort usings</source>
        <target state="translated">Сортировать директивы using</target>
        <note />
      </trans-unit>
      <trans-unit id="Source_Generators">
        <source>Source Generators</source>
        <target state="new">Source Generators</target>
        <note />
      </trans-unit>
=======
>>>>>>> 9c7bd9b7
      <trans-unit id="Stack_Trace">
        <source>Stack Trace</source>
        <target state="translated">Трассировка стека</target>
        <note />
      </trans-unit>
      <trans-unit id="Stack_Trace_Explorer">
        <source>Stack Trace Explorer</source>
        <target state="translated">Обозреватель трассировки стека</target>
        <note>"Stack Trace" is a language term and should be kept the same. This is for viewing/exploring stack traces</note>
      </trans-unit>
      <trans-unit id="Stack_trace_0">
        <source>Stack Trace {0}</source>
        <target state="translated">Трассировка стека {0}</target>
        <note>Header for numbered stack trace view tabs</note>
      </trans-unit>
      <trans-unit id="Suggestion">
        <source>Suggestion</source>
        <target state="translated">Рекомендация</target>
        <note />
      </trans-unit>
      <trans-unit id="Suppress_hints_when_argument_matches_parameter_name">
        <source>Suppress hints when argument matches parameter name</source>
        <target state="translated">Скрывать подсказки, когда аргумент соответствует имени параметра</target>
        <note />
      </trans-unit>
      <trans-unit id="Suppress_hints_when_parameter_name_matches_the_method_s_intent">
        <source>Suppress hints when parameter name matches the method's intent</source>
        <target state="translated">Скрывать подсказки, если имя параметра соответствует намерению метода.</target>
        <note />
      </trans-unit>
      <trans-unit id="Suppress_hints_when_parameter_names_differ_only_by_suffix">
        <source>Suppress hints when parameter names differ only by suffix</source>
        <target state="translated">Скрывать подсказки, если имена параметров различаются только суффиксом.</target>
        <note />
      </trans-unit>
      <trans-unit id="Symbols_without_references">
        <source>Symbols without references</source>
        <target state="translated">Символы без ссылок</target>
        <note />
      </trans-unit>
      <trans-unit id="Sync_Namespaces">
        <source>Sync Namespaces</source>
        <target state="translated">Синхронизация пространства имен</target>
        <note>"Namespaces" is the programming language concept</note>
      </trans-unit>
      <trans-unit id="Sync_namespaces_changes">
        <source>Sync namespaces changes</source>
        <target state="translated">Синхронизация изменений пространств имен</target>
        <note />
      </trans-unit>
      <trans-unit id="SystemVoid_is_not_a_valid_type_for_a_parameter">
        <source>'System.Void' is not a valid type for a parameter</source>
        <target state="translated">"System.Void" не является допустимым типом для параметра</target>
        <note>{Locked="System.Void"} "System.Void" represents CLR's type and should not be localized</note>
      </trans-unit>
      <trans-unit id="Tab_twice_to_insert_arguments">
        <source>Tab twice to insert arguments (experimental)</source>
        <target state="translated">Дважды нажмите клавишу TAB, чтобы вставить аргументы (экспериментальная функция)</target>
        <note />
      </trans-unit>
      <trans-unit id="Target_Namespace_colon">
        <source>Target Namespace:</source>
        <target state="translated">Целевое пространство имен:</target>
        <note />
      </trans-unit>
      <trans-unit id="The_generator_0_that_generated_this_file_has_been_removed_from_the_project">
        <source>The generator '{0}' that generated this file has been removed from the project; this file is no longer being included in your project.</source>
        <target state="translated">Генератор "{0}", создавший этот файл, был удален из проекта; этот файл больше не включен в проект.</target>
        <note />
      </trans-unit>
      <trans-unit id="The_generator_0_that_generated_this_file_has_stopped_generating_this_file">
        <source>The generator '{0}' that generated this file has stopped generating this file; this file is no longer being included in your project.</source>
        <target state="translated">Генератор "{0}", создавший этот файл, остановил создание этого файла; этот файл больше не включен в проект.</target>
        <note />
      </trans-unit>
      <trans-unit id="This_action_cannot_be_undone_Do_you_wish_to_continue">
        <source>This action cannot be undone. Do you wish to continue?</source>
        <target state="translated">Это действие не может быть отменено. Вы хотите продолжить?</target>
        <note />
      </trans-unit>
      <trans-unit id="This_file_is_autogenerated_by_0_and_cannot_be_edited">
        <source>This file is auto-generated by the generator '{0}' and cannot be edited.</source>
        <target state="translated">Этот файл создан автоматически генератором "{0}" и не может быть изменен.</target>
        <note />
      </trans-unit>
      <trans-unit id="This_is_an_invalid_namespace">
        <source>This is an invalid namespace</source>
        <target state="translated">Это недопустимое пространство имен.</target>
        <note />
      </trans-unit>
      <trans-unit id="This_rule_is_not_configurable">
        <source>This rule is not configurable</source>
        <target state="translated">Это правило не является настраиваемым</target>
        <note />
      </trans-unit>
      <trans-unit id="Title">
        <source>Title</source>
        <target state="translated">Название</target>
        <note />
      </trans-unit>
      <trans-unit id="Type_Name">
        <source>Type name:</source>
        <target state="translated">Имя типа:</target>
        <note />
      </trans-unit>
      <trans-unit id="Type_name_has_a_syntax_error">
        <source>Type name has a syntax error</source>
        <target state="translated">Имя типа содержит синтаксическую ошибку.</target>
        <note>"Type" is the programming language concept</note>
      </trans-unit>
      <trans-unit id="Type_name_is_not_recognized">
        <source>Type name is not recognized</source>
        <target state="translated">Не удалось распознать имя типа.</target>
        <note>"Type" is the programming language concept</note>
      </trans-unit>
      <trans-unit id="Type_name_is_recognized">
        <source>Type name is recognized</source>
        <target state="translated">Имя типа распознано.</target>
        <note>"Type" is the programming language concept</note>
      </trans-unit>
      <trans-unit id="Underline_reassigned_variables">
        <source>Underline reassigned variables</source>
        <target state="translated">Подчеркивать переназначенные переменные</target>
        <note />
      </trans-unit>
      <trans-unit id="Unused_value_is_explicitly_assigned_to_an_unused_local">
        <source>Unused value is explicitly assigned to an unused local</source>
        <target state="translated">Неиспользуемое значение явным образом задано неиспользуемой локальной переменной.</target>
        <note />
      </trans-unit>
      <trans-unit id="Unused_value_is_explicitly_assigned_to_discard">
        <source>Unused value is explicitly assigned to discard</source>
        <target state="translated">Неиспользуемое значение явным образом задано пустой переменной.</target>
        <note />
      </trans-unit>
      <trans-unit id="Updating_namspaces">
        <source>Updating namespaces...</source>
        <target state="translated">Выполняется обновление пространства имен...</target>
        <note>"namespaces" is the programming language concept</note>
      </trans-unit>
      <trans-unit id="Updating_project_references">
        <source>Updating project references...</source>
        <target state="translated">Обновление ссылок проекта…</target>
        <note />
      </trans-unit>
      <trans-unit id="Updating_severity">
        <source>Updating severity</source>
        <target state="translated">Обновление уровня серьезности</target>
        <note />
      </trans-unit>
      <trans-unit id="Use_expression_body_for_lambdas">
        <source>Use expression body for lambdas</source>
        <target state="translated">Использовать тело выражения для лямбда-выражений</target>
        <note />
      </trans-unit>
      <trans-unit id="Use_expression_body_for_local_functions">
        <source>Use expression body for local functions</source>
        <target state="translated">Использовать тело выражения для локальных функций</target>
        <note />
      </trans-unit>
      <trans-unit id="Use_named_argument">
        <source>Use named argument</source>
        <target state="translated">Использовать именованный аргумент</target>
        <note>"argument" is a programming term for a value passed to a function</note>
      </trans-unit>
      <trans-unit id="Value">
        <source>Value</source>
        <target state="translated">Значение</target>
        <note />
      </trans-unit>
      <trans-unit id="Value_Tracking">
        <source>Value Tracking</source>
        <target state="translated">Отслеживание значений</target>
        <note>Title of the "Value Tracking" tool window. "Value" is the variable/symbol and "Tracking" is the action the tool is doing to follow where the value can originate from.</note>
      </trans-unit>
      <trans-unit id="Value_assigned_here_is_never_used">
        <source>Value assigned here is never used</source>
        <target state="translated">Заданное здесь значение не используется.</target>
        <note />
      </trans-unit>
      <trans-unit id="Value_colon">
        <source>Value:</source>
        <target state="translated">Значение:</target>
        <note />
      </trans-unit>
      <trans-unit id="Value_returned_by_invocation_is_implicitly_ignored">
        <source>Value returned by invocation is implicitly ignored</source>
        <target state="translated">Значение, возвращаемое вызовом, неявным образом игнорируется.</target>
        <note />
      </trans-unit>
      <trans-unit id="Value_to_inject_at_call_sites">
        <source>Value to inject at call sites</source>
        <target state="translated">Значение, которое необходимо вставить во все точки вызова</target>
        <note />
      </trans-unit>
      <trans-unit id="Visual_Studio_2017">
        <source>Visual Studio 2017</source>
        <target state="translated">Visual Studio 2017</target>
        <note />
      </trans-unit>
      <trans-unit id="Visual_Studio_2019">
        <source>Visual Studio 2019</source>
        <target state="translated">Visual Studio 2019</target>
        <note />
      </trans-unit>
      <trans-unit id="Visual_Studio_Settings">
        <source>Visual Studio Settings</source>
        <target state="translated">Параметры Visual Studio</target>
        <note />
      </trans-unit>
      <trans-unit id="Warning">
        <source>Warning</source>
        <target state="translated">Предупреждение</target>
        <note />
      </trans-unit>
      <trans-unit id="Warning_colon_duplicate_parameter_name">
        <source>Warning: duplicate parameter name</source>
        <target state="translated">Предупреждение: повторяющееся имя параметра.</target>
        <note />
      </trans-unit>
      <trans-unit id="Warning_colon_type_does_not_bind">
        <source>Warning: type does not bind</source>
        <target state="translated">Предупреждение: привязка типа невозможна.</target>
        <note />
      </trans-unit>
      <trans-unit id="We_notice_you_suspended_0_Reset_keymappings_to_continue_to_navigate_and_refactor">
        <source>We notice you suspended '{0}'. Reset keymappings to continue to navigate and refactor.</source>
        <target state="translated">Вы приостановили действие "{0}". Сбросьте назначения клавиш, чтобы продолжить работу и рефакторинг.</target>
        <note />
      </trans-unit>
      <trans-unit id="This_workspace_does_not_support_updating_Visual_Basic_compilation_options">
        <source>This workspace does not support updating Visual Basic compilation options.</source>
        <target state="translated">Эта рабочая область не поддерживает обновление параметров компиляции Visual Basic.</target>
        <note />
      </trans-unit>
      <trans-unit id="When_types_exactly_match">
        <source>When types exactly match</source>
        <target state="translated">При точном совпадении типов</target>
        <note />
      </trans-unit>
      <trans-unit id="When_types_loosely_match">
        <source>When types loosely match</source>
        <target state="translated">При слабом совпадении типов</target>
        <note />
      </trans-unit>
      <trans-unit id="Where_should_the_rename_UI_be_shown">
        <source>Where should the rename UI be shown?</source>
        <target state="translated">Где следует показывать пользовательский интерфейс переименования?</target>
        <note>"UI" is an acronym for "User Interface"</note>
      </trans-unit>
      <trans-unit id="Whitespace">
        <source>Whitespace</source>
        <target state="translated">Пустое пространство</target>
        <note />
      </trans-unit>
      <trans-unit id="You_must_change_the_signature">
        <source>You must change the signature</source>
        <target state="translated">Необходимо изменить подпись</target>
        <note>"signature" here means the definition of a method</note>
      </trans-unit>
      <trans-unit id="You_must_select_at_least_one_member">
        <source>You must select at least one member.</source>
        <target state="translated">Необходимо выбрать по крайней мере один элемент.</target>
        <note />
      </trans-unit>
      <trans-unit id="Illegal_characters_in_path">
        <source>Illegal characters in path.</source>
        <target state="translated">Недопустимые символы в пути.</target>
        <note />
      </trans-unit>
      <trans-unit id="File_name_must_have_the_0_extension">
        <source>File name must have the "{0}" extension.</source>
        <target state="translated">Файл должен иметь расширение "{0}".</target>
        <note />
      </trans-unit>
      <trans-unit id="Debugger">
        <source>Debugger</source>
        <target state="translated">Отладчик</target>
        <note />
      </trans-unit>
      <trans-unit id="Determining_breakpoint_location">
        <source>Determining breakpoint location...</source>
        <target state="translated">Определение положения точки останова...</target>
        <note />
      </trans-unit>
      <trans-unit id="Determining_autos">
        <source>Determining autos...</source>
        <target state="translated">Определение видимых переменных...</target>
        <note />
      </trans-unit>
      <trans-unit id="Resolving_breakpoint_location">
        <source>Resolving breakpoint location...</source>
        <target state="translated">Разрешение положения точки останова...</target>
        <note />
      </trans-unit>
      <trans-unit id="Validating_breakpoint_location">
        <source>Validating breakpoint location...</source>
        <target state="translated">Проверка положения точки останова...</target>
        <note />
      </trans-unit>
      <trans-unit id="Getting_DataTip_text">
        <source>Getting DataTip text...</source>
        <target state="translated">Получение текста подсказки (DataTip) по данным...</target>
        <note />
      </trans-unit>
      <trans-unit id="Preview_unavailable">
        <source>Preview unavailable</source>
        <target state="translated">Предпросмотр недоступен.</target>
        <note />
      </trans-unit>
      <trans-unit id="Overrides_">
        <source>Overrides</source>
        <target state="translated">Переопределяет</target>
        <note />
      </trans-unit>
      <trans-unit id="Overridden_By">
        <source>Overridden By</source>
        <target state="translated">Переопределяется</target>
        <note />
      </trans-unit>
      <trans-unit id="Inherits_">
        <source>Inherits</source>
        <target state="translated">Наследует</target>
        <note />
      </trans-unit>
      <trans-unit id="Implements_">
        <source>Implements</source>
        <target state="translated">Реализует</target>
        <note />
      </trans-unit>
      <trans-unit id="Implemented_By">
        <source>Implemented By</source>
        <target state="translated">Реализуется</target>
        <note />
      </trans-unit>
      <trans-unit id="Invalid_access">
        <source>Invalid access.</source>
        <target state="translated">Недопустимый доступ.</target>
        <note />
      </trans-unit>
      <trans-unit id="The_following_references_were_not_found_0_Please_locate_and_add_them_manually">
        <source>The following references were not found. {0}Please locate and add them manually.</source>
        <target state="translated">Не найдены следующие ссылки. {0} Найдите и добавьте их вручную.</target>
        <note />
      </trans-unit>
      <trans-unit id="End_position_must_be_start_position">
        <source>End position must be &gt;= start position</source>
        <target state="translated">Конечное положение не должно быть меньше начального.</target>
        <note />
      </trans-unit>
      <trans-unit id="Not_a_valid_value">
        <source>Not a valid value</source>
        <target state="translated">Недопустимое значение</target>
        <note />
      </trans-unit>
      <trans-unit id="_0_1">
        <source>{0} ({1})</source>
        <target state="translated">{0} ({1})</target>
        <note>Used to show a symbol name, followed by the project name it came from</note>
      </trans-unit>
      <trans-unit id="_0_is_inherited">
        <source>'{0}' is inherited</source>
        <target state="translated">"{0}" наследуется</target>
        <note />
      </trans-unit>
      <trans-unit id="_0_will_be_changed_to_abstract">
        <source>'{0}' will be changed to abstract.</source>
        <target state="translated">Элемент "{0}" будет изменен на абстрактный.</target>
        <note />
      </trans-unit>
      <trans-unit id="_0_will_be_changed_to_non_static">
        <source>'{0}' will be changed to non-static.</source>
        <target state="translated">Элемент "{0}" будет изменен на нестатический.</target>
        <note />
      </trans-unit>
      <trans-unit id="_0_will_be_changed_to_public">
        <source>'{0}' will be changed to public.</source>
        <target state="translated">Элемент "{0}" будет изменен на открытый.</target>
        <note />
      </trans-unit>
      <trans-unit id="at_the_end_of_the_line_of_code">
        <source>at the end of the line of code</source>
        <target state="translated">в конце строки кода</target>
        <note />
      </trans-unit>
      <trans-unit id="automatically_may_degrade_performance">
        <source>automatically (may degrade performance)</source>
        <target state="new">automatically (may degrade performance)</target>
        <note />
      </trans-unit>
      <trans-unit id="generated_by_0_suffix">
        <source>[generated by {0}]</source>
        <target state="translated">[создан генератором {0}]</target>
        <note>{0} is the name of a generator.</note>
      </trans-unit>
      <trans-unit id="generated_suffix">
        <source>[generated]</source>
        <target state="translated">[создан генератором]</target>
        <note />
      </trans-unit>
      <trans-unit id="given_workspace_doesn_t_support_undo">
        <source>given workspace doesn't support undo</source>
        <target state="translated">заданная рабочая область не поддерживает отмену.</target>
        <note />
      </trans-unit>
      <trans-unit id="Add_a_reference_to_0">
        <source>Add a reference to '{0}'</source>
        <target state="translated">Добавить ссылку на "{0}"</target>
        <note />
      </trans-unit>
      <trans-unit id="Event_type_is_invalid">
        <source>Event type is invalid</source>
        <target state="translated">Тип события недопустим.</target>
        <note />
      </trans-unit>
      <trans-unit id="Can_t_find_where_to_insert_member">
        <source>Can't find where to insert member</source>
        <target state="translated">Не удается найти место вставки элемента.</target>
        <note />
      </trans-unit>
      <trans-unit id="Can_t_rename_other_elements">
        <source>Can't rename 'other' elements</source>
        <target state="translated">Не удается переименовать элементы "other".</target>
        <note />
      </trans-unit>
      <trans-unit id="Unknown_rename_type">
        <source>Unknown rename type</source>
        <target state="translated">Неизвестный тип переименования</target>
        <note />
      </trans-unit>
      <trans-unit id="IDs_are_not_supported_for_this_symbol_type">
        <source>IDs are not supported for this symbol type.</source>
        <target state="translated">Идентификаторы не поддерживаются для данного типа символов.</target>
        <note />
      </trans-unit>
      <trans-unit id="Can_t_create_a_node_id_for_this_symbol_kind_colon_0">
        <source>Can't create a node id for this symbol kind: '{0}'</source>
        <target state="translated">Не удается создать идентификатор узла для этого вида символов: "{0}".</target>
        <note />
      </trans-unit>
      <trans-unit id="Project_References">
        <source>Project References</source>
        <target state="translated">Ссылки проекта</target>
        <note />
      </trans-unit>
      <trans-unit id="Base_Types">
        <source>Base Types</source>
        <target state="translated">Базовые типы</target>
        <note />
      </trans-unit>
      <trans-unit id="Could_not_find_project_0">
        <source>Could not find project '{0}'</source>
        <target state="translated">Не удалось найти проект "{0}".</target>
        <note />
      </trans-unit>
      <trans-unit id="Could_not_find_location_of_folder_on_disk">
        <source>Could not find location of folder on disk</source>
        <target state="translated">Не удалось найти путь к папке на диске.</target>
        <note />
      </trans-unit>
      <trans-unit id="Assembly">
        <source>Assembly </source>
        <target state="translated">Сборка </target>
        <note />
      </trans-unit>
      <trans-unit id="Exceptions_colon">
        <source>Exceptions:</source>
        <target state="translated">Исключения:</target>
        <note />
      </trans-unit>
      <trans-unit id="Member_of_0">
        <source>Member of {0}</source>
        <target state="translated">Элемент объекта {0}</target>
        <note />
      </trans-unit>
      <trans-unit id="Parameters_colon1">
        <source>Parameters:</source>
        <target state="translated">Параметры:</target>
        <note />
      </trans-unit>
      <trans-unit id="Project">
        <source>Project </source>
        <target state="translated">Проект </target>
        <note />
      </trans-unit>
      <trans-unit id="Remarks_colon">
        <source>Remarks:</source>
        <target state="translated">Примечания.</target>
        <note />
      </trans-unit>
      <trans-unit id="Returns_colon">
        <source>Returns:</source>
        <target state="translated">Возврат:</target>
        <note />
      </trans-unit>
      <trans-unit id="Summary_colon">
        <source>Summary:</source>
        <target state="translated">Сводка:</target>
        <note />
      </trans-unit>
      <trans-unit id="Type_Parameters_colon">
        <source>Type Parameters:</source>
        <target state="translated">Параметры типа:</target>
        <note />
      </trans-unit>
      <trans-unit id="File_already_exists">
        <source>File already exists</source>
        <target state="translated">Файл уже существует.</target>
        <note />
      </trans-unit>
      <trans-unit id="File_path_cannot_use_reserved_keywords">
        <source>File path cannot use reserved keywords</source>
        <target state="translated">В пути к файлу нельзя использовать зарезервированные ключевые слова.</target>
        <note />
      </trans-unit>
      <trans-unit id="DocumentPath_is_illegal">
        <source>DocumentPath is illegal</source>
        <target state="translated">Параметр DocumentPath недопустим.</target>
        <note />
      </trans-unit>
      <trans-unit id="Project_Path_is_illegal">
        <source>Project Path is illegal</source>
        <target state="translated">Путь проекта недопустим.</target>
        <note />
      </trans-unit>
      <trans-unit id="Path_cannot_have_empty_filename">
        <source>Path cannot have empty filename</source>
        <target state="translated">Имя файла в пути не может быть пустым.</target>
        <note />
      </trans-unit>
      <trans-unit id="The_given_DocumentId_did_not_come_from_the_Visual_Studio_workspace">
        <source>The given DocumentId did not come from the Visual Studio workspace.</source>
        <target state="translated">Указанный идентификатор документа DocumentId получен не из рабочей области Visual Studio.</target>
        <note />
      </trans-unit>
      <trans-unit id="Project_colon_0_1_Use_the_dropdown_to_view_and_switch_to_other_projects_this_file_may_belong_to">
        <source>Project: {0} ({1})

Use the dropdown to view and switch to other projects this file may belong to.</source>
        <target state="translated">Проект: {0} ({1})

Используйте раскрывающийся список для просмотра других проектов, к которым может относиться этот файл, и перехода к ним.</target>
        <note />
      </trans-unit>
      <trans-unit id="_0_Use_the_dropdown_to_view_and_navigate_to_other_items_in_this_file">
        <source>{0}

Use the dropdown to view and navigate to other items in this file.</source>
        <target state="translated">{0}

Для просмотра других элементов в этом файле используйте раскрывающийся список.</target>
        <note />
      </trans-unit>
      <trans-unit id="Project_colon_0_Use_the_dropdown_to_view_and_switch_to_other_projects_this_file_may_belong_to">
        <source>Project: {0}

Use the dropdown to view and switch to other projects this file may belong to.</source>
        <target state="translated">Проект: {0}

Используйте раскрывающийся список для просмотра других проектов, к которым может относиться этот файл, и перехода к ним.</target>
        <note />
      </trans-unit>
      <trans-unit id="AnalyzerChangedOnDisk">
        <source>AnalyzerChangedOnDisk</source>
        <target state="translated">AnalyzerChangedOnDisk</target>
        <note />
      </trans-unit>
      <trans-unit id="The_analyzer_assembly_0_has_changed_Diagnostics_may_be_incorrect_until_Visual_Studio_is_restarted">
        <source>The analyzer assembly '{0}' has changed. Diagnostics may be incorrect until Visual Studio is restarted.</source>
        <target state="translated">Сборка анализатора "{0}" была изменена. Перезапустите Visual Studio, в противном случае диагностика может быть неправильной.</target>
        <note />
      </trans-unit>
      <trans-unit id="Cancel">
        <source>Cancel</source>
        <target state="translated">Отмена</target>
        <note />
      </trans-unit>
      <trans-unit id="Deselect_All">
        <source>_Deselect All</source>
        <target state="translated">_Отменить все</target>
        <note />
      </trans-unit>
      <trans-unit id="Extract_Interface">
        <source>Extract Interface</source>
        <target state="translated">Извлечь интерфейс</target>
        <note />
      </trans-unit>
      <trans-unit id="Generated_name_colon">
        <source>Generated name:</source>
        <target state="translated">Созданное название:</target>
        <note />
      </trans-unit>
      <trans-unit id="New_file_name_colon">
        <source>New _file name:</source>
        <target state="translated">Новое им_я файла:</target>
        <note />
      </trans-unit>
      <trans-unit id="New_interface_name_colon">
        <source>New _interface name:</source>
        <target state="translated">Новое название _интерфейса:</target>
        <note />
      </trans-unit>
      <trans-unit id="OK">
        <source>OK</source>
        <target state="translated">ОК</target>
        <note />
      </trans-unit>
      <trans-unit id="Select_All">
        <source>_Select All</source>
        <target state="translated">В_ыбрать все</target>
        <note />
      </trans-unit>
      <trans-unit id="Select_public_members_to_form_interface">
        <source>Select public _members to form interface</source>
        <target state="translated">Выбрать открытые _элементы для создания интерфейса</target>
        <note />
      </trans-unit>
      <trans-unit id="Access_colon">
        <source>_Access:</source>
        <target state="translated">Д_оступ:</target>
        <note />
      </trans-unit>
      <trans-unit id="Add_to_existing_file">
        <source>Add to _existing file</source>
        <target state="translated">Добавить в _существующий файл</target>
        <note />
      </trans-unit>
      <trans-unit id="Change_Signature">
        <source>Change Signature</source>
        <target state="translated">Изменить сигнатуру</target>
        <note />
      </trans-unit>
      <trans-unit id="Create_new_file">
        <source>_Create new file</source>
        <target state="translated">_Создать файл</target>
        <note />
      </trans-unit>
      <trans-unit id="Default_">
        <source>Default</source>
        <target state="translated">По умолчанию</target>
        <note />
      </trans-unit>
      <trans-unit id="File_Name_colon">
        <source>File Name:</source>
        <target state="translated">Имя файла:</target>
        <note />
      </trans-unit>
      <trans-unit id="Generate_Type">
        <source>Generate Type</source>
        <target state="translated">Сформировать тип</target>
        <note />
      </trans-unit>
      <trans-unit id="Kind_colon">
        <source>_Kind:</source>
        <target state="translated">_Вид:</target>
        <note />
      </trans-unit>
      <trans-unit id="Location_colon">
        <source>Location:</source>
        <target state="translated">Расположение:</target>
        <note />
      </trans-unit>
      <trans-unit id="Modifier">
        <source>Modifier</source>
        <target state="translated">Модификатор</target>
        <note />
      </trans-unit>
      <trans-unit id="Name_colon1">
        <source>Name:</source>
        <target state="translated">Название:</target>
        <note />
      </trans-unit>
      <trans-unit id="Parameter">
        <source>Parameter</source>
        <target state="translated">Параметр</target>
        <note />
      </trans-unit>
      <trans-unit id="Parameters_colon2">
        <source>Parameters:</source>
        <target state="translated">Параметры:</target>
        <note />
      </trans-unit>
      <trans-unit id="Preview_method_signature_colon">
        <source>Preview method signature:</source>
        <target state="translated">Предпросмотр сигнатуры метода:</target>
        <note />
      </trans-unit>
      <trans-unit id="Preview_reference_changes">
        <source>Preview reference changes</source>
        <target state="translated">Предпросмотр изменений в ссылках</target>
        <note />
      </trans-unit>
      <trans-unit id="Project_colon">
        <source>_Project:</source>
        <target state="translated">_Проект:</target>
        <note />
      </trans-unit>
      <trans-unit id="Type">
        <source>Type</source>
        <target state="translated">Тип</target>
        <note />
      </trans-unit>
      <trans-unit id="Type_Details_colon">
        <source>Type Details:</source>
        <target state="translated">Подробности о типе:</target>
        <note />
      </trans-unit>
      <trans-unit id="Re_move">
        <source>Re_move</source>
        <target state="translated">Уд_алить</target>
        <note />
      </trans-unit>
      <trans-unit id="Restore">
        <source>_Restore</source>
        <target state="translated">_Восстановить</target>
        <note />
      </trans-unit>
      <trans-unit id="More_about_0">
        <source>More about {0}</source>
        <target state="translated">{0}: подробнее</target>
        <note />
      </trans-unit>
      <trans-unit id="bracket_plus_bracket">
        <source>[+] </source>
        <target state="translated">[+] </target>
        <note />
      </trans-unit>
      <trans-unit id="bracket_bracket">
        <source>[-] </source>
        <target state="translated">[-] </target>
        <note />
      </trans-unit>
      <trans-unit id="Reference_to_0_in_project_1">
        <source>Reference to '{0}' in project '{1}'</source>
        <target state="translated">Ссылка на "{0}" в проекте "{1}"</target>
        <note />
      </trans-unit>
      <trans-unit id="Unknown1">
        <source>&lt;Unknown&gt;</source>
        <target state="translated">&lt;нет данных&gt;</target>
        <note />
      </trans-unit>
      <trans-unit id="Analyzer_reference_to_0_in_project_1">
        <source>Analyzer reference to '{0}' in project '{1}'</source>
        <target state="translated">Ссылка анализатора на "{0}" в проекте "{1}"</target>
        <note />
      </trans-unit>
      <trans-unit id="Project_reference_to_0_in_project_1">
        <source>Project reference to '{0}' in project '{1}'</source>
        <target state="translated">Ссылка проекта на "{0}" в проекте "{1}"</target>
        <note />
      </trans-unit>
      <trans-unit id="AnalyzerDependencyConflict">
        <source>AnalyzerDependencyConflict</source>
        <target state="translated">AnalyzerDependencyConflict</target>
        <note />
      </trans-unit>
      <trans-unit id="_0_references">
        <source>{0} references</source>
        <target state="translated">Ссылок: {0}</target>
        <note />
      </trans-unit>
      <trans-unit id="_1_reference">
        <source>1 reference</source>
        <target state="translated">1 ссылка</target>
        <note />
      </trans-unit>
      <trans-unit id="_0_encountered_an_error_and_has_been_disabled">
        <source>'{0}' encountered an error and has been disabled.</source>
        <target state="translated">'Произошла ошибка, и анализатор "{0}" отключен.</target>
        <note />
      </trans-unit>
      <trans-unit id="Enable">
        <source>Enable</source>
        <target state="translated">Включить</target>
        <note />
      </trans-unit>
      <trans-unit id="Enable_and_ignore_future_errors">
        <source>Enable and ignore future errors</source>
        <target state="translated">Включить и пропускать будущие ошибки</target>
        <note />
      </trans-unit>
      <trans-unit id="No_Changes">
        <source>No Changes</source>
        <target state="translated">Изменений нет</target>
        <note />
      </trans-unit>
      <trans-unit id="Current_block">
        <source>Current block</source>
        <target state="translated">Текущий блок</target>
        <note />
      </trans-unit>
      <trans-unit id="Determining_current_block">
        <source>Determining current block.</source>
        <target state="translated">Определение текущего блока.</target>
        <note />
      </trans-unit>
      <trans-unit id="IntelliSense">
        <source>IntelliSense</source>
        <target state="translated">IntelliSense</target>
        <note />
      </trans-unit>
      <trans-unit id="MissingAnalyzerReference">
        <source>MissingAnalyzerReference</source>
        <target state="translated">MissingAnalyzerReference</target>
        <note />
      </trans-unit>
      <trans-unit id="Suppress_diagnostics">
        <source>Suppress diagnostics</source>
        <target state="translated">Подавление диагностики</target>
        <note />
      </trans-unit>
      <trans-unit id="Computing_suppressions_fix">
        <source>Computing suppressions fix...</source>
        <target state="translated">Вычисление исправления для подавлений...</target>
        <note />
      </trans-unit>
      <trans-unit id="Applying_suppressions_fix">
        <source>Applying suppressions fix...</source>
        <target state="translated">Применяется исправление для подавлений...</target>
        <note />
      </trans-unit>
      <trans-unit id="Remove_suppressions">
        <source>Remove suppressions</source>
        <target state="translated">Удалить подавления</target>
        <note />
      </trans-unit>
      <trans-unit id="Computing_remove_suppressions_fix">
        <source>Computing remove suppressions fix...</source>
        <target state="translated">Вычисление исправления для удаления подавлений...</target>
        <note />
      </trans-unit>
      <trans-unit id="Applying_remove_suppressions_fix">
        <source>Applying remove suppressions fix...</source>
        <target state="translated">Применяется исправление для удаления подавлений...</target>
        <note />
      </trans-unit>
      <trans-unit id="This_workspace_only_supports_opening_documents_on_the_UI_thread">
        <source>This workspace only supports opening documents on the UI thread.</source>
        <target state="translated">Эта рабочая область поддерживает открытие документов только в потоке пользовательского интерфейса.</target>
        <note />
      </trans-unit>
      <trans-unit id="This_workspace_does_not_support_updating_Visual_Basic_parse_options">
        <source>This workspace does not support updating Visual Basic parse options.</source>
        <target state="translated">Эта рабочая область не поддерживает обновление параметров синтаксического анализа Visual Basic.</target>
        <note />
      </trans-unit>
      <trans-unit id="Synchronizing_with_0">
        <source>Synchronizing with {0}...</source>
        <target state="translated">Синхронизация с {0}...</target>
        <note />
      </trans-unit>
      <trans-unit id="Visual_Studio_has_suspended_some_advanced_features_to_improve_performance">
        <source>Visual Studio has suspended some advanced features to improve performance.</source>
        <target state="translated">Visual Studio временно отключила некоторые дополнительные возможности, чтобы повысить производительность.</target>
        <note />
      </trans-unit>
      <trans-unit id="Installing_0">
        <source>Installing '{0}'</source>
        <target state="translated">Идет установка "{0}"</target>
        <note />
      </trans-unit>
      <trans-unit id="Installing_0_completed">
        <source>Installing '{0}' completed</source>
        <target state="translated">Установка "{0}" завершена</target>
        <note />
      </trans-unit>
      <trans-unit id="Package_install_failed_colon_0">
        <source>Package install failed: {0}</source>
        <target state="translated">Сбой при установке пакета: {0}</target>
        <note />
      </trans-unit>
      <trans-unit id="Unknown2">
        <source>&lt;Unknown&gt;</source>
        <target state="translated">&lt;нет данных&gt;</target>
        <note />
      </trans-unit>
      <trans-unit id="No">
        <source>No</source>
        <target state="translated">Нет</target>
        <note />
      </trans-unit>
      <trans-unit id="Yes">
        <source>Yes</source>
        <target state="translated">Да</target>
        <note />
      </trans-unit>
      <trans-unit id="Enter_a_title_for_this_Naming_Style">
        <source>Enter a title for this Naming Style.</source>
        <target state="translated">Введите название для этого стиля именования.</target>
        <note />
      </trans-unit>
      <trans-unit id="Accessibilities_can_match_any">
        <source>Accessibilities (can match any)</source>
        <target state="translated">Модификаторы доступности (соответствие любому)</target>
        <note />
      </trans-unit>
      <trans-unit id="Capitalization_colon">
        <source>Capitalization:</source>
        <target state="translated">Написание прописными буквами:</target>
        <note />
      </trans-unit>
      <trans-unit id="all_lower">
        <source>all lower</source>
        <target state="translated">все строчные</target>
        <note />
      </trans-unit>
      <trans-unit id="ALL_UPPER">
        <source>ALL UPPER</source>
        <target state="translated">ВСЕ ПРОПИСНЫЕ</target>
        <note />
      </trans-unit>
      <trans-unit id="camel_Case_Name">
        <source>camel Case Name</source>
        <target state="translated">Название в "Верблюжьем" стиле c первой прописной буквой</target>
        <note />
      </trans-unit>
      <trans-unit id="First_word_upper">
        <source>First word upper</source>
        <target state="translated">Первое слово с прописной буквы</target>
        <note />
      </trans-unit>
      <trans-unit id="Pascal_Case_Name">
        <source>Pascal Case Name</source>
        <target state="translated">Название в регистре Pascal</target>
        <note />
      </trans-unit>
      <trans-unit id="Modifiers_must_match_all">
        <source>Modifiers (must match all)</source>
        <target state="translated">Модификаторы (должны соответствовать всему)</target>
        <note />
      </trans-unit>
      <trans-unit id="Naming_Rule">
        <source>Naming Rule</source>
        <target state="translated">Правило именования</target>
        <note />
      </trans-unit>
      <trans-unit id="Naming_Style">
        <source>Naming Style</source>
        <target state="translated">Стиль именования</target>
        <note />
      </trans-unit>
      <trans-unit id="Naming_Style_Title_colon">
        <source>Naming Style Title:</source>
        <target state="translated">Название стиля именования:</target>
        <note />
      </trans-unit>
      <trans-unit id="Required_Prefix_colon">
        <source>Required Prefix:</source>
        <target state="translated">Необходимый префикс:</target>
        <note />
      </trans-unit>
      <trans-unit id="Required_Suffix_colon">
        <source>Required Suffix:</source>
        <target state="translated">Необходимый суффикс:</target>
        <note />
      </trans-unit>
      <trans-unit id="Sample_Identifier_colon">
        <source>Sample Identifier:</source>
        <target state="translated">Пример идентификатора:</target>
        <note />
      </trans-unit>
      <trans-unit id="Symbol_Kinds_can_match_any">
        <source>Symbol Kinds (can match any)</source>
        <target state="translated">Виды символов (соответствие любому)</target>
        <note />
      </trans-unit>
      <trans-unit id="Symbol_Specification">
        <source>Symbol Specification</source>
        <target state="translated">Спецификация символа</target>
        <note />
      </trans-unit>
      <trans-unit id="Symbol_Specification_Title_colon">
        <source>Symbol Specification Title:</source>
        <target state="translated">Название спецификации символа:</target>
        <note />
      </trans-unit>
      <trans-unit id="Word_Separator_colon">
        <source>Word Separator:</source>
        <target state="translated">Разделитель слов:</target>
        <note />
      </trans-unit>
      <trans-unit id="example">
        <source>example</source>
        <target state="translated">пример</target>
        <note>IdentifierWord_Example and IdentifierWord_Identifier are combined (with prefixes, suffixes, and word separators) into an example identifier name in the NamingStyle UI.</note>
      </trans-unit>
      <trans-unit id="identifier">
        <source>identifier</source>
        <target state="translated">идентификатор</target>
        <note>IdentifierWord_Example and IdentifierWord_Identifier are combined (with prefixes, suffixes, and word separators) into an example identifier name in the NamingStyle UI.</note>
      </trans-unit>
      <trans-unit id="Install_0">
        <source>Install '{0}'</source>
        <target state="translated">Установить "{0}"</target>
        <note />
      </trans-unit>
      <trans-unit id="Uninstalling_0">
        <source>Uninstalling '{0}'</source>
        <target state="translated">Идет удаление "{0}"</target>
        <note />
      </trans-unit>
      <trans-unit id="Uninstalling_0_completed">
        <source>Uninstalling '{0}' completed</source>
        <target state="translated">Удаление "{0}" завершено.</target>
        <note />
      </trans-unit>
      <trans-unit id="Uninstall_0">
        <source>Uninstall '{0}'</source>
        <target state="translated">Удалить "{0}"</target>
        <note />
      </trans-unit>
      <trans-unit id="Package_uninstall_failed_colon_0">
        <source>Package uninstall failed: {0}</source>
        <target state="translated">Сбой при удалении пакета: {0}</target>
        <note />
      </trans-unit>
      <trans-unit id="Additional_information_colon">
        <source>Additional information:</source>
        <target state="translated">Дополнительная информация:</target>
        <note />
      </trans-unit>
      <trans-unit id="Installing_0_failed_Additional_information_colon_1">
        <source>Installing '{0}' failed.

Additional information: {1}</source>
        <target state="translated">Сбой при установке "{0}".

Дополнительная информация: {1}</target>
        <note />
      </trans-unit>
      <trans-unit id="Uninstalling_0_failed_Additional_information_colon_1">
        <source>Uninstalling '{0}' failed.

Additional information: {1}</source>
        <target state="translated">Сбой при удалении "{0}".

Дополнительная информация: {1}</target>
        <note />
      </trans-unit>
      <trans-unit id="Move_0_below_1">
        <source>Move {0} below {1}</source>
        <target state="translated">Переместить {0} под {1}</target>
        <note>{0} and {1} are parameter descriptions</note>
      </trans-unit>
      <trans-unit id="Move_0_above_1">
        <source>Move {0} above {1}</source>
        <target state="translated">Переместить {0} над {1}</target>
        <note>{0} and {1} are parameter descriptions</note>
      </trans-unit>
      <trans-unit id="Remove_0">
        <source>Remove {0}</source>
        <target state="translated">Удалить {0}</target>
        <note>{0} is a parameter description</note>
      </trans-unit>
      <trans-unit id="Restore_0">
        <source>Restore {0}</source>
        <target state="translated">Восстановить {0}</target>
        <note>{0} is a parameter description</note>
      </trans-unit>
      <trans-unit id="Re_enable">
        <source>Re-enable</source>
        <target state="translated">Повторно включить</target>
        <note />
      </trans-unit>
      <trans-unit id="Learn_more">
        <source>Learn more</source>
        <target state="translated">Подробнее...</target>
        <note />
      </trans-unit>
      <trans-unit id="Prefer_framework_type">
        <source>Prefer framework type</source>
        <target state="translated">Предпочитать тип платформы</target>
        <note />
      </trans-unit>
      <trans-unit id="Prefer_predefined_type">
        <source>Prefer predefined type</source>
        <target state="translated">Предпочитать предопределенный тип</target>
        <note />
      </trans-unit>
      <trans-unit id="Copy_to_Clipboard">
        <source>Copy to Clipboard</source>
        <target state="translated">Копировать в буфер обмена</target>
        <note />
      </trans-unit>
      <trans-unit id="Close">
        <source>Close</source>
        <target state="translated">Закрыть</target>
        <note />
      </trans-unit>
      <trans-unit id="Unknown_parameters">
        <source>&lt;Unknown Parameters&gt;</source>
        <target state="translated">&lt;Неизвестные параметры&gt;</target>
        <note />
      </trans-unit>
      <trans-unit id="End_of_inner_exception_stack">
        <source>--- End of inner exception stack trace ---</source>
        <target state="translated">--- Конец трассировки внутреннего стека исключений ---</target>
        <note />
      </trans-unit>
      <trans-unit id="For_locals_parameters_and_members">
        <source>For locals, parameters and members</source>
        <target state="translated">Для локальных переменных, параметров и элементов</target>
        <note />
      </trans-unit>
      <trans-unit id="For_member_access_expressions">
        <source>For member access expressions</source>
        <target state="translated">Для выражений доступа к элементам</target>
        <note />
      </trans-unit>
      <trans-unit id="Prefer_object_initializer">
        <source>Prefer object initializer</source>
        <target state="translated">Предпочитать инициализатор объекта</target>
        <note />
      </trans-unit>
      <trans-unit id="Expression_preferences_colon">
        <source>Expression preferences:</source>
        <target state="translated">Предпочтения в отношении выражения:</target>
        <note />
      </trans-unit>
      <trans-unit id="Block_Structure_Guides">
        <source>Block Structure Guides</source>
        <target state="translated">Направляющие для структуры блоков</target>
        <note />
      </trans-unit>
      <trans-unit id="Outlining">
        <source>Outlining</source>
        <target state="translated">Структура</target>
        <note />
      </trans-unit>
      <trans-unit id="Show_guides_for_code_level_constructs">
        <source>Show guides for code level constructs</source>
        <target state="translated">Показывать направляющие для конструкций уровня кода</target>
        <note />
      </trans-unit>
      <trans-unit id="Show_guides_for_declaration_level_constructs">
        <source>Show guides for declaration level constructs</source>
        <target state="translated">Показывать направляющие для конструкций уровня объявления</target>
        <note />
      </trans-unit>
      <trans-unit id="Show_outlining_for_code_level_constructs">
        <source>Show outlining for code level constructs</source>
        <target state="translated">Показывать структуру для конструкций уровня кода</target>
        <note />
      </trans-unit>
      <trans-unit id="Show_outlining_for_comments_and_preprocessor_regions">
        <source>Show outlining for comments and preprocessor regions</source>
        <target state="translated">Показывать структуру для комментариев и областей препроцессора</target>
        <note />
      </trans-unit>
      <trans-unit id="Show_outlining_for_declaration_level_constructs">
        <source>Show outlining for declaration level constructs</source>
        <target state="translated">Показывать структуру для конструкций уровня объявления</target>
        <note />
      </trans-unit>
      <trans-unit id="Variable_preferences_colon">
        <source>Variable preferences:</source>
        <target state="translated">Предпочтения в отношении переменных:</target>
        <note />
      </trans-unit>
      <trans-unit id="Prefer_inlined_variable_declaration">
        <source>Prefer inlined variable declaration</source>
        <target state="translated">Предпочитать встроенное объявление переменной</target>
        <note />
      </trans-unit>
      <trans-unit id="Use_expression_body_for_methods">
        <source>Use expression body for methods</source>
        <target state="translated">Использовать тело выражения для методов</target>
        <note />
      </trans-unit>
      <trans-unit id="Code_block_preferences_colon">
        <source>Code block preferences:</source>
        <target state="translated">Предпочтения в отношении блока кода:</target>
        <note />
      </trans-unit>
      <trans-unit id="Use_expression_body_for_accessors">
        <source>Use expression body for accessors</source>
        <target state="translated">Использовать тело выражения для методов доступа</target>
        <note />
      </trans-unit>
      <trans-unit id="Use_expression_body_for_constructors">
        <source>Use expression body for constructors</source>
        <target state="translated">Использовать тело выражения для конструкторов</target>
        <note />
      </trans-unit>
      <trans-unit id="Use_expression_body_for_indexers">
        <source>Use expression body for indexers</source>
        <target state="translated">Использовать тело выражения для индексаторов</target>
        <note />
      </trans-unit>
      <trans-unit id="Use_expression_body_for_operators">
        <source>Use expression body for operators</source>
        <target state="translated">Использовать тело выражения для операторов</target>
        <note />
      </trans-unit>
      <trans-unit id="Use_expression_body_for_properties">
        <source>Use expression body for properties</source>
        <target state="translated">Использовать тело выражения для свойств</target>
        <note />
      </trans-unit>
      <trans-unit id="Some_naming_rules_are_incomplete_Please_complete_or_remove_them">
        <source>Some naming rules are incomplete. Please complete or remove them.</source>
        <target state="translated">Некоторые правила именования являются неполными. Дополните или удалите их.</target>
        <note />
      </trans-unit>
      <trans-unit id="Manage_specifications">
        <source>Manage specifications</source>
        <target state="translated">Управление спецификациями</target>
        <note />
      </trans-unit>
      <trans-unit id="Reorder">
        <source>Reorder</source>
        <target state="translated">Переупорядочить</target>
        <note />
      </trans-unit>
      <trans-unit id="Severity">
        <source>Severity</source>
        <target state="translated">Серьезность</target>
        <note />
      </trans-unit>
      <trans-unit id="Specification">
        <source>Specification</source>
        <target state="translated">Спецификация</target>
        <note />
      </trans-unit>
      <trans-unit id="Required_Style">
        <source>Required Style</source>
        <target state="translated">Необходимый стиль</target>
        <note />
      </trans-unit>
      <trans-unit id="This_item_cannot_be_deleted_because_it_is_used_by_an_existing_Naming_Rule">
        <source>This item cannot be deleted because it is used by an existing Naming Rule.</source>
        <target state="translated">Невозможно удалить этот элемент, так как он используется существующим правилом именования.</target>
        <note />
      </trans-unit>
      <trans-unit id="Prefer_collection_initializer">
        <source>Prefer collection initializer</source>
        <target state="translated">Предпочитать инициализатор коллекции</target>
        <note />
      </trans-unit>
      <trans-unit id="Prefer_coalesce_expression">
        <source>Prefer coalesce expression</source>
        <target state="translated">Предпочитать объединенное выражение</target>
        <note />
      </trans-unit>
      <trans-unit id="Collapse_regions_when_collapsing_to_definitions">
        <source>Collapse #regions when collapsing to definitions</source>
        <target state="translated">Сворачивать #regions при сворачивании в определения</target>
        <note />
      </trans-unit>
      <trans-unit id="Prefer_null_propagation">
        <source>Prefer null propagation</source>
        <target state="translated">Предпочитать распространение значений NULL</target>
        <note />
      </trans-unit>
      <trans-unit id="Prefer_explicit_tuple_name">
        <source>Prefer explicit tuple name</source>
        <target state="translated">Предпочитать явное имя кортежа</target>
        <note />
      </trans-unit>
      <trans-unit id="Description">
        <source>Description</source>
        <target state="translated">Описание</target>
        <note />
      </trans-unit>
      <trans-unit id="Preference">
        <source>Preference</source>
        <target state="translated">Предпочтения</target>
        <note />
      </trans-unit>
      <trans-unit id="Implement_Interface_or_Abstract_Class">
        <source>Implement Interface or Abstract Class</source>
        <target state="translated">Реализовать интерфейс или абстрактный класс</target>
        <note />
      </trans-unit>
      <trans-unit id="For_a_given_symbol_only_the_topmost_rule_with_a_matching_Specification_will_be_applied_Violation_of_that_rules_Required_Style_will_be_reported_at_the_chosen_Severity_level">
        <source>For a given symbol, only the topmost rule with a matching 'Specification' will be applied. Violation of that rule's 'Required Style' will be reported at the chosen 'Severity' level.</source>
        <target state="translated">Для указанного символа будет применено только самое верхнее правило соответствующей спецификации. При нарушении требуемого стиля для этого правила будет создано оповещение указанного уровня серьезности.</target>
        <note />
      </trans-unit>
      <trans-unit id="at_the_end">
        <source>at the end</source>
        <target state="translated">в конец</target>
        <note />
      </trans-unit>
      <trans-unit id="When_inserting_properties_events_and_methods_place_them">
        <source>When inserting properties, events and methods, place them:</source>
        <target state="translated">При вставке свойств, методов и событий помещать их:</target>
        <note />
      </trans-unit>
      <trans-unit id="on_the_right_edge_of_the_editor_window">
        <source>on the right edge of the editor window</source>
        <target state="translated">на правом краю окна редактора</target>
        <note />
      </trans-unit>
      <trans-unit id="when_builds_complete">
        <source>when builds complete</source>
        <target state="new">when builds complete</target>
        <note />
      </trans-unit>
      <trans-unit id="with_other_members_of_the_same_kind">
        <source>with other members of the same kind</source>
        <target state="translated">вместе с другими элементами того же типа</target>
        <note />
      </trans-unit>
      <trans-unit id="Prefer_braces">
        <source>Prefer braces</source>
        <target state="translated">Предпочитать фигурные скобки</target>
        <note />
      </trans-unit>
      <trans-unit id="Over_colon">
        <source>Over:</source>
        <target state="translated">А не:</target>
        <note />
      </trans-unit>
      <trans-unit id="Prefer_colon">
        <source>Prefer:</source>
        <target state="translated">Предпочтение:</target>
        <note />
      </trans-unit>
      <trans-unit id="or">
        <source>or</source>
        <target state="translated">или</target>
        <note />
      </trans-unit>
      <trans-unit id="built_in_types">
        <source>built-in types</source>
        <target state="translated">встроенные типы</target>
        <note />
      </trans-unit>
      <trans-unit id="everywhere_else">
        <source>everywhere else</source>
        <target state="translated">в любое другое место</target>
        <note />
      </trans-unit>
      <trans-unit id="type_is_apparent_from_assignment_expression">
        <source>type is apparent from assignment expression</source>
        <target state="translated">тип предполагается из выражения назначения</target>
        <note />
      </trans-unit>
      <trans-unit id="Move_down">
        <source>Move down</source>
        <target state="translated">Переместить вниз</target>
        <note />
      </trans-unit>
      <trans-unit id="Move_up">
        <source>Move up</source>
        <target state="translated">Переместить вверх</target>
        <note />
      </trans-unit>
      <trans-unit id="Remove">
        <source>Remove</source>
        <target state="translated">Удалить</target>
        <note />
      </trans-unit>
      <trans-unit id="Pick_members">
        <source>Pick members</source>
        <target state="translated">Выбрать члены</target>
        <note />
      </trans-unit>
      <trans-unit id="Add_item">
        <source>Add item</source>
        <target state="translated">Добавить элемент</target>
        <note />
      </trans-unit>
      <trans-unit id="Edit_item">
        <source>Edit item</source>
        <target state="translated">Изменить элемент</target>
        <note />
      </trans-unit>
      <trans-unit id="Remove_item">
        <source>Remove item</source>
        <target state="translated">Удалить элемент</target>
        <note />
      </trans-unit>
      <trans-unit id="Add_a_naming_rule">
        <source>Add a naming rule</source>
        <target state="translated">Добавить правило именования</target>
        <note />
      </trans-unit>
      <trans-unit id="Remove_naming_rule">
        <source>Remove naming rule</source>
        <target state="translated">Удалить правило именования</target>
        <note />
      </trans-unit>
      <trans-unit id="VisualStudioWorkspace_TryApplyChanges_cannot_be_called_from_a_background_thread">
        <source>VisualStudioWorkspace.TryApplyChanges cannot be called from a background thread.</source>
        <target state="translated">VisualStudioWorkspace.TryApplyChanges нельзя вызывать из фонового потока.</target>
        <note />
      </trans-unit>
      <trans-unit id="prefer_throwing_properties">
        <source>prefer throwing properties</source>
        <target state="translated">предпочитать свойства, создающие исключения</target>
        <note />
      </trans-unit>
      <trans-unit id="When_generating_properties">
        <source>When generating properties:</source>
        <target state="translated">При создании свойств:</target>
        <note />
      </trans-unit>
      <trans-unit id="Options">
        <source>Options</source>
        <target state="translated">Параметры</target>
        <note />
      </trans-unit>
      <trans-unit id="Never_show_this_again">
        <source>Never show this again</source>
        <target state="translated">Больше не показывать</target>
        <note />
      </trans-unit>
      <trans-unit id="Prefer_simple_default_expression">
        <source>Prefer simple 'default' expression</source>
        <target state="translated">Предпочитать простое выражение default</target>
        <note />
      </trans-unit>
      <trans-unit id="Prefer_inferred_tuple_names">
        <source>Prefer inferred tuple element names</source>
        <target state="translated">Предпочитать выводимые имена элементов кортежа</target>
        <note />
      </trans-unit>
      <trans-unit id="Prefer_inferred_anonymous_type_member_names">
        <source>Prefer inferred anonymous type member names</source>
        <target state="translated">Предпочитать выводимые имена членов анонимного типа</target>
        <note />
      </trans-unit>
      <trans-unit id="Preview_pane">
        <source>Preview pane</source>
        <target state="translated">Область просмотра</target>
        <note />
      </trans-unit>
      <trans-unit id="Analysis">
        <source>Analysis</source>
        <target state="translated">Анализ</target>
        <note />
      </trans-unit>
      <trans-unit id="Fade_out_unreachable_code">
        <source>Fade out unreachable code</source>
        <target state="translated">Скрывать недостижимый код</target>
        <note />
      </trans-unit>
      <trans-unit id="Fading">
        <source>Fading</source>
        <target state="translated">Исчезание</target>
        <note />
      </trans-unit>
      <trans-unit id="Prefer_local_function_over_anonymous_function">
        <source>Prefer local function over anonymous function</source>
        <target state="translated">Предпочитать локальную функцию анонимной функции</target>
        <note />
      </trans-unit>
      <trans-unit id="Prefer_deconstructed_variable_declaration">
        <source>Prefer deconstructed variable declaration</source>
        <target state="translated">Предпочитать деконструированное объявление переменной</target>
        <note />
      </trans-unit>
      <trans-unit id="External_reference_found">
        <source>External reference found</source>
        <target state="translated">Найдена внешняя ссылка.</target>
        <note />
      </trans-unit>
      <trans-unit id="No_references_found_to_0">
        <source>No references found to '{0}'</source>
        <target state="translated">Ссылки не найдены в "{0}".</target>
        <note />
      </trans-unit>
      <trans-unit id="Search_found_no_results">
        <source>Search found no results</source>
        <target state="translated">Поиск не дал результатов.</target>
        <note />
      </trans-unit>
      <trans-unit id="analyzer_Prefer_auto_properties">
        <source>Prefer auto properties</source>
        <target state="translated">Предпочитать автосвойства</target>
        <note />
      </trans-unit>
      <trans-unit id="codegen_prefer_auto_properties">
        <source>prefer auto properties</source>
        <target state="translated">предпочитать автосвойства</target>
        <note />
      </trans-unit>
      <trans-unit id="Enable_navigation_to_decompiled_sources">
        <source>Enable navigation to decompiled sources</source>
        <target state="translated">Включить переход к декомпилированным источникам</target>
        <note />
      </trans-unit>
      <trans-unit id="Code_style_header_use_editor_config">
        <source>Your .editorconfig file might override the local settings configured on this page which only apply to your machine. To configure these settings to travel with your solution use EditorConfig files. More info</source>
        <target state="translated">Файл EditorConfig может переопределять локальные параметры, настроенные на этой странице, только для этого компьютера. Чтобы эти параметры были привязаны к решению, используйте файлы EditorConfig. Дополнительные сведения.</target>
        <note />
      </trans-unit>
      <trans-unit id="Sync_Class_View">
        <source>Sync Class View</source>
        <target state="translated">Синхронизировать представление классов</target>
        <note />
      </trans-unit>
      <trans-unit id="Manage_naming_styles">
        <source>Manage naming styles</source>
        <target state="translated">Управление стилями именования</target>
        <note />
      </trans-unit>
      <trans-unit id="Prefer_conditional_expression_over_if_with_assignments">
        <source>Prefer conditional expression over 'if' with assignments</source>
        <target state="translated">Предпочитать условное выражение оператору if в назначениях</target>
        <note />
      </trans-unit>
      <trans-unit id="Prefer_conditional_expression_over_if_with_returns">
        <source>Prefer conditional expression over 'if' with returns</source>
        <target state="translated">Предпочитать условное выражение оператору if в операторах return</target>
        <note />
      </trans-unit>
    </body>
  </file>
</xliff><|MERGE_RESOLUTION|>--- conflicted
+++ resolved
@@ -1232,11 +1232,6 @@
         <target state="translated">Выполнить анализ кода на последней версии .NET (требуется перезапуск)</target>
         <note />
       </trans-unit>
-      <trans-unit id="Run_source_generators">
-        <source>Run source generators:</source>
-        <target state="new">Run source generators:</target>
-        <note />
-      </trans-unit>
       <trans-unit id="Running_code_analysis_for_0">
         <source>Running code analysis for '{0}'...</source>
         <target state="translated">Выполняется анализ кода для "{0}"…</target>
@@ -1367,19 +1362,6 @@
         <target state="translated">Некоторые цвета цветовой схемы переопределяются изменениями, сделанными на странице "Среда" &gt; "Шрифты и цвета". Выберите "Использовать значения по умолчанию" на странице "Шрифты и цвета", чтобы отменить все настройки.</target>
         <note />
       </trans-unit>
-<<<<<<< HEAD
-      <trans-unit id="Sort_usings">
-        <source>Sort usings</source>
-        <target state="translated">Сортировать директивы using</target>
-        <note />
-      </trans-unit>
-      <trans-unit id="Source_Generators">
-        <source>Source Generators</source>
-        <target state="new">Source Generators</target>
-        <note />
-      </trans-unit>
-=======
->>>>>>> 9c7bd9b7
       <trans-unit id="Stack_Trace">
         <source>Stack Trace</source>
         <target state="translated">Трассировка стека</target>
@@ -1763,11 +1745,6 @@
       <trans-unit id="at_the_end_of_the_line_of_code">
         <source>at the end of the line of code</source>
         <target state="translated">в конце строки кода</target>
-        <note />
-      </trans-unit>
-      <trans-unit id="automatically_may_degrade_performance">
-        <source>automatically (may degrade performance)</source>
-        <target state="new">automatically (may degrade performance)</target>
         <note />
       </trans-unit>
       <trans-unit id="generated_by_0_suffix">
@@ -2675,11 +2652,6 @@
         <target state="translated">на правом краю окна редактора</target>
         <note />
       </trans-unit>
-      <trans-unit id="when_builds_complete">
-        <source>when builds complete</source>
-        <target state="new">when builds complete</target>
-        <note />
-      </trans-unit>
       <trans-unit id="with_other_members_of_the_same_kind">
         <source>with other members of the same kind</source>
         <target state="translated">вместе с другими элементами того же типа</target>
