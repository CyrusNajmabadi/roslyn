﻿<?xml version="1.0" encoding="utf-8"?>
<xliff xmlns="urn:oasis:names:tc:xliff:document:1.2" xmlns:xsi="http://www.w3.org/2001/XMLSchema-instance" version="1.2" xsi:schemaLocation="urn:oasis:names:tc:xliff:document:1.2 xliff-core-1.2-transitional.xsd">
  <file datatype="xml" source-language="en" target-language="es" original="../ServicesVSResources.resx">
    <body>
      <trans-unit id="A_new_namespace_will_be_created">
        <source>A new namespace will be created</source>
        <target state="new">A new namespace will be created</target>
        <note />
      </trans-unit>
      <trans-unit id="Add_to_current_file">
        <source>Add to _current file</source>
<<<<<<< HEAD
        <target state="new">Add to _current file</target>
=======
        <target state="translated">Agregar al archivo _actual</target>
>>>>>>> e16b0f45
        <note />
      </trans-unit>
      <trans-unit id="Additional_changes_are_needed_to_complete_the_refactoring_Review_changes_below">
        <source>Additional changes are needed to complete the refactoring. Review changes below.</source>
<<<<<<< HEAD
        <target state="new">Additional changes are needed to complete the refactoring. Review changes below.</target>
=======
        <target state="translated">Se necesitan cambios adicionales para finalizar la refactorización. Revise los cambios a continuación.</target>
>>>>>>> e16b0f45
        <note />
      </trans-unit>
      <trans-unit id="All_methods">
        <source>All methods</source>
        <target state="translated">Todos los métodos</target>
        <note />
      </trans-unit>
      <trans-unit id="Allow_colon">
        <source>Allow:</source>
<<<<<<< HEAD
        <target state="new">Allow:</target>
=======
        <target state="translated">Permitir:</target>
>>>>>>> e16b0f45
        <note />
      </trans-unit>
      <trans-unit id="Always_for_clarity">
        <source>Always for clarity</source>
        <target state="translated">Siempre por claridad</target>
        <note />
      </trans-unit>
      <trans-unit id="Apply_0_keymapping_scheme">
        <source>Apply '{0}' keymapping scheme</source>
        <target state="translated">Aplicar esquema de asignaciones de teclado "{0}"</target>
        <note />
      </trans-unit>
      <trans-unit id="Avoid_expression_statements_that_implicitly_ignore_value">
        <source>Avoid expression statements that implicitly ignore value</source>
        <target state="translated">Evitar instrucciones de expresión que omiten implícitamente el valor</target>
        <note />
      </trans-unit>
      <trans-unit id="Avoid_unused_parameters">
        <source>Avoid unused parameters</source>
        <target state="translated">Evitar parámetros sin usar</target>
        <note />
      </trans-unit>
      <trans-unit id="Avoid_unused_value_assignments">
        <source>Avoid unused value assignments</source>
        <target state="translated">Evitar asignaciones de valores sin usar</target>
        <note />
      </trans-unit>
      <trans-unit id="Back">
        <source>Back</source>
<<<<<<< HEAD
        <target state="new">Back</target>
=======
        <target state="translated">Atrás</target>
>>>>>>> e16b0f45
        <note />
      </trans-unit>
      <trans-unit id="Calculating_dependents">
        <source>Calculating dependents...</source>
<<<<<<< HEAD
        <target state="new">Calculating dependents...</target>
=======
        <target state="translated">Calculando dependientes...</target>
        <note />
      </trans-unit>
      <trans-unit id="Classifications">
        <source>Classifications</source>
        <target state="new">Classifications</target>
>>>>>>> e16b0f45
        <note />
      </trans-unit>
      <trans-unit id="Colorize_regular_expressions">
        <source>Colorize regular expressions</source>
        <target state="translated">Colorear expresiones regulares</target>
        <note />
      </trans-unit>
      <trans-unit id="Element_is_not_valid">
        <source>Element is not valid.</source>
        <target state="translated">El elemento no es válido.</target>
        <note />
      </trans-unit>
      <trans-unit id="Finish">
        <source>Finish</source>
<<<<<<< HEAD
        <target state="new">Finish</target>
=======
        <target state="translated">Finalizar</target>
>>>>>>> e16b0f45
        <note />
      </trans-unit>
      <trans-unit id="Generate_dot_editorconfig_file_from_settings">
        <source>Generate .editorconfig file from settings</source>
        <target state="translated">Generar archivo .editorconfig a partir de la configuración</target>
        <note />
      </trans-unit>
      <trans-unit id="Highlight_related_components_under_cursor">
        <source>Highlight related components under cursor</source>
        <target state="translated">Resaltar componentes relacionados bajo el cursor</target>
        <note />
      </trans-unit>
      <trans-unit id="In_other_operators">
        <source>In other operators</source>
        <target state="translated">En otros operadores</target>
        <note />
      </trans-unit>
      <trans-unit id="Interface_cannot_have_field">
        <source>Interface cannot have field.</source>
<<<<<<< HEAD
        <target state="new">Interface cannot have field.</target>
=======
        <target state="translated">La interfaz no puede tener campos.</target>
>>>>>>> e16b0f45
        <note />
      </trans-unit>
      <trans-unit id="Keep_all_parentheses_in_colon">
        <source>Keep all parentheses in:</source>
        <target state="translated">Mantener todos los paréntesis en:</target>
        <note />
      </trans-unit>
      <trans-unit id="Kind">
        <source>Kind</source>
        <target state="translated">Tipo</target>
        <note />
      </trans-unit>
      <trans-unit id="Make_0_abstract">
        <source>Make '{0}' abstract</source>
<<<<<<< HEAD
        <target state="new">Make '{0}' abstract</target>
=======
        <target state="translated">Convertir "{0}" en abstracto</target>
>>>>>>> e16b0f45
        <note />
      </trans-unit>
      <trans-unit id="Make_abstract">
        <source>Make abstract</source>
<<<<<<< HEAD
        <target state="new">Make abstract</target>
=======
        <target state="translated">Convertir en abstracto</target>
>>>>>>> e16b0f45
        <note />
      </trans-unit>
      <trans-unit id="Members">
        <source>Members</source>
<<<<<<< HEAD
        <target state="new">Members</target>
=======
        <target state="translated">Miembros</target>
>>>>>>> e16b0f45
        <note />
      </trans-unit>
      <trans-unit id="Modifier_preferences_colon">
        <source>Modifier preferences:</source>
        <target state="new">Modifier preferences:</target>
        <note />
      </trans-unit>
      <trans-unit id="Move_to_namespace">
        <source>Move to Namespace</source>
        <target state="new">Move to Namespace</target>
        <note />
      </trans-unit>
      <trans-unit id="Namespace">
        <source>Namespace</source>
        <target state="new">Namespace</target>
        <note />
      </trans-unit>
      <trans-unit id="Namespace_0">
        <source>Namespace: '{0}'</source>
<<<<<<< HEAD
        <target state="new">Namespace: '{0}'</target>
=======
        <target state="translated">Espacio de nombres: "{0}"</target>
>>>>>>> e16b0f45
        <note />
      </trans-unit>
      <trans-unit id="Never_if_unnecessary">
        <source>Never if unnecessary</source>
        <target state="translated">Nunca si es innecesario</target>
        <note />
      </trans-unit>
      <trans-unit id="Non_public_methods">
        <source>Non-public methods</source>
        <target state="translated">Miembros no públicos</target>
        <note />
      </trans-unit>
      <trans-unit id="Parameter_preferences_colon">
        <source>Parameter preferences:</source>
        <target state="translated">Preferencias de parámetros:</target>
        <note />
      </trans-unit>
      <trans-unit id="Parentheses_preferences_colon">
        <source>Parentheses preferences:</source>
        <target state="translated">Preferencias de paréntesis:</target>
        <note />
      </trans-unit>
      <trans-unit id="Prefer_compound_assignments">
        <source>Prefer compound assignments</source>
        <target state="translated">Preferir asignaciones compuestas</target>
        <note />
      </trans-unit>
      <trans-unit id="Prefer_index_operator">
        <source>Prefer index operator</source>
        <target state="translated">Preferir operador de índice</target>
        <note />
      </trans-unit>
      <trans-unit id="Prefer_range_operator">
        <source>Prefer range operator</source>
        <target state="translated">Preferir operador de intervalo</target>
        <note />
      </trans-unit>
      <trans-unit id="Prefer_readonly_fields">
        <source>Prefer readonly fields</source>
        <target state="new">Prefer readonly fields</target>
        <note />
      </trans-unit>
      <trans-unit id="Prefer_simple_using_statement">
        <source>Prefer simple 'using' statement</source>
        <target state="new">Prefer simple 'using' statement</target>
        <note />
      </trans-unit>
      <trans-unit id="Prefer_static_local_functions">
        <source>Prefer static local functions</source>
        <target state="new">Prefer static local functions</target>
        <note />
      </trans-unit>
      <trans-unit id="Pull_Members_Up">
        <source>Pull Members Up</source>
<<<<<<< HEAD
        <target state="new">Pull Members Up</target>
=======
        <target state="translated">Extraer miembros</target>
>>>>>>> e16b0f45
        <note />
      </trans-unit>
      <trans-unit id="Regular_Expressions">
        <source>Regular Expressions</source>
        <target state="translated">Expresiones regulares</target>
        <note />
      </trans-unit>
      <trans-unit id="Rename_0_to_1">
        <source>Rename {0} to {1}</source>
        <target state="new">Rename {0} to {1}</target>
        <note />
      </trans-unit>
      <trans-unit id="Report_invalid_regular_expressions">
        <source>Report invalid regular expressions</source>
        <target state="translated">Notificar expresiones regulares no válidas</target>
        <note />
      </trans-unit>
      <trans-unit id="Reset_Visual_Studio_default_keymapping">
        <source>Reset Visual Studio default keymapping</source>
        <target state="translated">Restablecer asignaciones de teclado predeterminadas de Visual Studio</target>
        <note />
      </trans-unit>
      <trans-unit id="Review_Changes">
        <source>Review Changes</source>
<<<<<<< HEAD
        <target state="new">Review Changes</target>
=======
        <target state="translated">Revisar cambios</target>
>>>>>>> e16b0f45
        <note />
      </trans-unit>
      <trans-unit id="Save_dot_editorconfig_file">
        <source>Save .editorconfig file</source>
        <target state="translated">Guardar archivo .editorconfig</target>
        <note />
      </trans-unit>
      <trans-unit id="Select_destination">
        <source>Select destination</source>
<<<<<<< HEAD
        <target state="new">Select destination</target>
        <note />
      </trans-unit>
      <trans-unit id="Select_Dependents">
        <source>_Select Dependents</source>
        <target state="new">_Select Dependents</target>
        <note />
      </trans-unit>
      <trans-unit id="Select_Public">
        <source>_Select Public</source>
        <target state="new">_Select Public</target>
=======
        <target state="translated">Seleccionar destino</target>
        <note />
      </trans-unit>
      <trans-unit id="Select_Dependents">
        <source>Select _Dependents</source>
        <target state="needs-review-translation">_Seleccionar dependientes</target>
        <note />
      </trans-unit>
      <trans-unit id="Select_Public">
        <source>Select _Public</source>
        <target state="needs-review-translation">_Seleccionar público</target>
>>>>>>> e16b0f45
        <note />
      </trans-unit>
      <trans-unit id="Select_destination_and_members_to_pull_up">
        <source>Select destination and members to pull up.</source>
<<<<<<< HEAD
        <target state="new">Select destination and members to pull up.</target>
=======
        <target state="translated">Seleccionar destino y miembros para extraer.</target>
>>>>>>> e16b0f45
        <note />
      </trans-unit>
      <trans-unit id="Select_destination_colon">
        <source>Select destination:</source>
<<<<<<< HEAD
        <target state="new">Select destination:</target>
=======
        <target state="translated">Seleccionar destino:</target>
>>>>>>> e16b0f45
        <note />
      </trans-unit>
      <trans-unit id="Select_member">
        <source>Select member</source>
<<<<<<< HEAD
        <target state="new">Select member</target>
=======
        <target state="translated">Seleccionar miembro</target>
>>>>>>> e16b0f45
        <note />
      </trans-unit>
      <trans-unit id="Select_members_colon">
        <source>Select members:</source>
<<<<<<< HEAD
        <target state="new">Select members:</target>
=======
        <target state="translated">Seleccionar miembros:</target>
        <note />
      </trans-unit>
      <trans-unit id="Show_completion_list">
        <source>Show completion list</source>
        <target state="new">Show completion list</target>
        <note />
      </trans-unit>
      <trans-unit id="Target_Namespace_colon">
        <source>Target Namespace:</source>
        <target state="new">Target Namespace:</target>
        <note />
      </trans-unit>
      <trans-unit id="This_is_an_invalid_namespace">
        <source>This is an invalid namespace</source>
        <target state="new">This is an invalid namespace</target>
>>>>>>> e16b0f45
        <note />
      </trans-unit>
      <trans-unit id="Unused_value_is_explicitly_assigned_to_an_unused_local">
        <source>Unused value is explicitly assigned to an unused local</source>
        <target state="translated">El valor sin usar se asigna explícitamente a una variable local sin usar</target>
        <note />
      </trans-unit>
      <trans-unit id="Unused_value_is_explicitly_assigned_to_discard">
        <source>Unused value is explicitly assigned to discard</source>
        <target state="translated">El valor sin usar se asigna explícitamente para descartar</target>
        <note />
      </trans-unit>
      <trans-unit id="Use_enhanced_colors_for_C_and_Basic">
        <source>Use enhanced colors for C# and Basic</source>
        <target state="new">Use enhanced colors for C# and Basic</target>
        <note />
      </trans-unit>
      <trans-unit id="Use_expression_body_for_lambdas">
        <source>Use expression body for lambdas</source>
        <target state="translated">Usar cuerpo de expresión para lambdas</target>
        <note />
      </trans-unit>
      <trans-unit id="Use_expression_body_for_local_functions">
        <source>Use expression body for local functions</source>
<<<<<<< HEAD
        <target state="new">Use expression body for local functions</target>
=======
        <target state="translated">Usar cuerpo de expresión para funciones locales</target>
>>>>>>> e16b0f45
        <note />
      </trans-unit>
      <trans-unit id="Value_assigned_here_is_never_used">
        <source>Value assigned here is never used</source>
        <target state="translated">El valor asignado aquí no se usa nunca</target>
        <note />
      </trans-unit>
      <trans-unit id="Value_returned_by_invocation_is_implicitly_ignored">
        <source>Value returned by invocation is implicitly ignored</source>
        <target state="translated">El valor devuelto por la invocación se omite implícitamente</target>
        <note />
      </trans-unit>
      <trans-unit id="We_notice_you_suspended_0_Reset_keymappings_to_continue_to_navigate_and_refactor">
        <source>We notice you suspended '{0}'. Reset keymappings to continue to navigate and refactor.</source>
        <target state="translated">Observamos que ha suspendido "{0}". Restablezca las asignaciones de teclado para continuar navegando y refactorizando.</target>
        <note />
      </trans-unit>
      <trans-unit id="This_workspace_does_not_support_updating_Visual_Basic_compilation_options">
        <source>This workspace does not support updating Visual Basic compilation options.</source>
        <target state="new">This workspace does not support updating Visual Basic compilation options.</target>
        <note />
      </trans-unit>
      <trans-unit id="You_must_select_at_least_one_member">
        <source>You must select at least one member.</source>
        <target state="translated">Debe seleccionar al menos un miembro.</target>
        <note />
      </trans-unit>
      <trans-unit id="Interface_name_conflicts_with_an_existing_type_name">
        <source>Interface name conflicts with an existing type name.</source>
        <target state="translated">El nombre de la interfaz entra en conflicto con un nombre de tipo existente.</target>
        <note />
      </trans-unit>
      <trans-unit id="Interface_name_is_not_a_valid_0_identifier">
        <source>Interface name is not a valid {0} identifier.</source>
        <target state="translated">El nombre de la interfaz no es un identificador {0} válido.</target>
        <note />
      </trans-unit>
      <trans-unit id="Illegal_characters_in_path">
        <source>Illegal characters in path.</source>
        <target state="translated">Caracteres no válidos en la ruta de acceso.</target>
        <note />
      </trans-unit>
      <trans-unit id="File_name_must_have_the_0_extension">
        <source>File name must have the "{0}" extension.</source>
        <target state="translated">El nombre de archivo debe tener la extensión "{0}".</target>
        <note />
      </trans-unit>
      <trans-unit id="Debugger">
        <source>Debugger</source>
        <target state="translated">Depurador</target>
        <note />
      </trans-unit>
      <trans-unit id="Determining_breakpoint_location">
        <source>Determining breakpoint location...</source>
        <target state="translated">Determinando la ubicación del punto de interrupción...</target>
        <note />
      </trans-unit>
      <trans-unit id="Determining_autos">
        <source>Determining autos...</source>
        <target state="translated">Determinando automático...</target>
        <note />
      </trans-unit>
      <trans-unit id="Resolving_breakpoint_location">
        <source>Resolving breakpoint location...</source>
        <target state="translated">Resolviendo la ubicación del punto de interrupción...</target>
        <note />
      </trans-unit>
      <trans-unit id="Validating_breakpoint_location">
        <source>Validating breakpoint location...</source>
        <target state="translated">Validando la ubicación del punto de interrupción...</target>
        <note />
      </trans-unit>
      <trans-unit id="Getting_DataTip_text">
        <source>Getting DataTip text...</source>
        <target state="translated">Obteniendo texto de sugerencia de datos...</target>
        <note />
      </trans-unit>
      <trans-unit id="Preview_unavailable">
        <source>Preview unavailable</source>
        <target state="translated">Vista previa no disponible</target>
        <note />
      </trans-unit>
      <trans-unit id="Overrides_">
        <source>Overrides</source>
        <target state="translated">Invalidaciones</target>
        <note />
      </trans-unit>
      <trans-unit id="Overridden_By">
        <source>Overridden By</source>
        <target state="translated">Invalidado por</target>
        <note />
      </trans-unit>
      <trans-unit id="Inherits_">
        <source>Inherits</source>
        <target state="translated">Hereda</target>
        <note />
      </trans-unit>
      <trans-unit id="Inherited_By">
        <source>Inherited By</source>
        <target state="translated">Heredado por</target>
        <note />
      </trans-unit>
      <trans-unit id="Implements_">
        <source>Implements</source>
        <target state="translated">Implementa</target>
        <note />
      </trans-unit>
      <trans-unit id="Implemented_By">
        <source>Implemented By</source>
        <target state="translated">Implementado por</target>
        <note />
      </trans-unit>
      <trans-unit id="Maximum_number_of_documents_are_open">
        <source>Maximum number of documents are open.</source>
        <target state="translated">Está abierto el número máximo de documentos.</target>
        <note />
      </trans-unit>
      <trans-unit id="Failed_to_create_document_in_miscellaneous_files_project">
        <source>Failed to create document in miscellaneous files project.</source>
        <target state="translated">No se pudo crear el documento en el proyecto de archivos varios.</target>
        <note />
      </trans-unit>
      <trans-unit id="Invalid_access">
        <source>Invalid access.</source>
        <target state="translated">Acceso no válido.</target>
        <note />
      </trans-unit>
      <trans-unit id="The_following_references_were_not_found_0_Please_locate_and_add_them_manually">
        <source>The following references were not found. {0}Please locate and add them manually.</source>
        <target state="translated">No se encontraron las siguientes referencias. {0}Búsquelas y agréguelas manualmente.</target>
        <note />
      </trans-unit>
      <trans-unit id="End_position_must_be_start_position">
        <source>End position must be &gt;= start position</source>
        <target state="translated">La posición final debe ser &gt;= que la posición de inicio</target>
        <note />
      </trans-unit>
      <trans-unit id="Not_a_valid_value">
        <source>Not a valid value</source>
        <target state="translated">No es un valor válido</target>
        <note />
      </trans-unit>
      <trans-unit id="_0_will_be_changed_to_abstract">
        <source>'{0}' will be changed to abstract.</source>
<<<<<<< HEAD
        <target state="new">'{0}' will be changed to abstract.</target>
=======
        <target state="translated">"{0}" se cambiará a abstracto.</target>
>>>>>>> e16b0f45
        <note />
      </trans-unit>
      <trans-unit id="_0_will_be_changed_to_non_static">
        <source>'{0}' will be changed to non-static.</source>
<<<<<<< HEAD
        <target state="new">'{0}' will be changed to non-static.</target>
=======
        <target state="translated">"{0}" se cambiará a no estático.</target>
>>>>>>> e16b0f45
        <note />
      </trans-unit>
      <trans-unit id="_0_will_be_changed_to_public">
        <source>'{0}' will be changed to public.</source>
<<<<<<< HEAD
        <target state="new">'{0}' will be changed to public.</target>
=======
        <target state="translated">"{0}" se cambiará a público.</target>
>>>>>>> e16b0f45
        <note />
      </trans-unit>
      <trans-unit id="given_workspace_doesn_t_support_undo">
        <source>given workspace doesn't support undo</source>
        <target state="translated">el área de trabajo determinada no permite deshacer</target>
        <note />
      </trans-unit>
      <trans-unit id="Add_a_reference_to_0">
        <source>Add a reference to '{0}'</source>
        <target state="translated">Agregar una referencia a "{0}"</target>
        <note />
      </trans-unit>
      <trans-unit id="Event_type_is_invalid">
        <source>Event type is invalid</source>
        <target state="translated">El tipo de evento no es válido</target>
        <note />
      </trans-unit>
      <trans-unit id="Can_t_find_where_to_insert_member">
        <source>Can't find where to insert member</source>
        <target state="translated">No se puede encontrar un lugar para insertar el miembro</target>
        <note />
      </trans-unit>
      <trans-unit id="Can_t_rename_other_elements">
        <source>Can't rename 'other' elements</source>
        <target state="translated">No se puede cambiar el nombre de los elementos "otro"</target>
        <note />
      </trans-unit>
      <trans-unit id="Unknown_rename_type">
        <source>Unknown rename type</source>
        <target state="translated">Tipo de cambio de nombre desconocido</target>
        <note />
      </trans-unit>
      <trans-unit id="IDs_are_not_supported_for_this_symbol_type">
        <source>IDs are not supported for this symbol type.</source>
        <target state="translated">Los identificadores no son compatibles con este tipo de símbolo.</target>
        <note />
      </trans-unit>
      <trans-unit id="Can_t_create_a_node_id_for_this_symbol_kind_colon_0">
        <source>Can't create a node id for this symbol kind: '{0}'</source>
        <target state="translated">No se puede crear un identificador de nodo para el tipo de símbolo: "{0}"</target>
        <note />
      </trans-unit>
      <trans-unit id="Project_References">
        <source>Project References</source>
        <target state="translated">Referencias del proyecto</target>
        <note />
      </trans-unit>
      <trans-unit id="Base_Types">
        <source>Base Types</source>
        <target state="translated">Tipos base</target>
        <note />
      </trans-unit>
      <trans-unit id="Miscellaneous_Files">
        <source>Miscellaneous Files</source>
        <target state="translated">Archivos varios</target>
        <note />
      </trans-unit>
      <trans-unit id="Could_not_find_project_0">
        <source>Could not find project '{0}'</source>
        <target state="translated">No se pudo encontrar el proyecto "{0}"</target>
        <note />
      </trans-unit>
      <trans-unit id="Could_not_find_location_of_folder_on_disk">
        <source>Could not find location of folder on disk</source>
        <target state="translated">No se pudo encontrar la ubicación de la carpeta en el disco</target>
        <note />
      </trans-unit>
      <trans-unit id="Assembly">
        <source>Assembly </source>
        <target state="translated">Ensamblado </target>
        <note />
      </trans-unit>
      <trans-unit id="Exceptions_colon">
        <source>Exceptions:</source>
        <target state="translated">Excepciones:</target>
        <note />
      </trans-unit>
      <trans-unit id="Member_of_0">
        <source>Member of {0}</source>
        <target state="translated">Miembro de {0}</target>
        <note />
      </trans-unit>
      <trans-unit id="Parameters_colon1">
        <source>Parameters:</source>
        <target state="translated">Parámetros:</target>
        <note />
      </trans-unit>
      <trans-unit id="Project">
        <source>Project </source>
        <target state="translated">Proyecto </target>
        <note />
      </trans-unit>
      <trans-unit id="Remarks_colon">
        <source>Remarks:</source>
        <target state="translated">Comentarios:</target>
        <note />
      </trans-unit>
      <trans-unit id="Returns_colon">
        <source>Returns:</source>
        <target state="translated">Devuelve:</target>
        <note />
      </trans-unit>
      <trans-unit id="Summary_colon">
        <source>Summary:</source>
        <target state="translated">Resumen:</target>
        <note />
      </trans-unit>
      <trans-unit id="Type_Parameters_colon">
        <source>Type Parameters:</source>
        <target state="translated">Parámetros de tipo:</target>
        <note />
      </trans-unit>
      <trans-unit id="File_already_exists">
        <source>File already exists</source>
        <target state="translated">Ya existe el archivo</target>
        <note />
      </trans-unit>
      <trans-unit id="File_path_cannot_use_reserved_keywords">
        <source>File path cannot use reserved keywords</source>
        <target state="translated">La ruta de acceso del archivo no puede usar palabras clave reservadas</target>
        <note />
      </trans-unit>
      <trans-unit id="DocumentPath_is_illegal">
        <source>DocumentPath is illegal</source>
        <target state="translated">El valor de DocumentPath no es válido</target>
        <note />
      </trans-unit>
      <trans-unit id="Project_Path_is_illegal">
        <source>Project Path is illegal</source>
        <target state="translated">La ruta de acceso del proyecto no es válida</target>
        <note />
      </trans-unit>
      <trans-unit id="Path_cannot_have_empty_filename">
        <source>Path cannot have empty filename</source>
        <target state="translated">La ruta de acceso no puede tener un nombre de archivo vacío</target>
        <note />
      </trans-unit>
      <trans-unit id="The_given_DocumentId_did_not_come_from_the_Visual_Studio_workspace">
        <source>The given DocumentId did not come from the Visual Studio workspace.</source>
        <target state="translated">El DocumentID en cuestión no provenía del área de trabajo de Visual Studio.</target>
        <note />
      </trans-unit>
      <trans-unit id="Project_colon_0_1_Use_the_dropdown_to_view_and_switch_to_other_projects_this_file_may_belong_to">
        <source>Project: {0} ({1})

Use the dropdown to view and switch to other projects this file may belong to.</source>
        <target state="translated">Proyecto: {0} ({1})

Use la lista desplegable para ver y cambiar a otros proyectos a los que puede pertenecer este archivo.</target>
        <note />
      </trans-unit>
      <trans-unit id="_0_Use_the_dropdown_to_view_and_navigate_to_other_items_in_this_file">
        <source>{0}

Use the dropdown to view and navigate to other items in this file.</source>
        <target state="translated">{0}

Use el menú desplegable para ver y navegar a otros elementos de este archivo.</target>
        <note />
      </trans-unit>
      <trans-unit id="Project_colon_0_Use_the_dropdown_to_view_and_switch_to_other_projects_this_file_may_belong_to">
        <source>Project: {0}

Use the dropdown to view and switch to other projects this file may belong to.</source>
        <target state="translated">Proyecto: {0}

Use la lista desplegable para ver y cambiar a otros proyectos a los que puede pertenecer este archivo.</target>
        <note />
      </trans-unit>
      <trans-unit id="ErrorReadingRuleset">
        <source>ErrorReadingRuleset</source>
        <target state="translated">ErrorReadingRuleset</target>
        <note />
      </trans-unit>
      <trans-unit id="Error_reading_ruleset_file_0_1">
        <source>Error reading ruleset file {0} - {1}</source>
        <target state="translated">Error al leer el archivo de conjunto de reglas {0}: {1}</target>
        <note />
      </trans-unit>
      <trans-unit id="AnalyzerChangedOnDisk">
        <source>AnalyzerChangedOnDisk</source>
        <target state="translated">AnalyzerChangedOnDisk</target>
        <note />
      </trans-unit>
      <trans-unit id="The_analyzer_assembly_0_has_changed_Diagnostics_may_be_incorrect_until_Visual_Studio_is_restarted">
        <source>The analyzer assembly '{0}' has changed. Diagnostics may be incorrect until Visual Studio is restarted.</source>
        <target state="translated">El ensamblado del analizador "{0}" cambió. Los diagnósticos podrían ser incorrectos hasta que se reinicie Visual Studio.</target>
        <note />
      </trans-unit>
      <trans-unit id="CSharp_VB_Diagnostics_Table_Data_Source">
        <source>C#/VB Diagnostics Table Data Source</source>
        <target state="translated">Origen de datos de tabla de diagnóstico de C#/VB</target>
        <note />
      </trans-unit>
      <trans-unit id="CSharp_VB_Todo_List_Table_Data_Source">
        <source>C#/VB Todo List Table Data Source</source>
        <target state="translated">Origen de datos de tabla de lista de tareas pendientes de C#/VB</target>
        <note />
      </trans-unit>
      <trans-unit id="Cancel">
        <source>Cancel</source>
        <target state="translated">Cancelar</target>
        <note />
      </trans-unit>
      <trans-unit id="Deselect_All">
        <source>_Deselect All</source>
        <target state="translated">_Anular toda la selección</target>
        <note />
      </trans-unit>
      <trans-unit id="Extract_Interface">
        <source>Extract Interface</source>
        <target state="translated">Extraer interfaz</target>
        <note />
      </trans-unit>
      <trans-unit id="Generated_name_colon">
        <source>Generated name:</source>
        <target state="translated">Nombre generado:</target>
        <note />
      </trans-unit>
      <trans-unit id="New_file_name_colon">
        <source>New _file name:</source>
        <target state="translated">Nuevo nombre de _archivo:</target>
        <note />
      </trans-unit>
      <trans-unit id="New_interface_name_colon">
        <source>New _interface name:</source>
        <target state="translated">_Nuevo nombre de interfaz:</target>
        <note />
      </trans-unit>
      <trans-unit id="OK">
        <source>OK</source>
        <target state="translated">Aceptar</target>
        <note />
      </trans-unit>
      <trans-unit id="Select_All">
        <source>_Select All</source>
        <target state="translated">_Seleccionar todo</target>
        <note />
      </trans-unit>
      <trans-unit id="Select_public_members_to_form_interface">
        <source>Select public _members to form interface</source>
        <target state="translated">Seleccionar miembros _públicos para formar interfaz</target>
        <note />
      </trans-unit>
      <trans-unit id="Access_colon">
        <source>_Access:</source>
        <target state="translated">_Acceso:</target>
        <note />
      </trans-unit>
      <trans-unit id="Add_to_existing_file">
        <source>Add to _existing file</source>
        <target state="translated">Agregar a archivo _existente</target>
        <note />
      </trans-unit>
      <trans-unit id="Change_Signature">
        <source>Change Signature</source>
        <target state="translated">Cambiar firma</target>
        <note />
      </trans-unit>
      <trans-unit id="Create_new_file">
        <source>_Create new file</source>
        <target state="translated">_Crear nuevo archivo</target>
        <note />
      </trans-unit>
      <trans-unit id="Default_">
        <source>Default</source>
        <target state="translated">Predeterminado</target>
        <note />
      </trans-unit>
      <trans-unit id="File_Name_colon">
        <source>File Name:</source>
        <target state="translated">Nombre de archivo:</target>
        <note />
      </trans-unit>
      <trans-unit id="Generate_Type">
        <source>Generate Type</source>
        <target state="translated">Generar tipo</target>
        <note />
      </trans-unit>
      <trans-unit id="Kind_colon">
        <source>_Kind:</source>
        <target state="translated">_Tipo:</target>
        <note />
      </trans-unit>
      <trans-unit id="Location_colon">
        <source>Location:</source>
        <target state="translated">Ubicación:</target>
        <note />
      </trans-unit>
      <trans-unit id="Modifier">
        <source>Modifier</source>
        <target state="translated">Modificador</target>
        <note />
      </trans-unit>
      <trans-unit id="Name_colon1">
        <source>Name:</source>
        <target state="translated">Nombre:</target>
        <note />
      </trans-unit>
      <trans-unit id="Parameter">
        <source>Parameter</source>
        <target state="translated">Parámetro</target>
        <note />
      </trans-unit>
      <trans-unit id="Parameters_colon2">
        <source>Parameters:</source>
        <target state="translated">Parámetros:</target>
        <note />
      </trans-unit>
      <trans-unit id="Preview_method_signature_colon">
        <source>Preview method signature:</source>
        <target state="translated">Vista previa de signatura de método:</target>
        <note />
      </trans-unit>
      <trans-unit id="Preview_reference_changes">
        <source>Preview reference changes</source>
        <target state="translated">Vista previa de cambios de referencia</target>
        <note />
      </trans-unit>
      <trans-unit id="Project_colon">
        <source>_Project:</source>
        <target state="translated">_Proyecto:</target>
        <note />
      </trans-unit>
      <trans-unit id="Type">
        <source>Type</source>
        <target state="translated">Tipo</target>
        <note />
      </trans-unit>
      <trans-unit id="Type_Details_colon">
        <source>Type Details:</source>
        <target state="translated">Detalles del tipo:</target>
        <note />
      </trans-unit>
      <trans-unit id="Re_move">
        <source>Re_move</source>
        <target state="translated">Qui_tar</target>
        <note />
      </trans-unit>
      <trans-unit id="Restore">
        <source>_Restore</source>
        <target state="translated">_Restablecer</target>
        <note />
      </trans-unit>
      <trans-unit id="More_about_0">
        <source>More about {0}</source>
        <target state="translated">Más información sobre {0}</target>
        <note />
      </trans-unit>
      <trans-unit id="Navigation_must_be_performed_on_the_foreground_thread">
        <source>Navigation must be performed on the foreground thread.</source>
        <target state="translated">La navegación se debe realizar en el subproceso en primer plano.</target>
        <note />
      </trans-unit>
      <trans-unit id="bracket_plus_bracket">
        <source>[+] </source>
        <target state="translated">[+] </target>
        <note />
      </trans-unit>
      <trans-unit id="bracket_bracket">
        <source>[-] </source>
        <target state="translated">[-] </target>
        <note />
      </trans-unit>
      <trans-unit id="Reference_to_0_in_project_1">
        <source>Reference to '{0}' in project '{1}'</source>
        <target state="translated">Referencia a "{0}" en el proyecto "{1}"</target>
        <note />
      </trans-unit>
      <trans-unit id="Unknown1">
        <source>&lt;Unknown&gt;</source>
        <target state="translated">&lt;Desconocido&gt;</target>
        <note />
      </trans-unit>
      <trans-unit id="Analyzer_reference_to_0_in_project_1">
        <source>Analyzer reference to '{0}' in project '{1}'</source>
        <target state="translated">Referencia del analizador a "{0}" en el proyecto "{1}"</target>
        <note />
      </trans-unit>
      <trans-unit id="Project_reference_to_0_in_project_1">
        <source>Project reference to '{0}' in project '{1}'</source>
        <target state="translated">Referencia del proyecto a "{0}" en el proyecto "{1}"</target>
        <note />
      </trans-unit>
      <trans-unit id="AnalyzerDependencyConflict">
        <source>AnalyzerDependencyConflict</source>
        <target state="translated">AnalyzerDependencyConflict</target>
        <note />
      </trans-unit>
      <trans-unit id="Analyzer_assemblies_0_and_1_both_have_identity_2_but_different_contents_Only_one_will_be_loaded_and_analyzers_using_these_assemblies_may_not_run_correctly">
        <source>Analyzer assemblies '{0}' and '{1}' both have identity '{2}' but different contents. Only one will be loaded and analyzers using these assemblies may not run correctly.</source>
        <target state="translated">Los dos ensamblados del analizador, "{0}" y "{1}", tienen la identidad "{2}" pero contenido distinto. Solo se cargará uno de ellos y es posible que estos analizadores no se ejecuten correctamente.</target>
        <note />
      </trans-unit>
      <trans-unit id="_0_references">
        <source>{0} references</source>
        <target state="translated">{0} referencias</target>
        <note />
      </trans-unit>
      <trans-unit id="_1_reference">
        <source>1 reference</source>
        <target state="translated">1 referencia</target>
        <note />
      </trans-unit>
      <trans-unit id="_0_encountered_an_error_and_has_been_disabled">
        <source>'{0}' encountered an error and has been disabled.</source>
        <target state="translated">"{0}" detectó un error y se ha deshabilitado.</target>
        <note />
      </trans-unit>
      <trans-unit id="Enable">
        <source>Enable</source>
        <target state="translated">Habilitar</target>
        <note />
      </trans-unit>
      <trans-unit id="Enable_and_ignore_future_errors">
        <source>Enable and ignore future errors</source>
        <target state="translated">Habilitar y omitir futuros errores</target>
        <note />
      </trans-unit>
      <trans-unit id="No_Changes">
        <source>No Changes</source>
        <target state="translated">Sin cambios</target>
        <note />
      </trans-unit>
      <trans-unit id="Current_block">
        <source>Current block</source>
        <target state="translated">Bloque actual</target>
        <note />
      </trans-unit>
      <trans-unit id="Determining_current_block">
        <source>Determining current block.</source>
        <target state="translated">Determinando el bloque actual.</target>
        <note />
      </trans-unit>
      <trans-unit id="IntelliSense">
        <source>IntelliSense</source>
        <target state="translated">IntelliSense</target>
        <note />
      </trans-unit>
      <trans-unit id="CSharp_VB_Build_Table_Data_Source">
        <source>C#/VB Build Table Data Source</source>
        <target state="translated">Origen de datos de tabla de compilación de C#/VB</target>
        <note />
      </trans-unit>
      <trans-unit id="MissingAnalyzerReference">
        <source>MissingAnalyzerReference</source>
        <target state="translated">MissingAnalyzerReference</target>
        <note />
      </trans-unit>
      <trans-unit id="Analyzer_assembly_0_depends_on_1_but_it_was_not_found_Analyzers_may_not_run_correctly_unless_the_missing_assembly_is_added_as_an_analyzer_reference_as_well">
        <source>Analyzer assembly '{0}' depends on '{1}' but it was not found. Analyzers may not run correctly unless the missing assembly is added as an analyzer reference as well.</source>
        <target state="translated">El ensamblado del analizador "{0}" depende de "{1}", pero no se encontró. Es posible que los analizadores no se ejecuten correctamente, a menos que el ensamblado que falta se agregue también como referencia del analizador.</target>
        <note />
      </trans-unit>
      <trans-unit id="Suppression_State">
        <source>Suppression State</source>
        <target state="translated">Estado suprimido</target>
        <note />
      </trans-unit>
      <trans-unit id="Active">
        <source>Active</source>
        <target state="translated">Activo</target>
        <note />
      </trans-unit>
      <trans-unit id="Suppressed">
        <source>Suppressed</source>
        <target state="translated">Suprimido</target>
        <note />
      </trans-unit>
      <trans-unit id="NotApplicable">
        <source>N/A</source>
        <target state="translated">N/D</target>
        <note />
      </trans-unit>
      <trans-unit id="SuppressionNotSupportedToolTip">
        <source>Suppression state is supported only for intellisense diagnostics, which are for the current solution snapshot. Switch to 'Intellisense' diagnostics for suppression.</source>
        <target state="translated">El estado de supresión solo es compatible con los diagnósticos de IntelliSense, que corresponden a la instantánea de la solución actual. Cambie a los diagnósticos de "IntelliSense" para la supresión.</target>
        <note />
      </trans-unit>
      <trans-unit id="Suppress_diagnostics">
        <source>Suppress diagnostics</source>
        <target state="translated">Suprimir diagnóstico</target>
        <note />
      </trans-unit>
      <trans-unit id="Computing_suppressions_fix">
        <source>Computing suppressions fix...</source>
        <target state="translated">Procesando corrección de supresiones...</target>
        <note />
      </trans-unit>
      <trans-unit id="Applying_suppressions_fix">
        <source>Applying suppressions fix...</source>
        <target state="translated">Aplicando corrección de supresiones...</target>
        <note />
      </trans-unit>
      <trans-unit id="Remove_suppressions">
        <source>Remove suppressions</source>
        <target state="translated">Quitar supresiones</target>
        <note />
      </trans-unit>
      <trans-unit id="Computing_remove_suppressions_fix">
        <source>Computing remove suppressions fix...</source>
        <target state="translated">Procesando corrección para quitar supresiones...</target>
        <note />
      </trans-unit>
      <trans-unit id="Applying_remove_suppressions_fix">
        <source>Applying remove suppressions fix...</source>
        <target state="translated">Aplicando corrección para quitar supresiones...</target>
        <note />
      </trans-unit>
      <trans-unit id="This_workspace_only_supports_opening_documents_on_the_UI_thread">
        <source>This workspace only supports opening documents on the UI thread.</source>
        <target state="translated">El área de trabajo solo permite abrir documentos en el subproceso de interfaz de usuario.</target>
        <note />
      </trans-unit>
      <trans-unit id="This_workspace_does_not_support_updating_Visual_Basic_parse_options">
        <source>This workspace does not support updating Visual Basic parse options.</source>
        <target state="translated">Esta área de trabajo no admite la actualización de opciones de análisis de Visual Basic.</target>
        <note />
      </trans-unit>
      <trans-unit id="Synchronize_0">
        <source>Synchronize {0}</source>
        <target state="translated">Sincronizar {0}</target>
        <note />
      </trans-unit>
      <trans-unit id="Synchronizing_with_0">
        <source>Synchronizing with {0}...</source>
        <target state="translated">Sincronizando con {0}...</target>
        <note />
      </trans-unit>
      <trans-unit id="Visual_Studio_has_suspended_some_advanced_features_to_improve_performance">
        <source>Visual Studio has suspended some advanced features to improve performance.</source>
        <target state="translated">Visual Studio suspendió algunas características avanzadas para mejorar el rendimiento.</target>
        <note />
      </trans-unit>
      <trans-unit id="Installing_0">
        <source>Installing '{0}'</source>
        <target state="translated">Instalando "{0}"</target>
        <note />
      </trans-unit>
      <trans-unit id="Installing_0_completed">
        <source>Installing '{0}' completed</source>
        <target state="translated">Instalación de "{0}" completada</target>
        <note />
      </trans-unit>
      <trans-unit id="Package_install_failed_colon_0">
        <source>Package install failed: {0}</source>
        <target state="translated">No se pudo instalar el paquete: {0}</target>
        <note />
      </trans-unit>
      <trans-unit id="Unknown2">
        <source>&lt;Unknown&gt;</source>
        <target state="translated">&lt;Desconocido&gt;</target>
        <note />
      </trans-unit>
      <trans-unit id="No">
        <source>No</source>
        <target state="translated">No</target>
        <note />
      </trans-unit>
      <trans-unit id="Yes">
        <source>Yes</source>
        <target state="translated">Sí</target>
        <note />
      </trans-unit>
      <trans-unit id="Choose_a_Symbol_Specification_and_a_Naming_Style">
        <source>Choose a Symbol Specification and a Naming Style.</source>
        <target state="translated">Elija una especificación de símbolo y un estilo de nomenclatura.</target>
        <note />
      </trans-unit>
      <trans-unit id="Enter_a_title_for_this_Naming_Rule">
        <source>Enter a title for this Naming Rule.</source>
        <target state="translated">Escriba un título para la regla de nomenclatura.</target>
        <note />
      </trans-unit>
      <trans-unit id="Enter_a_title_for_this_Naming_Style">
        <source>Enter a title for this Naming Style.</source>
        <target state="translated">Escriba un título para el estilo de nomenclatura.</target>
        <note />
      </trans-unit>
      <trans-unit id="Enter_a_title_for_this_Symbol_Specification">
        <source>Enter a title for this Symbol Specification.</source>
        <target state="translated">Escriba un título para la especificación de símbolo.</target>
        <note />
      </trans-unit>
      <trans-unit id="Accessibilities_can_match_any">
        <source>Accessibilities (can match any)</source>
        <target state="translated">Accesibilidades (puede coincidir con cualquiera)</target>
        <note />
      </trans-unit>
      <trans-unit id="Capitalization_colon">
        <source>Capitalization:</source>
        <target state="translated">Uso de mayúsculas:</target>
        <note />
      </trans-unit>
      <trans-unit id="all_lower">
        <source>all lower</source>
        <target state="translated">todo en minúsculas</target>
        <note />
      </trans-unit>
      <trans-unit id="ALL_UPPER">
        <source>ALL UPPER</source>
        <target state="translated">TODO EN MAYÚSCULAS</target>
        <note />
      </trans-unit>
      <trans-unit id="camel_Case_Name">
        <source>camel Case Name</source>
        <target state="translated">Nombre en camel Case</target>
        <note />
      </trans-unit>
      <trans-unit id="First_word_upper">
        <source>First word upper</source>
        <target state="translated">Primera palabra en mayúsculas</target>
        <note />
      </trans-unit>
      <trans-unit id="Pascal_Case_Name">
        <source>Pascal Case Name</source>
        <target state="translated">Nombre en Pascal Case</target>
        <note />
      </trans-unit>
      <trans-unit id="Severity_colon">
        <source>Severity:</source>
        <target state="translated">Gravedad</target>
        <note />
      </trans-unit>
      <trans-unit id="Modifiers_must_match_all">
        <source>Modifiers (must match all)</source>
        <target state="translated">Modificadores (deben coincidir todos)</target>
        <note />
      </trans-unit>
      <trans-unit id="Name_colon2">
        <source>Name:</source>
        <target state="translated">Nombre:</target>
        <note />
      </trans-unit>
      <trans-unit id="Naming_Rule">
        <source>Naming Rule</source>
        <target state="translated">Regla de nomenclatura</target>
        <note />
      </trans-unit>
      <trans-unit id="Naming_Style">
        <source>Naming Style</source>
        <target state="translated">Estilo de nomenclatura</target>
        <note />
      </trans-unit>
      <trans-unit id="Naming_Style_colon">
        <source>Naming Style:</source>
        <target state="translated">Estilo de nomenclatura:</target>
        <note />
      </trans-unit>
      <trans-unit id="Naming_Rules_allow_you_to_define_how_particular_sets_of_symbols_should_be_named_and_how_incorrectly_named_symbols_should_be_handled">
        <source>Naming Rules allow you to define how particular sets of symbols should be named and how incorrectly-named symbols should be handled.</source>
        <target state="translated">Las reglas de nomenclatura le permiten definir qué nombres se deben establecer para los conjuntos especiales de símbolos y cómo se debe tratar con los símbolos con nombres incorrectos.</target>
        <note />
      </trans-unit>
      <trans-unit id="The_first_matching_top_level_Naming_Rule_is_used_by_default_when_naming_a_symbol_while_any_special_cases_are_handled_by_a_matching_child_rule">
        <source>The first matching top-level Naming Rule is used by default when naming a symbol, while any special cases are handled by a matching child rule.</source>
        <target state="translated">La primera regla de nomenclatura coincidente de nivel superior se usa de manera predeterminada cuando se asigna un nombre a un símbolo, mientras que todo caso especial se administra según una regla secundaria coincidente.</target>
        <note />
      </trans-unit>
      <trans-unit id="Naming_Style_Title_colon">
        <source>Naming Style Title:</source>
        <target state="translated">Título de estilo de nomenclatura:</target>
        <note />
      </trans-unit>
      <trans-unit id="Parent_Rule_colon">
        <source>Parent Rule:</source>
        <target state="translated">Regla principal:</target>
        <note />
      </trans-unit>
      <trans-unit id="Required_Prefix_colon">
        <source>Required Prefix:</source>
        <target state="translated">Prefijo requerido:</target>
        <note />
      </trans-unit>
      <trans-unit id="Required_Suffix_colon">
        <source>Required Suffix:</source>
        <target state="translated">Sufijo requerido:</target>
        <note />
      </trans-unit>
      <trans-unit id="Sample_Identifier_colon">
        <source>Sample Identifier:</source>
        <target state="translated">Identificador de ejemplo:</target>
        <note />
      </trans-unit>
      <trans-unit id="Symbol_Kinds_can_match_any">
        <source>Symbol Kinds (can match any)</source>
        <target state="translated">Tipos de símbolo (pueden coincidir con cualquiera)</target>
        <note />
      </trans-unit>
      <trans-unit id="Symbol_Specification">
        <source>Symbol Specification</source>
        <target state="translated">Especificación de símbolo</target>
        <note />
      </trans-unit>
      <trans-unit id="Symbol_Specification_colon">
        <source>Symbol Specification:</source>
        <target state="translated">Especificación de símbolo:</target>
        <note />
      </trans-unit>
      <trans-unit id="Symbol_Specification_Title_colon">
        <source>Symbol Specification Title:</source>
        <target state="translated">Título de especificación de símbolo:</target>
        <note />
      </trans-unit>
      <trans-unit id="Word_Separator_colon">
        <source>Word Separator:</source>
        <target state="translated">Separador de palabras:</target>
        <note />
      </trans-unit>
      <trans-unit id="example">
        <source>example</source>
        <target state="translated">ejemplo</target>
        <note>IdentifierWord_Example and IdentifierWord_Identifier are combined (with prefixes, suffixes, and word separators) into an example identifier name in the NamingStyle UI.</note>
      </trans-unit>
      <trans-unit id="identifier">
        <source>identifier</source>
        <target state="translated">identificador</target>
        <note>IdentifierWord_Example and IdentifierWord_Identifier are combined (with prefixes, suffixes, and word separators) into an example identifier name in the NamingStyle UI.</note>
      </trans-unit>
      <trans-unit id="Install_0">
        <source>Install '{0}'</source>
        <target state="translated">Instalar "{0}"</target>
        <note />
      </trans-unit>
      <trans-unit id="Uninstalling_0">
        <source>Uninstalling '{0}'</source>
        <target state="translated">Desinstalando "{0}"</target>
        <note />
      </trans-unit>
      <trans-unit id="Uninstalling_0_completed">
        <source>Uninstalling '{0}' completed</source>
        <target state="translated">Deinstalación de "{0}" completada</target>
        <note />
      </trans-unit>
      <trans-unit id="Uninstall_0">
        <source>Uninstall '{0}'</source>
        <target state="translated">Desinstalar "{0}"</target>
        <note />
      </trans-unit>
      <trans-unit id="Package_uninstall_failed_colon_0">
        <source>Package uninstall failed: {0}</source>
        <target state="translated">No se pudo desinstalar el paquete: {0}</target>
        <note />
      </trans-unit>
      <trans-unit id="Error_encountered_while_loading_the_project_Some_project_features_such_as_full_solution_analysis_for_the_failed_project_and_projects_that_depend_on_it_have_been_disabled">
        <source>Error encountered while loading the project. Some project features, such as full solution analysis for the failed project and projects that depend on it, have been disabled.</source>
        <target state="translated">Se encontró un error al cargar el proyecto. Se deshabilitaron algunas características del proyecto, como el análisis completo de la solución del proyecto con error y los proyectos que dependen de él.</target>
        <note />
      </trans-unit>
      <trans-unit id="Project_loading_failed">
        <source>Project loading failed.</source>
        <target state="translated">No se pudo cargar el proyecto.</target>
        <note />
      </trans-unit>
      <trans-unit id="To_see_what_caused_the_issue_please_try_below_1_Close_Visual_Studio_long_paragraph_follows">
        <source>To see what caused the issue, please try below.

1. Close Visual Studio
2. Open a Visual Studio Developer Command Prompt
3. Set environment variable “TraceDesignTime” to true (set TraceDesignTime=true)
4. Delete .vs directory/.suo file
5. Restart VS from the command prompt you set the environment variable (devenv)
6. Open the solution
7. Check '{0}' and look for the failed tasks (FAILED)</source>
        <target state="translated">Para descubrir la causa del problema, pruebe lo siguiente.

1. Cierre Visual Studio
2. Abra un símbolo del sistema para desarrolladores de Visual Studio.
3. Establezca la variable de entorno “TraceDesignTime” en true (TraceDesignTime=true).
4. Elimine el archivo .suo en el directorio .vs.
5. Reinicie VS desde el símbolo del sistema donde estableció la variable de entorno (devenv).
6. Abra la solución. 
7. Compruebe “{0}”y busque las tareas con errores (FAILED).</target>
        <note />
      </trans-unit>
      <trans-unit id="Additional_information_colon">
        <source>Additional information:</source>
        <target state="translated">Información adicional:</target>
        <note />
      </trans-unit>
      <trans-unit id="Installing_0_failed_Additional_information_colon_1">
        <source>Installing '{0}' failed.

Additional information: {1}</source>
        <target state="translated">No se pudo instalar "{0}".

Información adicional: {1}</target>
        <note />
      </trans-unit>
      <trans-unit id="Uninstalling_0_failed_Additional_information_colon_1">
        <source>Uninstalling '{0}' failed.

Additional information: {1}</source>
        <target state="translated">No se pudo desinstalar "{0}".

Información adicional: {1}</target>
        <note />
      </trans-unit>
      <trans-unit id="Move_0_below_1">
        <source>Move {0} below {1}</source>
        <target state="translated">Mover {0} bajo {1}</target>
        <note>{0} and {1} are parameter descriptions</note>
      </trans-unit>
      <trans-unit id="Move_0_above_1">
        <source>Move {0} above {1}</source>
        <target state="translated">Mover {0} sobre {1}</target>
        <note>{0} and {1} are parameter descriptions</note>
      </trans-unit>
      <trans-unit id="Remove_0">
        <source>Remove {0}</source>
        <target state="translated">Quitar {0}</target>
        <note>{0} is a parameter description</note>
      </trans-unit>
      <trans-unit id="Restore_0">
        <source>Restore {0}</source>
        <target state="translated">Restaurar {0}</target>
        <note>{0} is a parameter description</note>
      </trans-unit>
      <trans-unit id="Re_enable">
        <source>Re-enable</source>
        <target state="translated">Volver a habilitar</target>
        <note />
      </trans-unit>
      <trans-unit id="Learn_more">
        <source>Learn more</source>
        <target state="translated">Más información</target>
        <note />
      </trans-unit>
      <trans-unit id="Prefer_framework_type">
        <source>Prefer framework type</source>
        <target state="translated">Preferir tipo de marco de trabajo</target>
        <note />
      </trans-unit>
      <trans-unit id="Prefer_predefined_type">
        <source>Prefer predefined type</source>
        <target state="translated">Preferir tipo predefinido</target>
        <note />
      </trans-unit>
      <trans-unit id="Copy_to_Clipboard">
        <source>Copy to Clipboard</source>
        <target state="translated">Copiar al Portapapeles</target>
        <note />
      </trans-unit>
      <trans-unit id="Close">
        <source>Close</source>
        <target state="translated">Cerrar</target>
        <note />
      </trans-unit>
      <trans-unit id="Unknown_parameters">
        <source>&lt;Unknown Parameters&gt;</source>
        <target state="translated">&lt;Parámetros desconocidos&gt;</target>
        <note />
      </trans-unit>
      <trans-unit id="End_of_inner_exception_stack">
        <source>--- End of inner exception stack trace ---</source>
        <target state="translated">--- Fin del seguimiento de la pila de la excepción interna ---</target>
        <note />
      </trans-unit>
      <trans-unit id="For_locals_parameters_and_members">
        <source>For locals, parameters and members</source>
        <target state="translated">Para variables locales, parámetros y miembros</target>
        <note />
      </trans-unit>
      <trans-unit id="For_member_access_expressions">
        <source>For member access expressions</source>
        <target state="translated">Para expresiones de acceso a miembro</target>
        <note />
      </trans-unit>
      <trans-unit id="Prefer_object_initializer">
        <source>Prefer object initializer</source>
        <target state="translated">Preferir inicializador de objeto</target>
        <note />
      </trans-unit>
      <trans-unit id="Expression_preferences_colon">
        <source>Expression preferences:</source>
        <target state="translated">Preferencias de expresión:</target>
        <note />
      </trans-unit>
      <trans-unit id="Block_Structure_Guides">
        <source>Block Structure Guides</source>
        <target state="translated">Guías de estructura de bloque</target>
        <note />
      </trans-unit>
      <trans-unit id="Outlining">
        <source>Outlining</source>
        <target state="translated">Esquematización</target>
        <note />
      </trans-unit>
      <trans-unit id="Show_guides_for_code_level_constructs">
        <source>Show guides for code level constructs</source>
        <target state="translated">Mostrar guías para construcciones a nivel de código</target>
        <note />
      </trans-unit>
      <trans-unit id="Show_guides_for_comments_and_preprocessor_regions">
        <source>Show guides for comments and preprocessor regions</source>
        <target state="translated">Mostrar guías para regiones de preprocesador y comentarios</target>
        <note />
      </trans-unit>
      <trans-unit id="Show_guides_for_declaration_level_constructs">
        <source>Show guides for declaration level constructs</source>
        <target state="translated">Mostrar guías para construcciones a nivel de declaración</target>
        <note />
      </trans-unit>
      <trans-unit id="Show_outlining_for_code_level_constructs">
        <source>Show outlining for code level constructs</source>
        <target state="translated">Mostrar esquematización para construcciones a nivel de código</target>
        <note />
      </trans-unit>
      <trans-unit id="Show_outlining_for_comments_and_preprocessor_regions">
        <source>Show outlining for comments and preprocessor regions</source>
        <target state="translated">Mostrar esquematización para regiones de preprocesador y comentarios</target>
        <note />
      </trans-unit>
      <trans-unit id="Show_outlining_for_declaration_level_constructs">
        <source>Show outlining for declaration level constructs</source>
        <target state="translated">Mostrar esquematización para construcciones a nivel de declaración</target>
        <note />
      </trans-unit>
      <trans-unit id="Variable_preferences_colon">
        <source>Variable preferences:</source>
        <target state="translated">Preferencias de variable:</target>
        <note />
      </trans-unit>
      <trans-unit id="Prefer_inlined_variable_declaration">
        <source>Prefer inlined variable declaration</source>
        <target state="translated">Preferir declaración de variable insertada</target>
        <note />
      </trans-unit>
      <trans-unit id="Use_expression_body_for_methods">
        <source>Use expression body for methods</source>
        <target state="translated">Usar cuerpo de expresiones para los métodos</target>
        <note />
      </trans-unit>
      <trans-unit id="Code_block_preferences_colon">
        <source>Code block preferences:</source>
        <target state="translated">Preferencias de bloque de código:</target>
        <note />
      </trans-unit>
      <trans-unit id="Use_expression_body_for_accessors">
        <source>Use expression body for accessors</source>
        <target state="translated">Usar cuerpo de expresiones para los descriptores de acceso</target>
        <note />
      </trans-unit>
      <trans-unit id="Use_expression_body_for_constructors">
        <source>Use expression body for constructors</source>
        <target state="translated">Usar cuerpo de expresiones para los constructores</target>
        <note />
      </trans-unit>
      <trans-unit id="Use_expression_body_for_indexers">
        <source>Use expression body for indexers</source>
        <target state="translated">Usar cuerpo de expresiones para los indizadores</target>
        <note />
      </trans-unit>
      <trans-unit id="Use_expression_body_for_operators">
        <source>Use expression body for operators</source>
        <target state="translated">Usar cuerpo de expresiones para los operadores</target>
        <note />
      </trans-unit>
      <trans-unit id="Use_expression_body_for_properties">
        <source>Use expression body for properties</source>
        <target state="translated">Usar cuerpo de expresiones para las propiedades</target>
        <note />
      </trans-unit>
      <trans-unit id="Some_naming_rules_are_incomplete_Please_complete_or_remove_them">
        <source>Some naming rules are incomplete. Please complete or remove them.</source>
        <target state="translated">Algunas reglas de nomenclatura están incompletas. Complételas o quítelas.</target>
        <note />
      </trans-unit>
      <trans-unit id="Manage_specifications">
        <source>Manage specifications</source>
        <target state="translated">Administrar especificaciones</target>
        <note />
      </trans-unit>
      <trans-unit id="Reorder">
        <source>Reorder</source>
        <target state="translated">Reordenar</target>
        <note />
      </trans-unit>
      <trans-unit id="Severity">
        <source>Severity</source>
        <target state="translated">Gravedad</target>
        <note />
      </trans-unit>
      <trans-unit id="Specification">
        <source>Specification</source>
        <target state="translated">Especificación</target>
        <note />
      </trans-unit>
      <trans-unit id="Required_Style">
        <source>Required Style</source>
        <target state="translated">Estilo requerido</target>
        <note />
      </trans-unit>
      <trans-unit id="This_item_cannot_be_deleted_because_it_is_used_by_an_existing_Naming_Rule">
        <source>This item cannot be deleted because it is used by an existing Naming Rule.</source>
        <target state="translated">No se puede eliminar este elemento porque una regla de nomenclatura existente lo usa.</target>
        <note />
      </trans-unit>
      <trans-unit id="Prefer_collection_initializer">
        <source>Prefer collection initializer</source>
        <target state="translated">Preferir inicializador de colección</target>
        <note />
      </trans-unit>
      <trans-unit id="Prefer_coalesce_expression">
        <source>Prefer coalesce expression</source>
        <target state="translated">Preferir expresión de fusión</target>
        <note />
      </trans-unit>
      <trans-unit id="Collapse_regions_when_collapsing_to_definitions">
        <source>Collapse #regions when collapsing to definitions</source>
        <target state="translated">Contraer #regions cuando se contraiga a las definiciones</target>
        <note />
      </trans-unit>
      <trans-unit id="Prefer_null_propagation">
        <source>Prefer null propagation</source>
        <target state="translated">Preferir propagación nula</target>
        <note />
      </trans-unit>
      <trans-unit id="Prefer_explicit_tuple_name">
        <source>Prefer explicit tuple name</source>
        <target state="translated">Preferir nombre de tupla explícito</target>
        <note />
      </trans-unit>
      <trans-unit id="Description">
        <source>Description</source>
        <target state="translated">Descripción</target>
        <note />
      </trans-unit>
      <trans-unit id="Preference">
        <source>Preference</source>
        <target state="translated">Preferencia</target>
        <note />
      </trans-unit>
      <trans-unit id="Implement_Interface_or_Abstract_Class">
        <source>Implement Interface or Abstract Class</source>
        <target state="translated">Implementar interfaz o clase abstracta</target>
        <note />
      </trans-unit>
      <trans-unit id="For_a_given_symbol_only_the_topmost_rule_with_a_matching_Specification_will_be_applied_Violation_of_that_rules_Required_Style_will_be_reported_at_the_chosen_Severity_level">
        <source>For a given symbol, only the topmost rule with a matching 'Specification' will be applied. Violation of that rule's 'Required Style' will be reported at the chosen 'Severity' level.</source>
        <target state="translated">Para un símbolo determinado, solo se aplicará la regla superior con una "especificación" concordante. Si se infringe el "estilo requerido" de esa regla, se informará en el nivel de "gravedad" elegido.</target>
        <note />
      </trans-unit>
      <trans-unit id="at_the_end">
        <source>at the end</source>
        <target state="translated">al final</target>
        <note />
      </trans-unit>
      <trans-unit id="When_inserting_properties_events_and_methods_place_them">
        <source>When inserting properties, events and methods, place them:</source>
        <target state="translated">Al insertar propiedades, eventos y métodos, colóquelos:</target>
        <note />
      </trans-unit>
      <trans-unit id="includes_cases_where_the_full_type_may_not_appear_in_the_assignment_expression">
        <source>includes cases where the type (including generics) may not appear in the assignment expression</source>
        <target state="new">includes cases where the type (including generics) may not appear in the assignment expression</target>
        <note />
      </trans-unit>
      <trans-unit id="this_is_a_subset_of_the_cases_supported_by_when_variable_is_apparent">
        <source>this is a subset of the cases supported by 'when variable type is apparent'</source>
        <target state="new">this is a subset of the cases supported by 'when variable type is apparent'</target>
        <note />
      </trans-unit>
      <trans-unit id="this_is_a_superset_of_the_cases_supported_by_when_variable_is_explicit">
        <source>this is a superset of the cases supported by 'when variable type is explicit'</source>
        <target state="new">this is a superset of the cases supported by 'when variable type is explicit'</target>
        <note />
      </trans-unit>
      <trans-unit id="type_must_appear_explicitly_in_the_assignment_expression">
        <source>type (including generics) must appear explicitly in the assignment expression</source>
        <target state="new">type (including generics) must appear explicitly in the assignment expression</target>
        <note />
      </trans-unit>
      <trans-unit id="with_other_members_of_the_same_kind">
        <source>with other members of the same kind</source>
        <target state="translated">Con otros miembros de la misma clase</target>
        <note />
      </trans-unit>
      <trans-unit id="Prefer_braces">
        <source>Prefer braces</source>
        <target state="translated">Preferir llaves</target>
        <note />
      </trans-unit>
      <trans-unit id="Over_colon">
        <source>Over:</source>
        <target state="translated">Antes que:</target>
        <note />
      </trans-unit>
      <trans-unit id="Prefer_colon">
        <source>Prefer:</source>
        <target state="translated">Preferir:</target>
        <note />
      </trans-unit>
      <trans-unit id="or">
        <source>or</source>
        <target state="translated">o</target>
        <note />
      </trans-unit>
      <trans-unit id="built_in_types">
        <source>built-in types</source>
        <target state="translated">Tipos integrados</target>
        <note />
      </trans-unit>
      <trans-unit id="everywhere_else">
        <source>everywhere else</source>
        <target state="translated">En cualquier otra parte</target>
        <note />
      </trans-unit>
      <trans-unit id="type_is_apparent_from_assignment_expression">
        <source>type is apparent from assignment expression</source>
        <target state="translated">El tipo es aparente en la expresión de asignación</target>
        <note />
      </trans-unit>
      <trans-unit id="Get_help_for_0">
        <source>Get help for '{0}'</source>
        <target state="translated">Obtener ayuda para "{0}"</target>
        <note />
      </trans-unit>
      <trans-unit id="Get_help_for_0_from_Bing">
        <source>Get help for '{0}' from Bing</source>
        <target state="translated">Obtener ayuda para "{0}" en Bing</target>
        <note />
      </trans-unit>
      <trans-unit id="Move_down">
        <source>Move down</source>
        <target state="translated">Bajar</target>
        <note />
      </trans-unit>
      <trans-unit id="Move_up">
        <source>Move up</source>
        <target state="translated">Subir</target>
        <note />
      </trans-unit>
      <trans-unit id="Remove">
        <source>Remove</source>
        <target state="translated">Quitar</target>
        <note />
      </trans-unit>
      <trans-unit id="Pick_members">
        <source>Pick members</source>
        <target state="translated">Seleccionar miembros</target>
        <note />
      </trans-unit>
      <trans-unit id="Unfortunately_a_process_used_by_Visual_Studio_has_encountered_an_unrecoverable_error_We_recommend_saving_your_work_and_then_closing_and_restarting_Visual_Studio">
        <source>Unfortunately, a process used by Visual Studio has encountered an unrecoverable error.  We recommend saving your work, and then closing and restarting Visual Studio.</source>
        <target state="translated">Lamentablemente, un proceso utilizado por Visual Studio ha encontrado un error irrecuperable. Recomendamos que guarde su trabajo y luego cierre y reinicie Visual Studio.</target>
        <note />
      </trans-unit>
      <trans-unit id="Add_a_symbol_specification">
        <source>Add a symbol specification</source>
        <target state="translated">Agregar una especificación de símbolo</target>
        <note />
      </trans-unit>
      <trans-unit id="Remove_symbol_specification">
        <source>Remove symbol specification</source>
        <target state="translated">Quitar especificación de símbolo</target>
        <note />
      </trans-unit>
      <trans-unit id="Add_item">
        <source>Add item</source>
        <target state="translated">Agregar elemento</target>
        <note />
      </trans-unit>
      <trans-unit id="Edit_item">
        <source>Edit item</source>
        <target state="translated">Editar elemento</target>
        <note />
      </trans-unit>
      <trans-unit id="Remove_item">
        <source>Remove item</source>
        <target state="translated">Quitar elemento</target>
        <note />
      </trans-unit>
      <trans-unit id="Add_a_naming_rule">
        <source>Add a naming rule</source>
        <target state="translated">Agregar una regla de nomenclatura</target>
        <note />
      </trans-unit>
      <trans-unit id="Remove_naming_rule">
        <source>Remove naming rule</source>
        <target state="translated">Quitar regla de nomenclatura</target>
        <note />
      </trans-unit>
      <trans-unit id="VisualStudioWorkspace_TryApplyChanges_cannot_be_called_from_a_background_thread">
        <source>VisualStudioWorkspace.TryApplyChanges cannot be called from a background thread.</source>
        <target state="translated">No se puede llamar a VisualStudioWorkspace.TryApplyChanges desde un subproceso en segundo plano.</target>
        <note />
      </trans-unit>
      <trans-unit id="prefer_throwing_properties">
        <source>prefer throwing properties</source>
        <target state="translated">preferir propiedades de lanzamiento</target>
        <note />
      </trans-unit>
      <trans-unit id="When_generating_properties">
        <source>When generating properties:</source>
        <target state="translated">Al generar propiedades:</target>
        <note />
      </trans-unit>
      <trans-unit id="Options">
        <source>Options</source>
        <target state="translated">Opciones</target>
        <note />
      </trans-unit>
      <trans-unit id="Try_the_preview_version_of_our_live_code_analysis_extension_which_provides_more_fixes_for_common_API_design_naming_performance_and_reliability_issues">
        <source>Try the preview version of our live code analysis extension, which provides more fixes for common API design, naming, performance, and reliability issues</source>
        <target state="translated">Pruebe la versión preliminar de nuestra extensión de análisis de código activo, que proporciona más correcciones para problemas comunes de diseño de API, nomenclatura, rendimiento y confiabilidad</target>
        <note />
      </trans-unit>
      <trans-unit id="Never_show_this_again">
        <source>Never show this again</source>
        <target state="translated">No volver a mostrar</target>
        <note />
      </trans-unit>
      <trans-unit id="Prefer_simple_default_expression">
        <source>Prefer simple 'default' expression</source>
        <target state="translated">Preferir la expresión simple "predeterminada"</target>
        <note />
      </trans-unit>
      <trans-unit id="Prefer_inferred_tuple_names">
        <source>Prefer inferred tuple element names</source>
        <target state="translated">Preferir nombres de elementos de tupla inferidos</target>
        <note />
      </trans-unit>
      <trans-unit id="Prefer_inferred_anonymous_type_member_names">
        <source>Prefer inferred anonymous type member names</source>
        <target state="translated">Preferir nombres de miembro de tipo anónimo inferidos</target>
        <note />
      </trans-unit>
      <trans-unit id="Preview_pane">
        <source>Preview pane</source>
        <target state="translated">Panel de vista previa</target>
        <note />
      </trans-unit>
      <trans-unit id="Analysis">
        <source>Analysis</source>
        <target state="translated">Análisis</target>
        <note />
      </trans-unit>
      <trans-unit id="Enable_full_solution_analysis">
        <source>Enable full solution _analysis</source>
        <target state="translated">Habilitar _análisis de la solución completa</target>
        <note />
      </trans-unit>
      <trans-unit id="Fade_out_unreachable_code">
        <source>Fade out unreachable code</source>
        <target state="translated">Atenuar código inaccesible</target>
        <note />
      </trans-unit>
      <trans-unit id="Fading">
        <source>Fading</source>
        <target state="translated">Atenuando</target>
        <note />
      </trans-unit>
      <trans-unit id="ChangesNotAllowedIFAssemblyHasNotBeenLoaded">
        <source>Changes are not allowed if the assembly has not been loaded.</source>
        <target state="translated">No se permiten cambios si no se ha cargado el ensamblado.</target>
        <note />
      </trans-unit>
      <trans-unit id="ChangesNotAllowedIfProjectWasntBuildWhenDebuggingStarted">
        <source>Changes are not allowed if the project wasn't built when debugging started.</source>
        <target state="translated">No se permiten cambios si el proyecto no se compiló al iniciar la depuración.</target>
        <note />
      </trans-unit>
      <trans-unit id="ChangesNotAllowedIfProjectWasntLoadedWhileDebugging">
        <source>Changes are not allowed if the project wasn't loaded and built when debugging started.

'Lightweight solution load' is enabled for the current solution. Disable it to ensure that all projects are loaded when debugging starts.</source>
        <target state="translated">No se permiten cambios si el proyecto no se cargó y compiló al iniciar la depuración.

La opción "Carga de solución ligera" está habilitada para la solución actual. Deshabilítela para asegurarse de que todos los proyectos se cargan al iniciar la depuración.</target>
        <note />
      </trans-unit>
      <trans-unit id="ChangesNotAllowedWhileCodeIsRunning">
        <source>Changes are not allowed while code is running.</source>
        <target state="translated">No se permiten cambios mientras se ejecuta código.</target>
        <note />
      </trans-unit>
      <trans-unit id="Prefer_local_function_over_anonymous_function">
        <source>Prefer local function over anonymous function</source>
        <target state="translated">Preferir una función local frente a una función anónima</target>
        <note />
      </trans-unit>
      <trans-unit id="Prefer_deconstructed_variable_declaration">
        <source>Prefer deconstructed variable declaration</source>
        <target state="translated">Preferir declaración de variable desconstruida</target>
        <note />
      </trans-unit>
      <trans-unit id="External_reference_found">
        <source>External reference found</source>
        <target state="translated">Se encontró una referencia externa</target>
        <note />
      </trans-unit>
      <trans-unit id="No_references_found_to_0">
        <source>No references found to '{0}'</source>
        <target state="translated">No se encontraron referencias a "{0}"</target>
        <note />
      </trans-unit>
      <trans-unit id="Search_found_no_results">
        <source>Search found no results</source>
        <target state="translated">No se encontraron resultados para la búsqueda</target>
        <note />
      </trans-unit>
      <trans-unit id="analyzer_Prefer_auto_properties">
        <source>Prefer auto properties</source>
        <target state="translated">Preferir propiedades automáticas</target>
        <note />
      </trans-unit>
      <trans-unit id="codegen_prefer_auto_properties">
        <source>prefer auto properties</source>
        <target state="translated">preferir propiedades automáticas</target>
        <note />
      </trans-unit>
      <trans-unit id="ErrorReadingFile">
        <source>Error while reading file '{0}': {1}</source>
        <target state="translated">Error al leer el archivo "{0}": {1}</target>
        <note />
      </trans-unit>
      <trans-unit id="ModuleHasBeenUnloaded">
        <source>Module has been unloaded.</source>
        <target state="translated">El módulo se descargó.</target>
        <note />
      </trans-unit>
      <trans-unit id="CantApplyChangesModuleHasBeenUnloaded">
        <source>Can't apply changes -- module '{0}' has been unloaded.</source>
        <target state="translated">No se pueden aplicar cambios: el módulo "{0}" se ha descargado.</target>
        <note />
      </trans-unit>
      <trans-unit id="Enable_navigation_to_decompiled_sources">
        <source>Enable navigation to decompiled sources (experimental)</source>
        <target state="translated">Habilitar la navegación a orígenes decompilados (experimental)</target>
        <note />
      </trans-unit>
      <trans-unit id="Decompiler_Legal_Notice_Message">
        <source>IMPORTANT: Visual Studio includes decompiling functionality (“Decompiler”) that enables reproducing source code from binary code. By accessing and using the Decompiler, you agree to the Visual Studio license terms and the terms for the Decompiler below. If you do not agree with these combined terms, do not access or use the Decompiler.
 
You acknowledge that binary code and source code might be protected by copyright and trademark laws.  Before using the Decompiler on any binary code, you need to first:  
(i) confirm that the license terms governing your use of the binary code do not contain a provision which prohibits you from decompiling the software; or
(ii) obtain permission to decompile the binary code from the owner of the software.
 
Your use of the Decompiler is optional.  Microsoft is not responsible and disclaims all liability for your use of the Decompiler that violates any laws or any software license terms which prohibit decompiling of the software.

I agree to all of the foregoing:</source>
        <target state="translated">IMPORTANTE: Visual Studio incluye la funcionalidad de decompilación ("Decompilador") que permite la reproducción de código fuente a partir de código binario. Al acceder y utilizar el Decompilador, acepta los términos de licencia de Visual Studio y los términos del Decompilador que figuran a continuación. Si no acepta estos términos combinados, no acceda al Decompilador ni lo utilice.
 
Reconoce que el código binario y el código fuente pueden estar protegidos por leyes de propiedad intelectual y marcas comerciales. Antes de utilizar el Decompilador en cualquier código binario, primero tiene que hacer lo siguiente:  
i) configurar que los términos de licencia que rigen el uso del código binario no contienen ninguna disposición que le prohíba decompilar el software; o
ii) obtener permiso para decompilar el código fuente del propietario del software.
 
El uso del Decompilador es opcional. Microsoft no es responsable y se exime de toda responsabilidad por el uso que haga del Descompilador que infrinja las leyes o los términos de la licencia de software que prohíban la descompilación del software.

Estoy de acuerdo con todo lo anterior:</target>
        <note />
      </trans-unit>
      <trans-unit id="Decompiler_Legal_Notice_Title">
        <source>Decompiler Legal Notice</source>
        <target state="translated">Aviso legal del Descompilador</target>
        <note />
      </trans-unit>
      <trans-unit id="Code_style_header_use_editor_config">
        <source>The settings configured here only apply to your machine. To configure these settings to travel with your solution, use .editorconfig files.</source>
        <target state="translated">Los parámetros configurados aquí solo son aplicables a su equipo. Para configurar estos parámetros de manera que se desplacen con su solución, use los archivos .editorconfig.</target>
        <note />
      </trans-unit>
      <trans-unit id="Sync_Class_View">
        <source>Sync Class View</source>
        <target state="translated">Sincronizar vista de clases</target>
        <note />
      </trans-unit>
      <trans-unit id="CantApplyChangesUnexpectedError">
        <source>Can't apply changes -- unexpected error: '{0}'</source>
        <target state="translated">No se pueden aplicar los cambios: error inesperado "{0}"</target>
        <note />
      </trans-unit>
      <trans-unit id="Analyzing_0">
        <source>Analyzing '{0}'</source>
        <target state="translated">Analizando “{0}”</target>
        <note />
      </trans-unit>
      <trans-unit id="Manage_naming_styles">
        <source>Manage naming styles</source>
        <target state="translated">Administrar estilos de nomenclatura</target>
        <note />
      </trans-unit>
      <trans-unit id="Live_code_analysis">
        <source>Live code analysis</source>
        <target state="translated">Análisis de código activo</target>
        <note />
      </trans-unit>
      <trans-unit id="Prefer_conditional_expression_over_if_with_assignments">
        <source>Prefer conditional expression over 'if' with assignments</source>
        <target state="translated">Preferir expresión condicional sobre "if" con asignaciones</target>
        <note />
      </trans-unit>
      <trans-unit id="Prefer_conditional_expression_over_if_with_returns">
        <source>Prefer conditional expression over 'if' with returns</source>
        <target state="translated">Preferir expresión condicional sobre "if" con devoluciones</target>
        <note />
      </trans-unit>
    </body>
  </file>
</xliff><|MERGE_RESOLUTION|>--- conflicted
+++ resolved
@@ -9,20 +9,12 @@
       </trans-unit>
       <trans-unit id="Add_to_current_file">
         <source>Add to _current file</source>
-<<<<<<< HEAD
-        <target state="new">Add to _current file</target>
-=======
         <target state="translated">Agregar al archivo _actual</target>
->>>>>>> e16b0f45
         <note />
       </trans-unit>
       <trans-unit id="Additional_changes_are_needed_to_complete_the_refactoring_Review_changes_below">
         <source>Additional changes are needed to complete the refactoring. Review changes below.</source>
-<<<<<<< HEAD
-        <target state="new">Additional changes are needed to complete the refactoring. Review changes below.</target>
-=======
         <target state="translated">Se necesitan cambios adicionales para finalizar la refactorización. Revise los cambios a continuación.</target>
->>>>>>> e16b0f45
         <note />
       </trans-unit>
       <trans-unit id="All_methods">
@@ -32,11 +24,7 @@
       </trans-unit>
       <trans-unit id="Allow_colon">
         <source>Allow:</source>
-<<<<<<< HEAD
-        <target state="new">Allow:</target>
-=======
         <target state="translated">Permitir:</target>
->>>>>>> e16b0f45
         <note />
       </trans-unit>
       <trans-unit id="Always_for_clarity">
@@ -66,25 +54,17 @@
       </trans-unit>
       <trans-unit id="Back">
         <source>Back</source>
-<<<<<<< HEAD
-        <target state="new">Back</target>
-=======
         <target state="translated">Atrás</target>
->>>>>>> e16b0f45
         <note />
       </trans-unit>
       <trans-unit id="Calculating_dependents">
         <source>Calculating dependents...</source>
-<<<<<<< HEAD
-        <target state="new">Calculating dependents...</target>
-=======
         <target state="translated">Calculando dependientes...</target>
         <note />
       </trans-unit>
       <trans-unit id="Classifications">
         <source>Classifications</source>
         <target state="new">Classifications</target>
->>>>>>> e16b0f45
         <note />
       </trans-unit>
       <trans-unit id="Colorize_regular_expressions">
@@ -99,11 +79,7 @@
       </trans-unit>
       <trans-unit id="Finish">
         <source>Finish</source>
-<<<<<<< HEAD
-        <target state="new">Finish</target>
-=======
         <target state="translated">Finalizar</target>
->>>>>>> e16b0f45
         <note />
       </trans-unit>
       <trans-unit id="Generate_dot_editorconfig_file_from_settings">
@@ -123,11 +99,7 @@
       </trans-unit>
       <trans-unit id="Interface_cannot_have_field">
         <source>Interface cannot have field.</source>
-<<<<<<< HEAD
-        <target state="new">Interface cannot have field.</target>
-=======
         <target state="translated">La interfaz no puede tener campos.</target>
->>>>>>> e16b0f45
         <note />
       </trans-unit>
       <trans-unit id="Keep_all_parentheses_in_colon">
@@ -142,29 +114,17 @@
       </trans-unit>
       <trans-unit id="Make_0_abstract">
         <source>Make '{0}' abstract</source>
-<<<<<<< HEAD
-        <target state="new">Make '{0}' abstract</target>
-=======
         <target state="translated">Convertir "{0}" en abstracto</target>
->>>>>>> e16b0f45
         <note />
       </trans-unit>
       <trans-unit id="Make_abstract">
         <source>Make abstract</source>
-<<<<<<< HEAD
-        <target state="new">Make abstract</target>
-=======
         <target state="translated">Convertir en abstracto</target>
->>>>>>> e16b0f45
         <note />
       </trans-unit>
       <trans-unit id="Members">
         <source>Members</source>
-<<<<<<< HEAD
-        <target state="new">Members</target>
-=======
         <target state="translated">Miembros</target>
->>>>>>> e16b0f45
         <note />
       </trans-unit>
       <trans-unit id="Modifier_preferences_colon">
@@ -184,11 +144,7 @@
       </trans-unit>
       <trans-unit id="Namespace_0">
         <source>Namespace: '{0}'</source>
-<<<<<<< HEAD
-        <target state="new">Namespace: '{0}'</target>
-=======
         <target state="translated">Espacio de nombres: "{0}"</target>
->>>>>>> e16b0f45
         <note />
       </trans-unit>
       <trans-unit id="Never_if_unnecessary">
@@ -243,11 +199,7 @@
       </trans-unit>
       <trans-unit id="Pull_Members_Up">
         <source>Pull Members Up</source>
-<<<<<<< HEAD
-        <target state="new">Pull Members Up</target>
-=======
         <target state="translated">Extraer miembros</target>
->>>>>>> e16b0f45
         <note />
       </trans-unit>
       <trans-unit id="Regular_Expressions">
@@ -272,11 +224,7 @@
       </trans-unit>
       <trans-unit id="Review_Changes">
         <source>Review Changes</source>
-<<<<<<< HEAD
-        <target state="new">Review Changes</target>
-=======
         <target state="translated">Revisar cambios</target>
->>>>>>> e16b0f45
         <note />
       </trans-unit>
       <trans-unit id="Save_dot_editorconfig_file">
@@ -286,19 +234,6 @@
       </trans-unit>
       <trans-unit id="Select_destination">
         <source>Select destination</source>
-<<<<<<< HEAD
-        <target state="new">Select destination</target>
-        <note />
-      </trans-unit>
-      <trans-unit id="Select_Dependents">
-        <source>_Select Dependents</source>
-        <target state="new">_Select Dependents</target>
-        <note />
-      </trans-unit>
-      <trans-unit id="Select_Public">
-        <source>_Select Public</source>
-        <target state="new">_Select Public</target>
-=======
         <target state="translated">Seleccionar destino</target>
         <note />
       </trans-unit>
@@ -310,41 +245,25 @@
       <trans-unit id="Select_Public">
         <source>Select _Public</source>
         <target state="needs-review-translation">_Seleccionar público</target>
->>>>>>> e16b0f45
         <note />
       </trans-unit>
       <trans-unit id="Select_destination_and_members_to_pull_up">
         <source>Select destination and members to pull up.</source>
-<<<<<<< HEAD
-        <target state="new">Select destination and members to pull up.</target>
-=======
         <target state="translated">Seleccionar destino y miembros para extraer.</target>
->>>>>>> e16b0f45
         <note />
       </trans-unit>
       <trans-unit id="Select_destination_colon">
         <source>Select destination:</source>
-<<<<<<< HEAD
-        <target state="new">Select destination:</target>
-=======
         <target state="translated">Seleccionar destino:</target>
->>>>>>> e16b0f45
         <note />
       </trans-unit>
       <trans-unit id="Select_member">
         <source>Select member</source>
-<<<<<<< HEAD
-        <target state="new">Select member</target>
-=======
         <target state="translated">Seleccionar miembro</target>
->>>>>>> e16b0f45
         <note />
       </trans-unit>
       <trans-unit id="Select_members_colon">
         <source>Select members:</source>
-<<<<<<< HEAD
-        <target state="new">Select members:</target>
-=======
         <target state="translated">Seleccionar miembros:</target>
         <note />
       </trans-unit>
@@ -361,7 +280,6 @@
       <trans-unit id="This_is_an_invalid_namespace">
         <source>This is an invalid namespace</source>
         <target state="new">This is an invalid namespace</target>
->>>>>>> e16b0f45
         <note />
       </trans-unit>
       <trans-unit id="Unused_value_is_explicitly_assigned_to_an_unused_local">
@@ -386,11 +304,7 @@
       </trans-unit>
       <trans-unit id="Use_expression_body_for_local_functions">
         <source>Use expression body for local functions</source>
-<<<<<<< HEAD
-        <target state="new">Use expression body for local functions</target>
-=======
         <target state="translated">Usar cuerpo de expresión para funciones locales</target>
->>>>>>> e16b0f45
         <note />
       </trans-unit>
       <trans-unit id="Value_assigned_here_is_never_used">
@@ -535,29 +449,17 @@
       </trans-unit>
       <trans-unit id="_0_will_be_changed_to_abstract">
         <source>'{0}' will be changed to abstract.</source>
-<<<<<<< HEAD
-        <target state="new">'{0}' will be changed to abstract.</target>
-=======
         <target state="translated">"{0}" se cambiará a abstracto.</target>
->>>>>>> e16b0f45
         <note />
       </trans-unit>
       <trans-unit id="_0_will_be_changed_to_non_static">
         <source>'{0}' will be changed to non-static.</source>
-<<<<<<< HEAD
-        <target state="new">'{0}' will be changed to non-static.</target>
-=======
         <target state="translated">"{0}" se cambiará a no estático.</target>
->>>>>>> e16b0f45
         <note />
       </trans-unit>
       <trans-unit id="_0_will_be_changed_to_public">
         <source>'{0}' will be changed to public.</source>
-<<<<<<< HEAD
-        <target state="new">'{0}' will be changed to public.</target>
-=======
         <target state="translated">"{0}" se cambiará a público.</target>
->>>>>>> e16b0f45
         <note />
       </trans-unit>
       <trans-unit id="given_workspace_doesn_t_support_undo">
