﻿// Licensed to the .NET Foundation under one or more agreements.
// The .NET Foundation licenses this file to you under the MIT license.
// See the LICENSE file in the project root for more information.

using System;
using System.Collections.Generic;
using System.ComponentModel.Composition;
using System.IO;
using System.Linq;
using System.Threading;
using System.Threading.Tasks;
using Microsoft.CodeAnalysis;
using Microsoft.CodeAnalysis.Editor.Shared.Extensions;
using Microsoft.CodeAnalysis.Editor.Shared.Utilities;
using Microsoft.CodeAnalysis.ErrorReporting;
using Microsoft.CodeAnalysis.Host;
using Microsoft.CodeAnalysis.Host.Mef;
using Microsoft.CodeAnalysis.Options;
using Microsoft.CodeAnalysis.Shared.TestHooks;
using Microsoft.CodeAnalysis.Text;
using Microsoft.CodeAnalysis.Text.Shared.Extensions;
using Microsoft.VisualStudio.Editor;
using Microsoft.VisualStudio.Imaging;
using Microsoft.VisualStudio.Imaging.Interop;
using Microsoft.VisualStudio.LanguageServices.Implementation.Extensions;
using Microsoft.VisualStudio.LanguageServices.Implementation.ProjectSystem;
using Microsoft.VisualStudio.Shell;
using Microsoft.VisualStudio.Shell.Interop;
using Microsoft.VisualStudio.Text;
using Microsoft.VisualStudio.Threading;
using Roslyn.Utilities;
using Task = System.Threading.Tasks.Task;

namespace Microsoft.VisualStudio.LanguageServices.Implementation;

using InfoBarInfo = (ImageMoniker imageMoniker, string message);

/// <summary>
/// Provides the support for opening files pointing to source generated documents, and keeping the content updated accordingly.
/// </summary>
[Export(typeof(SourceGeneratedFileManager))]
internal sealed class SourceGeneratedFileManager : IOpenTextBufferEventListener
{
    private readonly SVsServiceProvider _serviceProvider;
    private readonly IVsService<SVsInfoBarUIFactory, IVsInfoBarUIFactory> _vsInfoBarUIFactory;
    private readonly IVsService<SVsShell, IVsShell> _vsShell;
    private readonly IThreadingContext _threadingContext;
    private readonly ForegroundThreadAffinitizedObject _foregroundThreadAffinitizedObject;
    private readonly ITextDocumentFactoryService _textDocumentFactoryService;
    private readonly VisualStudioDocumentNavigationService _visualStudioDocumentNavigationService;

    private readonly IAsynchronousOperationListener _listener;
    private readonly IAsynchronousOperationListenerProvider _listenerProvider;

    /// <summary>
    /// The temporary directory that we'll create file names under to act as a prefix we can later recognize and use.
    /// </summary>
    private readonly string _temporaryDirectory;

    /// <summary>
    /// Map of currently open generated files; the key is the generated full file path.
    /// </summary>
    private readonly Dictionary<string, OpenSourceGeneratedFile> _openFiles = [];
    private readonly VisualStudioWorkspaceImpl _visualStudioWorkspace;

    /// <summary>
    /// When we have to put a placeholder file on disk, we put it in a directory named by the GUID portion of the DocumentId.
    /// We store the actual DocumentId (which includes the ProjectId) and some other textual information in
    /// <see cref="_directoryInfoOnDiskByContainingDirectoryId"/>, so that way we don't have to pack the information into the path itself.
    /// If we put the GUIDs and string names directly as components of the path, we quickly run into MAX_PATH. If we had a way to do virtual
    /// monikers that don't run into MAX_PATH issues then we absolutely would want to get rid of this.
    /// </summary>
    /// <remarks>All accesses should be on the UI thread.</remarks>
    private readonly Dictionary<Guid, SourceGeneratedDocumentIdentity> _directoryInfoOnDiskByContainingDirectoryId = [];

    [ImportingConstructor]
    [Obsolete(MefConstruction.ImportingConstructorMessage, error: true)]
    public SourceGeneratedFileManager(
        SVsServiceProvider serviceProvider,
        IVsService<SVsInfoBarUIFactory, IVsInfoBarUIFactory> vsInfoBarUIFactory,
        IVsService<SVsShell, IVsShell> vsShell,
        IThreadingContext threadingContext,
        OpenTextBufferProvider openTextBufferProvider,
        IVsEditorAdaptersFactoryService editorAdaptersFactoryService,
        ITextDocumentFactoryService textDocumentFactoryService,
        VisualStudioWorkspaceImpl visualStudioWorkspace,
        VisualStudioDocumentNavigationService visualStudioDocumentNavigationService,
        IAsynchronousOperationListenerProvider listenerProvider)
    {
        _serviceProvider = serviceProvider;
        _vsInfoBarUIFactory = vsInfoBarUIFactory;
        _vsShell = vsShell;
        _threadingContext = threadingContext;
        _foregroundThreadAffinitizedObject = new ForegroundThreadAffinitizedObject(threadingContext, assertIsForeground: false);
        _textDocumentFactoryService = textDocumentFactoryService;
        _temporaryDirectory = PathUtilities.EnsureTrailingSeparator(Path.Combine(Path.GetTempPath(), "VSGeneratedDocuments"));
        _visualStudioWorkspace = visualStudioWorkspace;
        _visualStudioDocumentNavigationService = visualStudioDocumentNavigationService;

        _listenerProvider = listenerProvider;
        _listener = listenerProvider.GetListener(FeatureAttribute.SourceGenerators);

        Directory.CreateDirectory(_temporaryDirectory);

        openTextBufferProvider.AddListener(this);
    }

    public Func<CancellationToken, Task<bool>> GetNavigationCallback(SourceGeneratedDocument document, TextSpan sourceSpan)
    {
        // We will create an file name to represent this generated file; the Visual Studio shell APIs imply you can use a URI,
        // but most URIs are blocked other than file:// and http://; they also get extra handling to attempt to download the file so
        // those aren't really usable anyways.
        // The file name we create is <temp path>\<document id in GUID form>\<hint name>

        if (!_directoryInfoOnDiskByContainingDirectoryId.ContainsKey(document.Id.Id))
        {
            _directoryInfoOnDiskByContainingDirectoryId.Add(document.Id.Id, document.Identity);
        }

        // We must always ensure the file name portion of the path is just the hint name, which matches the compiler's choice so
        // debugging works properly.
        var temporaryFilePath = Path.Combine(
            _temporaryDirectory,
            document.Id.Id.ToString(),
            // Normalize hint name (it always contains forward slashes).
            document.HintName.Replace('/', Path.DirectorySeparatorChar));

        Directory.CreateDirectory(Path.GetDirectoryName(temporaryFilePath));

        // Don't write to the file if it's already there, as that potentially triggers a file reload
        if (!File.Exists(temporaryFilePath))
        {
            File.WriteAllText(temporaryFilePath, "");
        }

        return async cancellationToken =>
        {
            await _threadingContext.JoinableTaskFactory.SwitchToMainThreadAsync(cancellationToken);
            var openDocumentService = _serviceProvider.GetService<SVsUIShellOpenDocument, IVsUIShellOpenDocument>(_threadingContext.JoinableTaskFactory);
            var hr = openDocumentService.OpenDocumentViaProject(
                temporaryFilePath,
                VSConstants.LOGVIEWID.TextView_guid,
                out _,
                out _,
                out _,
                out var windowFrame);

            if (ErrorHandler.Succeeded(hr) && windowFrame != null)
            {
                windowFrame.Show();
            }

            // We should have the file now, so navigate to the right span
            return _openFiles.TryGetValue(temporaryFilePath, out var openFile) &&
                await openFile.NavigateToSpanAsync(sourceSpan, cancellationToken).ConfigureAwait(false);
        };
    }

    public bool TryGetGeneratedFileInformation(
        string filePath,
        out SourceGeneratedDocumentIdentity identity)
    {
        _foregroundThreadAffinitizedObject.AssertIsForeground();

        identity = default;

        // Find GUID in "temporary directory/GUID/path/to/file.cs".
        if (!filePath.StartsWith(_temporaryDirectory))
        {
            return false;
        }

        // Remove temporary directory prefix (note that it always has trailing separator).
        var slice = filePath.AsSpan()[_temporaryDirectory.Length..];
        if (slice.IsEmpty)
        {
            return false;
        }

        var separatorIndex = slice.IndexOf(Path.DirectorySeparatorChar);
        if (separatorIndex < 0)
        {
            return false;
        }

        var guidDirName = slice[..separatorIndex];
        return Guid.TryParse(guidDirName.ToString(), out var guid) &&
            _directoryInfoOnDiskByContainingDirectoryId.TryGetValue(guid, out identity);
    }

    void IOpenTextBufferEventListener.OnOpenDocument(string moniker, ITextBuffer textBuffer, IVsHierarchy? hierarchy)
    {
        _foregroundThreadAffinitizedObject.AssertIsForeground();

        if (TryGetGeneratedFileInformation(moniker, out var documentIdentity))
        {
            // Attach to the text buffer if we haven't already
            if (!_openFiles.TryGetValue(moniker, out var openFile))
            {
                openFile = new OpenSourceGeneratedFile(this, textBuffer, documentIdentity);
                _openFiles.Add(moniker, openFile);

                _threadingContext.JoinableTaskFactory.Run(() => openFile.RefreshFileAsync(CancellationToken.None).AsTask());

                // Update the RDT flags to ensure the file can't be saved or appears in any MRUs as it's a temporary generated file name.
                var runningDocumentTable = _serviceProvider.GetService<SVsRunningDocumentTable, IVsRunningDocumentTable4>(_threadingContext.JoinableTaskFactory);
                var cookie = runningDocumentTable.GetDocumentCookie(moniker);
                ErrorHandler.ThrowOnFailure(((IVsRunningDocumentTable)runningDocumentTable).ModifyDocumentFlags(cookie, (uint)(_VSRDTFLAGS.RDT_CantSave | _VSRDTFLAGS.RDT_DontAddToMRU), fSet: 1));
            }
        }
    }

    void IOpenTextBufferEventListener.OnDocumentOpenedIntoWindowFrame(string moniker, IVsWindowFrame windowFrame)
    {
        if (_openFiles.TryGetValue(moniker, out var openFile))
            _threadingContext.JoinableTaskFactory.Run(() => openFile.SetWindowFrameAsync(windowFrame));
    }

    void IOpenTextBufferEventListener.OnCloseDocument(string moniker)
    {
        _foregroundThreadAffinitizedObject.AssertIsForeground();

        if (_openFiles.TryGetValue(moniker, out var openFile))
        {
            openFile.Dispose();
            _openFiles.Remove(moniker);
        }
    }

    void IOpenTextBufferEventListener.OnRefreshDocumentContext(string moniker, IVsHierarchy hierarchy)
    {
    }

    void IOpenTextBufferEventListener.OnRenameDocument(string newMoniker, string oldMoniker, ITextBuffer textBuffer)
    {
    }

    private sealed class OpenSourceGeneratedFile : ForegroundThreadAffinitizedObject, IDisposable
    {
        private readonly SourceGeneratedFileManager _fileManager;
        private readonly ITextBuffer _textBuffer;
        private readonly SourceGeneratedDocumentIdentity _documentIdentity;
        private readonly IWorkspaceConfigurationService? _workspaceConfigurationService;

        /// <summary>
        /// A read-only region that we create across the entire file to prevent edits unless we are the one making them.
        /// It's a dynamic read-only region that will allow edits if <see cref="_updatingBuffer"/> is set.
        /// </summary>
        private readonly IReadOnlyRegion _readOnlyRegion;
        private bool _updatingBuffer = false;

        /// <summary>
        /// A cancellation token used for any background updating of this file; this is cancelled on the UI thread
        /// when the file is closed.
        /// </summary>
        private readonly CancellationTokenSource _cancellationTokenSource = new();

        /// <summary>
        /// A queue used to batch updates to the file.
        /// </summary>
        private readonly AsyncBatchingWorkQueue _batchingWorkQueue;

        /// <summary>
        /// The info bar of the active window. This may be null if we're in the middle of construction and we haven't
        /// created it yet
        /// </summary>
        private VisualStudioInfoBar? _infoBar;
        private VisualStudioInfoBar.InfoBarMessage? _currentInfoBarMessage;

        private InfoBarInfo? _infoToShow = null;

        public OpenSourceGeneratedFile(SourceGeneratedFileManager fileManager, ITextBuffer textBuffer, SourceGeneratedDocumentIdentity documentIdentity)
            : base(fileManager._threadingContext, assertIsForeground: true)
        {
            _fileManager = fileManager;
            _textBuffer = textBuffer;
            _documentIdentity = documentIdentity;
            _workspaceConfigurationService = _fileManager._visualStudioWorkspace.Services.GetService<IWorkspaceConfigurationService>();

            // We'll create a read-only region for the file, but it'll be a dynamic region we can temporarily suspend
            // while we're doing edits.
            using (var readOnlyRegionEdit = _textBuffer.CreateReadOnlyRegionEdit())
            {
                _readOnlyRegion = readOnlyRegionEdit.CreateDynamicReadOnlyRegion(
                    _textBuffer.CurrentSnapshot.GetFullSpan(),
                    SpanTrackingMode.EdgeInclusive,
                    EdgeInsertionMode.Deny,
                    callback: _ => !_updatingBuffer);

                readOnlyRegionEdit.Apply();
            }

            _fileManager._visualStudioWorkspace.WorkspaceChanged += OnWorkspaceChanged;

            _batchingWorkQueue = new AsyncBatchingWorkQueue(
                TimeSpan.FromSeconds(1),
                RefreshFileAsync,
                asyncListener: _fileManager._listener,
                _cancellationTokenSource.Token);
        }

        private VisualStudioWorkspaceImpl Workspace => _fileManager._visualStudioWorkspace;

        private void DisconnectFromWorkspaceIfOpen()
        {
            AssertIsForeground();

            if (this.Workspace.IsDocumentOpen(_documentIdentity.DocumentId))
            {
                var sourceGeneratedDocument = (SourceGeneratedDocument?)_textBuffer.CurrentSnapshot.GetOpenDocumentInCurrentContextWithChanges();
                Contract.ThrowIfNull(sourceGeneratedDocument);
                this.Workspace.OnSourceGeneratedDocumentClosed(sourceGeneratedDocument);
            }
        }

        public void Dispose()
        {
            AssertIsForeground();

            this.Workspace.WorkspaceChanged -= OnWorkspaceChanged;

            // Disconnect the buffer from the workspace before making it eligible for edits
            DisconnectFromWorkspaceIfOpen();

            using (var readOnlyRegionEdit = _textBuffer.CreateReadOnlyRegionEdit())
            {
                readOnlyRegionEdit.RemoveReadOnlyRegion(_readOnlyRegion);
                readOnlyRegionEdit.Apply();
            }

            // Cancel any remaining asynchronous work we may have had to update this file
            _cancellationTokenSource.Cancel();
        }

        private string GeneratorDisplayName => _documentIdentity.Generator.TypeName;

        public async ValueTask RefreshFileAsync(CancellationToken cancellationToken)
        {
            SourceGeneratedDocument? generatedDocument = null;
            SourceText? generatedSource = null;
            var project = this.Workspace.CurrentSolution.GetProject(_documentIdentity.DocumentId.ProjectId);

            // Locals correspond to the equivalently-named fields; we'll assign these and then assign to the fields while on the
            // UI thread to avoid any potential race where we update the InfoBar while this is running.
            InfoBarInfo infoToShow;

            if (project == null)
            {
                infoToShow = (KnownMonikers.StatusError, ServicesVSResources.The_project_no_longer_exists);
            }
            else
            {
                generatedDocument = await project.GetSourceGeneratedDocumentAsync(_documentIdentity.DocumentId, cancellationToken).ConfigureAwait(false);
                if (generatedDocument != null)
                {
                    infoToShow = (imageMoniker: default, string.Format(
                        ServicesVSResources.This_file_was_generated_by_0_at_1_and_cannot_be_edited,
                        GeneratorDisplayName,
                        generatedDocument.GenerationDateTime.ToLocalTime()));
                    generatedSource = await generatedDocument.GetValueTextAsync(cancellationToken).ConfigureAwait(false);
                }
                else
                {
                    // The file isn't there anymore; do we still have the generator at all?
                    if (project.AnalyzerReferences.Any(a => a.FullPath == _documentIdentity.Generator.AssemblyPath))
                    {
                        infoToShow = (KnownMonikers.StatusError, string.Format(ServicesVSResources.The_generator_0_that_generated_this_file_has_stopped_generating_this_file, GeneratorDisplayName));
                    }
                    else
                    {
                        infoToShow = (KnownMonikers.StatusError, string.Format(ServicesVSResources.The_generator_0_that_generated_this_file_has_been_removed_from_the_project, GeneratorDisplayName));
                    }
                }
            }

            await ThreadingContext.JoinableTaskFactory.SwitchToMainThreadAsync(cancellationToken);

            _infoToShow = infoToShow;

            // Update the text if we have new text
            if (generatedSource != null)
            {
                RoslynDebug.AssertNotNull(generatedDocument);

                try
                {
                    // Allow us to do our own edits
                    _updatingBuffer = true;

                    // Ensure the encoding matches; this is necessary for debugger checksums to match what is in the PDB.
                    if (_fileManager._textDocumentFactoryService.TryGetTextDocument(_textBuffer, out var textDocument))
                    {
                        textDocument.Encoding = generatedSource.Encoding;
                    }

                    // HACK: if we do an edit here, that'll change the dirty state of the document, which
                    // will cause us to think a provisional tab is being edited. If we pass in the textDocument
                    // as an edit tag, the code in Microsoft.VisualStudio.Text.Implementation.TextDocument.TextBufferChangedHandler
                    // will think this is an edit coming from itself, and will skip the dirty update.

                    // We'll ask the editor to do the diffing for us so updates don't refresh the entire buffer
                    using (var edit = _textBuffer.CreateEdit(EditOptions.DefaultMinimalChange, reiteratedVersionNumber: null, editTag: textDocument))
                    {
                        // TODO: make the edit in some nicer way than creating a massive string
                        edit.Replace(startPosition: 0, _textBuffer.CurrentSnapshot.Length, generatedSource.ToString());
                        edit.Apply();
                    }

                    // If the file isn't already open, open it now. We may transition between opening and closing
                    // if the file is repeatedly appearing and disappearing.
                    var connectToWorkspace = _workspaceConfigurationService?.Options.EnableOpeningSourceGeneratedFiles != false;

                    if (connectToWorkspace && !this.Workspace.IsDocumentOpen(_documentIdentity.DocumentId))
                    {
                        this.Workspace.OnSourceGeneratedDocumentOpened(_textBuffer.AsTextContainer(), generatedDocument);
                    }
                }
                finally
                {
                    _updatingBuffer = false;
                }
            }
            else
            {
                // The user made an edit that meant the source generator that generated this file is no longer generating this file.
                // We can't update buffer contents anymore. We'll remove the connection between this buffer and the workspace,
                // so this file now appears in Miscellaneous Files.
                DisconnectFromWorkspaceIfOpen();
            }

            // Update the InfoBar either way
            await EnsureWindowFrameInfoBarUpdatedAsync(cancellationToken).ConfigureAwait(true);
        }

        private void OnWorkspaceChanged(object sender, WorkspaceChangeEventArgs e)
        {
            var oldProject = e.OldSolution.GetProject(_documentIdentity.DocumentId.ProjectId);
            var newProject = e.NewSolution.GetProject(_documentIdentity.DocumentId.ProjectId);

            if (oldProject != null && newProject != null)
            {
                // Trivial check.  see if the SG version of these projects changed.  If so, we definitely want to update
                // this generated file.
                if (oldProject.SourceGeneratorExecutionVersion != newProject.SourceGeneratorExecutionVersion)
                {
                    _batchingWorkQueue.AddWork();
                    return;
                }

                // We'll start this work asynchronously to figure out if we need to change; if the file is closed the cancellationToken
                // is triggered and this will no-op.
                var asyncToken = _fileManager._listener.BeginAsyncOperation($"{nameof(OpenSourceGeneratedFile)}.{nameof(OnWorkspaceChanged)}");
                CheckDependentVersionsAsync().CompletesAsyncOperation(asyncToken);
            }

<<<<<<< HEAD
            async Task CheckDependentVersionsAsync()
            {
                // Ensure we do this off the thread that is telling us about workspace changes.
                await Task.Yield();

                if (await oldProject.GetDependentVersionAsync(_cancellationTokenSource.Token).ConfigureAwait(false) !=
                    await newProject.GetDependentVersionAsync(_cancellationTokenSource.Token).ConfigureAwait(false))
                {
                    _batchingWorkQueue.AddWork();
                }
=======
                var cancellationToken = _cancellationTokenSource.Token;
                Task.Run(async () =>
                {
                    if (await oldProject.GetDependentVersionAsync(cancellationToken).ConfigureAwait(false) !=
                        await newProject.GetDependentVersionAsync(cancellationToken).ConfigureAwait(false))
                    {
                        _batchingWorkQueue.AddWork();
                    }
                }, cancellationToken).CompletesAsyncOperation(asyncToken);
>>>>>>> ae338f5c
            }
        }

        internal async Task SetWindowFrameAsync(IVsWindowFrame windowFrame)
        {
            var cancellationToken = _cancellationTokenSource.Token;
            await _fileManager._threadingContext.JoinableTaskFactory.SwitchToMainThreadAsync(cancellationToken);

            // Only need to do this once.  Can use the presence of the info bar to check this.
            if (_infoBar != null)
                return;

            _infoBar = new VisualStudioInfoBar(
                this.ThreadingContext, _fileManager._vsInfoBarUIFactory, _fileManager._vsShell, _fileManager._listenerProvider, windowFrame);

            // We'll override the window frame and never show it as dirty, even if there's an underlying edit
            windowFrame.SetProperty((int)__VSFPROPID2.VSFPROPID_OverrideDirtyState, false);
            windowFrame.SetProperty((int)__VSFPROPID5.VSFPROPID_OverrideCaption, _documentIdentity.HintName + " " + ServicesVSResources.generated_suffix);
            windowFrame.SetProperty((int)__VSFPROPID5.VSFPROPID_OverrideToolTip, _documentIdentity.HintName + " " + string.Format(ServicesVSResources.generated_by_0_suffix, GeneratorDisplayName));

            await EnsureWindowFrameInfoBarUpdatedAsync(cancellationToken).ConfigureAwait(true);
        }

        private async Task EnsureWindowFrameInfoBarUpdatedAsync(CancellationToken cancellationToken)
        {
            await _fileManager._threadingContext.JoinableTaskFactory.SwitchToMainThreadAsync(cancellationToken);

            // If we don't have a frame, or even a message, we can't do anything yet.
            if (_infoToShow is null || _infoBar is null)
                return;

            // bail out if no change is needed
            var (imageMoniker, message) = _infoToShow.Value;
            if (_currentInfoBarMessage != null &&
                _currentInfoBarMessage.Message == message &&
                _currentInfoBarMessage.ImageMoniker.Equals(imageMoniker))
            {
                return;
            }

<<<<<<< HEAD
            VisualStudioInfoBar.InfoBarMessage? infoBarMessage = null;
            InfoBarUI[] infoBarItems = [];

            var options = this.Workspace.Services.GetRequiredService<IWorkspaceConfigurationService>().Options;
            if (options.SourceGeneratorExecution != SourceGeneratorExecutionPreference.Automatic)
            {
                infoBarItems = [new InfoBarUI(ServicesVSResources.Rerun_generator, InfoBarUI.UIKind.Button, () =>
                {
                    var asyncToken = _fileManager._listener.BeginAsyncOperation($"{nameof(OpenSourceGeneratedFile)}.{nameof(OnWorkspaceChanged)}");
                    OnRerunGeneratorClickedAsync(_infoBar, infoBarMessage).CompletesAsyncOperation(asyncToken);
                })];
            }

            infoBarMessage = await _infoBar.ShowInfoBarMessageAsync(
=======
            // Remove the current message so it can be replaced with the new one.
            _currentInfoBarMessage?.Remove();

            _currentInfoBarMessage = await _infoBar.ShowInfoBarMessageAsync(
>>>>>>> ae338f5c
                message, isCloseButtonVisible: false, imageMoniker).ConfigureAwait(true);
            _currentInfoBarMessage = infoBarMessage;
        }

        private async Task OnRerunGeneratorClickedAsync(
            VisualStudioInfoBar infoBar, VisualStudioInfoBar.InfoBarMessage? infoBarMessage)
        {
            await _fileManager._threadingContext.JoinableTaskFactory.SwitchToMainThreadAsync();
            Contract.ThrowIfNull(infoBarMessage);

            infoBarMessage.Remove();

            var asyncToken = _fileManager._listener.BeginAsyncOperation($"{nameof(OpenSourceGeneratedFile)}.{nameof(OnWorkspaceChanged)}");
            _currentInfoBarMessage = await infoBar.ShowInfoBarMessageAsync(
                ServicesVSResources.Generator_running, isCloseButtonVisible: false, KnownMonikers.StatusInformation).ConfigureAwait(true);

            // Force regeneration here.  Nothing has actually changed, so the incremental generator architecture
            // would normally just return the same values all over again.  By forcing things, we drop the
            // generator driver, which will force new files to actually be created.
            this.Workspace.EnqueueUpdateSourceGeneratorVersion(
                this._documentIdentity.DocumentId.ProjectId,
                forceRegeneration: true);
        }

        public Task<bool> NavigateToSpanAsync(TextSpan sourceSpan, CancellationToken cancellationToken)
        {
            var sourceText = _textBuffer.CurrentSnapshot.AsText();
            return _fileManager._visualStudioDocumentNavigationService.NavigateToTextBufferAsync(
                _textBuffer, sourceText.GetVsTextSpanForSpan(sourceSpan), cancellationToken);
        }
    }
}<|MERGE_RESOLUTION|>--- conflicted
+++ resolved
@@ -453,7 +453,6 @@
                 CheckDependentVersionsAsync().CompletesAsyncOperation(asyncToken);
             }
 
-<<<<<<< HEAD
             async Task CheckDependentVersionsAsync()
             {
                 // Ensure we do this off the thread that is telling us about workspace changes.
@@ -464,17 +463,6 @@
                 {
                     _batchingWorkQueue.AddWork();
                 }
-=======
-                var cancellationToken = _cancellationTokenSource.Token;
-                Task.Run(async () =>
-                {
-                    if (await oldProject.GetDependentVersionAsync(cancellationToken).ConfigureAwait(false) !=
-                        await newProject.GetDependentVersionAsync(cancellationToken).ConfigureAwait(false))
-                    {
-                        _batchingWorkQueue.AddWork();
-                    }
-                }, cancellationToken).CompletesAsyncOperation(asyncToken);
->>>>>>> ae338f5c
             }
         }
 
@@ -515,7 +503,9 @@
                 return;
             }
 
-<<<<<<< HEAD
+            // Remove the current message so it can be replaced with the new one.
+            _currentInfoBarMessage?.Remove();
+
             VisualStudioInfoBar.InfoBarMessage? infoBarMessage = null;
             InfoBarUI[] infoBarItems = [];
 
@@ -530,12 +520,6 @@
             }
 
             infoBarMessage = await _infoBar.ShowInfoBarMessageAsync(
-=======
-            // Remove the current message so it can be replaced with the new one.
-            _currentInfoBarMessage?.Remove();
-
-            _currentInfoBarMessage = await _infoBar.ShowInfoBarMessageAsync(
->>>>>>> ae338f5c
                 message, isCloseButtonVisible: false, imageMoniker).ConfigureAwait(true);
             _currentInfoBarMessage = infoBarMessage;
         }
