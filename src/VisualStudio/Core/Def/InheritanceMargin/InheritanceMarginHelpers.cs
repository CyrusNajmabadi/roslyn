﻿// Licensed to the .NET Foundation under one or more agreements.
// The .NET Foundation licenses this file to you under the MIT license.
// See the LICENSE file in the project root for more information.

using System.Collections.Generic;
using System.Collections.Immutable;
using System.Linq;
using Microsoft.CodeAnalysis;
using Microsoft.CodeAnalysis.Editor.Wpf;
using Microsoft.CodeAnalysis.InheritanceMargin;
using Microsoft.CodeAnalysis.PooledObjects;
<<<<<<< HEAD
using Microsoft.VisualStudio.Debugger.Evaluation;
=======
>>>>>>> 9dc52f1a
using Microsoft.VisualStudio.Imaging;
using Microsoft.VisualStudio.Imaging.Interop;
using Microsoft.VisualStudio.LanguageServices.Implementation.InheritanceMargin.MarginGlyph;
using Roslyn.Utilities;

namespace Microsoft.VisualStudio.LanguageServices.Implementation.InheritanceMargin
{
    internal static class InheritanceMarginHelpers
    {
        private static readonly ObjectPool<MultiDictionary<string, InheritanceTargetItem>> s_pool = new(() => new());

        private static readonly ImmutableArray<InheritanceRelationship> s_relationships_Shown_As_I_Up_Arrow
            = ImmutableArray.Create(
                InheritanceRelationship.ImplementedInterface,
                InheritanceRelationship.InheritedInterface,
                InheritanceRelationship.ImplementedMember);

        private static readonly ImmutableArray<InheritanceRelationship> s_relationships_Shown_As_I_Down_Arrow
            = ImmutableArray.Create(
                InheritanceRelationship.ImplementingType,
                InheritanceRelationship.ImplementingMember);

        private static readonly ImmutableArray<InheritanceRelationship> s_relationships_Shown_As_O_Up_Arrow
            = ImmutableArray.Create(
                InheritanceRelationship.BaseType,
                InheritanceRelationship.OverriddenMember);

        private static readonly ImmutableArray<InheritanceRelationship> s_relationships_Shown_As_O_Down_Arrow
            = ImmutableArray.Create(
                InheritanceRelationship.DerivedType,
                InheritanceRelationship.OverridingMember);

        /// <summary>
        /// Decide which moniker should be shown.
        /// </summary>
        public static ImageMoniker GetMoniker(InheritanceRelationship inheritanceRelationship)
        {
            //  If there are multiple targets and we have the corresponding compound image, use it
            if (s_relationships_Shown_As_I_Up_Arrow.Any(flag => inheritanceRelationship.HasFlag(flag))
                && s_relationships_Shown_As_O_Down_Arrow.Any(flag => inheritanceRelationship.HasFlag(flag)))
            {
                return KnownMonikers.ImplementingOverridden;
            }

            if (s_relationships_Shown_As_I_Up_Arrow.Any(flag => inheritanceRelationship.HasFlag(flag))
                && s_relationships_Shown_As_O_Up_Arrow.Any(flag => inheritanceRelationship.HasFlag(flag)))
            {
                return KnownMonikers.ImplementingOverriding;
            }

            if (s_relationships_Shown_As_I_Up_Arrow.Any(flag => inheritanceRelationship.HasFlag(flag))
                && s_relationships_Shown_As_I_Down_Arrow.Any(flag => inheritanceRelationship.HasFlag(flag)))
            {
                return KnownMonikers.ImplementingImplemented;
            }

            if (s_relationships_Shown_As_O_Up_Arrow.Any(flag => inheritanceRelationship.HasFlag(flag))
                && s_relationships_Shown_As_O_Down_Arrow.Any(flag => inheritanceRelationship.HasFlag(flag)))
            {
                return KnownMonikers.OverridingOverridden;
            }

            // Otherwise, show the image based on this preference
            if (s_relationships_Shown_As_I_Up_Arrow.Any(flag => inheritanceRelationship.HasFlag(flag)))
            {
                return KnownMonikers.Implementing;
            }

            if (s_relationships_Shown_As_I_Down_Arrow.Any(flag => inheritanceRelationship.HasFlag(flag)))
            {
                return KnownMonikers.Implemented;
            }

            if (s_relationships_Shown_As_O_Up_Arrow.Any(flag => inheritanceRelationship.HasFlag(flag)))
            {
                return KnownMonikers.Overriding;
            }

            if (s_relationships_Shown_As_O_Down_Arrow.Any(flag => inheritanceRelationship.HasFlag(flag)))
            {
                return KnownMonikers.Overridden;
            }

            if (inheritanceRelationship.HasFlag(InheritanceRelationship.InheritedImport))
                return KnownMonikers.NamespaceShortcut;

            // The relationship is None. Don't know what image should be shown, throws
            throw ExceptionUtilities.UnexpectedValue(inheritanceRelationship);
        }

<<<<<<< HEAD
        public static ImmutableArray<MenuItemViewModel> CreateMenuItemViewModelsForSingleMember(InheritanceMarginItem item)
        {
            return item.TargetItems
                .GroupBy(target => target.RelationToMember)
                .SelectMany(grouping => CreateMenuItemsWithHeader(item, grouping.Key, grouping))
                .ToImmutableArray();
=======
        public static ImmutableArray<MenuItemViewModel> CreateModelsForTargetItems(
            ImmutableArray<InheritanceTargetItem> targets)
        {
            var nameToTargets = s_pool.Allocate();
            try
            {
                // Create a mapping from display name to all targets with that name.  This will allow us to determine if
                // there may be multiple results with the same name, so we can disambiguate them with additional
                // information later on when we create the items.
                foreach (var target in targets)
                    nameToTargets.Add(target.DisplayName, target);

                return targets.OrderBy(t => t.DisplayName).ThenBy(t => t.LanguageName).ThenBy(t => t.ProjectName ?? "")
                              .GroupBy(t => t.RelationToMember)
                              .SelectMany(g => CreateMenuItemsWithHeader(g.Key, g, nameToTargets))
                              .ToImmutableArray();
            }
            finally
            {
                nameToTargets.Clear();
                s_pool.Free(nameToTargets);
            }
>>>>>>> 9dc52f1a
        }

        /// <summary>
        /// Create the view models for the inheritance targets of multiple members
        /// e.g.
        /// MemberViewModel1 -> HeaderViewModel
        ///                     Target1ViewModel
        ///                     HeaderViewModel
        ///                     Target2ViewModel
        /// MemberViewModel2 -> HeaderViewModel
        ///                     Target4ViewModel
        ///                     HeaderViewModel
        ///                     Target5ViewModel
        /// </summary>
        public static ImmutableArray<MenuItemViewModel> CreateMenuItemViewModelsForMultipleMembers(ImmutableArray<InheritanceMarginItem> members)
        {
            Contract.ThrowIfTrue(members.Length <= 1);
            // For multiple members, check if all the targets have the same inheritance relationship.
            // If so, then don't add the header, because it is already indicated by the margin.
            // Otherwise, add the Header.
            return members.SelectAsArray(MemberMenuItemViewModel.CreateWithHeaderInTargets).CastArray<MenuItemViewModel>();
        }

        public static ImmutableArray<MenuItemViewModel> CreateMenuItemsWithHeader(
            InheritanceMarginItem item,
            InheritanceRelationship relationship,
            IEnumerable<InheritanceTargetItem> targets,
            MultiDictionary<string, InheritanceTargetItem> nameToTargets)
        {
            using var _ = ArrayBuilder<MenuItemViewModel>.GetInstance(out var builder);
            var displayContent = relationship switch
            {
                InheritanceRelationship.ImplementedInterface => ServicesVSResources.Implemented_interfaces,
                InheritanceRelationship.BaseType => ServicesVSResources.Base_Types,
                InheritanceRelationship.DerivedType => ServicesVSResources.Derived_types,
                InheritanceRelationship.InheritedInterface => ServicesVSResources.Inherited_interfaces,
                InheritanceRelationship.ImplementingType => ServicesVSResources.Implementing_types,
                InheritanceRelationship.ImplementedMember => ServicesVSResources.Implemented_members,
                InheritanceRelationship.OverriddenMember => ServicesVSResources.Overridden_members,
                InheritanceRelationship.OverridingMember => ServicesVSResources.Overriding_members,
                InheritanceRelationship.ImplementingMember => ServicesVSResources.Implementing_members,
                InheritanceRelationship.InheritedImport => item.DisplayTexts.JoinText(),
                _ => throw ExceptionUtilities.UnexpectedValue(relationship)
            };

            builder.Add(new HeaderMenuItemViewModel(displayContent, GetMoniker(relationship)));
            foreach (var target in targets)
            {
                var targetsWithSameName = nameToTargets[target.DisplayName];
                if (targetsWithSameName.Count >= 2)
                {
                    // Two or more items with the same name.  Try to disambiguate them based on their languages if
                    // they're all distinct, or their project name if they're not.
                    var distinctLanguageCount = targetsWithSameName.Select(t => t.LanguageName).Distinct().Count();
                    if (distinctLanguageCount == targetsWithSameName.Count)
                    {
                        builder.Add(DisambiguousTargetMenuItemViewModel.CreateWithSourceLanguageGlyph(target));
                        continue;
                    }

                    if (target.ProjectName != null)
                    {
                        builder.Add(TargetMenuItemViewModel.Create(
                            target, string.Format(ServicesVSResources._0_1, target.DisplayName, target.ProjectName)));
                        continue;
                    }
                }

                builder.Add(TargetMenuItemViewModel.Create(target, target.DisplayName));
            }

            return builder.ToImmutable();
        }
    }
}<|MERGE_RESOLUTION|>--- conflicted
+++ resolved
@@ -9,10 +9,6 @@
 using Microsoft.CodeAnalysis.Editor.Wpf;
 using Microsoft.CodeAnalysis.InheritanceMargin;
 using Microsoft.CodeAnalysis.PooledObjects;
-<<<<<<< HEAD
-using Microsoft.VisualStudio.Debugger.Evaluation;
-=======
->>>>>>> 9dc52f1a
 using Microsoft.VisualStudio.Imaging;
 using Microsoft.VisualStudio.Imaging.Interop;
 using Microsoft.VisualStudio.LanguageServices.Implementation.InheritanceMargin.MarginGlyph;
@@ -103,16 +99,7 @@
             throw ExceptionUtilities.UnexpectedValue(inheritanceRelationship);
         }
 
-<<<<<<< HEAD
-        public static ImmutableArray<MenuItemViewModel> CreateMenuItemViewModelsForSingleMember(InheritanceMarginItem item)
-        {
-            return item.TargetItems
-                .GroupBy(target => target.RelationToMember)
-                .SelectMany(grouping => CreateMenuItemsWithHeader(item, grouping.Key, grouping))
-                .ToImmutableArray();
-=======
-        public static ImmutableArray<MenuItemViewModel> CreateModelsForTargetItems(
-            ImmutableArray<InheritanceTargetItem> targets)
+        public static ImmutableArray<MenuItemViewModel> CreateModelsForMarginItem(InheritanceMarginItem item)
         {
             var nameToTargets = s_pool.Allocate();
             try
@@ -120,12 +107,13 @@
                 // Create a mapping from display name to all targets with that name.  This will allow us to determine if
                 // there may be multiple results with the same name, so we can disambiguate them with additional
                 // information later on when we create the items.
+                var targets = item.TargetItems;
                 foreach (var target in targets)
                     nameToTargets.Add(target.DisplayName, target);
 
-                return targets.OrderBy(t => t.DisplayName).ThenBy(t => t.LanguageName).ThenBy(t => t.ProjectName ?? "")
+                return targets.OrderBy(t => t.DisplayName).ThenBy(t => t.LanguageGlyph.ToString()).ThenBy(t => t.ProjectName ?? "")
                               .GroupBy(t => t.RelationToMember)
-                              .SelectMany(g => CreateMenuItemsWithHeader(g.Key, g, nameToTargets))
+                              .SelectMany(g => CreateMenuItemsWithHeader(item, g.Key, g, nameToTargets))
                               .ToImmutableArray();
             }
             finally
@@ -133,7 +121,6 @@
                 nameToTargets.Clear();
                 s_pool.Free(nameToTargets);
             }
->>>>>>> 9dc52f1a
         }
 
         /// <summary>
@@ -154,7 +141,10 @@
             // For multiple members, check if all the targets have the same inheritance relationship.
             // If so, then don't add the header, because it is already indicated by the margin.
             // Otherwise, add the Header.
-            return members.SelectAsArray(MemberMenuItemViewModel.CreateWithHeaderInTargets).CastArray<MenuItemViewModel>();
+            return members.SelectAsArray(m => new MemberMenuItemViewModel(
+                m.DisplayTexts.JoinText(),
+                m.Glyph.GetImageMoniker(),
+                CreateModelsForMarginItem(m))).CastArray<MenuItemViewModel>();
         }
 
         public static ImmutableArray<MenuItemViewModel> CreateMenuItemsWithHeader(
@@ -187,7 +177,7 @@
                 {
                     // Two or more items with the same name.  Try to disambiguate them based on their languages if
                     // they're all distinct, or their project name if they're not.
-                    var distinctLanguageCount = targetsWithSameName.Select(t => t.LanguageName).Distinct().Count();
+                    var distinctLanguageCount = targetsWithSameName.Select(t => t.LanguageGlyph).Distinct().Count();
                     if (distinctLanguageCount == targetsWithSameName.Count)
                     {
                         builder.Add(DisambiguousTargetMenuItemViewModel.CreateWithSourceLanguageGlyph(target));
