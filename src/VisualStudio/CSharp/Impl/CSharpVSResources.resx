﻿<?xml version="1.0" encoding="utf-8"?>
<root>
  <!-- 
    Microsoft ResX Schema 
    
    Version 2.0
    
    The primary goals of this format is to allow a simple XML format 
    that is mostly human readable. The generation and parsing of the 
    various data types are done through the TypeConverter classes 
    associated with the data types.
    
    Example:
    
    ... ado.net/XML headers & schema ...
    <resheader name="resmimetype">text/microsoft-resx</resheader>
    <resheader name="version">2.0</resheader>
    <resheader name="reader">System.Resources.ResXResourceReader, System.Windows.Forms, ...</resheader>
    <resheader name="writer">System.Resources.ResXResourceWriter, System.Windows.Forms, ...</resheader>
    <data name="Name1"><value>this is my long string</value><comment>this is a comment</comment></data>
    <data name="Color1" type="System.Drawing.Color, System.Drawing">Blue</data>
    <data name="Bitmap1" mimetype="application/x-microsoft.net.object.binary.base64">
        <value>[base64 mime encoded serialized .NET Framework object]</value>
    </data>
    <data name="Icon1" type="System.Drawing.Icon, System.Drawing" mimetype="application/x-microsoft.net.object.bytearray.base64">
        <value>[base64 mime encoded string representing a byte array form of the .NET Framework object]</value>
        <comment>This is a comment</comment>
    </data>
                
    There are any number of "resheader" rows that contain simple 
    name/value pairs.
    
    Each data row contains a name, and value. The row also contains a 
    type or mimetype. Type corresponds to a .NET class that support 
    text/value conversion through the TypeConverter architecture. 
    Classes that don't support this are serialized and stored with the 
    mimetype set.
    
    The mimetype is used for serialized objects, and tells the 
    ResXResourceReader how to depersist the object. This is currently not 
    extensible. For a given mimetype the value must be set accordingly:
    
    Note - application/x-microsoft.net.object.binary.base64 is the format 
    that the ResXResourceWriter will generate, however the reader can 
    read any of the formats listed below.
    
    mimetype: application/x-microsoft.net.object.binary.base64
    value   : The object must be serialized with 
            : System.Runtime.Serialization.Formatters.Binary.BinaryFormatter
            : and then encoded with base64 encoding.
    
    mimetype: application/x-microsoft.net.object.soap.base64
    value   : The object must be serialized with 
            : System.Runtime.Serialization.Formatters.Soap.SoapFormatter
            : and then encoded with base64 encoding.

    mimetype: application/x-microsoft.net.object.bytearray.base64
    value   : The object must be serialized into a byte array 
            : using a System.ComponentModel.TypeConverter
            : and then encoded with base64 encoding.
    -->
  <xsd:schema id="root" xmlns="" xmlns:xsd="http://www.w3.org/2001/XMLSchema" xmlns:msdata="urn:schemas-microsoft-com:xml-msdata">
    <xsd:import namespace="http://www.w3.org/XML/1998/namespace" />
    <xsd:element name="root" msdata:IsDataSet="true">
      <xsd:complexType>
        <xsd:choice maxOccurs="unbounded">
          <xsd:element name="metadata">
            <xsd:complexType>
              <xsd:sequence>
                <xsd:element name="value" type="xsd:string" minOccurs="0" />
              </xsd:sequence>
              <xsd:attribute name="name" use="required" type="xsd:string" />
              <xsd:attribute name="type" type="xsd:string" />
              <xsd:attribute name="mimetype" type="xsd:string" />
              <xsd:attribute ref="xml:space" />
            </xsd:complexType>
          </xsd:element>
          <xsd:element name="assembly">
            <xsd:complexType>
              <xsd:attribute name="alias" type="xsd:string" />
              <xsd:attribute name="name" type="xsd:string" />
            </xsd:complexType>
          </xsd:element>
          <xsd:element name="data">
            <xsd:complexType>
              <xsd:sequence>
                <xsd:element name="value" type="xsd:string" minOccurs="0" msdata:Ordinal="1" />
                <xsd:element name="comment" type="xsd:string" minOccurs="0" msdata:Ordinal="2" />
              </xsd:sequence>
              <xsd:attribute name="name" type="xsd:string" use="required" msdata:Ordinal="1" />
              <xsd:attribute name="type" type="xsd:string" msdata:Ordinal="3" />
              <xsd:attribute name="mimetype" type="xsd:string" msdata:Ordinal="4" />
              <xsd:attribute ref="xml:space" />
            </xsd:complexType>
          </xsd:element>
          <xsd:element name="resheader">
            <xsd:complexType>
              <xsd:sequence>
                <xsd:element name="value" type="xsd:string" minOccurs="0" msdata:Ordinal="1" />
              </xsd:sequence>
              <xsd:attribute name="name" type="xsd:string" use="required" />
            </xsd:complexType>
          </xsd:element>
        </xsd:choice>
      </xsd:complexType>
    </xsd:element>
  </xsd:schema>
  <resheader name="resmimetype">
    <value>text/microsoft-resx</value>
  </resheader>
  <resheader name="version">
    <value>2.0</value>
  </resheader>
  <resheader name="reader">
    <value>System.Resources.ResXResourceReader, System.Windows.Forms, Version=4.0.0.0, Culture=neutral, PublicKeyToken=b77a5c561934e089</value>
  </resheader>
  <resheader name="writer">
    <value>System.Resources.ResXResourceWriter, System.Windows.Forms, Version=4.0.0.0, Culture=neutral, PublicKeyToken=b77a5c561934e089</value>
  </resheader>
  <data name="CSharp" xml:space="preserve">
    <value>C#</value>
  </data>
  <data name="Surround_With" xml:space="preserve">
    <value>Surround With</value>
  </data>
  <data name="Insert_Snippet" xml:space="preserve">
    <value>Insert Snippet</value>
  </data>
  <data name="Automatically_format_block_on_close_brace" xml:space="preserve">
    <value>Automatically format _block on }</value>
  </data>
  <data name="Automatically_format_on_paste" xml:space="preserve">
    <value>Automatically format on _paste</value>
  </data>
  <data name="Automatically_format_statement_on_semicolon" xml:space="preserve">
    <value>Automatically format _statement on ;</value>
  </data>
  <data name="Place_members_in_anonymous_types_on_new_line" xml:space="preserve">
    <value>Place members in anonymous types on new line</value>
  </data>
  <data name="Leave_block_on_single_line" xml:space="preserve">
    <value>Leave block on single line</value>
  </data>
  <data name="Place_catch_on_new_line" xml:space="preserve">
    <value>Place "catch" on new line</value>
  </data>
  <data name="Place_else_on_new_line" xml:space="preserve">
    <value>Place "else" on new line</value>
  </data>
  <data name="Indent_block_contents" xml:space="preserve">
    <value>Indent block contents</value>
  </data>
  <data name="Indent_open_and_close_braces" xml:space="preserve">
    <value>Indent open and close braces</value>
  </data>
  <data name="Indent_case_contents" xml:space="preserve">
    <value>Indent case contents</value>
  </data>
  <data name="Indent_case_labels" xml:space="preserve">
    <value>Indent case labels</value>
  </data>
  <data name="Place_finally_on_new_line" xml:space="preserve">
    <value>Place "finally" on new line</value>
  </data>
  <data name="Place_goto_labels_in_leftmost_column" xml:space="preserve">
    <value>Place goto labels in leftmost column</value>
  </data>
  <data name="Indent_labels_normally" xml:space="preserve">
    <value>Indent labels normally</value>
  </data>
  <data name="Place_goto_labels_one_indent_less_than_current" xml:space="preserve">
    <value>Place goto labels one indent less than current</value>
  </data>
  <data name="Label_Indentation" xml:space="preserve">
    <value>Label Indentation</value>
  </data>
  <data name="Place_members_in_object_initializers_on_new_line" xml:space="preserve">
    <value>Place members in object initializers on new line</value>
  </data>
  <data name="Place_open_brace_on_new_line_for_anonymous_methods" xml:space="preserve">
    <value>Place open brace on new line for anonymous methods</value>
  </data>
  <data name="Place_open_brace_on_new_line_for_anonymous_types" xml:space="preserve">
    <value>Place open brace on new line for anonymous types</value>
  </data>
  <data name="Place_open_brace_on_new_line_for_control_blocks" xml:space="preserve">
    <value>Place open brace on new line for control blocks</value>
  </data>
  <data name="Place_open_brace_on_new_line_for_lambda_expression" xml:space="preserve">
    <value>Place open brace on new line for lambda expression</value>
  </data>
  <data name="Place_open_brace_on_new_line_for_methods_local_functions" xml:space="preserve">
    <value>Place open brace on new line for methods and local functions</value>
  </data>
  <data name="Place_open_brace_on_new_line_for_object_collection_and_array_initializers" xml:space="preserve">
    <value>Place open brace on new line for object, collection and array initializers</value>
  </data>
  <data name="Place_open_brace_on_new_line_for_types" xml:space="preserve">
    <value>Place open brace on new line for types</value>
  </data>
  <data name="Place_query_expression_clauses_on_new_line" xml:space="preserve">
    <value>Place query expression clauses on new line</value>
  </data>
  <data name="Leave_statements_and_member_declarations_on_the_same_line" xml:space="preserve">
    <value>Leave statements and member declarations on the same line</value>
  </data>
  <data name="Insert_space_before_and_after_binary_operators" xml:space="preserve">
    <value>Insert space before and after binary operators</value>
  </data>
  <data name="Ignore_spaces_around_binary_operators" xml:space="preserve">
    <value>Ignore spaces around binary operators</value>
  </data>
  <data name="Remove_spaces_before_and_after_binary_operators" xml:space="preserve">
    <value>Remove spaces before and after binary operators</value>
  </data>
  <data name="Insert_space_after_colon_for_base_or_interface_in_type_declaration" xml:space="preserve">
    <value>Insert space after colon for base or interface in type declaration</value>
  </data>
  <data name="Insert_space_after_comma" xml:space="preserve">
    <value>Insert space after comma</value>
  </data>
  <data name="Insert_space_after_dot" xml:space="preserve">
    <value>Insert space after dot</value>
  </data>
  <data name="Insert_space_after_semicolon_in_for_statement" xml:space="preserve">
    <value>Insert space after semicolon in "for" statement</value>
  </data>
  <data name="Insert_space_before_colon_for_base_or_interface_in_type_declaration" xml:space="preserve">
    <value>Insert space before colon for base or interface in type declaration</value>
  </data>
  <data name="Insert_space_before_comma" xml:space="preserve">
    <value>Insert space before comma</value>
  </data>
  <data name="Insert_space_before_dot" xml:space="preserve">
    <value>Insert space before dot</value>
  </data>
  <data name="Insert_space_before_semicolon_in_for_statement" xml:space="preserve">
    <value>Insert space before semicolon in "for" statement</value>
  </data>
  <data name="Insert_space_within_argument_list_parentheses" xml:space="preserve">
    <value>Insert space within argument list parentheses</value>
  </data>
  <data name="Insert_space_within_empty_argument_list_parentheses" xml:space="preserve">
    <value>Insert space within empty argument list parentheses</value>
  </data>
  <data name="Insert_space_between_method_name_and_its_opening_parenthesis1" xml:space="preserve">
    <value>Insert space between method name and its opening parenthesis</value>
  </data>
  <data name="Insert_space_within_empty_parameter_list_parentheses" xml:space="preserve">
    <value>Insert space within empty parameter list parentheses</value>
  </data>
  <data name="Insert_space_between_method_name_and_its_opening_parenthesis2" xml:space="preserve">
    <value>Insert space between method name and its opening parenthesis</value>
  </data>
  <data name="Insert_space_within_parameter_list_parentheses" xml:space="preserve">
    <value>Insert space within parameter list parentheses</value>
  </data>
  <data name="Insert_space_after_keywords_in_control_flow_statements" xml:space="preserve">
    <value>Insert space after keywords in control flow statements</value>
  </data>
  <data name="Insert_space_within_parentheses_of_expressions" xml:space="preserve">
    <value>Insert space within parentheses of expressions</value>
  </data>
  <data name="Insert_space_after_cast" xml:space="preserve">
    <value>Insert space after cast</value>
  </data>
  <data name="Insert_spaces_within_parentheses_of_control_flow_statements" xml:space="preserve">
    <value>Insert spaces within parentheses of control flow statements</value>
  </data>
  <data name="Insert_space_within_parentheses_of_type_casts" xml:space="preserve">
    <value>Insert space within parentheses of type casts</value>
  </data>
  <data name="Ignore_spaces_in_declaration_statements" xml:space="preserve">
    <value>Ignore spaces in declaration statements</value>
  </data>
  <data name="Set_other_spacing_options" xml:space="preserve">
    <value>Set other spacing options</value>
  </data>
  <data name="Set_spacing_for_brackets" xml:space="preserve">
    <value>Set spacing for brackets</value>
  </data>
  <data name="Set_spacing_for_delimiters" xml:space="preserve">
    <value>Set spacing for delimiters</value>
  </data>
  <data name="Set_spacing_for_method_calls" xml:space="preserve">
    <value>Set spacing for method calls</value>
  </data>
  <data name="Set_spacing_for_method_declarations" xml:space="preserve">
    <value>Set spacing for method declarations</value>
  </data>
  <data name="Set_spacing_for_operators" xml:space="preserve">
    <value>Set spacing for operators</value>
  </data>
  <data name="Insert_spaces_within_square_brackets" xml:space="preserve">
    <value>Insert spaces within square brackets</value>
  </data>
  <data name="Insert_space_before_open_square_bracket" xml:space="preserve">
    <value>Insert space before open square bracket</value>
  </data>
  <data name="Insert_space_within_empty_square_brackets" xml:space="preserve">
    <value>Insert space within empty square brackets</value>
  </data>
  <data name="New_line_options_for_braces" xml:space="preserve">
    <value>New line options for braces</value>
  </data>
  <data name="New_line_options_for_expressions" xml:space="preserve">
    <value>New line options for expressions</value>
  </data>
  <data name="New_line_options_for_keywords" xml:space="preserve">
    <value>New line options for keywords</value>
  </data>
  <data name="Use_var_when_generating_locals" xml:space="preserve">
    <value>Use 'var' when generating locals</value>
  </data>
  <data name="Move_local_declaration_to_the_extracted_method_if_it_is_not_used_elsewhere" xml:space="preserve">
    <value>_Move local declaration to the extracted method if it is not used elsewhere</value>
  </data>
  <data name="Show_procedure_line_separators" xml:space="preserve">
    <value>_Show procedure line separators</value>
  </data>
  <data name="Don_t_put_ref_or_out_on_custom_struct" xml:space="preserve">
    <value>_Don't put ref or out on custom struct</value>
  </data>
  <data name="Editor_Help" xml:space="preserve">
    <value>Editor Help</value>
  </data>
  <data name="Highlight_related_keywords_under_cursor" xml:space="preserve">
    <value>Highlight related _keywords under cursor</value>
  </data>
  <data name="Highlight_references_to_symbol_under_cursor" xml:space="preserve">
    <value>_Highlight references to symbol under cursor</value>
  </data>
  <data name="Enter_outlining_mode_when_files_open" xml:space="preserve">
    <value>Enter _outlining mode when files open</value>
  </data>
  <data name="Extract_Method" xml:space="preserve">
    <value>Extract Method</value>
  </data>
  <data name="Generate_XML_documentation_comments_for" xml:space="preserve">
    <value>_Generate XML documentation comments for ///</value>
  </data>
  <data name="Highlighting" xml:space="preserve">
    <value>Highlighting</value>
  </data>
  <data name="Insert_at_the_start_of_new_lines_when_writing_comments" xml:space="preserve">
    <value>_Insert * at the start of new lines when writing /* */ comments</value>
  </data>
  <data name="Optimize_for_solution_size" xml:space="preserve">
    <value>Optimize for solution size</value>
  </data>
  <data name="Large" xml:space="preserve">
    <value>Large</value>
  </data>
  <data name="Regular" xml:space="preserve">
    <value>Regular</value>
  </data>
  <data name="Small" xml:space="preserve">
    <value>Small</value>
  </data>
  <data name="Using_Directives" xml:space="preserve">
    <value>Using Directives</value>
  </data>
  <data name="Performance" xml:space="preserve">
    <value>Performance</value>
  </data>
  <data name="Place_System_directives_first_when_sorting_usings" xml:space="preserve">
    <value>_Place 'System' directives first when sorting usings</value>
  </data>
  <data name="Show_completion_list_after_a_character_is_typed" xml:space="preserve">
    <value>_Show completion list after a character is typed</value>
  </data>
  <data name="Place_keywords_in_completion_lists" xml:space="preserve">
    <value>Place _keywords in completion lists</value>
  </data>
  <data name="Place_code_snippets_in_completion_lists" xml:space="preserve">
    <value>Place _code snippets in completion lists</value>
  </data>
  <data name="Completion_Lists" xml:space="preserve">
    <value>Completion Lists</value>
  </data>
  <data name="Selection_In_Completion_List" xml:space="preserve">
    <value>Selection In Completion List</value>
  </data>
  <data name="Show_preview_for_rename_tracking" xml:space="preserve">
    <value>Show preview for rename _tracking</value>
  </data>
  <data name="Place_open_brace_on_new_line_for_property_indexer_and_event_accessors" xml:space="preserve">
    <value>Place open brace on new line for property, indexer, and event accessors</value>
  </data>
  <data name="Place_open_brace_on_new_line_for_properties_indexers_and_events" xml:space="preserve">
    <value>Place open brace on new line for properties, indexers, and events</value>
  </data>
  <data name="Suggest_usings_for_types_in_dotnet_framework_assemblies" xml:space="preserve">
    <value>Suggest usings for types in .NET Framework assemblies</value>
  </data>
  <data name="Suggest_usings_for_types_in_NuGet_packages" xml:space="preserve">
    <value>Suggest usings for types in _NuGet packages</value>
  </data>
  <data name="Type_Inference_preferences_colon" xml:space="preserve">
    <value>Type Inference preferences:</value>
  </data>
  <data name="For_built_in_types" xml:space="preserve">
    <value>For built-in types</value>
  </data>
  <data name="Elsewhere" xml:space="preserve">
    <value>Elsewhere</value>
  </data>
  <data name="When_variable_type_is_apparent" xml:space="preserve">
    <value>When variable type is apparent</value>
  </data>
  <data name="Qualify_event_access_with_this" xml:space="preserve">
    <value>Qualify event access with 'this'</value>
  </data>
  <data name="Qualify_field_access_with_this" xml:space="preserve">
    <value>Qualify field access with 'this'</value>
  </data>
  <data name="Qualify_method_access_with_this" xml:space="preserve">
    <value>Qualify method access with 'this'</value>
  </data>
  <data name="Qualify_property_access_with_this" xml:space="preserve">
    <value>Qualify property access with 'this'</value>
  </data>
  <data name="Prefer_explicit_type" xml:space="preserve">
    <value>Prefer explicit type</value>
  </data>
  <data name="Prefer_this" xml:space="preserve">
    <value>Prefer 'this.'</value>
  </data>
  <data name="Prefer_var" xml:space="preserve">
    <value>Prefer 'var'</value>
  </data>
  <data name="this_preferences_colon" xml:space="preserve">
    <value>'this.' preferences:</value>
  </data>
  <data name="var_preferences_colon" xml:space="preserve">
    <value>'var' preferences:</value>
  </data>
  <data name="Do_not_prefer_this" xml:space="preserve">
    <value>Do not prefer 'this.'</value>
  </data>
  <data name="predefined_type_preferences_colon" xml:space="preserve">
    <value>predefined type preferences:</value>
  </data>
  <data name="Split_string_literals_on_enter" xml:space="preserve">
    <value>Split string literals on _enter</value>
  </data>
  <data name="Highlight_matching_portions_of_completion_list_items" xml:space="preserve">
    <value>_Highlight matching portions of completion list items</value>
  </data>
  <data name="Show_completion_item_filters" xml:space="preserve">
    <value>Show completion item _filters</value>
  </data>
  <data name="Enter_key_behavior_colon" xml:space="preserve">
    <value>Enter key behavior:</value>
  </data>
  <data name="Only_add_new_line_on_enter_after_end_of_fully_typed_word" xml:space="preserve">
    <value>_Only add new line on enter after end of fully typed word</value>
  </data>
  <data name="Always_add_new_line_on_enter" xml:space="preserve">
    <value>_Always add new line on enter</value>
  </data>
  <data name="Never_add_new_line_on_enter" xml:space="preserve">
    <value>_Never add new line on enter</value>
  </data>
  <data name="Always_include_snippets" xml:space="preserve">
    <value>Always include snippets</value>
  </data>
  <data name="Include_snippets_when_Tab_is_typed_after_an_identifier" xml:space="preserve">
    <value>Include snippets when ?-Tab is typed after an identifier</value>
  </data>
  <data name="Never_include_snippets" xml:space="preserve">
    <value>Never include snippets</value>
  </data>
  <data name="Snippets_behavior" xml:space="preserve">
    <value>Snippets behavior</value>
  </data>
  <data name="Show_completion_list_after_a_character_is_deleted" xml:space="preserve">
    <value>Show completion list after a character is _deleted</value>
  </data>
  <data name="null_checking_colon" xml:space="preserve">
    <value>'null' checking:</value>
  </data>
  <data name="Prefer_throw_expression" xml:space="preserve">
    <value>Prefer throw-expression</value>
  </data>
  <data name="Prefer_conditional_delegate_call" xml:space="preserve">
    <value>Prefer conditional delegate call</value>
  </data>
  <data name="Prefer_pattern_matching_over_is_with_cast_check" xml:space="preserve">
    <value>Prefer pattern matching over 'is' with 'cast' check</value>
  </data>
  <data name="Prefer_pattern_matching_over_as_with_null_check" xml:space="preserve">
    <value>Prefer pattern matching over 'as' with 'null' check</value>
  </data>
  <data name="Prefer_block_body" xml:space="preserve">
    <value>Prefer block body</value>
  </data>
  <data name="Prefer_expression_body" xml:space="preserve">
    <value>Prefer expression body</value>
  </data>
  <data name="Automatically_format_on_return" xml:space="preserve">
    <value>Automatically format on return</value>
  </data>
  <data name="Automatically_format_when_typing" xml:space="preserve">
    <value>Automatically format when typing</value>
  </data>
  <data name="Never" xml:space="preserve">
    <value>Never</value>
  </data>
  <data name="When_on_single_line" xml:space="preserve">
    <value>When on single line</value>
  </data>
  <data name="When_possible" xml:space="preserve">
    <value>When possible</value>
  </data>
  <data name="Indent_case_contents_when_block" xml:space="preserve">
    <value>Indent case contents (when block)</value>
  </data>
  <data name="Fade_out_unused_usings" xml:space="preserve">
    <value>Fade out unused usings</value>
  </data>
  <data name="Prefer_is_null_for_reference_equality_checks" xml:space="preserve">
    <value>Prefer 'is null' for reference equality checks</value>
    <comment>'is null' is a C# string and should not be localized.</comment>
  </data>
  <data name="Report_invalid_placeholders_in_string_dot_format_calls" xml:space="preserve">
    <value>Report invalid placeholders in 'string.Format' calls</value>
  </data>
  <data name="Separate_using_directive_groups" xml:space="preserve">
    <value>Separate using directive groups</value>
  </data>
  <data name="In_arithmetic_binary_operators" xml:space="preserve">
    <value>In arithmetic operators:  *   /   %   +   -   &lt;&lt;   &gt;&gt;   &amp;   ^   |</value>
  </data>
  <data name="In_other_binary_operators" xml:space="preserve">
    <value>In other binary operators:  &amp;&amp;   ||   ??</value>
  </data>
  <data name="Show_name_suggestions" xml:space="preserve">
    <value>Show name s_uggestions</value>
  </data>
  <data name="Generate_Event_Subscription" xml:space="preserve">
    <value>Generate Event Subscription</value>
  </data>
  <data name="Remove_unnecessary_usings" xml:space="preserve">
    <value>Remove unnecessary usings</value>
  </data>
  <data name="Sort_usings" xml:space="preserve">
    <value>Sort usings</value>
  </data>
  <data name="Format_document_settings" xml:space="preserve">
    <value>Format Document Settings (Experiment) </value>
  </data>
  <data name="Apply_all_csharp_formatting_rules_indentation_wrapping_spacing" xml:space="preserve">
    <value>Apply all C# formatting rules (indentation, wrapping, spacing)</value>
  </data>
  <data name="In_relational_binary_operators" xml:space="preserve">
    <value>In relational operators:  &lt;   &gt;   &lt;=   &gt;=   is   as   ==   !=</value>
  </data>
  <data name="Perform_additional_code_cleanup_during_formatting" xml:space="preserve">
    <value>Perform additional code cleanup during formatting</value>
  </data>
  <data name="CSharp_Coding_Conventions" xml:space="preserve">
    <value>C# Coding Conventions</value>
  </data>
  <data name="CSharp_Formatting_Rules" xml:space="preserve">
    <value>C# Formatting Rules</value>
  </data>
  <data name="Discard" xml:space="preserve">
    <value>Discard</value>
  </data>
  <data name="Unused_local" xml:space="preserve">
    <value>Unused local</value>
  </data>
  <data name="When_on_multiple_lines" xml:space="preserve">
    <value>When on multiple lines</value>
  </data>
<<<<<<< HEAD
  <data name="When_variable_type_is_explicit" xml:space="preserve">
    <value>When variable type is explicit</value>
=======
  <data name="Show_items_from_unimported_namespaces" xml:space="preserve">
    <value>Show items from unimported namespaces (experimental)</value>
  </data>
  <data name="Inside_namespace" xml:space="preserve">
    <value>Inside namespace</value>
    <comment>'namespace' is a C# keyword and should not be localized</comment>
  </data>
  <data name="Outside_namespace" xml:space="preserve">
    <value>Outside namespace</value>
    <comment>'namespace' is a C# keyword and should not be localized</comment>
  </data>
  <data name="Preferred_using_directive_placement" xml:space="preserve">
    <value>Preferred 'using' directive placement</value>
    <comment>'using' is a C# keyword and should not be localized</comment>
  </data>
  <data name="using_preferences_colon" xml:space="preserve">
    <value>'using' preferences:</value>
    <comment>'using' is a C# keyword and should not be localized</comment>
>>>>>>> 3212a114
  </data>
</root><|MERGE_RESOLUTION|>--- conflicted
+++ resolved
@@ -574,10 +574,9 @@
   <data name="When_on_multiple_lines" xml:space="preserve">
     <value>When on multiple lines</value>
   </data>
-<<<<<<< HEAD
   <data name="When_variable_type_is_explicit" xml:space="preserve">
     <value>When variable type is explicit</value>
-=======
+  </data>
   <data name="Show_items_from_unimported_namespaces" xml:space="preserve">
     <value>Show items from unimported namespaces (experimental)</value>
   </data>
@@ -596,6 +595,5 @@
   <data name="using_preferences_colon" xml:space="preserve">
     <value>'using' preferences:</value>
     <comment>'using' is a C# keyword and should not be localized</comment>
->>>>>>> 3212a114
   </data>
 </root>