﻿<options:AbstractOptionPageControl
    x:Class="Microsoft.VisualStudio.LanguageServices.CSharp.Options.AdvancedOptionPageControl"
    x:ClassModifier="internal"
    xmlns="http://schemas.microsoft.com/winfx/2006/xaml/presentation"
    xmlns:x="http://schemas.microsoft.com/winfx/2006/xaml"
    xmlns:mc="http://schemas.openxmlformats.org/markup-compatibility/2006" 
    xmlns:d="http://schemas.microsoft.com/expression/blend/2008"
    xmlns:options="clr-namespace:Microsoft.VisualStudio.LanguageServices.Implementation.Options;assembly=Microsoft.VisualStudio.LanguageServices.Implementation"
    xmlns:local="clr-namespace:Microsoft.VisualStudio.LanguageServices.CSharp.Options"
    mc:Ignorable="d" d:DesignHeight="500" d:DesignWidth="500">

    <ScrollViewer VerticalScrollBarVisibility="Auto">
        <!-- We have a Margin here, to get some distance to the Scrollbar See: https://github.com/dotnet/roslyn/issues/14979-->
        <StackPanel Margin="0,0,3,0">
            <GroupBox x:Uid="AnalysisGroupBox"
                      Header="{x:Static local:AdvancedOptionPageStrings.Option_Analysis}">
                <StackPanel>
                    <Label Content="{x:Static local:AdvancedOptionPageStrings.Option_Background_analysis_scope}"/>
                    <StackPanel Margin="15, 0, 0, 0">
                        <RadioButton  GroupName="Background_analysis_scope"
                                              x:Name="Background_analysis_scope_active_file"
                                              Content="{x:Static local:AdvancedOptionPageStrings.Option_Background_Analysis_Scope_Active_File}"/>
                        <RadioButton  GroupName="Background_analysis_scope"
                                              x:Name="Background_analysis_scope_open_files"
                                              Content="{x:Static local:AdvancedOptionPageStrings.Option_Background_Analysis_Scope_Open_Files_And_Projects}"/>
                        <RadioButton  GroupName="Background_analysis_scope"
                                              x:Name="Background_analysis_scope_full_solution"
                                              Content="{x:Static local:AdvancedOptionPageStrings.Option_Background_Analysis_Scope_Full_Solution}"/>
                    </StackPanel>
                    <CheckBox x:Name="Enable_navigation_to_decompiled_sources"
                              Content="{x:Static local:AdvancedOptionPageStrings.Option_Enable_navigation_to_decompiled_sources}" />
<<<<<<< HEAD
                    <CheckBox x:Name="Use_editorconfig_compatibility_mode"
                              Content="{x:Static local:AdvancedOptionPageStrings.Option_use_editorconfig_compatibility_mode}" />
                    <CheckBox x:Name="Use_64bit_analysis_process"
                              Content="{x:Static local:AdvancedOptionPageStrings.Option_use_64bit_analysis_process}" />
=======
>>>>>>> bbfee62c
                </StackPanel>
            </GroupBox>
            <GroupBox x:Uid="UsingDirectivesGroupBox"
                      Header="{x:Static local:AdvancedOptionPageStrings.Option_Using_Directives}">
                <StackPanel>
                    <CheckBox x:Name="PlaceSystemNamespaceFirst"
                              x:Uid="SortUsings_PlaceSystemFirst"
                              Content="{x:Static local:AdvancedOptionPageStrings.Option_PlaceSystemNamespaceFirst}" />
                    <CheckBox x:Name="SeparateImportGroups"
                              x:Uid="SeparateImportGroups"
                              Content="{x:Static local:AdvancedOptionPageStrings.Option_SeparateImportGroups}" />
                    <CheckBox x:Name="SuggestForTypesInReferenceAssemblies"
                              x:Uid="AddImport_SuggestForTypesInReferenceAssemblies"
                              Content="{x:Static local:AdvancedOptionPageStrings.Option_Suggest_usings_for_types_in_reference_assemblies}" />
                    <CheckBox x:Name="SuggestForTypesInNuGetPackages"
                              x:Uid="AddImport_SuggestForTypesInNuGetPackages"
                              Content="{x:Static local:AdvancedOptionPageStrings.Option_Suggest_usings_for_types_in_NuGet_packages}" />
                </StackPanel>
            </GroupBox>
            <GroupBox x:Uid="HighlightingGroupBox"
                      Header="{x:Static local:AdvancedOptionPageStrings.Option_Highlighting}">
                <StackPanel>
                    <CheckBox x:Name="EnableHighlightReferences"
                              Content="{x:Static local:AdvancedOptionPageStrings.Option_EnableHighlightReferences}" />
                    <CheckBox x:Name="EnableHighlightKeywords"
                              Content="{x:Static local:AdvancedOptionPageStrings.Option_EnableHighlightKeywords}" />
                </StackPanel>
            </GroupBox>
            <GroupBox x:Uid="OutliningGroupBox"
                      Header="{x:Static local:AdvancedOptionPageStrings.Option_Outlining}">
                <StackPanel>
                    <CheckBox x:Name="EnterOutliningMode"
                              Content="{x:Static local:AdvancedOptionPageStrings.Option_EnterOutliningMode}" />
                    <CheckBox x:Name="DisplayLineSeparators"
                              Content="{x:Static local:AdvancedOptionPageStrings.Option_DisplayLineSeparators}" />
                    <CheckBox x:Name="Show_outlining_for_declaration_level_constructs"
                              Content="{x:Static local:AdvancedOptionPageStrings.Option_Show_outlining_for_declaration_level_constructs}" />
                    <CheckBox x:Name="Show_outlining_for_code_level_constructs"
                              Content="{x:Static local:AdvancedOptionPageStrings.Option_Show_outlining_for_code_level_constructs}" />
                    <CheckBox x:Name="Show_outlining_for_comments_and_preprocessor_regions"
                              Content="{x:Static local:AdvancedOptionPageStrings.Option_Show_outlining_for_comments_and_preprocessor_regions}" />
                    <CheckBox x:Name="Collapse_regions_when_collapsing_to_definitions"
                              Content="{x:Static local:AdvancedOptionPageStrings.Option_Collapse_regions_when_collapsing_to_definitions}" />
                </StackPanel>
            </GroupBox>
            <GroupBox x:Uid="FadingGroupBox"
                      Header="{x:Static local:AdvancedOptionPageStrings.Option_Fading}">
                <StackPanel>
                    <CheckBox x:Name="Fade_out_unused_usings"
                              Content="{x:Static local:AdvancedOptionPageStrings.Option_Fade_out_unused_usings}" />
                    <CheckBox x:Name="Fade_out_unreachable_code"
                              Content="{x:Static local:AdvancedOptionPageStrings.Option_Fade_out_unreachable_code}" />
                </StackPanel>
            </GroupBox>
            <GroupBox x:Uid="BlockStructureGuidesGroupBox"
                      Header="{x:Static local:AdvancedOptionPageStrings.Option_Block_Structure_Guides}">
                <StackPanel>
                    <CheckBox x:Name="Show_guides_for_declaration_level_constructs"
                              Content="{x:Static local:AdvancedOptionPageStrings.Option_Show_guides_for_declaration_level_constructs}" />
                    <CheckBox x:Name="Show_guides_for_code_level_constructs"
                              Content="{x:Static local:AdvancedOptionPageStrings.Option_Show_guides_for_code_level_constructs}" />
                </StackPanel>
            </GroupBox>
            <GroupBox x:Uid="EditorHelpGroupBox"
                      Header="{x:Static local:AdvancedOptionPageStrings.Option_EditorHelp}">
                <StackPanel>
                    <CheckBox x:Name="DisplayInlineParameterNameHints"
                              Content="{x:Static local:AdvancedOptionPageStrings.Option_Display_inline_parameter_name_hints}" />
                    <CheckBox x:Name="GenerateXmlDocCommentsForTripleSlash"
                              Content="{x:Static local:AdvancedOptionPageStrings.Option_GenerateXmlDocCommentsForTripleSlash}" />
                    <CheckBox x:Name="ShowRemarksInQuickInfo"
                              Content="{x:Static local:AdvancedOptionPageStrings.Option_ShowRemarksInQuickInfo}" />
                    <CheckBox x:Name="InsertAsteriskAtTheStartOfNewLinesWhenWritingBlockComments"
                              Content="{x:Static local:AdvancedOptionPageStrings.Option_InsertAsteriskAtTheStartOfNewLinesWhenWritingBlockComments}"/>
                    <CheckBox x:Name="RenameTrackingPreview"
                              Content="{x:Static local:AdvancedOptionPageStrings.Option_RenameTrackingPreview}" />
                    <CheckBox x:Name="Split_string_literals_on_enter"
                              Content="{x:Static local:AdvancedOptionPageStrings.Option_Split_string_literals_on_enter}" />
                    <CheckBox x:Name="Report_invalid_placeholders_in_string_dot_format_calls"
                              Content="{x:Static local:AdvancedOptionPageStrings.Option_Report_invalid_placeholders_in_string_dot_format_calls}" />
                </StackPanel>
            </GroupBox>

          <GroupBox x:Uid="RegularExpressionsGroupBox"
                    Header="{x:Static local:AdvancedOptionPageStrings.Option_Regular_Expressions}">
            <StackPanel>
              <CheckBox x:Name="Colorize_regular_expressions"
                        Content="{x:Static local:AdvancedOptionPageStrings.Option_Colorize_regular_expressions}" />
              <CheckBox x:Name="Report_invalid_regular_expressions"
                        Content="{x:Static local:AdvancedOptionPageStrings.Option_Report_invalid_regular_expressions}" />
              <CheckBox x:Name="Highlight_related_components_under_cursor"
                        Content="{x:Static local:AdvancedOptionPageStrings.Option_Highlight_related_components_under_cursor}" />
              <CheckBox x:Name="Show_completion_list"
                        Content="{x:Static local:AdvancedOptionPageStrings.Option_Show_completion_list}" />
            </StackPanel>
          </GroupBox>

            <GroupBox x:Uid="ClassificationsGroupBox"
                      Header="{x:Static local:AdvancedOptionPageStrings.Option_Editor_Color_Scheme}">
                <StackPanel>
                    <ComboBox x:Name="Editor_color_scheme" IsEditable="false">
                        <ComboBoxItem Content="{x:Static local:AdvancedOptionPageStrings.Option_Color_Scheme_VisualStudio2019}" Tag="{x:Static local:AdvancedOptionPageStrings.Color_Scheme_VisualStudio2019_Tag}" />
                        <ComboBoxItem Content="{x:Static local:AdvancedOptionPageStrings.Option_Color_Scheme_VisualStudio2017}" Tag="{x:Static local:AdvancedOptionPageStrings.Color_Scheme_VisualStudio2017_Tag}" />
                    </ComboBox>
                    <TextBlock x:Name="Customized_Theme_Warning"
                           TextWrapping="WrapWithOverflow"
                           Margin="0, 0, 0, 8"
                           Text="{x:Static local:AdvancedOptionPageStrings.Some_color_scheme_colors_are_being_overridden_by_changes_made_in_the_Environment_Fonts_and_Colors_options_page_Choose_Use_Defaults_in_the_Fonts_and_Colors_page_to_revert_all_customizations}"/>
                    <TextBlock x:Name="Custom_VS_Theme_Warning"
                           TextWrapping="WrapWithOverflow"
                           Margin="0, 0, 0, 8"
                           Text="{x:Static local:AdvancedOptionPageStrings.Editor_color_scheme_options_are_only_available_when_using_a_color_theme_bundled_with_Visual_Studio_The_color_theme_can_be_configured_from_the_Environment_General_options_page}"/>
                </StackPanel>
            </GroupBox>

            <GroupBox x:Uid="ExtractMethodGroupBox"
                      Header="{x:Static local:AdvancedOptionPageStrings.Option_ExtractMethod}">
                <StackPanel>
                    <CheckBox x:Name="DontPutOutOrRefOnStruct"
                              Content="{x:Static local:AdvancedOptionPageStrings.Option_DontPutOutOrRefOnStruct}" />
                </StackPanel>
            </GroupBox>

            <GroupBox x:Uid="Implement_Interface_or_Abstract_Class_GroupBox"
                      Header="{x:Static local:AdvancedOptionPageStrings.Option_Implement_Interface_or_Abstract_Class}">

                <StackPanel Margin="0, -5, 0, 5">
                    <Label Content="{x:Static local:AdvancedOptionPageStrings.Option_When_inserting_properties_events_and_methods_place_them}"/>
                    <StackPanel Margin="15, 0, 0, 0">
                        <RadioButton  GroupName="Insertion_behavior"
                                              x:Name="with_other_members_of_the_same_kind"
                                              Content="{x:Static local:AdvancedOptionPageStrings.Option_with_other_members_of_the_same_kind}"/>
                        <RadioButton  GroupName="Insertion_behavior"
                                              x:Name="at_the_end"
                                              Content="{x:Static local:AdvancedOptionPageStrings.Option_at_the_end}"/>
                    </StackPanel>

                    <Label Content="{x:Static local:AdvancedOptionPageStrings.Option_When_generating_properties}"/>
                    <StackPanel Margin="15, 0, 0, 0">
                        <RadioButton  GroupName="Property_generation_behavior"
                                              x:Name="prefer_throwing_properties"
                                              Content="{x:Static local:AdvancedOptionPageStrings.Option_prefer_throwing_properties}"/>
                        <RadioButton  GroupName="Property_generation_behavior"
                                              x:Name="prefer_auto_properties"
                                              Content="{x:Static local:AdvancedOptionPageStrings.Option_prefer_auto_properties}"/>
                    </StackPanel>
                </StackPanel>
            </GroupBox>
        </StackPanel>
    </ScrollViewer>
</options:AbstractOptionPageControl><|MERGE_RESOLUTION|>--- conflicted
+++ resolved
@@ -29,13 +29,8 @@
                     </StackPanel>
                     <CheckBox x:Name="Enable_navigation_to_decompiled_sources"
                               Content="{x:Static local:AdvancedOptionPageStrings.Option_Enable_navigation_to_decompiled_sources}" />
-<<<<<<< HEAD
-                    <CheckBox x:Name="Use_editorconfig_compatibility_mode"
-                              Content="{x:Static local:AdvancedOptionPageStrings.Option_use_editorconfig_compatibility_mode}" />
                     <CheckBox x:Name="Use_64bit_analysis_process"
                               Content="{x:Static local:AdvancedOptionPageStrings.Option_use_64bit_analysis_process}" />
-=======
->>>>>>> bbfee62c
                 </StackPanel>
             </GroupBox>
             <GroupBox x:Uid="UsingDirectivesGroupBox"
