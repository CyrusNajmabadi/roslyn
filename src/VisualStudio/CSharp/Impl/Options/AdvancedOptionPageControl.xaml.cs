﻿// Licensed to the .NET Foundation under one or more agreements.
// The .NET Foundation licenses this file to you under the MIT license.
// See the LICENSE file in the project root for more information.

#nullable disable

using System.Windows;
using Microsoft.CodeAnalysis;
using Microsoft.CodeAnalysis.AddImportOnPaste;
using Microsoft.CodeAnalysis.Classification;
using Microsoft.CodeAnalysis.CodeStyle;
using Microsoft.CodeAnalysis.ColorSchemes;
using Microsoft.CodeAnalysis.Completion;
using Microsoft.CodeAnalysis.Diagnostics;
using Microsoft.CodeAnalysis.DocumentationComments;
using Microsoft.CodeAnalysis.DocumentHighlighting;
using Microsoft.CodeAnalysis.Editing;
using Microsoft.CodeAnalysis.Editor.CSharp.BlockCommentEditing;
using Microsoft.CodeAnalysis.Editor.CSharp.SplitStringLiteral;
using Microsoft.CodeAnalysis.Editor.Implementation.RenameTracking;
using Microsoft.CodeAnalysis.Editor.Implementation.SplitComment;
using Microsoft.CodeAnalysis.Editor.InlineDiagnostics;
using Microsoft.CodeAnalysis.Editor.InlineHints;
using Microsoft.CodeAnalysis.Editor.InlineRename;
using Microsoft.CodeAnalysis.Editor.Shared.Options;
using Microsoft.CodeAnalysis.Features.EmbeddedLanguages.Json.LanguageServices;
using Microsoft.CodeAnalysis.Features.EmbeddedLanguages.RegularExpressions.LanguageServices;
using Microsoft.CodeAnalysis.Host;
using Microsoft.CodeAnalysis.ImplementType;
using Microsoft.CodeAnalysis.InheritanceMargin;
using Microsoft.CodeAnalysis.InlineHints;
using Microsoft.CodeAnalysis.InlineRename;
using Microsoft.CodeAnalysis.KeywordHighlighting;
using Microsoft.CodeAnalysis.LineSeparators;
using Microsoft.CodeAnalysis.MetadataAsSource;
using Microsoft.CodeAnalysis.QuickInfo;
using Microsoft.CodeAnalysis.ReferenceHighlighting;
using Microsoft.CodeAnalysis.Remote;
using Microsoft.CodeAnalysis.SolutionCrawler;
using Microsoft.CodeAnalysis.StackTraceExplorer;
using Microsoft.CodeAnalysis.StringCopyPaste;
using Microsoft.CodeAnalysis.Structure;
using Microsoft.CodeAnalysis.SymbolSearch;
using Microsoft.CodeAnalysis.ValidateFormatString;
using Microsoft.VisualStudio.LanguageServices.DocumentOutline;
using Microsoft.VisualStudio.LanguageServices.Implementation.Options;

namespace Microsoft.VisualStudio.LanguageServices.CSharp.Options
{
    internal partial class AdvancedOptionPageControl : AbstractOptionPageControl
    {
        public AdvancedOptionPageControl(OptionStore optionStore) : base(optionStore)
        {
            InitializeComponent();

            // Analysis
            BindToOption(Run_background_code_analysis_for, SolutionCrawlerOptionsStorage.BackgroundAnalysisScopeOption, LanguageNames.CSharp, label: Run_background_code_analysis_for_label);
            BindToOption(Show_compiler_errors_and_warnings_for, SolutionCrawlerOptionsStorage.CompilerDiagnosticsScopeOption, LanguageNames.CSharp, label: Show_compiler_errors_and_warnings_for_label);
            BindToOption(DisplayDiagnosticsInline, InlineDiagnosticsOptionsStorage.EnableInlineDiagnostics, LanguageNames.CSharp);
            BindToOption(at_the_end_of_the_line_of_code, InlineDiagnosticsOptionsStorage.Location, InlineDiagnosticsLocations.PlacedAtEndOfCode, LanguageNames.CSharp);
            BindToOption(on_the_right_edge_of_the_editor_window, InlineDiagnosticsOptionsStorage.Location, InlineDiagnosticsLocations.PlacedAtEndOfEditor, LanguageNames.CSharp);

            BindToOption(Enable_file_logging_for_diagnostics, VisualStudioLoggingOptionsStorage.EnableFileLoggingForDiagnostics);
            BindToOption(Skip_analyzers_for_implicitly_triggered_builds, FeatureOnOffOptions.SkipAnalyzersForImplicitlyTriggeredBuilds);
            BindToOption(Show_Remove_Unused_References_command_in_Solution_Explorer, FeatureOnOffOptions.OfferRemoveUnusedReferences, () => true);

            // Source Generators
            BindToOption(Automatic_Run_generators_after_any_change, WorkspaceConfigurationOptionsStorage.SourceGeneratorExecution, SourceGeneratorExecutionPreference.Automatic);
            BindToOption(Balanced_Run_generators_after_saving_or_building, WorkspaceConfigurationOptionsStorage.SourceGeneratorExecution, SourceGeneratorExecutionPreference.Balanced);

            BindToOption(Analyze_source_generated_files, SolutionCrawlerOptionsStorage.EnableDiagnosticsInSourceGeneratedFiles);

            // Go To Definition
            BindToOption(Enable_navigation_to_sourcelink_and_embedded_sources, MetadataAsSourceOptionsStorage.NavigateToSourceLinkAndEmbeddedSources);
            BindToOption(Enable_navigation_to_decompiled_sources, MetadataAsSourceOptionsStorage.NavigateToDecompiledSources);
            BindToOption(Always_use_default_symbol_servers_for_navigation, MetadataAsSourceOptionsStorage.AlwaysUseDefaultSymbolServers);

            // Rename
            BindToOption(Rename_asynchronously_exerimental, InlineRenameSessionOptionsStorage.CommitRenameAsynchronously);
<<<<<<< HEAD
=======
            BindToOption(Rename_UI_setting, InlineRenameUIOptionsStorage.UseInlineAdornment, label: Rename_UI_setting_label);
>>>>>>> fbce2ba2

            // Using Directives
            BindToOption(PlaceSystemNamespaceFirst, GenerationOptions.PlaceSystemNamespaceFirst, LanguageNames.CSharp);
            BindToOption(SeparateImportGroups, GenerationOptions.SeparateImportDirectiveGroups, LanguageNames.CSharp);
            BindToOption(SuggestForTypesInReferenceAssemblies, SymbolSearchOptionsStorage.SearchReferenceAssemblies, LanguageNames.CSharp);
            BindToOption(SuggestForTypesInNuGetPackages, SymbolSearchOptionsStorage.SearchNuGetPackages, LanguageNames.CSharp);
            BindToOption(AddUsingsOnPaste, AddImportOnPasteOptionsStorage.AddImportsOnPaste, LanguageNames.CSharp);

            // Highlighting
            BindToOption(EnableHighlightReferences, ReferenceHighlightingOptionsStorage.ReferenceHighlighting, LanguageNames.CSharp);
            BindToOption(EnableHighlightKeywords, KeywordHighlightingOptionsStorage.KeywordHighlighting, LanguageNames.CSharp);

            // Outlining
            BindToOption(EnterOutliningMode, OutliningOptionsStorage.Outlining, LanguageNames.CSharp);
            BindToOption(Collapse_regions_on_file_open, BlockStructureOptionsStorage.CollapseRegionsWhenFirstOpened, LanguageNames.CSharp);
            BindToOption(Collapse_usings_on_file_open, BlockStructureOptionsStorage.CollapseImportsWhenFirstOpened, LanguageNames.CSharp);
            BindToOption(Collapse_sourcelink_embedded_decompiled_files_on_open, BlockStructureOptionsStorage.CollapseSourceLinkEmbeddedDecompiledFilesWhenFirstOpened, LanguageNames.CSharp);
            BindToOption(Collapse_metadata_signature_files_on_open, BlockStructureOptionsStorage.CollapseMetadataSignatureFilesWhenFirstOpened, LanguageNames.CSharp);
            BindToOption(DisplayLineSeparators, LineSeparatorsOptionsStorage.LineSeparator, LanguageNames.CSharp);
            BindToOption(Show_outlining_for_declaration_level_constructs, BlockStructureOptionsStorage.ShowOutliningForDeclarationLevelConstructs, LanguageNames.CSharp);
            BindToOption(Show_outlining_for_code_level_constructs, BlockStructureOptionsStorage.ShowOutliningForCodeLevelConstructs, LanguageNames.CSharp);
            BindToOption(Show_outlining_for_comments_and_preprocessor_regions, BlockStructureOptionsStorage.ShowOutliningForCommentsAndPreprocessorRegions, LanguageNames.CSharp);
            BindToOption(Collapse_regions_when_collapsing_to_definitions, BlockStructureOptionsStorage.CollapseRegionsWhenCollapsingToDefinitions, LanguageNames.CSharp);
            BindToOption(Collapse_local_functions_when_collapsing_to_definitions, BlockStructureOptionsStorage.CollapseLocalFunctionsWhenCollapsingToDefinitions, LanguageNames.CSharp);

            // Fading
            BindToOption(Fade_out_unused_usings, FadingOptions.FadeOutUnusedImports, LanguageNames.CSharp);
            BindToOption(Fade_out_unused_members, FadingOptions.FadeOutUnusedMembers, LanguageNames.CSharp);
            BindToOption(Fade_out_unreachable_code, FadingOptions.FadeOutUnreachableCode, LanguageNames.CSharp);

            // Block Structure Guides
            BindToOption(Show_guides_for_declaration_level_constructs, BlockStructureOptionsStorage.ShowBlockStructureGuidesForDeclarationLevelConstructs, LanguageNames.CSharp);
            BindToOption(Show_guides_for_code_level_constructs, BlockStructureOptionsStorage.ShowBlockStructureGuidesForCodeLevelConstructs, LanguageNames.CSharp);
            BindToOption(Show_guides_for_comments_and_preprocessor_regions, BlockStructureOptionsStorage.ShowBlockStructureGuidesForCommentsAndPreprocessorRegions, LanguageNames.CSharp);

            // Comments
            BindToOption(GenerateXmlDocCommentsForTripleSlash, DocumentationCommentOptionsStorage.AutoXmlDocCommentGeneration, LanguageNames.CSharp);
            BindToOption(InsertSlashSlashAtTheStartOfNewLinesWhenWritingSingleLineComments, SplitCommentOptionsStorage.Enabled, LanguageNames.CSharp);
            BindToOption(InsertAsteriskAtTheStartOfNewLinesWhenWritingBlockComments, BlockCommentEditingOptionsStorage.AutoInsertBlockCommentStartString, LanguageNames.CSharp);

            // Editor Help
            BindToOption(ShowRemarksInQuickInfo, QuickInfoOptionsStorage.ShowRemarksInQuickInfo, LanguageNames.CSharp);
            BindToOption(RenameTrackingPreview, RenameTrackingOptionsStorage.RenameTrackingPreview, LanguageNames.CSharp);
            BindToOption(Split_string_literals_on_enter, SplitStringLiteralOptionsStorage.Enabled);
            BindToOption(Fix_text_pasted_into_string_literals_experimental, StringCopyPasteOptionsStorage.AutomaticallyFixStringContentsOnPaste, LanguageNames.CSharp);
            BindToOption(Report_invalid_placeholders_in_string_dot_format_calls, FormatStringValidationOptionStorage.ReportInvalidPlaceholdersInStringDotFormatCalls, LanguageNames.CSharp);
            BindToOption(Underline_reassigned_variables, ClassificationOptionsStorage.ClassifyReassignedVariables, LanguageNames.CSharp);
            BindToOption(Strike_out_obsolete_symbols, ClassificationOptionsStorage.ClassifyObsoleteSymbols, LanguageNames.CSharp);

            // Regular Expressions
            BindToOption(Colorize_regular_expressions, ClassificationOptionsStorage.ColorizeRegexPatterns, LanguageNames.CSharp);
            BindToOption(Report_invalid_regular_expressions, RegexOptionsStorage.ReportInvalidRegexPatterns, LanguageNames.CSharp);
            BindToOption(Highlight_related_regular_expression_components_under_cursor, HighlightingOptionsStorage.HighlightRelatedRegexComponentsUnderCursor, LanguageNames.CSharp);
            BindToOption(Show_completion_list, CompletionOptionsStorage.ProvideRegexCompletions, LanguageNames.CSharp);

            // Json
            BindToOption(Colorize_JSON_strings, ClassificationOptionsStorage.ColorizeJsonPatterns, LanguageNames.CSharp);
            BindToOption(Report_invalid_JSON_strings, JsonDetectionOptionsStorage.ReportInvalidJsonPatterns, LanguageNames.CSharp);
            BindToOption(Highlight_related_JSON_components_under_cursor, HighlightingOptionsStorage.HighlightRelatedJsonComponentsUnderCursor, LanguageNames.CSharp);

            // Classifications
            BindToOption(Editor_color_scheme, ColorSchemeOptionsStorage.ColorScheme);

            // Implement Interface or Abstract Class
            BindToOption(with_other_members_of_the_same_kind, ImplementTypeOptionsStorage.InsertionBehavior, ImplementTypeInsertionBehavior.WithOtherMembersOfTheSameKind, LanguageNames.CSharp);
            BindToOption(at_the_end, ImplementTypeOptionsStorage.InsertionBehavior, ImplementTypeInsertionBehavior.AtTheEnd, LanguageNames.CSharp);
            BindToOption(prefer_throwing_properties, ImplementTypeOptionsStorage.PropertyGenerationBehavior, ImplementTypePropertyGenerationBehavior.PreferThrowingProperties, LanguageNames.CSharp);
            BindToOption(prefer_auto_properties, ImplementTypeOptionsStorage.PropertyGenerationBehavior, ImplementTypePropertyGenerationBehavior.PreferAutoProperties, LanguageNames.CSharp);

            // Inline Hints
            BindToOption(DisplayAllHintsWhilePressingAltF1, InlineHintsViewOptionsStorage.DisplayAllHintsWhilePressingAltF1);
            BindToOption(ColorHints, InlineHintsViewOptionsStorage.ColorHints, LanguageNames.CSharp);

            BindToOption(DisplayInlineParameterNameHints, InlineHintsOptionsStorage.EnabledForParameters, LanguageNames.CSharp);
            BindToOption(ShowHintsForLiterals, InlineHintsOptionsStorage.ForLiteralParameters, LanguageNames.CSharp);
            BindToOption(ShowHintsForNewExpressions, InlineHintsOptionsStorage.ForObjectCreationParameters, LanguageNames.CSharp);
            BindToOption(ShowHintsForEverythingElse, InlineHintsOptionsStorage.ForOtherParameters, LanguageNames.CSharp);
            BindToOption(ShowHintsForIndexers, InlineHintsOptionsStorage.ForIndexerParameters, LanguageNames.CSharp);
            BindToOption(SuppressHintsWhenParameterNameMatchesTheMethodsIntent, InlineHintsOptionsStorage.SuppressForParametersThatMatchMethodIntent, LanguageNames.CSharp);
            BindToOption(SuppressHintsWhenParameterNamesDifferOnlyBySuffix, InlineHintsOptionsStorage.SuppressForParametersThatDifferOnlyBySuffix, LanguageNames.CSharp);
            BindToOption(SuppressHintsWhenParameterNamesMatchArgumentNames, InlineHintsOptionsStorage.SuppressForParametersThatMatchArgumentName, LanguageNames.CSharp);

            BindToOption(DisplayInlineTypeHints, InlineHintsOptionsStorage.EnabledForTypes, LanguageNames.CSharp);
            BindToOption(ShowHintsForVariablesWithInferredTypes, InlineHintsOptionsStorage.ForImplicitVariableTypes, LanguageNames.CSharp);
            BindToOption(ShowHintsForLambdaParameterTypes, InlineHintsOptionsStorage.ForLambdaParameterTypes, LanguageNames.CSharp);
            BindToOption(ShowHintsForImplicitObjectCreation, InlineHintsOptionsStorage.ForImplicitObjectCreation, LanguageNames.CSharp);
            BindToOption(ShowHintsForCollectionExpressions, InlineHintsOptionsStorage.ForCollectionExpressions, LanguageNames.CSharp);

            // Inheritance Margin
            // Leave the null converter here to make sure if the option value is get from the storage (if it is null), the feature will be enabled
            BindToOption(ShowInheritanceMargin, InheritanceMarginOptionsStorage.ShowInheritanceMargin, LanguageNames.CSharp, () => true);
            BindToOption(InheritanceMarginCombinedWithIndicatorMargin, InheritanceMarginOptionsStorage.InheritanceMarginCombinedWithIndicatorMargin);
            BindToOption(IncludeGlobalImports, InheritanceMarginOptionsStorage.InheritanceMarginIncludeGlobalImports, LanguageNames.CSharp);

            // Stack Trace Explorer
            BindToOption(AutomaticallyOpenStackTraceExplorer, StackTraceExplorerOptionsStorage.OpenOnFocus);

            // Document Outline
            BindToOption(EnableDocumentOutline, DocumentOutlineOptionsStorage.EnableDocumentOutline);
        }

        // Since this dialog is constructed once for the lifetime of the application and VS Theme can be changed after the application has started,
        // we need to update the visibility of our combobox and warnings based on the current VS theme before being rendered.
        internal override void OnLoad()
        {
            UpdateInlineHintsOptions();

            base.OnLoad();
        }

        private void UpdateInlineHintsOptions()
        {
            var enabledForParameters = this.OptionStore.GetOption(InlineHintsOptionsStorage.EnabledForParameters, LanguageNames.CSharp);
            ShowHintsForLiterals.IsEnabled = enabledForParameters;
            ShowHintsForNewExpressions.IsEnabled = enabledForParameters;
            ShowHintsForEverythingElse.IsEnabled = enabledForParameters;
            ShowHintsForIndexers.IsEnabled = enabledForParameters;
            SuppressHintsWhenParameterNameMatchesTheMethodsIntent.IsEnabled = enabledForParameters;
            SuppressHintsWhenParameterNamesDifferOnlyBySuffix.IsEnabled = enabledForParameters;
            SuppressHintsWhenParameterNamesMatchArgumentNames.IsEnabled = enabledForParameters;

            var enabledForTypes = this.OptionStore.GetOption(InlineHintsOptionsStorage.EnabledForTypes, LanguageNames.CSharp);
            ShowHintsForVariablesWithInferredTypes.IsEnabled = enabledForTypes;
            ShowHintsForLambdaParameterTypes.IsEnabled = enabledForTypes;
            ShowHintsForImplicitObjectCreation.IsEnabled = enabledForTypes;
            ShowHintsForCollectionExpressions.IsEnabled = enabledForTypes;
        }

        private void DisplayInlineParameterNameHints_Checked(object sender, RoutedEventArgs e)
        {
            this.OptionStore.SetOption(InlineHintsOptionsStorage.EnabledForParameters, LanguageNames.CSharp, true);
            UpdateInlineHintsOptions();
        }

        private void DisplayInlineParameterNameHints_Unchecked(object sender, RoutedEventArgs e)
        {
            this.OptionStore.SetOption(InlineHintsOptionsStorage.EnabledForParameters, LanguageNames.CSharp, false);
            UpdateInlineHintsOptions();
        }

        private void DisplayInlineTypeHints_Checked(object sender, RoutedEventArgs e)
        {
            this.OptionStore.SetOption(InlineHintsOptionsStorage.EnabledForTypes, LanguageNames.CSharp, true);
            UpdateInlineHintsOptions();
        }

        private void DisplayInlineTypeHints_Unchecked(object sender, RoutedEventArgs e)
        {
            this.OptionStore.SetOption(InlineHintsOptionsStorage.EnabledForTypes, LanguageNames.CSharp, false);
            UpdateInlineHintsOptions();
        }

        private void EnterOutliningMode_Checked(object sender, RoutedEventArgs e)
        {
            Collapse_regions_on_file_open.IsEnabled = true;
            Collapse_usings_on_file_open.IsEnabled = true;
            Collapse_metadata_signature_files_on_open.IsEnabled = true;
            Collapse_sourcelink_embedded_decompiled_files_on_open.IsEnabled = true;
        }

        private void EnterOutliningMode_Unchecked(object sender, RoutedEventArgs e)
        {
            Collapse_regions_on_file_open.IsEnabled = false;
            Collapse_usings_on_file_open.IsEnabled = false;
            Collapse_metadata_signature_files_on_open.IsEnabled = false;
            Collapse_sourcelink_embedded_decompiled_files_on_open.IsEnabled = false;
        }
    }
}<|MERGE_RESOLUTION|>--- conflicted
+++ resolved
@@ -77,10 +77,7 @@
 
             // Rename
             BindToOption(Rename_asynchronously_exerimental, InlineRenameSessionOptionsStorage.CommitRenameAsynchronously);
-<<<<<<< HEAD
-=======
             BindToOption(Rename_UI_setting, InlineRenameUIOptionsStorage.UseInlineAdornment, label: Rename_UI_setting_label);
->>>>>>> fbce2ba2
 
             // Using Directives
             BindToOption(PlaceSystemNamespaceFirst, GenerationOptions.PlaceSystemNamespaceFirst, LanguageNames.CSharp);
