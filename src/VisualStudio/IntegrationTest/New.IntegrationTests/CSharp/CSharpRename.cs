﻿// Licensed to the .NET Foundation under one or more agreements.
// The .NET Foundation licenses this file to you under the MIT license.
// See the LICENSE file in the project root for more information.

using System.Linq;
using System.Threading.Tasks;
using Microsoft.CodeAnalysis;
using Microsoft.CodeAnalysis.InlineRename;
using Microsoft.CodeAnalysis.Options;
using Microsoft.CodeAnalysis.Test.Utilities;
using Microsoft.CodeAnalysis.Text;
using Microsoft.VisualStudio.IntegrationTest.Utilities;
using Roslyn.Test.Utilities;
using Roslyn.VisualStudio.IntegrationTests;
using Roslyn.VisualStudio.IntegrationTests.InProcess;
using Roslyn.VisualStudio.NewIntegrationTests.InProcess;
using WindowsInput.Native;
using Xunit;

namespace Roslyn.VisualStudio.NewIntegrationTests.CSharp;

[Trait(Traits.Feature, Traits.Features.Rename)]
public sealed class CSharpRename() : AbstractEditorTest(nameof(CSharpRename))
{
    protected override string LanguageName => LanguageNames.CSharp;

    public override async Task InitializeAsync()
    {
        await base.InitializeAsync();

        // reset relevant global options to default values:
        var globalOptions = await TestServices.Shell.GetComponentModelServiceAsync<IGlobalOptionService>(HangMitigatingCancellationToken);
        globalOptions.SetGlobalOption(InlineRenameSessionOptionsStorage.RenameInComments, false);
        globalOptions.SetGlobalOption(InlineRenameSessionOptionsStorage.RenameInStrings, false);
        globalOptions.SetGlobalOption(InlineRenameSessionOptionsStorage.RenameOverloads, false);
        globalOptions.SetGlobalOption(InlineRenameSessionOptionsStorage.RenameFile, true);
        globalOptions.SetGlobalOption(InlineRenameSessionOptionsStorage.PreviewChanges, false);
    }

    [IdeFact]
    public async Task VerifyLocalVariableRename()
    {
        var markup = """
            using System;
            using System.Collections.Generic;
            using System.Linq;

            class Program
            {
                static void Main(string[] args)
                {
                    int [|x|]$$ = 0;
                    [|x|] = 5;
                    TestMethod([|x|]);
                }

                static void TestMethod(int y)
                {

                }
            }
            """;
        await using var telemetry = await TestServices.Telemetry.EnableTestTelemetryChannelAsync(HangMitigatingCancellationToken);
        await SetUpEditorAsync(markup, HangMitigatingCancellationToken);
        await TestServices.InlineRename.InvokeAsync(HangMitigatingCancellationToken);

        MarkupTestFile.GetSpans(markup, out var _, out var renameSpans);
        var tags = await TestServices.Editor.GetRenameTagsAsync(HangMitigatingCancellationToken);
        var tagSpans = tags.SelectAsArray(tag => new TextSpan(tag.Span.Start, tag.Span.Length));
        AssertEx.SetEqual(renameSpans, tagSpans);

        await TestServices.Input.SendWithoutActivateAsync([VirtualKeyCode.VK_Y, VirtualKeyCode.RETURN], HangMitigatingCancellationToken);
        await TestServices.Workspace.WaitForRenameAsync(HangMitigatingCancellationToken);
        await TestServices.EditorVerifier.TextEqualsAsync("""
                using System;
                using System.Collections.Generic;
                using System.Linq;

                class Program
                {
                    static void Main(string[] args)
                    {
                        int y$$ = 0;
                        y = 5;
                        TestMethod(y);
                    }

                    static void TestMethod(int y)
                    {

                    }
                }
                """, HangMitigatingCancellationToken);
        await telemetry.VerifyFiredAsync(["vs/ide/vbcs/rename/inlinesession/session", "vs/ide/vbcs/rename/commitcore"], HangMitigatingCancellationToken);
    }

    [IdeFact, WorkItem("https://github.com/dotnet/roslyn/issues/21657")]
    public async Task VerifyAttributeRename()
    {
        var markup = """
            using System;

            class [|$$ustom|]Attribute : Attribute
            {
            }
            """;
        await SetUpEditorAsync(markup, HangMitigatingCancellationToken);
        await TestServices.InlineRename.InvokeAsync(HangMitigatingCancellationToken);

        MarkupTestFile.GetSpans(markup, out var _, out var renameSpans);
        var tags = await TestServices.Editor.GetRenameTagsAsync(HangMitigatingCancellationToken);
        var tagSpans = tags.SelectAsArray(tag => new TextSpan(tag.Span.Start, tag.Span.Length));
        AssertEx.SetEqual(renameSpans, tagSpans);

        await TestServices.Input.SendWithoutActivateAsync(["Custom", VirtualKeyCode.RETURN], HangMitigatingCancellationToken);
        await TestServices.Workspace.WaitForRenameAsync(HangMitigatingCancellationToken);
        await TestServices.EditorVerifier.TextEqualsAsync("""
            using System;

            class Custom$$Attribute : Attribute
            {
            }
            """, HangMitigatingCancellationToken);
    }

    [IdeFact, WorkItem("https://github.com/dotnet/roslyn/issues/21657")]
    public async Task VerifyAttributeRenameWhileRenameClasss()
    {
        var markup = """
            using System;

            class [|$$stom|]Attribute : Attribute
            {
            }
            """;
        await SetUpEditorAsync(markup, HangMitigatingCancellationToken);
        await TestServices.InlineRename.InvokeAsync(HangMitigatingCancellationToken);

        MarkupTestFile.GetSpans(markup, out var _, out var renameSpans);
        var tags = await TestServices.Editor.GetRenameTagsAsync(HangMitigatingCancellationToken);
        var tagSpans = tags.SelectAsArray(tag => new TextSpan(tag.Span.Start, tag.Span.Length));
        AssertEx.SetEqual(renameSpans, tagSpans);

        await TestServices.Input.SendWithoutActivateAsync("Custom", HangMitigatingCancellationToken);
        await TestServices.Input.SendWithoutActivateAsync([VirtualKeyCode.RETURN], HangMitigatingCancellationToken);
        await TestServices.Workspace.WaitForRenameAsync(HangMitigatingCancellationToken);
        await TestServices.EditorVerifier.TextEqualsAsync("""
            using System;

            class Custom$$Attribute : Attribute
            {
            }
            """, HangMitigatingCancellationToken);
    }

    [IdeFact, WorkItem("https://github.com/dotnet/roslyn/issues/21657")]
    public async Task VerifyAttributeRenameWhileRenameAttribute()
    {
        var markup = """
            using System;

            [[|$$stom|]]
            class Bar 
            {
            }

            class [|stom|]Attribute : Attribute
            {
            }
            """;
        await SetUpEditorAsync(markup, HangMitigatingCancellationToken);
        await TestServices.InlineRename.InvokeAsync(HangMitigatingCancellationToken);

        MarkupTestFile.GetSpans(markup, out _, out var renameSpans);
        var tags = await TestServices.Editor.GetRenameTagsAsync(HangMitigatingCancellationToken);
        var tagSpans = tags.SelectAsArray(tag => new TextSpan(tag.Span.Start, tag.Span.Length));
        AssertEx.SetEqual(renameSpans, tagSpans);

        await TestServices.Input.SendWithoutActivateAsync("Custom", HangMitigatingCancellationToken);
        await TestServices.Input.SendWithoutActivateAsync([VirtualKeyCode.RETURN], HangMitigatingCancellationToken);
        await TestServices.Workspace.WaitForRenameAsync(HangMitigatingCancellationToken);
        await TestServices.EditorVerifier.TextEqualsAsync("""
            using System;

            [Custom$$]
            class Bar 
            {
            }

            class CustomAttribute : Attribute
            {
            }
            """, HangMitigatingCancellationToken);
    }

    [IdeFact, WorkItem("https://github.com/dotnet/roslyn/issues/21657")]
    public async Task VerifyAttributeRenameWhileRenameAttributeClass()
    {
        var markup = """
            using System;

            [[|stom|]]
            class Bar 
            {
            }

            class [|$$stom|]Attribute : Attribute
            {
            }
            """;
        await SetUpEditorAsync(markup, HangMitigatingCancellationToken);
        await TestServices.InlineRename.InvokeAsync(HangMitigatingCancellationToken);

        MarkupTestFile.GetSpans(markup, out _, out var renameSpans);
        var tags = await TestServices.Editor.GetRenameTagsAsync(HangMitigatingCancellationToken);
        var tagSpans = tags.SelectAsArray(tag => new TextSpan(tag.Span.Start, tag.Span.Length));
        AssertEx.SetEqual(renameSpans, tagSpans);

        await TestServices.Input.SendWithoutActivateAsync("Custom", HangMitigatingCancellationToken);
        await TestServices.Input.SendWithoutActivateAsync([VirtualKeyCode.RETURN], HangMitigatingCancellationToken);
        await TestServices.Workspace.WaitForRenameAsync(HangMitigatingCancellationToken);
        await TestServices.EditorVerifier.TextEqualsAsync("""
            using System;

            [Custom]
            class Bar 
            {
            }

            class Custom$$Attribute : Attribute
            {
            }
            """, HangMitigatingCancellationToken);
    }

    [IdeFact(Skip = "https://github.com/dotnet/roslyn/issues/63576")]
    public async Task VerifyLocalVariableRenameWithCommentsUpdated()
    {
        // "variable" is intentionally misspelled as "varixable" and "this" is misspelled as
        // "thix" below to ensure we don't change instances of "x" in comments that are part of
        // larger words
        var markup = """
            using System;
            using System.Collections.Generic;
            using System.Linq;

            class Program
            {
                /// <summary>
                /// creates a varixable named [|x|] xx
                /// </summary>
                /// <param name="args"></param>
                static void Main(string[] args)
                {
                    // thix varixable is named [|x|] xx
                    int [|x|]$$ = 0;
                    [|x|] = 5;
                    TestMethod([|x|]);
                }

                static void TestMethod(int y)
                {
                    /*
                     * [|x|]
                     * xx
                     */
                }
            }
            """;
        await SetUpEditorAsync(markup, HangMitigatingCancellationToken);
        await TestServices.InlineRename.InvokeAsync(HangMitigatingCancellationToken);
        await TestServices.InlineRename.ToggleIncludeCommentsAsync(HangMitigatingCancellationToken);

        MarkupTestFile.GetSpans(markup, out var _, out var renameSpans);
        var tags = await TestServices.Editor.GetRenameTagsAsync(HangMitigatingCancellationToken);
        var tagSpans = tags.SelectAsArray(tag => new TextSpan(tag.Span.Start, tag.Span.Length));
        AssertEx.SetEqual(renameSpans, tagSpans);

        await TestServices.Input.SendWithoutActivateAsync([VirtualKeyCode.VK_Y, VirtualKeyCode.RETURN], HangMitigatingCancellationToken);
        await TestServices.Workspace.WaitForRenameAsync(HangMitigatingCancellationToken);
        await TestServices.EditorVerifier.TextEqualsAsync("""
            using System;
            using System.Collections.Generic;
            using System.Linq;

            class Program
            {
                /// <summary>
                /// creates a varixable named y xx
                /// </summary>
                /// <param name="args"></param>
                static void Main(string[] args)
                {
                    // thix varixable is named y xx
                    int y$$ = 0;
                    y = 5;
                    TestMethod(y);
                }

                static void TestMethod(int y)
                {
                    /*
                     * y
                     * xx
                     */
                }
            }
            """, HangMitigatingCancellationToken);
    }

    [IdeFact(Skip = "https://github.com/dotnet/roslyn/issues/63576")]
    public async Task VerifyLocalVariableRenameWithStringsUpdated()
    {
        var markup = """
            class Program
            {
                static void Main(string[] args)
                {
                    int [|x|]$$ = 0;
                    [|x|] = 5;
                    var s = "[|x|] xx [|x|]";
                    var sLiteral = 
                        @"
                        [|x|]
                        xx
                        [|x|]
                        ";
                    char c = 'x';
                    char cUnit = '\u0078';
                }
            }
            """;
        await SetUpEditorAsync(markup, HangMitigatingCancellationToken);

        await TestServices.InlineRename.InvokeAsync(HangMitigatingCancellationToken);
        await TestServices.InlineRename.ToggleIncludeStringsAsync(HangMitigatingCancellationToken);

        MarkupTestFile.GetSpans(markup, out var _, out var renameSpans);
        var tags = await TestServices.Editor.GetRenameTagsAsync(HangMitigatingCancellationToken);
        var tagSpans = tags.SelectAsArray(tag => new TextSpan(tag.Span.Start, tag.Span.Length));
        AssertEx.SetEqual(renameSpans, tagSpans);

        await TestServices.Input.SendWithoutActivateAsync([VirtualKeyCode.VK_Y, VirtualKeyCode.RETURN], HangMitigatingCancellationToken);
        await TestServices.Workspace.WaitForRenameAsync(HangMitigatingCancellationToken);
        await TestServices.EditorVerifier.TextEqualsAsync("""
            class Program
            {
                static void Main(string[] args)
                {
                    int y$$ = 0;
                    y = 5;
                    var s = "y xx y";
                    var sLiteral = 
                        @"
                        y
                        xx
                        y
                        ";
                    char c = 'x';
                    char cUnit = '\u0078';
                }
            }
            """, HangMitigatingCancellationToken);
    }

    [IdeFact(Skip = "https://github.com/dotnet/roslyn/issues/63576")]
    public async Task VerifyOverloadsUpdated()
    {
        var markup = """
            interface I
            {
                void [|TestMethod|]$$(int y);
                void [|TestMethod|](string y);
            }

            class B : I
            {
                public virtual void [|TestMethod|](int y)
                { }

                public virtual void [|TestMethod|](string y)
                { }
            }
            """;
        await SetUpEditorAsync(markup, HangMitigatingCancellationToken);

        await TestServices.InlineRename.InvokeAsync(HangMitigatingCancellationToken);
        await TestServices.InlineRename.ToggleIncludeOverloadsAsync(HangMitigatingCancellationToken);

        MarkupTestFile.GetSpans(markup, out var _, out var renameSpans);
        var tags = await TestServices.Editor.GetRenameTagsAsync(HangMitigatingCancellationToken);
        var tagSpans = tags.SelectAsArray(tag => new TextSpan(tag.Span.Start, tag.Span.Length));
        AssertEx.SetEqual(renameSpans, tagSpans);

        await TestServices.Input.SendWithoutActivateAsync([VirtualKeyCode.VK_Y, VirtualKeyCode.RETURN], HangMitigatingCancellationToken);
        await TestServices.Workspace.WaitForRenameAsync(HangMitigatingCancellationToken);
        await TestServices.EditorVerifier.TextEqualsAsync("""
            interface I
            {
                void y$$(int y);
                void y(string y);
            }

            class B : I
            {
                public virtual void y(int y)
                { }

                public virtual void y(string y)
                { }
            }
            """, HangMitigatingCancellationToken);
    }

    [IdeFact]
    public async Task VerifyMultiFileRename()
    {
        await SetUpEditorAsync("""
            class $$Program
            {
            }
            """, HangMitigatingCancellationToken);
        await TestServices.SolutionExplorer.AddFileAsync(ProjectName, "Class2.cs", @"", cancellationToken: HangMitigatingCancellationToken);
        await TestServices.SolutionExplorer.OpenFileAsync(ProjectName, "Class2.cs", HangMitigatingCancellationToken);

        const string class2Markup = """
            class SomeOtherClass
            {
                void M()
                {
                    [|Program|] p = new [|Program|]();
                }
            }
            """;
        MarkupTestFile.GetSpans(class2Markup, out var code, out var renameSpans);

        await TestServices.Editor.SetTextAsync(code, HangMitigatingCancellationToken);
        await TestServices.Editor.PlaceCaretAsync("Program", charsOffset: 0, HangMitigatingCancellationToken);

        await TestServices.InlineRename.InvokeAsync(HangMitigatingCancellationToken);

        var tags = await TestServices.Editor.GetRenameTagsAsync(HangMitigatingCancellationToken);
        var tagSpans = tags.SelectAsArray(tag => new TextSpan(tag.Span.Start, tag.Span.Length));
        AssertEx.SetEqual(renameSpans, tagSpans);

        await TestServices.Input.SendWithoutActivateAsync([VirtualKeyCode.VK_Y, VirtualKeyCode.RETURN], HangMitigatingCancellationToken);
        await TestServices.Workspace.WaitForRenameAsync(HangMitigatingCancellationToken);
        await TestServices.EditorVerifier.TextEqualsAsync("""
            class SomeOtherClass
            {
                void M()
                {
                    y$$ p = new y();
                }
            }
            """, HangMitigatingCancellationToken);

        await TestServices.SolutionExplorer.OpenFileAsync(ProjectName, "Class1.cs", HangMitigatingCancellationToken);
        await TestServices.EditorVerifier.TextEqualsAsync("""
            class y$$
            {
            }
            """, HangMitigatingCancellationToken);
    }

    [IdeFact]
    public async Task VerifyRenameCancellation()
    {
        await SetUpEditorAsync("""
            class $$Program
            {
            }
            """, HangMitigatingCancellationToken);

        await TestServices.SolutionExplorer.AddFileAsync(ProjectName, "Class2.cs", @"", cancellationToken: HangMitigatingCancellationToken);
        await TestServices.SolutionExplorer.OpenFileAsync(ProjectName, "Class2.cs", HangMitigatingCancellationToken);
        await TestServices.Editor.SetTextAsync("""
            class SomeOtherClass
            {
                void M()
                {
                    Program p = new Program();
                }
            }
            """, HangMitigatingCancellationToken);
        await TestServices.Editor.PlaceCaretAsync("Program", charsOffset: 0, HangMitigatingCancellationToken);

        await TestServices.InlineRename.InvokeAsync(HangMitigatingCancellationToken);

        await TestServices.Input.SendWithoutActivateAsync(VirtualKeyCode.VK_Y, HangMitigatingCancellationToken);
        await TestServices.Workspace.WaitForRenameAsync(HangMitigatingCancellationToken);
        await TestServices.EditorVerifier.TextEqualsAsync("""
            class SomeOtherClass
            {
                void M()
                {
                    y$$ p = new y();
                }
            }
            """, HangMitigatingCancellationToken);

        await TestServices.SolutionExplorer.OpenFileAsync(ProjectName, "Class1.cs", HangMitigatingCancellationToken);
        await TestServices.EditorVerifier.TextEqualsAsync("""
            class y$$
            {
            }
            """, HangMitigatingCancellationToken);

        await TestServices.Input.SendWithoutActivateAsync(VirtualKeyCode.ESCAPE, HangMitigatingCancellationToken);
        await TestServices.Workspace.WaitForRenameAsync(HangMitigatingCancellationToken);
        await TestServices.EditorVerifier.TextEqualsAsync("""
            class Program$$
            {
            }
            """, HangMitigatingCancellationToken);

        await TestServices.SolutionExplorer.OpenFileAsync(ProjectName, "Class2.cs", HangMitigatingCancellationToken);
        await TestServices.EditorVerifier.TextEqualsAsync("""
            class SomeOtherClass
            {
                void M()
                {
                    Program$$ p = new Program();
                }
            }
            """, HangMitigatingCancellationToken);
    }

    [IdeFact]
    public async Task VerifyCrossProjectRename()
    {
        await SetUpEditorAsync("""
            $$class RenameRocks 
            {
                static void Main(string[] args)
                {
                    Class2 c = null;
                    c.ToString();
                }
            }
            """, HangMitigatingCancellationToken);
        var project1 = ProjectName;
        var project2 = "Project2";

        await TestServices.SolutionExplorer.AddProjectAsync(project2, WellKnownProjectTemplates.ClassLibrary, LanguageName, HangMitigatingCancellationToken);
        await TestServices.SolutionExplorer.AddProjectReferenceAsync(projectName: project1, projectToReferenceName: project2, HangMitigatingCancellationToken);

        await TestServices.SolutionExplorer.AddFileAsync(project2, "Class2.cs", @"", cancellationToken: HangMitigatingCancellationToken);
        await TestServices.SolutionExplorer.OpenFileAsync(project2, "Class2.cs", HangMitigatingCancellationToken);

        await TestServices.Editor.SetTextAsync(@"
public class Class2 { static void Main(string [] args) { } }", HangMitigatingCancellationToken);

        await TestServices.SolutionExplorer.OpenFileAsync(project1, "Class1.cs", HangMitigatingCancellationToken);
        await TestServices.Editor.PlaceCaretAsync("Class2", charsOffset: 0, HangMitigatingCancellationToken);

        await TestServices.InlineRename.InvokeAsync(HangMitigatingCancellationToken);
        await TestServices.Input.SendWithoutActivateAsync([VirtualKeyCode.VK_Y, VirtualKeyCode.RETURN], HangMitigatingCancellationToken);
        await TestServices.Workspace.WaitForRenameAsync(HangMitigatingCancellationToken);
        await TestServices.EditorVerifier.TextEqualsAsync("""
            class RenameRocks 
            {
                static void Main(string[] args)
                {
                    y$$ c = null;
                    c.ToString();
                }
            }
            """, HangMitigatingCancellationToken);

        await TestServices.SolutionExplorer.OpenFileAsync(project2, "y.cs", HangMitigatingCancellationToken);
        await TestServices.EditorVerifier.TextEqualsAsync(@"
public class y { static void Main(string [] args) { } }$$", cancellationToken: HangMitigatingCancellationToken);
    }

    [IdeFact]
    public async Task VerifyRenameUndo()
    {
        await VerifyCrossProjectRename();

        await TestServices.Input.SendWithoutActivateAsync((VirtualKeyCode.VK_Z, VirtualKeyCode.CONTROL), HangMitigatingCancellationToken);
        await TestServices.Workspace.WaitForRenameAsync(HangMitigatingCancellationToken);
        await TestServices.EditorVerifier.TextEqualsAsync(@"
public class Class2 { static void Main(string [] args) { } }$$", HangMitigatingCancellationToken);

        await TestServices.SolutionExplorer.OpenFileAsync(ProjectName, "Class1.cs", HangMitigatingCancellationToken);
        await TestServices.EditorVerifier.TextEqualsAsync("""
            class RenameRocks 
            {
                static void Main(string[] args)
                {
                    Class2$$ c = null;
                    c.ToString();
                }
            }
            """, HangMitigatingCancellationToken);
    }

    [IdeFact(Skip = "https://github.com/dotnet/roslyn/issues/63576")]
    public async Task VerifyRenameInStandaloneFiles()
    {
        await TestServices.SolutionExplorer.CloseSolutionAsync(HangMitigatingCancellationToken);
        await TestServices.SolutionExplorer.AddStandaloneFileAsync("StandaloneFile1.cs", HangMitigatingCancellationToken);
        await TestServices.Editor.SetTextAsync("""
            class Program
            {
                void Goo()
                {
                    var ids = 1;
                    ids = 2;
                }
            }
            """, HangMitigatingCancellationToken);
        await TestServices.Editor.PlaceCaretAsync("ids", charsOffset: 0, HangMitigatingCancellationToken);

        await TestServices.InlineRename.InvokeAsync(HangMitigatingCancellationToken);

        await TestServices.Input.SendWithoutActivateAsync([VirtualKeyCode.VK_Y, VirtualKeyCode.RETURN], HangMitigatingCancellationToken);
        await TestServices.Workspace.WaitForRenameAsync(HangMitigatingCancellationToken);
        await TestServices.EditorVerifier.TextEqualsAsync("""
            class Program
            {
                void Goo()
                {
                    var y$$ = 1;
                    y = 2;
                }
            }
            """, HangMitigatingCancellationToken);
    }

    [IdeFact, WorkItem("https://github.com/dotnet/roslyn/issues/39617")]
    public async Task VerifyRenameCaseChange()
    {
        await TestServices.SolutionExplorer.AddFileAsync(ProjectName, "Program.cs",
            """
            class Program
            {
                static void Main(string[] args)
                {
                }
            }
            """, cancellationToken: HangMitigatingCancellationToken);

        await TestServices.SolutionExplorer.OpenFileAsync(ProjectName, "Program.cs", HangMitigatingCancellationToken);
        await TestServices.Editor.PlaceCaretAsync("Program", charsOffset: 0, HangMitigatingCancellationToken);

        await TestServices.InlineRename.InvokeAsync(HangMitigatingCancellationToken);

        await TestServices.Input.SendWithoutActivateAsync([VirtualKeyCode.HOME, VirtualKeyCode.DELETE, VirtualKeyCode.VK_P, VirtualKeyCode.RETURN], HangMitigatingCancellationToken);
        await TestServices.Workspace.WaitForRenameAsync(HangMitigatingCancellationToken);

        await TestServices.EditorVerifier.TextEqualsAsync(
            """
            class p$$rogram
            {
                static void Main(string[] args)
                {
                }
            }
            """, HangMitigatingCancellationToken);
    }

    [IdeFact]
    public async Task VerifyTextSync()
    {
        await TestServices.SolutionExplorer.AddFileAsync(ProjectName, "Program.cs",
            """
            public class Class2
            {
                public int Field123;
            }
            """, cancellationToken: HangMitigatingCancellationToken);

        await TestServices.SolutionExplorer.OpenFileAsync(ProjectName, "Program.cs", HangMitigatingCancellationToken);
        await TestServices.Editor.PlaceCaretAsync("Field123", charsOffset: 0, HangMitigatingCancellationToken);
        await TestServices.InlineRename.InvokeAsync(HangMitigatingCancellationToken);
        await TestServices.Input.SendWithoutActivateAsync(["F", "i"], HangMitigatingCancellationToken);
        await TestServices.Workspace.WaitForRenameAsync(HangMitigatingCancellationToken);
        await TestServices.EditorVerifier.TextEqualsAsync(
            """
            public class Class2
            {
                public int Fi$$;
            }
            """, HangMitigatingCancellationToken);
        await TestServices.InlineRename.VerifyStringInFlyout("Fi", HangMitigatingCancellationToken);
        await TestServices.Input.SendWithoutActivateAsync(["e", "l", "d", "3", "2", "1"], HangMitigatingCancellationToken);

        await TestServices.Workspace.WaitForRenameAsync(HangMitigatingCancellationToken);

        await TestServices.EditorVerifier.TextEqualsAsync(
            """
            public class Class2
            {
                public int Field321$$;
            }
            """, HangMitigatingCancellationToken);
        await TestServices.InlineRename.VerifyStringInFlyout("Field321", HangMitigatingCancellationToken);
    }

    [IdeFact, WorkItem("https://github.com/dotnet/roslyn/issues/68374")]
    public async Task VerifySelectionAsync()
    {
        await TestServices.SolutionExplorer.AddFileAsync(ProjectName, "Program.cs",
            """
            public class Class2
            {
                public int LongLongField;
            }
            """, cancellationToken: HangMitigatingCancellationToken);

        await TestServices.SolutionExplorer.OpenFileAsync(ProjectName, "Program.cs", HangMitigatingCancellationToken);
        await TestServices.Editor.PlaceCaretAsync("LongLongField", charsOffset: 0, HangMitigatingCancellationToken);
        await TestServices.InlineRename.InvokeAsync(HangMitigatingCancellationToken);

        await TestServices.Editor.SendExplicitFocusAsync(HangMitigatingCancellationToken);
        await TestServices.Editor.PlaceCaretAsync("LongLongField", charsOffset: "Long".Length, HangMitigatingCancellationToken);
        MarkupTestFile.GetPositionAndSpans("""
            public class Class2
            {
                public int Long{|selection:Long|}Field;
            }
            """, out var _, out int? _, out var spans);
        var selectedSpan = spans["selection"].Single();
        await TestServices.Editor.SetSelectionAsync(selectedSpan, HangMitigatingCancellationToken);
        await TestServices.Input.SendWithoutActivateAsync(
            new InputKey(VirtualKeyCode.BACK, []), HangMitigatingCancellationToken);
        await TestServices.Input.SendWithoutActivateAsync(["Other", "Stuff"], HangMitigatingCancellationToken);
        await TestServices.EditorVerifier.TextEqualsAsync(
            """
            public class Class2
            {
                public int LongOtherStuff$$Field;
            }
            """, HangMitigatingCancellationToken);
    }

    [IdeFact(Skip = "https://github.com/dotnet/roslyn/issues/73630"), WorkItem("https://devdiv.visualstudio.com/DevDiv/_workitems/edit/1903953/")]
    public async Task VerifyRenameLinkedDocumentsAsync()
    {
        var projectName = "MultiTFMProject";
        await TestServices.SolutionExplorer.AddCustomProjectAsync(projectName, ".csproj", """
            <Project Sdk="Microsoft.NET.Sdk">
              <PropertyGroup>
                <OutputType>Exe</OutputType>
                <TargetFrameworks>net6.0-windows;net48</TargetFrameworks>
                <ImplicitUsings>enable</ImplicitUsings>
                <Nullable>enable</Nullable>
                <LangVersion>preview</LangVersion>
              </PropertyGroup>
            </Project>
            """, HangMitigatingCancellationToken);
        await TestServices.SolutionExplorer.AddFileAsync(projectName, "TestClass.cs", """
            public class TestClass
            {
            }
            """, cancellationToken: HangMitigatingCancellationToken);
        await TestServices.SolutionExplorer.AddFileAsync(projectName, "MyClass.cs", """
            public class MyClass
            {
                void Method()
                {
                    TestClass x = new TestClass();
                }
            }
            """, cancellationToken: HangMitigatingCancellationToken);
        // We made csproj changes, so need to wait for PS to finish all the tasks before moving on.
        await TestServices.Workspace.WaitForProjectSystemAsync(HangMitigatingCancellationToken);

        await TestServices.SolutionExplorer.OpenFileAsync(projectName, "TestClass.cs", HangMitigatingCancellationToken);
        await TestServices.SolutionExplorer.OpenFileAsync(projectName, "MyClass.cs", HangMitigatingCancellationToken);
        await TestServices.Editor.PlaceCaretAsync("TestClass", charsOffset: 0, HangMitigatingCancellationToken);
        await TestServices.InlineRename.InvokeAsync(HangMitigatingCancellationToken);
        await TestServices.Input.SendWithoutActivateAsync([VirtualKeyCode.HOME, "M", "y", VirtualKeyCode.RETURN], HangMitigatingCancellationToken);
        await TestServices.Workspace.WaitForRenameAsync(HangMitigatingCancellationToken);
        await TestServices.EditorVerifier.TextEqualsAsync(
            """
            public class MyClass
            {
                void Method()
                {
                    MyTestClass$$ x = new MyTestClass();
                }
            }
            """, HangMitigatingCancellationToken);
        // Make sure the file is renamed. If the file is not found, this call would throw exception
        await TestServices.SolutionExplorer.GetProjectItemAsync(projectName, "MyTestClass.cs", HangMitigatingCancellationToken);
    }

    [IdeFact]
    public async Task VerifyAsyncRename()
    {
<<<<<<< HEAD
        var globalOptions = await TestServices.Shell.GetComponentModelServiceAsync<IGlobalOptionService>(HangMitigatingCancellationToken);
        globalOptions.SetGlobalOption(InlineRenameSessionOptionsStorage.CommitRenameAsynchronously, true);
        await SetUpEditorAsync("""
=======
        var markup = """
>>>>>>> f2649bb1
            class Program
            {
                static void Main(string[] args)
                {
                    int x = 100;
                    Te$$stMethod(x);
                }

                static void TestMethod(int y)
                {

                }
            }
            """, HangMitigatingCancellationToken);
        await TestServices.InlineRename.InvokeAsync(HangMitigatingCancellationToken);
        await TestServices.Input.SendWithoutActivateAsync(["AsyncRenameMethod", VirtualKeyCode.RETURN], HangMitigatingCancellationToken);
        await TestServices.Workspace.WaitForRenameAsync(HangMitigatingCancellationToken);
        await TestServices.EditorVerifier.TextEqualsAsync(
            """
            class Program
            {
                static void Main(string[] args)
                {
                    int x = 100;
                    AsyncRenameMethod$$(x);
                }

                static void AsyncRenameMethod(int y)
                {

                }
            }
            """, HangMitigatingCancellationToken);
    }
}<|MERGE_RESOLUTION|>--- conflicted
+++ resolved
@@ -702,13 +702,14 @@
     [IdeFact, WorkItem("https://github.com/dotnet/roslyn/issues/68374")]
     public async Task VerifySelectionAsync()
     {
+        var startCode = """
+            public class Class2
+            {
+                public int LongLongField;
+            }
+            """;
         await TestServices.SolutionExplorer.AddFileAsync(ProjectName, "Program.cs",
-            """
-            public class Class2
-            {
-                public int LongLongField;
-            }
-            """, cancellationToken: HangMitigatingCancellationToken);
+            startCode, cancellationToken: HangMitigatingCancellationToken);
 
         await TestServices.SolutionExplorer.OpenFileAsync(ProjectName, "Program.cs", HangMitigatingCancellationToken);
         await TestServices.Editor.PlaceCaretAsync("LongLongField", charsOffset: 0, HangMitigatingCancellationToken);
@@ -716,12 +717,14 @@
 
         await TestServices.Editor.SendExplicitFocusAsync(HangMitigatingCancellationToken);
         await TestServices.Editor.PlaceCaretAsync("LongLongField", charsOffset: "Long".Length, HangMitigatingCancellationToken);
-        MarkupTestFile.GetPositionAndSpans("""
+
+        var markedCode = """
             public class Class2
             {
                 public int Long{|selection:Long|}Field;
             }
-            """, out var _, out int? _, out var spans);
+            """;
+        MarkupTestFile.GetPositionAndSpans(markedCode, out var _, out int? _, out var spans);
         var selectedSpan = spans["selection"].Single();
         await TestServices.Editor.SetSelectionAsync(selectedSpan, HangMitigatingCancellationToken);
         await TestServices.Input.SendWithoutActivateAsync(
@@ -751,12 +754,15 @@
               </PropertyGroup>
             </Project>
             """, HangMitigatingCancellationToken);
-        await TestServices.SolutionExplorer.AddFileAsync(projectName, "TestClass.cs", """
+
+        var startCode = """
             public class TestClass
             {
             }
-            """, cancellationToken: HangMitigatingCancellationToken);
-        await TestServices.SolutionExplorer.AddFileAsync(projectName, "MyClass.cs", """
+            """;
+        await TestServices.SolutionExplorer.AddFileAsync(projectName, "TestClass.cs", startCode, cancellationToken: HangMitigatingCancellationToken);
+
+        var referencedCode = """
             public class MyClass
             {
                 void Method()
@@ -764,7 +770,8 @@
                     TestClass x = new TestClass();
                 }
             }
-            """, cancellationToken: HangMitigatingCancellationToken);
+            """;
+        await TestServices.SolutionExplorer.AddFileAsync(projectName, "MyClass.cs", referencedCode, cancellationToken: HangMitigatingCancellationToken);
         // We made csproj changes, so need to wait for PS to finish all the tasks before moving on.
         await TestServices.Workspace.WaitForProjectSystemAsync(HangMitigatingCancellationToken);
 
@@ -791,13 +798,7 @@
     [IdeFact]
     public async Task VerifyAsyncRename()
     {
-<<<<<<< HEAD
-        var globalOptions = await TestServices.Shell.GetComponentModelServiceAsync<IGlobalOptionService>(HangMitigatingCancellationToken);
-        globalOptions.SetGlobalOption(InlineRenameSessionOptionsStorage.CommitRenameAsynchronously, true);
-        await SetUpEditorAsync("""
-=======
         var markup = """
->>>>>>> f2649bb1
             class Program
             {
                 static void Main(string[] args)
@@ -811,7 +812,8 @@
 
                 }
             }
-            """, HangMitigatingCancellationToken);
+            """;
+        await SetUpEditorAsync(markup, HangMitigatingCancellationToken);
         await TestServices.InlineRename.InvokeAsync(HangMitigatingCancellationToken);
         await TestServices.Input.SendWithoutActivateAsync(["AsyncRenameMethod", VirtualKeyCode.RETURN], HangMitigatingCancellationToken);
         await TestServices.Workspace.WaitForRenameAsync(HangMitigatingCancellationToken);
