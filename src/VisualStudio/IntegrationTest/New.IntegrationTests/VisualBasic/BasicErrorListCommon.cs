﻿// Licensed to the .NET Foundation under one or more agreements.
// The .NET Foundation licenses this file to you under the MIT license.
// See the LICENSE file in the project root for more information.

using System;
using System.Threading.Tasks;
using Microsoft.CodeAnalysis;
using Microsoft.CodeAnalysis.Shared.TestHooks;
using Roslyn.Test.Utilities;
using Roslyn.VisualStudio.IntegrationTests;
using Roslyn.VisualStudio.NewIntegrationTests.InProcess;
using WindowsInput.Native;
using Xunit;

namespace Roslyn.VisualStudio.NewIntegrationTests.VisualBasic
{
    public abstract class BasicErrorListCommon : AbstractEditorTest
    {
        protected BasicErrorListCommon(string templateName)
            : base(nameof(BasicErrorListCommon), templateName)
        {
        }

        protected override string LanguageName => LanguageNames.VisualBasic;

        [IdeFact(Skip = "https://github.com/dotnet/roslyn/issues/63041")]
        public virtual async Task ErrorList()
        {
            await TestServices.Editor.SetTextAsync(@"
Module Module1

    Function Good() As P
        Return Nothing
    End Function

    Sub Main()
        Goo()
    End Sub

End Module
", HangMitigatingCancellationToken);
            await TestServices.ErrorList.ShowErrorListAsync(HangMitigatingCancellationToken);
            var expectedContents = new[] {
                "Class1.vb(4, 24): error BC30002: Type 'P' is not defined.",
                "Class1.vb(9, 9): error BC30451: 'Goo' is not declared. It may be inaccessible due to its protection level.",
            };
            await TestServices.Workspace.WaitForAllAsyncOperationsAsync([FeatureAttribute.Workspace, FeatureAttribute.SolutionCrawlerLegacy, FeatureAttribute.DiagnosticService, FeatureAttribute.ErrorSquiggles, FeatureAttribute.ErrorList], HangMitigatingCancellationToken);
            var actualContents = await TestServices.ErrorList.GetErrorsAsync(HangMitigatingCancellationToken);
            AssertEx.EqualOrDiff(
                string.Join(Environment.NewLine, expectedContents),
                string.Join(Environment.NewLine, actualContents));

            await TestServices.ErrorList.NavigateToErrorListItemAsync(0, isPreview: false, shouldActivate: true, HangMitigatingCancellationToken);
            await TestServices.EditorVerifier.CaretPositionAsync(43, HangMitigatingCancellationToken);
            await TestServices.SolutionExplorer.BuildSolutionAndWaitAsync(HangMitigatingCancellationToken);
            await TestServices.ErrorList.ShowErrorListAsync(HangMitigatingCancellationToken);
            await TestServices.Workspace.WaitForAllAsyncOperationsAsync([FeatureAttribute.Workspace, FeatureAttribute.SolutionCrawlerLegacy, FeatureAttribute.DiagnosticService, FeatureAttribute.ErrorSquiggles, FeatureAttribute.ErrorList], HangMitigatingCancellationToken);
            actualContents = await TestServices.ErrorList.GetErrorsAsync(HangMitigatingCancellationToken);
            AssertEx.EqualOrDiff(
                string.Join(Environment.NewLine, expectedContents),
                string.Join(Environment.NewLine, actualContents));
        }

        [IdeFact(Skip = "https://github.com/dotnet/roslyn/issues/63981 and https://github.com/dotnet/roslyn/issues/63982")]
        public virtual async Task ErrorsDuringMethodBodyEditing()
        {
            await TestServices.Editor.SetTextAsync(@"
Namespace N
    Class C
        Private F As Integer
        Sub S()
             ' Comment
        End Sub
    End Class
End Namespace
", HangMitigatingCancellationToken);
            await TestServices.Editor.PlaceCaretAsync(" Comment", charsOffset: -2, HangMitigatingCancellationToken);
            await TestServices.Input.SendAsync("F = 0", HangMitigatingCancellationToken);
            await TestServices.ErrorList.ShowErrorListAsync(HangMitigatingCancellationToken);
            var expectedContents = Array.Empty<string>();
            await TestServices.Workspace.WaitForAllAsyncOperationsAsync([FeatureAttribute.Workspace, FeatureAttribute.SolutionCrawlerLegacy, FeatureAttribute.DiagnosticService, FeatureAttribute.ErrorSquiggles, FeatureAttribute.ErrorList], HangMitigatingCancellationToken);
            var actualContents = await TestServices.ErrorList.GetErrorsAsync(HangMitigatingCancellationToken);
            AssertEx.EqualOrDiff(
                string.Join(Environment.NewLine, expectedContents),
                string.Join(Environment.NewLine, actualContents));

            await TestServices.Editor.ActivateAsync(HangMitigatingCancellationToken);
            await TestServices.Editor.PlaceCaretAsync("F = 0 ' Comment", charsOffset: -1, HangMitigatingCancellationToken);
            await TestServices.Input.SendAsync("F", HangMitigatingCancellationToken);
            await TestServices.ErrorList.ShowErrorListAsync(HangMitigatingCancellationToken);
<<<<<<< HEAD
            expectedContents = new[] {
                "Class1.vb(6, 13): error BC30451: 'FF' is not declared. It may be inaccessible due to its protection level.",
            };
            await TestServices.Workspace.WaitForAllAsyncOperationsAsync(new[] { FeatureAttribute.Workspace, FeatureAttribute.SolutionCrawlerLegacy, FeatureAttribute.DiagnosticService, FeatureAttribute.ErrorSquiggles, FeatureAttribute.ErrorList }, HangMitigatingCancellationToken);
=======
            expectedContents = [
                "(Compiler) Class1.vb(6, 13): error BC30451: 'FF' is not declared. It may be inaccessible due to its protection level.",
            ];
            await TestServices.Workspace.WaitForAllAsyncOperationsAsync([FeatureAttribute.Workspace, FeatureAttribute.SolutionCrawlerLegacy, FeatureAttribute.DiagnosticService, FeatureAttribute.ErrorSquiggles, FeatureAttribute.ErrorList], HangMitigatingCancellationToken);
>>>>>>> 2b3426c4
            actualContents = await TestServices.ErrorList.GetErrorsAsync(HangMitigatingCancellationToken);
            AssertEx.EqualOrDiff(
                string.Join(Environment.NewLine, expectedContents),
                string.Join(Environment.NewLine, actualContents));

            await TestServices.Editor.ActivateAsync(HangMitigatingCancellationToken);
            await TestServices.Editor.PlaceCaretAsync("FF = 0 ' Comment", charsOffset: -1, HangMitigatingCancellationToken);
            await TestServices.Input.SendAsync(VirtualKeyCode.DELETE, HangMitigatingCancellationToken);
            await TestServices.ErrorList.ShowErrorListAsync(HangMitigatingCancellationToken);
            expectedContents = Array.Empty<string>();
            await TestServices.Workspace.WaitForAllAsyncOperationsAsync([FeatureAttribute.Workspace, FeatureAttribute.SolutionCrawlerLegacy, FeatureAttribute.DiagnosticService, FeatureAttribute.ErrorSquiggles, FeatureAttribute.ErrorList], HangMitigatingCancellationToken);
            actualContents = await TestServices.ErrorList.GetErrorsAsync(HangMitigatingCancellationToken);
            AssertEx.EqualOrDiff(
                string.Join(Environment.NewLine, expectedContents),
                string.Join(Environment.NewLine, actualContents));
        }

        [IdeFact, WorkItem("https://dev.azure.com/devdiv/DevDiv/_workitems/edit/1643350")]
        public virtual async Task BuildErrorsInClosedFiles()
        {
            // Enter code with compiler error.
            await TestServices.Editor.SetTextAsync(@"Class Class1
", HangMitigatingCancellationToken);
            await TestServices.SolutionExplorer.SaveAllAsync(HangMitigatingCancellationToken);

            // Close active tab before build.
            await TestServices.SolutionExplorer.CloseActiveWindow(HangMitigatingCancellationToken);

            // Build and verify build failure in the output window.
            var buildSummary = await TestServices.SolutionExplorer.BuildSolutionAndWaitAsync(HangMitigatingCancellationToken);
            Assert.Equal("========== Build: 0 succeeded, 1 failed, 0 up-to-date, 0 skipped ==========", buildSummary);

            await TestServices.Workspace.WaitForAllAsyncOperationsAsync([FeatureAttribute.Workspace, FeatureAttribute.SolutionCrawlerLegacy, FeatureAttribute.DiagnosticService, FeatureAttribute.ErrorSquiggles, FeatureAttribute.ErrorList], HangMitigatingCancellationToken);

            // Verify the build error is listed in the error list for closed file.
            await TestServices.ErrorList.ShowBuildErrorsAsync(HangMitigatingCancellationToken);
            var actualErrors = await TestServices.ErrorList.GetBuildErrorsAsync(HangMitigatingCancellationToken);
            var expectedErrors = new[] {
                "Class1.vb(1, 1): error BC30481: 'Class' statement must end with a matching 'End Class'.",
            };
            AssertEx.EqualOrDiff(
                string.Join(Environment.NewLine, expectedErrors),
                string.Join(Environment.NewLine, actualErrors));
        }
    }
}<|MERGE_RESOLUTION|>--- conflicted
+++ resolved
@@ -88,17 +88,10 @@
             await TestServices.Editor.PlaceCaretAsync("F = 0 ' Comment", charsOffset: -1, HangMitigatingCancellationToken);
             await TestServices.Input.SendAsync("F", HangMitigatingCancellationToken);
             await TestServices.ErrorList.ShowErrorListAsync(HangMitigatingCancellationToken);
-<<<<<<< HEAD
-            expectedContents = new[] {
+            expectedContents = [
                 "Class1.vb(6, 13): error BC30451: 'FF' is not declared. It may be inaccessible due to its protection level.",
-            };
-            await TestServices.Workspace.WaitForAllAsyncOperationsAsync(new[] { FeatureAttribute.Workspace, FeatureAttribute.SolutionCrawlerLegacy, FeatureAttribute.DiagnosticService, FeatureAttribute.ErrorSquiggles, FeatureAttribute.ErrorList }, HangMitigatingCancellationToken);
-=======
-            expectedContents = [
-                "(Compiler) Class1.vb(6, 13): error BC30451: 'FF' is not declared. It may be inaccessible due to its protection level.",
             ];
             await TestServices.Workspace.WaitForAllAsyncOperationsAsync([FeatureAttribute.Workspace, FeatureAttribute.SolutionCrawlerLegacy, FeatureAttribute.DiagnosticService, FeatureAttribute.ErrorSquiggles, FeatureAttribute.ErrorList], HangMitigatingCancellationToken);
->>>>>>> 2b3426c4
             actualContents = await TestServices.ErrorList.GetErrorsAsync(HangMitigatingCancellationToken);
             AssertEx.EqualOrDiff(
                 string.Join(Environment.NewLine, expectedContents),
