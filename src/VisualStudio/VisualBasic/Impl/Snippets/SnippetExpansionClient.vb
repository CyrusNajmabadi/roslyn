--- conflicted
+++ resolved
@@ -31,13 +31,6 @@
     Friend NotInheritable Class SnippetExpansionClient
         Inherits AbstractSnippetExpansionClient
 
-<<<<<<< HEAD
-        Public Sub New(threadingContext As IThreadingContext, languageServiceId As Guid, textView As ITextView, subjectBuffer As ITextBuffer, signatureHelpControllerProvider As SignatureHelpControllerProvider, editorCommandHandlerServiceFactory As IEditorCommandHandlerServiceFactory, editorAdaptersFactoryService As IVsEditorAdaptersFactoryService, argumentProviders As ImmutableArray(Of Lazy(Of ArgumentProvider, OrderableLanguageMetadata)))
-            MyBase.New(threadingContext, languageServiceId, textView, subjectBuffer, signatureHelpControllerProvider, editorCommandHandlerServiceFactory, editorAdaptersFactoryService, argumentProviders)
-        End Sub
-
-        Public Shared Function GetSnippetExpansionClient(threadingContext As IThreadingContext, textView As ITextView, subjectBuffer As ITextBuffer, signatureHelpControllerProvider As SignatureHelpControllerProvider, editorCommandHandlerServiceFactory As IEditorCommandHandlerServiceFactory, editorAdaptersFactoryService As IVsEditorAdaptersFactoryService, argumentProviders As ImmutableArray(Of Lazy(Of ArgumentProvider, OrderableLanguageMetadata))) As AbstractSnippetExpansionClient
-=======
         Public Sub New(
                 threadingContext As IThreadingContext,
                 languageServiceId As Guid,
@@ -60,14 +53,10 @@
                 editorAdaptersFactoryService As IVsEditorAdaptersFactoryService,
                 argumentProviders As ImmutableArray(Of Lazy(Of ArgumentProvider, OrderableLanguageMetadata)),
                 globalOptions As IGlobalOptionService) As AbstractSnippetExpansionClient
->>>>>>> 67d940c4
 
             Dim expansionClient As AbstractSnippetExpansionClient = Nothing
 
             If Not textView.Properties.TryGetProperty(GetType(AbstractSnippetExpansionClient), expansionClient) Then
-<<<<<<< HEAD
-                expansionClient = New SnippetExpansionClient(threadingContext, Guids.VisualBasicDebuggerLanguageId, textView, subjectBuffer, signatureHelpControllerProvider, editorCommandHandlerServiceFactory, editorAdaptersFactoryService, argumentProviders)
-=======
                 expansionClient = New SnippetExpansionClient(
                     threadingContext,
                     Guids.VisualBasicDebuggerLanguageId,
@@ -78,7 +67,6 @@
                     editorAdaptersFactoryService,
                     argumentProviders,
                     globalOptions)
->>>>>>> 67d940c4
                 textView.Properties.AddProperty(GetType(AbstractSnippetExpansionClient), expansionClient)
             End If
 
