--- conflicted
+++ resolved
@@ -106,21 +106,18 @@
                 </StackPanel>
             </GroupBox>
 
-<<<<<<< HEAD
-          <GroupBox x:Uid="RegularExpressionsGroupBox"
+            <GroupBox x:Uid="RegularExpressionsGroupBox"
                     Header="{x:Static local:AdvancedOptionPageStrings.Option_Regular_Expressions}">
-            <StackPanel>
-              <CheckBox x:Name="Colorize_regular_expressions"
+                <StackPanel>
+                    <CheckBox x:Name="Colorize_regular_expressions"
                         Content="{x:Static local:AdvancedOptionPageStrings.Option_Colorize_regular_expressions}" />
-              <CheckBox x:Name="Report_invalid_regular_expressions"
+                    <CheckBox x:Name="Report_invalid_regular_expressions"
                         Content="{x:Static local:AdvancedOptionPageStrings.Option_Report_invalid_regular_expressions}" />
-              <CheckBox x:Name="Highlight_related_components_under_cursor"
+                    <CheckBox x:Name="Highlight_related_components_under_cursor"
                         Content="{x:Static local:AdvancedOptionPageStrings.Option_Highlight_related_components_under_cursor}" />
-            </StackPanel>
-          </GroupBox>
-          
-=======
->>>>>>> 40244c31
+                </StackPanel>
+            </GroupBox>
+
             <GroupBox x:Uid="ExtractMethodGroupBox"
                       Header="{x:Static local:AdvancedOptionPageStrings.Option_ExtractMethod}">
                 <StackPanel>
@@ -157,7 +154,7 @@
                     </StackPanel>
                 </StackPanel>
             </GroupBox>
-            
+
         </StackPanel>
     </ScrollViewer>
 </options:AbstractOptionPageControl>