﻿<?xml version="1.0" encoding="utf-8"?>
<xliff xmlns="urn:oasis:names:tc:xliff:document:1.2" xmlns:xsi="http://www.w3.org/2001/XMLSchema-instance" version="1.2" xsi:schemaLocation="urn:oasis:names:tc:xliff:document:1.2 xliff-core-1.2-transitional.xsd">
  <file datatype="xml" source-language="en" target-language="tr" original="../VSPackage.resx">
    <body>
      <trans-unit id="101">
        <source>Visual Basic</source>
        <target state="translated">Visual Basic</target>
        <note>Used anywhere the string is needed (that is, everywhere.)</note>
      </trans-unit>
      <trans-unit id="1012">
        <source>Visual Basic Editor with Encoding</source>
        <target state="translated">Kodlamalı Visual Basic Düzenleyicisi</target>
        <note />
      </trans-unit>
      <trans-unit id="1013">
        <source>Visual Basic Editor</source>
        <target state="translated">Visual Basic Düzenleyicisi</target>
        <note />
      </trans-unit>
      <trans-unit id="10160">
        <source>Display inline hints;Automatic insertion of end constructs;Change pretty listing settings;Change outlining mode;Automatic insertion of Interface and MustOverride members;Show or hide procedure line separators;Turn error correction suggestions on or off;Turn highlighting of references and keywords on or off;Regex;Colorize regular expressions;Highlight related components under cursor;Report invalid regular expressions;regex;regular expression;Use enhanced colors;Editor Color Scheme;</source>
<<<<<<< HEAD
        <target state="new">Display inline hints;Automatic insertion of end constructs;Change pretty listing settings;Change outlining mode;Automatic insertion of Interface and MustOverride members;Show or hide procedure line separators;Turn error correction suggestions on or off;Turn highlighting of references and keywords on or off;Regex;Colorize regular expressions;Highlight related components under cursor;Report invalid regular expressions;regex;regular expression;Use enhanced colors;Editor Color Scheme;</target>
=======
        <target state="needs-review-translation">Satır içi parametre adı ipuçlarını göster;Bitiş yapılarının otomatik olarak eklenmesi;Düzgün listeleme ayarlarını değiştir;Ana hat modunu değiştir;Arabirim ve MustOverride üyelerinin otomatik olarak eklenmesi;Yordam satır ayıraçlarını göster veya gizle;Hata düzeltme önerilerini aç veya kapat;Başvuruları ve anahtar sözcükleri vurgulamayı aç veya kapat;Normal ifade;Normal ifadeleri renklendir;İmlecin altında ilgili bileşenleri vurgula;Geçersiz normal ifadeleri bildir;normal ifade;normal ifade;Gelişmiş renkleri kullan;Düzenleyici Renk Düzeni;</target>
>>>>>>> d87d3bd6
        <note>Advanced options page keywords</note>
      </trans-unit>
      <trans-unit id="102">
        <source>Advanced</source>
        <target state="translated">Gelişmiş</target>
        <note>"Advanced" node under Tools &gt;Options, Basic editor.</note>
      </trans-unit>
      <trans-unit id="103">
        <source>Basic</source>
        <target state="translated">Temel</target>
        <note>"Basic" node in profile Import/Export.</note>
      </trans-unit>
      <trans-unit id="104">
        <source>Basic Editor</source>
        <target state="translated">Temel Düzenleyici</target>
        <note>"Basic Editor" node in profile Import/Export.</note>
      </trans-unit>
      <trans-unit id="105">
        <source>Options that control general editor features including Intellisense statement completion, line number display, and single-click URL navigation.</source>
        <target state="translated">Intellisense deyim tamamlaması, satır numarasının gösterilmesi ve tek tıkla URL gezintisi gibi genel düzenleyici özelliklerini denetleyen seçenekler.</target>
        <note>"Basic" node help text in profile Import/Export.</note>
      </trans-unit>
      <trans-unit id="106">
        <source>Options that control Visual Basic editor features including automatic insertion of end constructs, procedure line separators, and automatic code formatting.</source>
        <target state="translated">Bitiş yapılarını otomatik ekleme, yordam satır ayıraçları ve otomatik kod biçimlendirme gibi Visual Basic düzenleyicisi özelliklerini denetleyen seçenekler.</target>
        <note>"Basic Editor" node help text in profile Import/Export.</note>
      </trans-unit>
      <trans-unit id="107">
        <source>Optimizes the environment so you can focus on building world-class applications. This collection of settings contains customizations to the window layout, command menus and keyboard shortcuts to make common Visual Basic commands more accessible.</source>
        <target state="translated">Birinci sınıf uygulamalar oluşturmaya odaklanabilmeniz için ortamı iyileştirir. Bu ayarlar koleksiyonu, genel Visual Basic komutlarını daha erişilebilir yapmak için pencere düzeni, komut menüleri ve klavye kısayolları özelleştirmelerini içerir.</target>
        <note>Profile description in profile Reset All Settings.</note>
      </trans-unit>
      <trans-unit id="108">
        <source>Microsoft Visual Basic</source>
        <target state="translated">Microsoft Visual Basic</target>
        <note>Used for String in Tools &gt; Options, Text Editor, File Extensions</note>
      </trans-unit>
      <trans-unit id="109">
        <source>Code Style</source>
        <target state="translated">Kod Stili</target>
        <note>"Code Style" category node under Tools &gt;Options, Basic editor.</note>
      </trans-unit>
      <trans-unit id="10161">
        <source>Qualify with Me;Prefer intrinsic types;Style;Code Style</source>
        <target state="translated">Me ile nitele; İç türleri tercih et; Stil; Kod Stili</target>
        <note>Code Style options page keywords</note>
      </trans-unit>
      <trans-unit id="110">
        <source>Naming</source>
        <target state="translated">Adlandırma</target>
        <note>"Naming Style" node under Tools &gt;Options &gt; Basic editor &gt;Code Style.</note>
      </trans-unit>
      <trans-unit id="10162">
        <source>Naming Style;Name Styles;Naming Rule;Naming Conventions</source>
        <target state="translated">Adlandırma Stili;Adlandırma Stilleri;Adlandırma Kuralı;Adlandırma Kuralları</target>
        <note>Naming Style options page keywords</note>
      </trans-unit>
      <trans-unit id="111">
        <source>General</source>
        <target state="translated">Genel</target>
        <note>"General" node under Tools &gt;Options &gt;Basic editor &gt;Code Style.</note>
      </trans-unit>
      <trans-unit id="112">
        <source>IntelliSense</source>
        <target state="translated">IntelliSense</target>
        <note />
      </trans-unit>
      <trans-unit id="312">
        <source>Change completion list settings;Pre-select most recently used member</source>
        <target state="translated">Tamamlanma listesi ayarlarını değiştir;en son kullanılan üyeyi önceden seç</target>
        <note>IntelliSense options page keywords</note>
      </trans-unit>
      <trans-unit id="114">
        <source>Visual Basic components used in the IDE. Depending on your project type and settings, a different version of the compiler may be used.</source>
        <target state="translated">IDE’de kullanılan Visual Basic bileşenleri. Projenizin türüne ve ayarlarına bağlı olarak, derleyicinin farklı bir sürümü kullanılabilir.</target>
        <note>Help &gt; About</note>
      </trans-unit>
      <trans-unit id="113">
        <source>Visual Basic Tools</source>
        <target state="translated">Visual Basic Araçları</target>
        <note>Help &gt; About</note>
      </trans-unit>
      <trans-unit id="An_empty_Visual_Basic_script_file">
        <source>An empty Visual Basic script file.</source>
        <target state="translated">Boş bir Visual Basic betik dosyası.</target>
        <note />
      </trans-unit>
      <trans-unit id="Visual_Basic_Script">
        <source>Visual Basic Script</source>
        <target state="translated">Visual Basic Betiği</target>
        <note />
      </trans-unit>
    </body>
  </file>
</xliff><|MERGE_RESOLUTION|>--- conflicted
+++ resolved
@@ -19,11 +19,7 @@
       </trans-unit>
       <trans-unit id="10160">
         <source>Display inline hints;Automatic insertion of end constructs;Change pretty listing settings;Change outlining mode;Automatic insertion of Interface and MustOverride members;Show or hide procedure line separators;Turn error correction suggestions on or off;Turn highlighting of references and keywords on or off;Regex;Colorize regular expressions;Highlight related components under cursor;Report invalid regular expressions;regex;regular expression;Use enhanced colors;Editor Color Scheme;</source>
-<<<<<<< HEAD
-        <target state="new">Display inline hints;Automatic insertion of end constructs;Change pretty listing settings;Change outlining mode;Automatic insertion of Interface and MustOverride members;Show or hide procedure line separators;Turn error correction suggestions on or off;Turn highlighting of references and keywords on or off;Regex;Colorize regular expressions;Highlight related components under cursor;Report invalid regular expressions;regex;regular expression;Use enhanced colors;Editor Color Scheme;</target>
-=======
         <target state="needs-review-translation">Satır içi parametre adı ipuçlarını göster;Bitiş yapılarının otomatik olarak eklenmesi;Düzgün listeleme ayarlarını değiştir;Ana hat modunu değiştir;Arabirim ve MustOverride üyelerinin otomatik olarak eklenmesi;Yordam satır ayıraçlarını göster veya gizle;Hata düzeltme önerilerini aç veya kapat;Başvuruları ve anahtar sözcükleri vurgulamayı aç veya kapat;Normal ifade;Normal ifadeleri renklendir;İmlecin altında ilgili bileşenleri vurgula;Geçersiz normal ifadeleri bildir;normal ifade;normal ifade;Gelişmiş renkleri kullan;Düzenleyici Renk Düzeni;</target>
->>>>>>> d87d3bd6
         <note>Advanced options page keywords</note>
       </trans-unit>
       <trans-unit id="102">
