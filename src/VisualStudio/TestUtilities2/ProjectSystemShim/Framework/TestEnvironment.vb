﻿' Licensed to the .NET Foundation under one or more agreements.
' The .NET Foundation licenses this file to you under the MIT license.
' See the LICENSE file in the project root for more information.

Imports System.ComponentModel.Composition
Imports System.ComponentModel.Composition.Hosting
Imports System.IO
Imports System.Runtime.InteropServices
Imports System.Threading
Imports Microsoft.CodeAnalysis
Imports Microsoft.CodeAnalysis.Diagnostics
Imports Microsoft.CodeAnalysis.Editor.Shared.Utilities
Imports Microsoft.CodeAnalysis.Editor.UnitTests
Imports Microsoft.CodeAnalysis.Editor.UnitTests.Diagnostics
Imports Microsoft.CodeAnalysis.FindSymbols
Imports Microsoft.CodeAnalysis.Host.Mef
Imports Microsoft.CodeAnalysis.Shared.TestHooks
Imports Microsoft.CodeAnalysis.Test.Utilities
Imports Microsoft.VisualStudio.Composition
Imports Microsoft.VisualStudio.LanguageServices.Implementation
Imports Microsoft.VisualStudio.LanguageServices.Implementation.CodeModel
Imports Microsoft.VisualStudio.LanguageServices.Implementation.Library.ObjectBrowser.Lists
Imports Microsoft.VisualStudio.LanguageServices.Implementation.ProjectSystem
Imports Microsoft.VisualStudio.LanguageServices.Implementation.ProjectSystem.CPS
Imports Microsoft.VisualStudio.LanguageServices.Implementation.ProjectSystem.Legacy
Imports Microsoft.VisualStudio.LanguageServices.Implementation.TaskList
Imports Microsoft.VisualStudio.LanguageServices.UnitTests.CodeModel
Imports Microsoft.VisualStudio.Shell
Imports Microsoft.VisualStudio.Shell.Interop

Namespace Microsoft.VisualStudio.LanguageServices.UnitTests.ProjectSystemShim.Framework

    ''' <summary>
    ''' Class that holds onto the project tracker, fake IServiceProvider, and other interfaces needed to
    ''' unit test the project system shims outside of Visual Studio.
    ''' </summary>
    Friend Class TestEnvironment
        Implements IDisposable

        ' TODO:
        ' Use VisualStudioTestComposition.LanguageServices instead, With mocked services replaced With test mocks.
        '   
        '    WithoutParts(
        '        GetType(VisualStudioWorkspaceImpl),
        '        GetType(IServiceProvider),
        '        GetType(IDiagnosticUpdateSourceRegistrationService)).
        '    WithAdditionalParts(
        '        GetType(MockVisualStudioWorkspace),
        '        GetType(MockServiceProvider),
        '        GetType(MockDiagnosticUpdateSourceRegistrationService),
        '        GetType(MockWorkspaceEventListenerProvider))

        Private Shared ReadOnly s_composition As TestComposition = EditorTestCompositions.EditorFeaturesWpf _
            .AddExcludedPartTypes(GetType(IDiagnosticUpdateSourceRegistrationService)) _
            .AddParts(
                GetType(FileChangeWatcherProvider),
                GetType(MockVisualStudioWorkspace),
                GetType(MetadataReferences.FileWatchedPortableExecutableReferenceFactory),
                GetType(VisualStudioProjectFactory),
                GetType(MockServiceProvider),
                GetType(SolutionEventsBatchScopeCreator),
                GetType(ProjectCodeModelFactory),
                GetType(CPSProjectFactory),
                GetType(VisualStudioRuleSetManagerFactory),
                GetType(VsMetadataServiceFactory),
                GetType(VisualStudioMetadataReferenceManagerFactory),
                GetType(MockWorkspaceEventListenerProvider),
                GetType(HostDiagnosticUpdateSource),
                GetType(HierarchyItemToProjectIdMap),
                GetType(DiagnosticService))

        Private ReadOnly _workspace As VisualStudioWorkspaceImpl
        Private ReadOnly _projectFilePaths As New List(Of String)

        Public Sub New(ParamArray extraParts As Type())
            Dim composition = s_composition.AddParts(extraParts)

            ExportProvider = composition.ExportProviderFactory.CreateExportProvider()
            _workspace = ExportProvider.GetExportedValue(Of VisualStudioWorkspaceImpl)
            ThreadingContext = ExportProvider.GetExportedValue(Of IThreadingContext)()
            Interop.WrapperPolicy.s_ComWrapperFactory = MockComWrapperFactory.Instance

            Dim mockServiceProvider As MockServiceProvider = ExportProvider.GetExportedValue(Of MockServiceProvider)()
            mockServiceProvider.MockMonitorSelection = New MockShellMonitorSelection(True)
            ServiceProvider = mockServiceProvider
        End Sub

        Public ReadOnly Property ProjectFactory As VisualStudioProjectFactory
            Get
                Return ExportProvider.GetExportedValue(Of VisualStudioProjectFactory)
            End Get
        End Property

        <PartNotDiscoverable>
        <Export(GetType(VisualStudioWorkspace))>
        <Export(GetType(VisualStudioWorkspaceImpl))>
        Private Class MockVisualStudioWorkspace
            Inherits VisualStudioWorkspaceImpl

            <ImportingConstructor>
            <Obsolete(MefConstruction.ImportingConstructorMessage, True)>
            Public Sub New(exportProvider As Composition.ExportProvider)
                MyBase.New(exportProvider,
                           exportProvider.GetExportedValue(Of MockServiceProvider))
            End Sub

            Public Overrides Sub DisplayReferencedSymbols(solution As Solution, referencedSymbols As IEnumerable(Of ReferencedSymbol))
                Throw New NotImplementedException()
            End Sub

            Public Overrides Function TryGoToDefinition(symbol As ISymbol, project As Project, cancellationToken As CancellationToken) As Boolean
                Throw New NotImplementedException()
            End Function

            Public Overrides Function TryGoToDefinitionAsync(symbol As ISymbol, project As Project, cancellationToken As CancellationToken) As Task(Of Boolean)
                Throw New NotImplementedException()
            End Function

            Public Overrides Function TryFindAllReferences(symbol As ISymbol, project As Project, cancellationToken As CancellationToken) As Boolean
                Throw New NotImplementedException()
            End Function

            Friend Overrides Function OpenInvisibleEditor(documentId As DocumentId) As IInvisibleEditor
                Throw New NotImplementedException()
            End Function

            Friend Overrides Function GetBrowseObject(symbolListItem As SymbolListItem) As Object
                Throw New NotImplementedException()
            End Function
        End Class

        Public ReadOnly Property ThreadingContext As IThreadingContext
        Public ReadOnly Property ServiceProvider As IServiceProvider
        Public ReadOnly Property ExportProvider As Composition.ExportProvider

        Public ReadOnly Property Workspace As VisualStudioWorkspaceImpl
            Get
                Return _workspace
            End Get
        End Property

        Public Sub Dispose() Implements IDisposable.Dispose
            _workspace.Dispose()

            For Each filePath In _projectFilePaths
                File.Delete(filePath)
                Directory.Delete(Path.GetDirectoryName(filePath))
            Next
        End Sub

        Private Function CreateProjectFile(projectName As String) As String
            Dim dir = Path.Combine(Path.GetTempPath, Guid.NewGuid().ToString("N"))
            Directory.CreateDirectory(dir)
            Dim result = Path.Combine(dir, projectName + ".vbproj")
            File.WriteAllText(result, "<Project></Project>")
            _projectFilePaths.Add(result)
            Return result
        End Function

        Public Function CreateHierarchy(projectName As String, projectBinPath As String, projectRefPath As String, projectCapabilities As String) As IVsHierarchy
            Return New MockHierarchy(projectName, CreateProjectFile(projectName), projectBinPath, projectRefPath, projectCapabilities)
        End Function

        Public Function GetUpdatedCompilationOptionOfSingleProject() As CompilationOptions
            Return Workspace.CurrentSolution.Projects.Single().CompilationOptions
        End Function

<<<<<<< HEAD
        <PartNotDiscoverable>
        <Export>
        <Export(GetType(SVsServiceProvider))>
        Friend Class MockServiceProvider
            Implements IServiceProvider
            Implements SVsServiceProvider ' The shell service provider actually implements this too for people using that type directly
            Implements IAsyncServiceProvider

            Private ReadOnly _exportProvider As Composition.ExportProvider
            Private ReadOnly _fileChangeEx As MockVsFileChangeEx = New MockVsFileChangeEx

            Public MockMonitorSelection As IVsMonitorSelection

            <ImportingConstructor>
            <Obsolete(MefConstruction.ImportingConstructorMessage, True)>
            Public Sub New(exportProvider As Composition.ExportProvider)
                _exportProvider = exportProvider
            End Sub

            Public Function GetService(serviceType As Type) As Object Implements IServiceProvider.GetService
                Select Case serviceType
                    Case GetType(SVsSolution)
                        ' Return a loose mock that just is a big no-op
                        Dim solutionMock As New Mock(Of IVsSolution2)(MockBehavior.Loose)
                        Return solutionMock.Object

                    Case GetType(SComponentModel)
                        Return GetComponentModelMock()

                    Case GetType(SVsShellMonitorSelection)
                        Return MockMonitorSelection

                    Case GetType(SVsXMLMemberIndexService)
                        Return New MockXmlMemberIndexService

                    Case GetType(SVsSmartOpenScope)
                        Return New MockVsSmartOpenScope

                    Case GetType(SVsFileChangeEx)
                        Return _fileChangeEx

                    Case Else
                        Throw New Exception($"{NameOf(MockServiceProvider)} does not implement {serviceType.FullName}.")
                End Select
            End Function

            Public Function GetServiceAsync(serviceType As Type) As Task(Of Object) Implements IAsyncServiceProvider.GetServiceAsync
                Return System.Threading.Tasks.Task.FromResult(GetService(serviceType))
            End Function

            Friend Function GetComponentModelMock() As IComponentModel
                Return New MockComponentModel(_exportProvider)
            End Function
        End Class

=======
>>>>>>> 67d940c4
        Private Class MockShellMonitorSelection
            Implements IVsMonitorSelection

            Public Property SolutionIsFullyLoaded As Boolean

            Public Sub New(solutionIsFullyLoaded As Boolean)
                Me.SolutionIsFullyLoaded = solutionIsFullyLoaded
            End Sub

            Public Function AdviseSelectionEvents(pSink As IVsSelectionEvents, <ComAliasName("Microsoft.VisualStudio.Shell.Interop.VSCOOKIE")> ByRef pdwCookie As UInteger) As Integer Implements IVsMonitorSelection.AdviseSelectionEvents
                Return VSConstants.S_OK
            End Function

            Public Function GetCmdUIContextCookie(<ComAliasName("Microsoft.VisualStudio.OLE.Interop.REFGUID")> ByRef rguidCmdUI As Guid, <ComAliasName("Microsoft.VisualStudio.Shell.Interop.VSCOOKIE")> ByRef pdwCmdUICookie As UInteger) As Integer Implements IVsMonitorSelection.GetCmdUIContextCookie
                Return VSConstants.S_OK
            End Function

            Public Function GetCurrentElementValue(<ComAliasName("Microsoft.VisualStudio.Shell.Interop.VSSELELEMID")> elementid As UInteger, ByRef pvarValue As Object) As Integer Implements IVsMonitorSelection.GetCurrentElementValue
                Throw New NotImplementedException()
            End Function

            Public Function GetCurrentSelection(ByRef ppHier As IntPtr, <ComAliasName("Microsoft.VisualStudio.Shell.Interop.VSITEMID")> ByRef pitemid As UInteger, ByRef ppMIS As IVsMultiItemSelect, ByRef ppSC As IntPtr) As Integer Implements IVsMonitorSelection.GetCurrentSelection
                Throw New NotImplementedException()
            End Function

            Public Function IsCmdUIContextActive(<ComAliasName("Microsoft.VisualStudio.Shell.Interop.VSCOOKIE")> dwCmdUICookie As UInteger, <ComAliasName("Microsoft.VisualStudio.OLE.Interop.BOOL")> ByRef pfActive As Integer) As Integer Implements IVsMonitorSelection.IsCmdUIContextActive
                ' Be lazy and don't worry checking which cookie this is, since for now the VisualStudioProjectTracker only checks for one
                pfActive = If(SolutionIsFullyLoaded, 1, 0)
                Return VSConstants.S_OK
            End Function

            Public Function SetCmdUIContext(<ComAliasName("Microsoft.VisualStudio.Shell.Interop.VSCOOKIE")> dwCmdUICookie As UInteger, <ComAliasName("Microsoft.VisualStudio.OLE.Interop.BOOL")> fActive As Integer) As Integer Implements IVsMonitorSelection.SetCmdUIContext
                Throw New NotImplementedException()
            End Function

            Public Function UnadviseSelectionEvents(<ComAliasName("Microsoft.VisualStudio.Shell.Interop.VSCOOKIE")> dwCookie As UInteger) As Integer Implements IVsMonitorSelection.UnadviseSelectionEvents
                Throw New NotImplementedException()
            End Function
        End Class

<<<<<<< HEAD
        Private Class MockXmlMemberIndexService
            Implements IVsXMLMemberIndexService

            Public Function CreateXMLMemberIndex(pszBinaryName As String, ByRef ppIndex As IVsXMLMemberIndex) As Integer Implements IVsXMLMemberIndexService.CreateXMLMemberIndex
                Throw New NotImplementedException()
            End Function

            Public Function GetMemberDataFromXML(pszXML As String, ByRef ppObj As IVsXMLMemberData) As Integer Implements IVsXMLMemberIndexService.GetMemberDataFromXML
                Throw New NotImplementedException()
            End Function
        End Class

        Friend Async Function RaiseFileChangeAsync(path As String) As Task
=======
        Friend Async Function GetFileChangeServiceAsync() As Task(Of MockVsFileChangeEx)
>>>>>>> 67d940c4
            ' Ensure we've pushed everything to the file change watcher
            Dim fileChangeProvider = ExportProvider.GetExportedValue(Of FileChangeWatcherProvider)
            Dim mockFileChangeService = Assert.IsType(Of MockVsFileChangeEx)(ServiceProvider.GetService(GetType(SVsFileChangeEx)))
            Await ExportProvider.GetExportedValue(Of AsynchronousOperationListenerProvider)().GetWaiter(FeatureAttribute.Workspace).ExpeditedWaitAsync()
<<<<<<< HEAD
            mockFileChangeService.FireUpdate(path)
=======
            Return mockFileChangeService
>>>>>>> 67d940c4
        End Function

        Friend Async Function RaiseFileChangeAsync(path As String) As Task
            Dim service = Await GetFileChangeServiceAsync()
            service.FireUpdate(path)
        End Function

        ''' <inheritdoc cref="MockVsFileChangeEx.FireStaleUpdate(String, Action)" />
        Friend Async Function RaiseStaleFileChangeAsync(path As String, unsubscribingAction As Action) As Task
            Dim service = Await GetFileChangeServiceAsync()
            service.FireStaleUpdate(path, unsubscribingAction)
        End Function
    End Class
End Namespace<|MERGE_RESOLUTION|>--- conflicted
+++ resolved
@@ -165,64 +165,6 @@
             Return Workspace.CurrentSolution.Projects.Single().CompilationOptions
         End Function
 
-<<<<<<< HEAD
-        <PartNotDiscoverable>
-        <Export>
-        <Export(GetType(SVsServiceProvider))>
-        Friend Class MockServiceProvider
-            Implements IServiceProvider
-            Implements SVsServiceProvider ' The shell service provider actually implements this too for people using that type directly
-            Implements IAsyncServiceProvider
-
-            Private ReadOnly _exportProvider As Composition.ExportProvider
-            Private ReadOnly _fileChangeEx As MockVsFileChangeEx = New MockVsFileChangeEx
-
-            Public MockMonitorSelection As IVsMonitorSelection
-
-            <ImportingConstructor>
-            <Obsolete(MefConstruction.ImportingConstructorMessage, True)>
-            Public Sub New(exportProvider As Composition.ExportProvider)
-                _exportProvider = exportProvider
-            End Sub
-
-            Public Function GetService(serviceType As Type) As Object Implements IServiceProvider.GetService
-                Select Case serviceType
-                    Case GetType(SVsSolution)
-                        ' Return a loose mock that just is a big no-op
-                        Dim solutionMock As New Mock(Of IVsSolution2)(MockBehavior.Loose)
-                        Return solutionMock.Object
-
-                    Case GetType(SComponentModel)
-                        Return GetComponentModelMock()
-
-                    Case GetType(SVsShellMonitorSelection)
-                        Return MockMonitorSelection
-
-                    Case GetType(SVsXMLMemberIndexService)
-                        Return New MockXmlMemberIndexService
-
-                    Case GetType(SVsSmartOpenScope)
-                        Return New MockVsSmartOpenScope
-
-                    Case GetType(SVsFileChangeEx)
-                        Return _fileChangeEx
-
-                    Case Else
-                        Throw New Exception($"{NameOf(MockServiceProvider)} does not implement {serviceType.FullName}.")
-                End Select
-            End Function
-
-            Public Function GetServiceAsync(serviceType As Type) As Task(Of Object) Implements IAsyncServiceProvider.GetServiceAsync
-                Return System.Threading.Tasks.Task.FromResult(GetService(serviceType))
-            End Function
-
-            Friend Function GetComponentModelMock() As IComponentModel
-                Return New MockComponentModel(_exportProvider)
-            End Function
-        End Class
-
-=======
->>>>>>> 67d940c4
         Private Class MockShellMonitorSelection
             Implements IVsMonitorSelection
 
@@ -263,32 +205,12 @@
             End Function
         End Class
 
-<<<<<<< HEAD
-        Private Class MockXmlMemberIndexService
-            Implements IVsXMLMemberIndexService
-
-            Public Function CreateXMLMemberIndex(pszBinaryName As String, ByRef ppIndex As IVsXMLMemberIndex) As Integer Implements IVsXMLMemberIndexService.CreateXMLMemberIndex
-                Throw New NotImplementedException()
-            End Function
-
-            Public Function GetMemberDataFromXML(pszXML As String, ByRef ppObj As IVsXMLMemberData) As Integer Implements IVsXMLMemberIndexService.GetMemberDataFromXML
-                Throw New NotImplementedException()
-            End Function
-        End Class
-
-        Friend Async Function RaiseFileChangeAsync(path As String) As Task
-=======
         Friend Async Function GetFileChangeServiceAsync() As Task(Of MockVsFileChangeEx)
->>>>>>> 67d940c4
             ' Ensure we've pushed everything to the file change watcher
             Dim fileChangeProvider = ExportProvider.GetExportedValue(Of FileChangeWatcherProvider)
             Dim mockFileChangeService = Assert.IsType(Of MockVsFileChangeEx)(ServiceProvider.GetService(GetType(SVsFileChangeEx)))
             Await ExportProvider.GetExportedValue(Of AsynchronousOperationListenerProvider)().GetWaiter(FeatureAttribute.Workspace).ExpeditedWaitAsync()
-<<<<<<< HEAD
-            mockFileChangeService.FireUpdate(path)
-=======
             Return mockFileChangeService
->>>>>>> 67d940c4
         End Function
 
         Friend Async Function RaiseFileChangeAsync(path As String) As Task
