--- conflicted
+++ resolved
@@ -50,6 +50,7 @@
         ImmutableArray<Document> priorityDocuments,
         string searchPattern,
         IImmutableSet<string> kinds,
+        bool searchGeneratedCode,
         Document? activeDocument,
         Func<ImmutableArray<INavigateToSearchResult>, Task> onResultsFound,
         Func<Task> onProjectCompleted,
@@ -63,31 +64,6 @@
             var results = await _service.SearchProjectAsync(project, priorityDocuments, searchPattern, kinds, cancellationToken).ConfigureAwait(false);
             if (results.Length > 0)
                 await onResultsFound(results.SelectAsArray(result => (INavigateToSearchResult)new InternalFSharpNavigateToSearchResult(result))).ConfigureAwait(false);
-<<<<<<< HEAD
-        }
-
-        public async Task SearchProjectsAsync(
-            Solution solution,
-            ImmutableArray<Project> projects,
-            ImmutableArray<Document> priorityDocuments,
-            string searchPattern,
-            IImmutableSet<string> kinds,
-            bool searchGeneratedCode,
-            Document? activeDocument,
-            Func<ImmutableArray<INavigateToSearchResult>, Task> onResultsFound,
-            Func<Task> onProjectCompleted,
-            CancellationToken cancellationToken)
-        {
-            Contract.ThrowIfTrue(projects.IsEmpty);
-            Contract.ThrowIfTrue(projects.Select(p => p.Language).Distinct().Count() != 1);
-
-            foreach (var project in projects)
-            {
-                var results = await _service.SearchProjectAsync(project, priorityDocuments, searchPattern, kinds, cancellationToken).ConfigureAwait(false);
-                if (results.Length > 0)
-                    await onResultsFound(results.SelectAsArray(result => (INavigateToSearchResult)new InternalFSharpNavigateToSearchResult(result))).ConfigureAwait(false);
-=======
->>>>>>> f8c2dd46
 
             await onProjectCompleted().ConfigureAwait(false);
         }
