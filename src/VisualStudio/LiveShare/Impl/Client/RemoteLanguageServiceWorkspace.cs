--- conflicted
+++ resolved
@@ -50,12 +50,8 @@
 
         private readonly IServiceProvider _serviceProvider;
         private readonly IThreadingContext _threadingContext;
-<<<<<<< HEAD
-        private readonly RunningDocumentTableEventTracker _runningDocumentTableEventTracker;
         private readonly IGlobalOptionService _globalOptions;
-=======
         private readonly OpenTextBufferProvider _openTextBufferProvider;
->>>>>>> e47b15b2
         private readonly IVsFolderWorkspaceService _vsFolderWorkspaceService;
 
         private const string ExternalProjectName = "ExternalDocuments";
@@ -86,12 +82,9 @@
         [Obsolete(MefConstruction.ImportingConstructorMessage, error: true)]
         public RemoteLanguageServiceWorkspace(
             ExportProvider exportProvider,
-<<<<<<< HEAD
             IGlobalOptionService globalOptions,
             IVsEditorAdaptersFactoryService editorAdaptersFactoryService,
-=======
             OpenTextBufferProvider openTextBufferProvider,
->>>>>>> e47b15b2
             IVsFolderWorkspaceService vsFolderWorkspaceService,
             SVsServiceProvider serviceProvider,
             IDiagnosticService diagnosticService,
@@ -113,14 +106,7 @@
             _registeredExternalPaths = ImmutableHashSet<string>.Empty;
         }
 
-<<<<<<< HEAD
-        void IRunningDocumentTableEventListener.OnOpenDocument(string moniker, ITextBuffer textBuffer, IVsHierarchy? hierarchy, IVsWindowFrame? windowFrame) => NotifyOnDocumentOpened(moniker, textBuffer);
-=======
-        private IGlobalOptionService GlobalOptions
-            => _remoteDiagnosticListTable.GlobalOptions;
-
         void IOpenTextBufferEventListener.OnOpenDocument(string moniker, ITextBuffer textBuffer, IVsHierarchy? hierarchy) => NotifyOnDocumentOpened(moniker, textBuffer);
->>>>>>> e47b15b2
 
         void IOpenTextBufferEventListener.OnDocumentOpenedIntoWindowFrame(string moniker, IVsWindowFrame windowFrame) { }
 
