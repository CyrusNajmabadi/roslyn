--- conflicted
+++ resolved
@@ -116,11 +116,7 @@
         Private Class ExtractMethodFormattingRule
             Inherits CompatAbstractFormattingRule
 
-<<<<<<< HEAD
-            Public Overrides Function GetAdjustNewLinesOperationSlow(previousToken As SyntaxToken, currentToken As SyntaxToken, options As AnalyzerConfigOptions, ByRef nextOperation As NextGetAdjustNewLinesOperation) As AdjustNewLinesOperation?
-=======
-            Public Overrides Function GetAdjustNewLinesOperationSlow(ByRef previousToken As SyntaxToken, ByRef currentToken As SyntaxToken, ByRef nextOperation As NextGetAdjustNewLinesOperation) As AdjustNewLinesOperation
->>>>>>> 9007fbc8
+            Public Overrides Function GetAdjustNewLinesOperationSlow(ByRef previousToken As SyntaxToken, ByRef currentToken As SyntaxToken, ByRef nextOperation As NextGetAdjustNewLinesOperation) As AdjustNewLinesOperation?
                 If Not previousToken.IsLastTokenOfStatement() Then
                     Return nextOperation.Invoke(previousToken, currentToken)
                 End If
