﻿// Licensed to the .NET Foundation under one or more agreements.
// The .NET Foundation licenses this file to you under the MIT license.
// See the LICENSE file in the project root for more information.

using System;
using System.Collections.Immutable;
using System.Diagnostics;
using System.Linq;
using Microsoft.CodeAnalysis.Emit;
using Microsoft.CodeAnalysis.Text;
using Microsoft.VisualStudio.Debugger.Contracts.EditAndContinue;

namespace Microsoft.CodeAnalysis.EditAndContinue
{
    internal sealed class DocumentAnalysisResults
    {
        internal static readonly TraceLog Log = new(256, "EnC");

        /// <summary>
        /// The id of the document the results are calculated for.
        /// </summary>
        public DocumentId DocumentId { get; }

        /// <summary>
        /// Spans of active statements in the document, or null if the document has syntax errors.
        /// Calculated even in presence of rude edits so that the active statements can be rendered in the editor.
        /// </summary>
        public ImmutableArray<ActiveStatement> ActiveStatements { get; }

        /// <summary>
        /// Diagnostics for rude edits in the document, or empty if the document is unchanged or has syntax errors.
        /// If the compilation has semantic errors only syntactic rude edits are calculated.
        /// </summary>
        public ImmutableArray<RudeEditDiagnostic> RudeEditErrors { get; }

        /// <summary>
        /// Edits made in the document, or null if the document is unchanged, has syntax errors or rude edits.
        /// </summary>
        public ImmutableArray<SemanticEditInfo> SemanticEdits { get; }

        /// <summary>
        /// Exception regions -- spans of catch and finally handlers that surround the active statements.
        /// 
        /// Null if the document has syntax errors or rude edits.
        /// </summary>
        /// <remarks>
        /// Null if there are any rude edit diagnostics.
        /// 
        /// Otherwise, each active statement in <see cref="ActiveStatements"/> has a corresponding slot in <see cref="ExceptionRegions"/>.
        ///
        /// Exception regions for each EH block/clause are marked as |...|.
        ///   try { ... AS ... } |catch { } finally { }|
        ///   try { } |catch { ... AS ... }| finally { }
        ///   try { } catch { } |finally { ... AS ... }|
        /// 
        /// Contains a minimal set of spans that cover the handlers.
        /// For example:
        ///   try { } |finally { try { ... AS ... } catch {  } }|
        ///   try { } |finally { try { } catch { ... AS ... } }|
        ///   try { try { } |finally { ... AS ... }| } |catch { } catch { } finally { }|
        /// </remarks>
        public ImmutableArray<ImmutableArray<LinePositionSpan>> ExceptionRegions { get; }

        /// <summary>
        /// Line edits in the document, or null if the document has syntax errors or rude edits.
        /// </summary>
        /// <remarks>
        /// Sorted by <see cref="SourceLineUpdate.OldLine"/>
        /// </remarks>
        public ImmutableArray<SourceLineUpdate> LineEdits { get; }

        /// <summary>
        /// Document contains errors that block EnC analysis.
        /// </summary>
        public readonly bool HasSyntaxErrors;

        /// <summary>
        /// Document contains changes.
        /// </summary>
        public readonly bool HasChanges;

        public DocumentAnalysisResults(
            DocumentId documentId,
            ImmutableArray<ActiveStatement> activeStatementsOpt,
            ImmutableArray<RudeEditDiagnostic> rudeEdits,
            ImmutableArray<SemanticEditInfo> semanticEditsOpt,
            ImmutableArray<ImmutableArray<LinePositionSpan>> exceptionRegionsOpt,
            ImmutableArray<SourceLineUpdate> lineEditsOpt,
<<<<<<< HEAD
            bool? hasSemanticErrors)
=======
            bool hasChanges,
            bool hasSyntaxErrors)
>>>>>>> beffac2b
        {
            Debug.Assert(!rudeEdits.IsDefault);

            if (hasSyntaxErrors)
            {
                Debug.Assert(activeStatementsOpt.IsDefault);
                Debug.Assert(semanticEditsOpt.IsDefault);
                Debug.Assert(exceptionRegionsOpt.IsDefault);
                Debug.Assert(lineEditsOpt.IsDefault);
            }
            else if (hasChanges)
            {
                Debug.Assert(!activeStatementsOpt.IsDefault);

                if (rudeEdits.Length > 0)
                {
                    Debug.Assert(semanticEditsOpt.IsDefault);
                    Debug.Assert(exceptionRegionsOpt.IsDefault);
                    Debug.Assert(lineEditsOpt.IsDefault);
                }
                else
                {
                    Debug.Assert(!semanticEditsOpt.IsDefault);
                    Debug.Assert(!exceptionRegionsOpt.IsDefault);
                    Debug.Assert(!lineEditsOpt.IsDefault);

                    Debug.Assert(exceptionRegionsOpt.Length == activeStatementsOpt.Length);
                }
            }
            else
            {
                Debug.Assert(!activeStatementsOpt.IsDefault);
                Debug.Assert(semanticEditsOpt.IsEmpty);
                Debug.Assert(!exceptionRegionsOpt.IsDefault);
                Debug.Assert(lineEditsOpt.IsEmpty);

                Debug.Assert(exceptionRegionsOpt.Length == activeStatementsOpt.Length);
            }

            DocumentId = documentId;
            RudeEditErrors = rudeEdits;
            SemanticEdits = semanticEditsOpt;
            ActiveStatements = activeStatementsOpt;
            ExceptionRegions = exceptionRegionsOpt;
            LineEdits = lineEditsOpt;
            HasSyntaxErrors = hasSyntaxErrors;
            HasChanges = hasChanges;
        }

        public bool HasChangesAndErrors
            => HasChanges && (HasSyntaxErrors || !RudeEditErrors.IsEmpty);

        public bool HasChangesAndSyntaxErrors
            => HasChanges && HasSyntaxErrors;

        public bool HasSignificantValidChanges
            => HasChanges && (!SemanticEdits.IsDefaultOrEmpty || !LineEdits.IsDefaultOrEmpty);

<<<<<<< HEAD
        public static DocumentAnalysisResults Unchanged(
            ImmutableArray<ActiveStatement> activeStatements,
            ImmutableArray<ImmutableArray<LinePositionSpan>> exceptionRegionsOpt)
        {
            return new DocumentAnalysisResults(
                activeStatements,
                ImmutableArray<RudeEditDiagnostic>.Empty,
                ImmutableArray<SemanticEdit>.Empty,
                exceptionRegionsOpt,
                ImmutableArray<SourceLineUpdate>.Empty,
                hasSemanticErrors: null);
        }
=======
        /// <summary>
        /// Report errors blocking the document analysis.
        /// </summary>
        public static DocumentAnalysisResults SyntaxErrors(DocumentId documentId, ImmutableArray<RudeEditDiagnostic> rudeEdits, bool hasChanges)
            => new(
                documentId,
                activeStatementsOpt: default,
                rudeEdits: rudeEdits,
                semanticEditsOpt: default,
                exceptionRegionsOpt: default,
                lineEditsOpt: default,
                hasChanges,
                hasSyntaxErrors: true);
>>>>>>> beffac2b

        /// <summary>
        /// Report unchanged document results.
        /// </summary>
        public static DocumentAnalysisResults Unchanged(DocumentId documentId, ImmutableArray<ActiveStatement> activeStatements, ImmutableArray<ImmutableArray<LinePositionSpan>> exceptionRegions)
            => new(
                documentId,
                activeStatements,
                rudeEdits: ImmutableArray<RudeEditDiagnostic>.Empty,
                semanticEditsOpt: ImmutableArray<SemanticEditInfo>.Empty,
                exceptionRegions,
                lineEditsOpt: ImmutableArray<SourceLineUpdate>.Empty,
                hasChanges: false,
                hasSyntaxErrors: false);
    }
}<|MERGE_RESOLUTION|>--- conflicted
+++ resolved
@@ -86,12 +86,8 @@
             ImmutableArray<SemanticEditInfo> semanticEditsOpt,
             ImmutableArray<ImmutableArray<LinePositionSpan>> exceptionRegionsOpt,
             ImmutableArray<SourceLineUpdate> lineEditsOpt,
-<<<<<<< HEAD
-            bool? hasSemanticErrors)
-=======
             bool hasChanges,
             bool hasSyntaxErrors)
->>>>>>> beffac2b
         {
             Debug.Assert(!rudeEdits.IsDefault);
 
@@ -150,20 +146,6 @@
         public bool HasSignificantValidChanges
             => HasChanges && (!SemanticEdits.IsDefaultOrEmpty || !LineEdits.IsDefaultOrEmpty);
 
-<<<<<<< HEAD
-        public static DocumentAnalysisResults Unchanged(
-            ImmutableArray<ActiveStatement> activeStatements,
-            ImmutableArray<ImmutableArray<LinePositionSpan>> exceptionRegionsOpt)
-        {
-            return new DocumentAnalysisResults(
-                activeStatements,
-                ImmutableArray<RudeEditDiagnostic>.Empty,
-                ImmutableArray<SemanticEdit>.Empty,
-                exceptionRegionsOpt,
-                ImmutableArray<SourceLineUpdate>.Empty,
-                hasSemanticErrors: null);
-        }
-=======
         /// <summary>
         /// Report errors blocking the document analysis.
         /// </summary>
@@ -177,7 +159,6 @@
                 lineEditsOpt: default,
                 hasChanges,
                 hasSyntaxErrors: true);
->>>>>>> beffac2b
 
         /// <summary>
         /// Report unchanged document results.
