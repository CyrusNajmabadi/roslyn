--- conflicted
+++ resolved
@@ -61,7 +61,6 @@
     // Used to protect access to _extensions, _handlers, _documentHandlers and Extension._assemblies.
     private readonly SemaphoreSlim _lock = new(initialCount: 1);
 
-<<<<<<< HEAD
     private async ValueTask<TResult> ExecuteInRemoteOrCurrentProcessAsync<TResult>(
         Solution? solution,
         Func<CancellationToken, ValueTask<TResult>> executeInProcessAsync,
@@ -105,10 +104,6 @@
     }
 
     public async ValueTask<RegisterExtensionResponse> RegisterExtensionInCurrentProcessAsync(
-=======
-    public ValueTask<RegisterExtensionResponse> RegisterExtensionAsync(
-        Workspace workspace,
->>>>>>> dd3440ba
         string assemblyFilePath,
         CancellationToken cancellationToken)
     {
@@ -116,12 +111,7 @@
         var assemblyFolderPath = Path.GetDirectoryName(assemblyFilePath)
             ?? throw new InvalidOperationException($"Unable to get the directory name for {assemblyFilePath}.");
 
-<<<<<<< HEAD
         var analyzerAssemblyLoaderProvider = _solutionServices.GetRequiredService<IAnalyzerAssemblyLoaderProvider>();
-=======
-        var analyzerAssemblyLoaderProvider = workspace.Services.GetRequiredService<IAnalyzerAssemblyLoaderProvider>();
-
->>>>>>> dd3440ba
         Extension? extension;
         using (await _lock.DisposableWaitAsync(cancellationToken).ConfigureAwait(false))
         {
@@ -172,7 +162,6 @@
                     throw new InvalidOperationException($"A previous attempt to load {assemblyFilePath} failed.");
                 }
 
-<<<<<<< HEAD
                 return new(
                     [.. assemblyHandlers.WorkspaceMessageHandlers.Keys],
                     [.. assemblyHandlers.DocumentMessageHandlers.Keys]);
@@ -195,19 +184,6 @@
     }
 
     private async ValueTask<VoidResult> UnregisterExtensionInCurrentProcessAsync(
-=======
-                return ValueTask.FromResult<RegisterExtensionResponse>(new(
-                    [.. assemblyHandlers.WorkspaceMessageHandlers.Keys],
-                    [.. assemblyHandlers.DocumentMessageHandlers.Keys]));
-            }
-        }
-
-        return ValueTask.FromResult(
-            extension.LoadAssembly(assemblyFileName));
-    }
-
-    public ValueTask UnregisterExtensionAsync(
->>>>>>> dd3440ba
         string assemblyFilePath,
         CancellationToken cancellationToken)
     {
@@ -297,17 +273,10 @@
             cancellationToken).ConfigureAwait(false);
     }
 
-<<<<<<< HEAD
     private ValueTask<string> HandleExtensionWorkspaceMessageInCurrentProcessAsync(Solution solution, string messageName, string jsonMessage, CancellationToken cancellationToken)
         => HandleExtensionMessageAsync(solution, messageName, jsonMessage, _workspaceHandlers, cancellationToken);
 
     public ValueTask<string> HandleExtensionDocumentMessageInCurrentProcessAsync(Document document, string messageName, string jsonMessage, CancellationToken cancellationToken)
-=======
-    public ValueTask<string> HandleExtensionWorkspaceMessageAsync(Solution solution, string messageName, string jsonMessage, CancellationToken cancellationToken)
-        => HandleExtensionMessageAsync(solution, messageName, jsonMessage, _workspaceHandlers, cancellationToken);
-
-    public ValueTask<string> HandleExtensionDocumentMessageAsync(Document document, string messageName, string jsonMessage, CancellationToken cancellationToken)
->>>>>>> dd3440ba
         => HandleExtensionMessageAsync(document, messageName, jsonMessage, _documentHandlers, cancellationToken);
 
     private async ValueTask<string> HandleExtensionMessageAsync<TArgument>(
@@ -317,13 +286,8 @@
         Dictionary<string, IExtensionMessageHandlerWrapper<TArgument>> handlers,
         CancellationToken cancellationToken)
     {
-<<<<<<< HEAD
-        IExtensionMessageHandlerWrapper<TArgument> handler;
+        IExtensionMessageHandlerWrapper<TArgument>? handler;
         using (await _lock.DisposableWaitAsync(cancellationToken).ConfigureAwait(false))
-=======
-        IExtensionMessageHandlerWrapper<TArgument>? handler;
-        lock (_lockObject)
->>>>>>> dd3440ba
         {
             // handlers here is either _workspaceHandlers or _documentHandlers, so it must be protected
             // by _lockObject.
@@ -443,12 +407,8 @@
             }
         }
 
-<<<<<<< HEAD
         public async ValueTask<RegisterExtensionResponse> LoadAssemblyAsync(
             string assemblyFileName, CancellationToken cancellationToken)
-=======
-        public RegisterExtensionResponse LoadAssembly(string assemblyFileName)
->>>>>>> dd3440ba
         {
             var assemblyFilePath = Path.Combine(AssemblyFolderPath, assemblyFileName);
 
@@ -477,22 +437,13 @@
                     // We don't add assemblyHandlers to _assemblies here and instead let _extensionMessageHandlerService.RegisterAssembly do it
                     // since RegisterAssembly can still fail if there are duplicated handler names.
                 }
-                catch (Exception e) when (FatalError.ReportAndCatch(e, ErrorSeverity.General))
-                {
-                    exception = e;
-                    throw;
+                catch (Exception e) when (FatalError.ReportAndCatch(exception = e, ErrorSeverity.General))
+                {
+                    throw ExceptionUtilities.Unreachable();
                 }
                 finally
                 {
                     // In case of exception, we cache null so that we don't try to load the same assembly again.
-<<<<<<< HEAD
-                    await _extensionMessageHandlerService.RegisterAssemblyAsync(
-                        this, assemblyFileName, assemblyHandlers, cancellationToken).ConfigureAwait(false);
-                }
-
-                return new(
-                    [.. assemblyHandlers!.WorkspaceMessageHandlers.Keys],
-=======
                     _extensionMessageHandlerService.RegisterAssembly(this, assemblyFileName, exception is null ? assemblyHandlers : null);
                 }
 
@@ -500,7 +451,6 @@
                 // completed until RegisterAssembly returns.
                 return new(
                     [.. assemblyHandlers.WorkspaceMessageHandlers.Keys],
->>>>>>> dd3440ba
                     [.. assemblyHandlers.DocumentMessageHandlers.Keys]);
             }
         }
