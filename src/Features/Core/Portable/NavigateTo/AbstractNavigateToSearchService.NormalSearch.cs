﻿// Licensed to the .NET Foundation under one or more agreements.
// The .NET Foundation licenses this file to you under the MIT license.
// See the LICENSE file in the project root for more information.

using System;
using System.Collections.Immutable;
using System.Diagnostics;
using System.Linq;
using System.Threading;
using System.Threading.Tasks;
using Microsoft.CodeAnalysis.LanguageService;
using Microsoft.CodeAnalysis.PatternMatching;
using Microsoft.CodeAnalysis.PooledObjects;
using Microsoft.CodeAnalysis.Remote;
using Microsoft.CodeAnalysis.Shared;
using Microsoft.CodeAnalysis.Shared.Extensions;
using Microsoft.CodeAnalysis.Shared.Utilities;
using Microsoft.CodeAnalysis.Text;
using Microsoft.CodeAnalysis.Threading;
using Roslyn.Utilities;

namespace Microsoft.CodeAnalysis.NavigateTo;

internal abstract partial class AbstractNavigateToSearchService
{
    public async Task SearchDocumentAsync(
        Document document,
        string searchPattern,
        IImmutableSet<string> kinds,
        Func<ImmutableArray<INavigateToSearchResult>, Task> onResultsFound,
        CancellationToken cancellationToken)
    {
        var solution = document.Project.Solution;
        var onItemsFound = GetOnItemsFoundCallback(solution, activeDocument: null, onResultsFound);

        var client = await RemoteHostClient.TryGetClientAsync(document.Project, cancellationToken).ConfigureAwait(false);
        if (client != null)
        {
            var callback = new NavigateToSearchServiceCallback(onItemsFound, onProjectCompleted: null, cancellationToken);
            // Don't need to sync the full solution when searching a single document.  Just sync the project that doc is in.
            await client.TryInvokeAsync<IRemoteNavigateToSearchService>(
                document.Project,
                (service, solutionInfo, callbackId, cancellationToken) =>
                service.SearchDocumentAndRelatedDocumentsAsync(solutionInfo, document.Id, searchPattern, [.. kinds], callbackId, cancellationToken),
                callback, cancellationToken).ConfigureAwait(false);

            return;
        }

        await SearchDocumentAndRelatedDocumentsInCurrentProcessAsync(document, searchPattern, kinds, onItemsFound, cancellationToken).ConfigureAwait(false);
    }

    public static async Task SearchDocumentAndRelatedDocumentsInCurrentProcessAsync(
        Document document,
        string searchPattern,
        IImmutableSet<string> kinds,
        Func<ImmutableArray<RoslynNavigateToItem>, VoidResult, CancellationToken, Task> onItemsFound,
        CancellationToken cancellationToken)
    {
        var (patternName, patternContainerOpt) = PatternMatcher.GetNameAndContainer(searchPattern);
        var declaredSymbolInfoKindsSet = new DeclaredSymbolInfoKindSet(kinds);

<<<<<<< HEAD
        var results = new ConcurrentSet<RoslynNavigateToItem>();
        await SearchSingleDocumentAsync(
            document, patternName, patternContainerOpt, declaredSymbolInfoKindsSet,
            // This is the entry point when a user is in a document searching for symbols in that document.  We want to
            // search this document regardless of whether it is generated code or not.
            searchGeneratedCode: true,
            t => results.Add(t), cancellationToken).ConfigureAwait(false);
=======
        // In parallel, search both the document requested, and any relevant 'related documents' we find for it. For the
        // original document, search the entirety of it (by passing 'null' in for the 'spans' argument).  For related
        // documents, only search the spans of the partial-types/inheriting-types that we find for the types in this
        // starting document.
        await Task.WhenAll(
            SearchDocumentsInCurrentProcessAsync([(document, spans: null)]),
            SearchRelatedDocumentsInCurrentProcessAsync()).ConfigureAwait(false);

        Task SearchDocumentsInCurrentProcessAsync(ImmutableArray<(Document document, NormalizedTextSpanCollection? spans)> documentAndSpans)
            => ProducerConsumer<RoslynNavigateToItem>.RunParallelAsync(
                documentAndSpans,
                produceItems: static async (documentAndSpan, onItemFound, args, cancellationToken) =>
                {
                    var (patternName, patternContainerOpt, declaredSymbolInfoKindsSet, onItemsFound) = args;
                    await SearchSingleDocumentAsync(
                        documentAndSpan.document, patternName, patternContainerOpt, declaredSymbolInfoKindsSet,
                        item =>
                        {
                            // Ensure that the results found while searching the single document intersect the desired
                            // subrange of the document we're searching in.  For the primary document this will always
                            // succeed (since we're searching the full document).  But for related documents this may fail
                            // if the results is not in the span of any of the types in those files we're searching.
                            if (documentAndSpan.spans is null || documentAndSpan.spans.IntersectsWith(item.DeclaredSymbolInfo.Span))
                                onItemFound(item);
                        },
                        cancellationToken).ConfigureAwait(false);
                },
                consumeItems: static (values, args, cancellationToken) => args.onItemsFound(values, default, cancellationToken),
                args: (patternName, patternContainerOpt, declaredSymbolInfoKindsSet, onItemsFound),
                cancellationToken);

        async Task SearchRelatedDocumentsInCurrentProcessAsync()
        {
            var relatedDocuments = await GetRelatedDocumentsAsync().ConfigureAwait(false);
            await SearchDocumentsInCurrentProcessAsync(relatedDocuments).ConfigureAwait(false);
        }
>>>>>>> d28cba2b

        async Task<ImmutableArray<(Document document, NormalizedTextSpanCollection? spans)>> GetRelatedDocumentsAsync()
        {
            // For C#/VB we define 'related documents' as those containing types in the inheritance chain of types in
            // the originating file (as well as all partial parts of the original and inheritance types).  This way a
            // user can search for symbols scoped to the 'current document' and still get results for the members found
            // in partial parts.

            var solution = document.Project.Solution;
            var root = await document.GetRequiredSyntaxRootAsync(cancellationToken).ConfigureAwait(false);
            var semanticModel = await document.GetRequiredNullableDisabledSemanticModelAsync(cancellationToken).ConfigureAwait(false);
            var syntaxFacts = document.GetRequiredLanguageService<ISyntaxFactsService>();

            using var _ = ArrayBuilder<SyntaxNode>.GetInstance(out var topLevelNodes);
            syntaxFacts.AddTopLevelMembers(root, topLevelNodes);

            // Keep track of all of the interesting spans in each document we find. Note: we will convert this to a
            // NormalizedTextSpanCollection before returning it.  That way the span of an outer partial type will
            // encompass the span of an inner one and we won't get duplicates for the same symbol.
            var documentToTextSpans = new MultiDictionary<Document, TextSpan>();

            foreach (var topLevelMember in topLevelNodes)
            {
                if (semanticModel.GetDeclaredSymbol(topLevelMember, cancellationToken) is not INamedTypeSymbol namedTypeSymbol)
                    continue;

                foreach (var type in namedTypeSymbol.GetBaseTypesAndThis())
                {
                    foreach (var reference in type.DeclaringSyntaxReferences)
                    {
                        var relatedDocument = solution.GetDocument(reference.SyntaxTree);
                        if (relatedDocument is null)
                            continue;

                        documentToTextSpans.Add(relatedDocument, reference.Span);
                    }
                }
            }

            // Ensure we don't search the original document we were already searching.
            documentToTextSpans.Remove(document);
            return documentToTextSpans.SelectAsArray(kvp => (kvp.Key, new NormalizedTextSpanCollection(kvp.Value)))!;
        }
    }

    public async Task SearchProjectsAsync(
        Solution solution,
        ImmutableArray<Project> projects,
        ImmutableArray<Document> priorityDocuments,
        string searchPattern,
        IImmutableSet<string> kinds,
        bool searchGeneratedCode,
        Document? activeDocument,
        Func<ImmutableArray<INavigateToSearchResult>, Task> onResultsFound,
        Func<Task> onProjectCompleted,
        CancellationToken cancellationToken)
    {
        if (cancellationToken.IsCancellationRequested)
            return;

        Contract.ThrowIfTrue(projects.IsEmpty);
        Contract.ThrowIfTrue(projects.Select(p => p.Language).Distinct().Count() != 1);

        Debug.Assert(priorityDocuments.All(d => projects.Contains(d.Project)));
        var onItemsFound = GetOnItemsFoundCallback(solution, activeDocument, onResultsFound);

        var client = await RemoteHostClient.TryGetClientAsync(solution.Services, cancellationToken).ConfigureAwait(false);
        if (client != null)
        {
            var priorityDocumentIds = priorityDocuments.SelectAsArray(d => d.Id);
            var callback = new NavigateToSearchServiceCallback(onItemsFound, onProjectCompleted, cancellationToken);

            await client.TryInvokeAsync<IRemoteNavigateToSearchService>(
                // Intentionally sync the full solution.   When SearchProjectAsync is called, we're searching all
                // projects (just in parallel).  So best for them all to sync and share a single solution snapshot
                // on the oop side.
                solution,
                (service, solutionInfo, callbackId, cancellationToken) =>
                    service.SearchProjectsAsync(solutionInfo, projects.SelectAsArray(p => p.Id), priorityDocumentIds, searchPattern, [.. kinds], searchGeneratedCode, callbackId, cancellationToken),
                callback, cancellationToken).ConfigureAwait(false);

            return;
        }

        await SearchProjectsInCurrentProcessAsync(
            projects, priorityDocuments, searchPattern, kinds, searchGeneratedCode, onItemsFound, onProjectCompleted, cancellationToken).ConfigureAwait(false);
    }

    public static async Task SearchProjectsInCurrentProcessAsync(
        ImmutableArray<Project> projects,
        ImmutableArray<Document> priorityDocuments,
        string searchPattern,
        IImmutableSet<string> kinds,
        bool searchGeneratedCode,
        Func<ImmutableArray<RoslynNavigateToItem>, VoidResult, CancellationToken, Task> onItemsFound,
        Func<Task> onProjectCompleted,
        CancellationToken cancellationToken)
    {
        // We're doing a real search over the fully loaded solution now.  No need to hold onto the cached map
        // of potentially stale indices.
        ClearCachedData();

        var (patternName, patternContainerOpt) = PatternMatcher.GetNameAndContainer(searchPattern);
        var declaredSymbolInfoKindsSet = new DeclaredSymbolInfoKindSet(kinds);

        using var _ = GetPooledHashSet(priorityDocuments.Select(d => d.Project), out var highPriProjects);

        // Process each project on its own.  That way we can tell the client when we are done searching it.  Put the
        // projects with priority documents ahead of those without so we can get results for those faster.
        await ProducerConsumer<RoslynNavigateToItem>.RunParallelAsync(
            Prioritize(projects, highPriProjects.Contains),
            SearchSingleProjectAsync, onItemsFound, args: default, cancellationToken).ConfigureAwait(false);
        return;

        async Task SearchSingleProjectAsync(
            Project project,
            Action<RoslynNavigateToItem> onItemFound,
            VoidResult _,
            CancellationToken cancellationToken)
        {
            using var _1 = GetPooledHashSet(priorityDocuments.Where(d => project == d.Project), out var highPriDocs);

            await RoslynParallel.ForEachAsync(
                Prioritize(project.Documents, highPriDocs.Contains),
                cancellationToken,
                (document, cancellationToken) => SearchSingleDocumentAsync(
                    document, patternName, patternContainerOpt, declaredSymbolInfoKindsSet, searchGeneratedCode, onItemFound, cancellationToken)).ConfigureAwait(false);

            await onProjectCompleted().ConfigureAwait(false);
        }
    }
}<|MERGE_RESOLUTION|>--- conflicted
+++ resolved
@@ -60,15 +60,6 @@
         var (patternName, patternContainerOpt) = PatternMatcher.GetNameAndContainer(searchPattern);
         var declaredSymbolInfoKindsSet = new DeclaredSymbolInfoKindSet(kinds);
 
-<<<<<<< HEAD
-        var results = new ConcurrentSet<RoslynNavigateToItem>();
-        await SearchSingleDocumentAsync(
-            document, patternName, patternContainerOpt, declaredSymbolInfoKindsSet,
-            // This is the entry point when a user is in a document searching for symbols in that document.  We want to
-            // search this document regardless of whether it is generated code or not.
-            searchGeneratedCode: true,
-            t => results.Add(t), cancellationToken).ConfigureAwait(false);
-=======
         // In parallel, search both the document requested, and any relevant 'related documents' we find for it. For the
         // original document, search the entirety of it (by passing 'null' in for the 'spans' argument).  For related
         // documents, only search the spans of the partial-types/inheriting-types that we find for the types in this
@@ -85,6 +76,7 @@
                     var (patternName, patternContainerOpt, declaredSymbolInfoKindsSet, onItemsFound) = args;
                     await SearchSingleDocumentAsync(
                         documentAndSpan.document, patternName, patternContainerOpt, declaredSymbolInfoKindsSet,
+                        searchGeneratedCode: true,
                         item =>
                         {
                             // Ensure that the results found while searching the single document intersect the desired
@@ -105,7 +97,6 @@
             var relatedDocuments = await GetRelatedDocumentsAsync().ConfigureAwait(false);
             await SearchDocumentsInCurrentProcessAsync(relatedDocuments).ConfigureAwait(false);
         }
->>>>>>> d28cba2b
 
         async Task<ImmutableArray<(Document document, NormalizedTextSpanCollection? spans)>> GetRelatedDocumentsAsync()
         {
