--- conflicted
+++ resolved
@@ -31,11 +31,7 @@
         protected abstract TExpressionSyntax UnwrapCompoundAssignment(SyntaxNode compoundAssignment, TExpressionSyntax readExpression);
         public async Task<SyntaxNode> GetPropertyDeclarationAsync(CodeRefactoringContext context)
         {
-<<<<<<< HEAD
-            var property = await context.TryGetSelectedNodeAsync<TPropertySyntax>().ConfigureAwait(false);
-=======
             var property = await context.TryGetRelevantNodeAsync<TPropertySyntax>().ConfigureAwait(false);
->>>>>>> 1113a88f
 
             return property;
         }
