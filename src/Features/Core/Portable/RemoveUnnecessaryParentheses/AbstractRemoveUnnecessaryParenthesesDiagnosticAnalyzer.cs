﻿// Licensed to the .NET Foundation under one or more agreements.
// The .NET Foundation licenses this file to you under the MIT license.
// See the LICENSE file in the project root for more information.

using System;
using System.Collections.Generic;
using System.Collections.Immutable;
using System.Diagnostics;
using System.Threading;
using Microsoft.CodeAnalysis.CodeStyle;
using Microsoft.CodeAnalysis.Diagnostics;
using Microsoft.CodeAnalysis.LanguageServices;
using Microsoft.CodeAnalysis.Text;

namespace Microsoft.CodeAnalysis.RemoveUnnecessaryParentheses
{
    internal abstract class AbstractRemoveUnnecessaryParenthesesDiagnosticAnalyzer<
        TLanguageKindEnum,
        TParenthesizedExpressionSyntax>
        : AbstractParenthesesDiagnosticAnalyzer
        where TLanguageKindEnum : struct
        where TParenthesizedExpressionSyntax : SyntaxNode
    {

        /// <summary>
        /// A diagnostic descriptor used to squiggle and message the span.
        /// </summary>
        private static readonly DiagnosticDescriptor s_diagnosticDescriptor = CreateDescriptorWithId(
                IDEDiagnosticIds.RemoveUnnecessaryParenthesesDiagnosticId,
                new LocalizableResourceString(nameof(FeaturesResources.Remove_unnecessary_parentheses), FeaturesResources.ResourceManager, typeof(FeaturesResources)),
                new LocalizableResourceString(nameof(FeaturesResources.Parentheses_can_be_removed), FeaturesResources.ResourceManager, typeof(FeaturesResources)),
                isUnneccessary: true);

        /// <summary>
        /// This analyzer inserts the fade locations into indices 1 and 2 inside additional locations.
        /// </summary>
        private static readonly ImmutableDictionary<string, IEnumerable<int>> s_fadeLocations = new Dictionary<string, IEnumerable<int>>
        {
            { nameof(WellKnownDiagnosticTags.Unnecessary), new int[] { 1, 2 } },
        }.ToImmutableDictionary();

        protected AbstractRemoveUnnecessaryParenthesesDiagnosticAnalyzer()
            : base(ImmutableArray.Create(s_diagnosticDescriptor))
        {
        }

        protected abstract ISyntaxFactsService GetSyntaxFactsService();

        public sealed override DiagnosticAnalyzerCategory GetAnalyzerCategory()
            => DiagnosticAnalyzerCategory.SemanticSpanAnalysis;

        protected sealed override void InitializeWorker(AnalysisContext context)
            => context.RegisterSyntaxNodeAction(AnalyzeSyntax, GetSyntaxNodeKind());

        protected abstract TLanguageKindEnum GetSyntaxNodeKind();
        protected abstract bool CanRemoveParentheses(
            TParenthesizedExpressionSyntax parenthesizedExpression, SemanticModel semanticModel,
            out PrecedenceKind precedence, out bool clarifiesPrecedence);

        private void AnalyzeSyntax(SyntaxNodeAnalysisContext context)
        {
            var parenthesizedExpression = (TParenthesizedExpressionSyntax)context.Node;

            if (!CanRemoveParentheses(parenthesizedExpression, context.SemanticModel,
                    out var precedence, out var clarifiesPrecedence))
            {
                return;
            }

            // Do not remove parentheses from these expressions when there are different kinds
            // between the parent and child of the parenthesized expr..  This is because removing
            // these parens can significantly decrease readability and can confuse many people
            // (including several people quizzed on Roslyn).  For example, most people see
            // "1 + 2 << 3" as "1 + (2 << 3)", when it's actually "(1 + 2) << 3".  To avoid 
            // making code bases more confusing, we just do not touch parens for these constructs 
            // unless both the child and parent have the same kinds.
            switch (precedence)
            {
                case PrecedenceKind.Shift:
                case PrecedenceKind.Bitwise:
                case PrecedenceKind.Coalesce:
                    var syntaxFacts = GetSyntaxFactsService();
                    var child = syntaxFacts.GetExpressionOfParenthesizedExpression(parenthesizedExpression);

                    var parentKind = parenthesizedExpression.Parent.RawKind;
                    var childKind = child.RawKind;
                    if (parentKind != childKind)
                    {
                        return;
                    }

                    // Ok to remove if it was the exact same kind.  i.e. ```(a | b) | c```
                    // not ok to remove if kinds changed.  i.e. ```(a + b) << c```
                    break;
            }

            var option = GetLanguageOption(precedence);
            var preference = context.GetOption(option, parenthesizedExpression.Language);

            if (preference.Notification.Severity == ReportDiagnostic.Suppress)
            {
                // User doesn't care about these parens.  So nothing for us to do.
                return;
            }

            if (preference.Value == ParenthesesPreference.AlwaysForClarity &&
                clarifiesPrecedence)
            {
                // User wants these parens if they clarify precedence, and these parens
                // clarify precedence.  So keep these around.
                return;
            }

            // either they don't want unnecessary parentheses, or they want them only for
            // clarification purposes and this does not make things clear.
            Debug.Assert(preference.Value == ParenthesesPreference.NeverIfUnnecessary ||
                         !clarifiesPrecedence);

            var severity = preference.Notification.Severity;

            var additionalLocations = ImmutableArray.Create(parenthesizedExpression.GetLocation(),
                parenthesizedExpression.GetFirstToken().GetLocation(), parenthesizedExpression.GetLastToken().GetLocation());

<<<<<<< HEAD
            // Generates diagnostic used to squiggle the parenthetical expression.
            context.ReportDiagnostic(DiagnosticHelper.Create(
                s_diagnosticWithoutFade,
                GetDiagnosticSquiggleLocation(parenthesizedExpression, context.CancellationToken),
=======
            context.ReportDiagnostic(DiagnosticHelper.CreateWithLocationTags(
                s_diagnosticDescriptor,
                GetDiagnosticSquiggleLocation(parenthesizedExpression, cancellationToken),
>>>>>>> ddcf4de1
                severity,
                additionalLocations,
                s_fadeLocations));
        }

        /// <summary>
        /// Gets the span of text to squiggle underline.
        /// If the expression is contained within a single line, the entire expression span is returned.
        /// Otherwise it will return the span from the expression start to the end of the same line.
        /// </summary>
        private Location GetDiagnosticSquiggleLocation(TParenthesizedExpressionSyntax parenthesizedExpression, CancellationToken cancellationToken)
        {
            var parenthesizedExpressionLocation = parenthesizedExpression.GetLocation();

            var lines = parenthesizedExpression.SyntaxTree.GetText(cancellationToken).Lines;
            var expressionFirstLine = lines.GetLineFromPosition(parenthesizedExpressionLocation.SourceSpan.Start);

            var textSpanEndPosition = Math.Min(parenthesizedExpressionLocation.SourceSpan.End, expressionFirstLine.Span.End);
            return Location.Create(parenthesizedExpression.SyntaxTree, TextSpan.FromBounds(parenthesizedExpressionLocation.SourceSpan.Start, textSpanEndPosition));
        }
    }
}<|MERGE_RESOLUTION|>--- conflicted
+++ resolved
@@ -121,16 +121,9 @@
             var additionalLocations = ImmutableArray.Create(parenthesizedExpression.GetLocation(),
                 parenthesizedExpression.GetFirstToken().GetLocation(), parenthesizedExpression.GetLastToken().GetLocation());
 
-<<<<<<< HEAD
-            // Generates diagnostic used to squiggle the parenthetical expression.
-            context.ReportDiagnostic(DiagnosticHelper.Create(
-                s_diagnosticWithoutFade,
-                GetDiagnosticSquiggleLocation(parenthesizedExpression, context.CancellationToken),
-=======
             context.ReportDiagnostic(DiagnosticHelper.CreateWithLocationTags(
                 s_diagnosticDescriptor,
-                GetDiagnosticSquiggleLocation(parenthesizedExpression, cancellationToken),
->>>>>>> ddcf4de1
+                GetDiagnosticSquiggleLocation(parenthesizedExpression, context.CancellationToken),
                 severity,
                 additionalLocations,
                 s_fadeLocations));
