﻿// Licensed to the .NET Foundation under one or more agreements.
// The .NET Foundation licenses this file to you under the MIT license.
// See the LICENSE file in the project root for more information.

using System;
using System.Collections.Generic;
using System.Collections.Immutable;
using System.Diagnostics;
using System.Linq;
using System.Threading;
using System.Threading.Tasks;
using Microsoft.CodeAnalysis;
using Microsoft.CodeAnalysis.Completion.Providers;
using Microsoft.CodeAnalysis.Host;
using Microsoft.CodeAnalysis.LanguageServices;
using Microsoft.CodeAnalysis.Options;
using Microsoft.CodeAnalysis.PooledObjects;
using Microsoft.CodeAnalysis.Shared.Extensions;
using Microsoft.CodeAnalysis.Text;
using Roslyn.Utilities;

namespace Microsoft.CodeAnalysis.Completion
{
    /// <summary>
    /// A subtype of <see cref="CompletionService"/> that aggregates completions from one or more <see cref="CompletionProvider"/>s.
    /// </summary>
    public abstract partial class CompletionServiceWithProviders : CompletionService
    {
        private readonly Workspace _workspace;
        private readonly ProviderManager _providerManager;

        /// <summary>
        /// Test-only switch.
        /// </summary>
        private bool _suppressPartialSemantics;

        internal CompletionServiceWithProviders(Workspace workspace)
        {
            _workspace = workspace;
            _providerManager = new(this);
        }

        /// <summary>
        /// Backward compatibility only.
        /// </summary>
        public sealed override CompletionRules GetRules()
            => GetRules(CompletionOptions.From(_workspace.CurrentSolution.Options, Language));

        /// <summary>
        /// Returns the providers always available to the service.
        /// This does not included providers imported via MEF composition.
        /// </summary>
        [Obsolete("Built-in providers will be ignored in a future release, please make them MEF exports instead.")]
        protected virtual ImmutableArray<CompletionProvider> GetBuiltInProviders()
            => ImmutableArray<CompletionProvider>.Empty;

        internal IEnumerable<Lazy<CompletionProvider, CompletionProviderMetadata>> GetImportedProviders()
            => _providerManager.GetImportedProviders();

        protected ImmutableArray<CompletionProvider> GetProviders(ImmutableHashSet<string>? roles)
            => _providerManager.GetProviders(roles);

        protected virtual ImmutableArray<CompletionProvider> GetProviders(ImmutableHashSet<string>? roles, CompletionTrigger trigger)
            => GetProviders(roles);

        protected internal CompletionProvider? GetProvider(CompletionItem item)
            => _providerManager.GetProvider(item);

        /// <summary>
        /// Returns a document with frozen partial semantic unless we already have a complete compilation available.
        /// Getting full semantic could be costly in certain scenarios and would cause significant delay in completion. 
        /// In most cases we'd still end up with complete document, but we'd consider it an acceptable trade-off even when 
        /// we get into this transient state.
        /// </summary>
        private async Task<(Document document, SemanticModel? semanticModel)> GetDocumentWithFrozenPartialSemanticsAsync(Document document, CancellationToken cancellationToken)
        {
            if (_suppressPartialSemantics)
            {
                return (document, await document.GetRequiredSemanticModelAsync(cancellationToken).ConfigureAwait(false));
            }

            return await document.GetPartialSemanticModelAsync(cancellationToken).ConfigureAwait(false);
        }

        public override async Task<CompletionList?> GetCompletionsAsync(
            Document document,
            int caretPosition,
            CompletionTrigger trigger,
            ImmutableHashSet<string>? roles,
            OptionSet? options,
            CancellationToken cancellationToken)
        {
            var completionOptions = CompletionOptions.From(options ?? document.Project.Solution.Options, document.Project.Language);
            return await GetCompletionsWithAvailabilityOfExpandedItemsAsync(document, caretPosition, completionOptions, trigger, roles, cancellationToken).ConfigureAwait(false);
        }

        private protected async Task<CompletionList> GetCompletionsWithAvailabilityOfExpandedItemsAsync(
            Document document,
            int caretPosition,
            CompletionOptions options,
            CompletionTrigger trigger,
            ImmutableHashSet<string>? roles,
            CancellationToken cancellationToken)
        {
            // We don't need SemanticModel here, just want to make sure it won't get GC'd before CompletionProviders are able to get it.
            (document, var semanticModel) = await GetDocumentWithFrozenPartialSemanticsAsync(document, cancellationToken).ConfigureAwait(false);

            var text = await document.GetTextAsync(cancellationToken).ConfigureAwait(false);
            var defaultItemSpan = GetDefaultCompletionListSpan(text, caretPosition);

            var providers = _providerManager.GetFilteredProviders(document.Project, roles, trigger, options);

            // Phase 1: Completion Providers decide if they are triggered based on textual analysis
            // Phase 2: Completion Providers use syntax to confirm they are triggered, or decide they are not actually triggered and should become an augmenting provider
            // Phase 3: Triggered Providers are asked for items
            // Phase 4: If any items were provided, all augmenting providers are asked for items
            // This allows a provider to be textually triggered but later decide to be an augmenting provider based on deeper syntactic analysis.

            var triggeredProviders = GetTriggeredProviders(document, providers, caretPosition, options, trigger, roles, text);

            var additionalAugmentingProviders = await GetAugmentingProviders(document, triggeredProviders, caretPosition, trigger, options, cancellationToken).ConfigureAwait(false);
            triggeredProviders = triggeredProviders.Except(additionalAugmentingProviders).ToImmutableArray();

            // Now, ask all the triggered providers, in parallel, to populate a completion context.
            // Note: we keep any context with items *or* with a suggested item.  
            var triggeredContexts = await ComputeNonEmptyCompletionContextsAsync(
                document, caretPosition, trigger, options, defaultItemSpan, triggeredProviders, cancellationToken).ConfigureAwait(false);

            // Nothing to do if we didn't even get any regular items back (i.e. 0 items or suggestion item only.)
<<<<<<< HEAD
            if (!triggeredContexts.ContainsNonSuggestionModeItem)
                return CompletionList.Empty;

            // See if there were completion contexts provided that were exclusive. If so, then that's all we'll return.
            if (triggeredContexts.ContainsExclusiveContext)
                return MergeAndPruneCompletionLists(triggeredContexts.GetExclusiveContexts(), defaultItemSpan, options, isExclusive: true);
=======
            if (!triggeredContexts.Any(cc => cc.Items.Count > 0))
                return CompletionList.Empty;

            // See if there were completion contexts provided that were exclusive. If so, then
            // that's all we'll return.
            var exclusiveContexts = triggeredContexts.Where(t => t.IsExclusive).ToImmutableArray();
            if (!exclusiveContexts.IsEmpty)
                return MergeAndPruneCompletionLists(exclusiveContexts, defaultItemSpan, options, isExclusive: true);
>>>>>>> 217ae3be

            // Great!  We had some items.  Now we want to see if any of the other providers 
            // would like to augment the completion list.  For example, we might trigger
            // enum-completion on space.  If enum completion results in any items, then 
            // we'll want to augment the list with all the regular symbol completion items.
            var augmentingProviders = providers.Except(triggeredProviders).ToImmutableArray();

            var augmentingContexts = await ComputeNonEmptyCompletionContextsAsync(
                document, caretPosition, trigger, options, defaultItemSpan, augmentingProviders, cancellationToken).ConfigureAwait(false);

            GC.KeepAlive(semanticModel);

            // Providers are ordered, but we processed them in our own order.  Ensure that the
            // groups are properly ordered based on the original providers.
            var completionProviderToIndex = GetCompletionProviderToIndex(providers);
<<<<<<< HEAD
            var allContexts = triggeredContexts.NonEmptyContexts.Concat(augmentingContexts.NonEmptyContexts)
=======
            var allContexts = triggeredContexts.Concat(augmentingContexts)
>>>>>>> 217ae3be
                .Sort((p1, p2) => completionProviderToIndex[p1.Provider] - completionProviderToIndex[p2.Provider]);

            return MergeAndPruneCompletionLists(allContexts, defaultItemSpan, options, isExclusive: false);

            ImmutableArray<CompletionProvider> GetTriggeredProviders(
<<<<<<< HEAD
                Document document, ConcatImmutableArray<CompletionProvider> allProviders, int caretPosition, CompletionOptions options, CompletionTrigger trigger, ImmutableHashSet<string>? roles, SourceText text)
=======
                Document document, ConcatImmutableArray<CompletionProvider> providers, int caretPosition, CompletionOptions options, CompletionTrigger trigger, ImmutableHashSet<string>? roles, SourceText text)
>>>>>>> 217ae3be
            {
                switch (trigger.Kind)
                {
                    case CompletionTriggerKind.Insertion:
                    case CompletionTriggerKind.Deletion:
<<<<<<< HEAD
                        var shouldTrigger = ShouldTypingTriggerCompletionWithoutAskingProviders(trigger, options);
                        if (shouldTrigger.HasValue && !shouldTrigger.Value)
                            return ImmutableArray<CompletionProvider>.Empty;

                        var triggeredProviders = allProviders.Where(p => p.ShouldTriggerCompletion(document.Project.LanguageServices, text, caretPosition, trigger, options)).ToImmutableArrayOrEmpty();
                        Debug.Assert(ValidatePossibleTriggerCharacterSet(trigger.Kind, triggeredProviders, document, text, caretPosition, options));

                        return triggeredProviders.Length == 0
                            ? allProviders.ToImmutableArray()
                            : triggeredProviders;

                    default:
                        return allProviders.ToImmutableArray();
=======

                        if (ShouldTriggerCompletion(document.Project, document.Project.LanguageServices, text, caretPosition, trigger, options, roles))
                        {
                            var triggeredProviders = providers.Where(p => p.ShouldTriggerCompletion(document.Project.LanguageServices, text, caretPosition, trigger, options)).ToImmutableArrayOrEmpty();

                            Debug.Assert(ValidatePossibleTriggerCharacterSet(trigger.Kind, triggeredProviders, document, text, caretPosition, options));
                            return triggeredProviders.IsEmpty ? providers.ToImmutableArray() : triggeredProviders;
                        }

                        return ImmutableArray<CompletionProvider>.Empty;

                    default:
                        return providers.ToImmutableArray();
>>>>>>> 217ae3be
                }
            }

            static async Task<ImmutableArray<CompletionProvider>> GetAugmentingProviders(
                Document document, ImmutableArray<CompletionProvider> triggeredProviders, int caretPosition, CompletionTrigger trigger, CompletionOptions options, CancellationToken cancellationToken)
            {
                var additionalAugmentingProviders = ArrayBuilder<CompletionProvider>.GetInstance(triggeredProviders.Length);
                if (trigger.Kind == CompletionTriggerKind.Insertion)
                {
                    foreach (var provider in triggeredProviders)
                    {
                        if (!await provider.IsSyntacticTriggerCharacterAsync(document, caretPosition, trigger, options, cancellationToken).ConfigureAwait(false))
                        {
                            additionalAugmentingProviders.Add(provider);
                        }
                    }
                }

                return additionalAugmentingProviders.ToImmutableAndFree();
            }
        }
<<<<<<< HEAD

        /// <summary>
        /// Backward compatibility only.
        /// </summary>
        public sealed override bool ShouldTriggerCompletion(SourceText text, int caretPosition, CompletionTrigger trigger, ImmutableHashSet<string>? roles = null, OptionSet? options = null)
        {
            var document = text.GetOpenDocumentInCurrentContextWithChanges();
            var languageServices = document?.Project.LanguageServices ?? _workspace.Services.GetLanguageServices(Language);
            var completionOptions = CompletionOptions.From(options ?? document?.Project.Solution.Options ?? _workspace.CurrentSolution.Options, document?.Project.Language ?? Language);
            return ShouldTriggerCompletion(document?.Project, languageServices, text, caretPosition, trigger, completionOptions, roles);
        }

        /// <summary>
        /// A preliminary quick check to see if we can decide whether to trigger completion without asking each individual providers.
        /// Returning null means the decision needs to be made by providers.
        /// </summary>
        private bool? ShouldTypingTriggerCompletionWithoutAskingProviders(CompletionTrigger trigger, CompletionOptions options)
        {
            if (!options.TriggerOnTyping)
            {
                return false;
            }

            if (trigger.Kind == CompletionTriggerKind.Deletion && SupportsTriggerOnDeletion(options))
            {
                return char.IsLetterOrDigit(trigger.Character) || trigger.Character == '.';
            }

            return null;
        }

        internal sealed override bool ShouldTriggerCompletion(
            Project? project, HostLanguageServices languageServices, SourceText text, int caretPosition, CompletionTrigger trigger, CompletionOptions options, ImmutableHashSet<string>? roles = null)
        {
            var shouldTrigger = ShouldTypingTriggerCompletionWithoutAskingProviders(trigger, options);
            if (shouldTrigger.HasValue)
                return shouldTrigger.Value;

            var providers = _providerManager.GetFilteredProviders(project, roles, trigger, options);
            return providers.Any(p => p.ShouldTriggerCompletion(languageServices, text, caretPosition, trigger, options));
        }

=======

        /// <summary>
        /// Backward compatibility only.
        /// </summary>
        public sealed override bool ShouldTriggerCompletion(SourceText text, int caretPosition, CompletionTrigger trigger, ImmutableHashSet<string>? roles = null, OptionSet? options = null)
        {
            var document = text.GetOpenDocumentInCurrentContextWithChanges();
            var languageServices = document?.Project.LanguageServices ?? _workspace.Services.GetLanguageServices(Language);
            var completionOptions = CompletionOptions.From(options ?? document?.Project.Solution.Options ?? _workspace.CurrentSolution.Options, document?.Project.Language ?? Language);
            return ShouldTriggerCompletion(document?.Project, languageServices, text, caretPosition, trigger, completionOptions, roles);
        }

        internal sealed override bool ShouldTriggerCompletion(
            Project? project, HostLanguageServices languageServices, SourceText text, int caretPosition, CompletionTrigger trigger, CompletionOptions options, ImmutableHashSet<string>? roles = null)
        {
            if (!options.TriggerOnTyping)
            {
                return false;
            }

            if (trigger.Kind == CompletionTriggerKind.Deletion && SupportsTriggerOnDeletion(options))
            {
                return char.IsLetterOrDigit(trigger.Character) || trigger.Character == '.';
            }

            var providers = _providerManager.GetFilteredProviders(project, roles, trigger, options);
            return providers.Any(p => p.ShouldTriggerCompletion(languageServices, text, caretPosition, trigger, options));
        }

>>>>>>> 217ae3be
        internal virtual bool SupportsTriggerOnDeletion(CompletionOptions options)
            => options.TriggerOnDeletion == true;

        private static bool ValidatePossibleTriggerCharacterSet(CompletionTriggerKind completionTriggerKind, IEnumerable<CompletionProvider> triggeredProviders,
            Document document, SourceText text, int caretPosition, in CompletionOptions options)
        {
            // Only validate on insertion triggers.
            if (completionTriggerKind != CompletionTriggerKind.Insertion)
            {
                return true;
            }

            var syntaxFactsService = document.GetLanguageService<ISyntaxFactsService>();
            if (caretPosition > 0 && syntaxFactsService != null)
            {
                // The trigger character has already been inserted before the current caret position.
                var character = text[caretPosition - 1];

                // Identifier characters are not part of the possible trigger character set, so don't validate them.
                var isIdentifierCharacter = syntaxFactsService.IsIdentifierStartCharacter(character) || syntaxFactsService.IsIdentifierEscapeCharacter(character);
                if (isIdentifierCharacter)
                {
                    return true;
                }

                // Only verify against built in providers.  3rd party ones do not necessarily implement the possible trigger characters API.
                foreach (var provider in triggeredProviders)
                {
                    if (provider is LSPCompletionProvider lspProvider && lspProvider.IsInsertionTrigger(text, caretPosition - 1, options))
                    {
                        if (!lspProvider.TriggerCharacters.Contains(character))
                        {
                            Debug.Assert(lspProvider.TriggerCharacters.Contains(character),
                            $"the character {character} is not a valid trigger character for {lspProvider.Name}");
                        }
                    }
                }
            }

            return true;
        }

<<<<<<< HEAD
        private static async Task<AggregatedCompletionContextsData> ComputeNonEmptyCompletionContextsAsync(
=======
        private static bool HasAnyItems(CompletionContext cc)
            => cc.Items.Count > 0 || cc.SuggestionModeItem != null;

        private static async Task<ImmutableArray<CompletionContext>> ComputeNonEmptyCompletionContextsAsync(
>>>>>>> 217ae3be
            Document document, int caretPosition, CompletionTrigger trigger,
            CompletionOptions options, TextSpan defaultItemSpan,
            ImmutableArray<CompletionProvider> providers,
            CancellationToken cancellationToken)
        {
            var completionContextTasks = new List<Task<CompletionContext>>();
            foreach (var provider in providers)
            {
                completionContextTasks.Add(GetContextAsync(
                    provider, document, caretPosition, trigger,
                    options, defaultItemSpan, cancellationToken));
            }

            var completionContexts = await Task.WhenAll(completionContextTasks).ConfigureAwait(false);
<<<<<<< HEAD
            return new(completionContexts);
=======
            return completionContexts.Where(HasAnyItems).ToImmutableArray();
>>>>>>> 217ae3be
        }

        private CompletionList MergeAndPruneCompletionLists(
            ImmutableArray<CompletionContext> completionContexts,
            TextSpan defaultSpan,
            in CompletionOptions options,
            bool isExclusive)
        {
            // See if any contexts changed the completion list span.  If so, the first context that
            // changed it 'wins' and picks the span that will be used for all items in the completion
            // list.  If no contexts changed it, then just use the default span provided by the service.
            var finalCompletionListSpan = completionContexts.FirstOrDefault(c => c.CompletionListSpan != defaultSpan)?.CompletionListSpan ?? defaultSpan;
            using var displayNameToItemsMap = new DisplayNameToItemsMap(this);
            CompletionItem? suggestionModeItem = null;

            foreach (var context in completionContexts)
            {
                foreach (var item in context.Items)
                {
                    Debug.Assert(item != null);
                    displayNameToItemsMap.Add(item);
                }

                // first one wins
                suggestionModeItem ??= context.SuggestionModeItem;
            }

            if (displayNameToItemsMap.IsEmpty)
            {
                return CompletionList.Empty;
            }

            // TODO(DustinCa): Revisit performance of this.
            using var _ = ArrayBuilder<CompletionItem>.GetInstance(displayNameToItemsMap.Count, out var builder);
            builder.AddRange(displayNameToItemsMap);
            builder.Sort();

            return CompletionList.Create(
                finalCompletionListSpan,
                builder.ToImmutable(),
                GetRules(options),
                suggestionModeItem,
                isExclusive);
        }

        /// <summary>
        /// Determines if the items are similar enough they should be represented by a single item in the list.
        /// </summary>
        protected virtual bool ItemsMatch(CompletionItem item, CompletionItem existingItem)
        {
            return item.Span == existingItem.Span
                && item.SortText == existingItem.SortText;
        }

        /// <summary>
        /// Determines which of two items should represent the matching pair.
        /// </summary>
        protected virtual CompletionItem GetBetterItem(CompletionItem item, CompletionItem existingItem)
        {
            // the item later in the sort order (determined by provider order) wins?
            return item;
        }

        private static Dictionary<CompletionProvider, int> GetCompletionProviderToIndex(ConcatImmutableArray<CompletionProvider> completionProviders)
        {
            var result = new Dictionary<CompletionProvider, int>(completionProviders.Length);

            var i = 0;
            foreach (var completionProvider in completionProviders)
            {
                result[completionProvider] = i;
                i++;
            }

            return result;
        }

        private static async Task<CompletionContext> GetContextAsync(
            CompletionProvider provider,
            Document document,
            int position,
            CompletionTrigger triggerInfo,
            CompletionOptions options,
            TextSpan defaultSpan,
            CancellationToken cancellationToken)
        {
            var context = new CompletionContext(provider, document, position, defaultSpan, triggerInfo, options, cancellationToken);
            await provider.ProvideCompletionsAsync(context).ConfigureAwait(false);
            return context;
        }

        internal override async Task<CompletionDescription?> GetDescriptionAsync(Document document, CompletionItem item, CompletionOptions options, SymbolDescriptionOptions displayOptions, CancellationToken cancellationToken = default)
        {
            var provider = GetProvider(item);
            if (provider is null)
                return CompletionDescription.Empty;

            // We don't need SemanticModel here, just want to make sure it won't get GC'd before CompletionProviders are able to get it.
            (document, var semanticModel) = await GetDocumentWithFrozenPartialSemanticsAsync(document, cancellationToken).ConfigureAwait(false);
            var description = await provider.GetDescriptionAsync(document, item, options, displayOptions, cancellationToken).ConfigureAwait(false);
            GC.KeepAlive(semanticModel);
            return description;
        }

        public override async Task<CompletionChange> GetChangeAsync(
            Document document, CompletionItem item, char? commitKey, CancellationToken cancellationToken)
        {
            var provider = GetProvider(item);
            if (provider != null)
            {
                // We don't need SemanticModel here, just want to make sure it won't get GC'd before CompletionProviders are able to get it.
                (document, var semanticModel) = await GetDocumentWithFrozenPartialSemanticsAsync(document, cancellationToken).ConfigureAwait(false);
                var change = await provider.GetChangeAsync(document, item, commitKey, cancellationToken).ConfigureAwait(false);
                GC.KeepAlive(semanticModel);
                return change;
            }
            else
            {
                return CompletionChange.Create(new TextChange(item.Span, item.DisplayText));
            }
        }

        private class DisplayNameToItemsMap : IEnumerable<CompletionItem>, IDisposable
        {
            // We might need to handle large amount of items with import completion enabled,
            // so use a dedicated pool to minimize array allocations.
            // Set the size of pool to a small number 5 because we don't expect more than a
            // couple of callers at the same time.
            private static readonly ObjectPool<Dictionary<string, object>> s_uniqueSourcesPool
                = new(factory: () => new(), size: 5);

            private readonly Dictionary<string, object> _displayNameToItemsMap;
            private readonly CompletionServiceWithProviders _service;

            public int Count { get; private set; }

            public DisplayNameToItemsMap(CompletionServiceWithProviders service)
            {
                _service = service;
                _displayNameToItemsMap = s_uniqueSourcesPool.Allocate();
            }

            public void Dispose()
            {
                _displayNameToItemsMap.Clear();
                s_uniqueSourcesPool.Free(_displayNameToItemsMap);
            }

            public bool IsEmpty => _displayNameToItemsMap.Count == 0;

            public void Add(CompletionItem item)
            {
                var entireDisplayText = item.GetEntireDisplayText();

                if (!_displayNameToItemsMap.TryGetValue(entireDisplayText, out var value))
                {
                    Count++;
                    _displayNameToItemsMap.Add(entireDisplayText, item);
                    return;
                }

                // If two items have the same display text choose which one to keep.
                // If they don't actually match keep both.
                if (value is CompletionItem sameNamedItem)
                {
                    if (_service.ItemsMatch(item, sameNamedItem))
                    {
                        _displayNameToItemsMap[entireDisplayText] = _service.GetBetterItem(item, sameNamedItem);
                        return;
                    }

                    Count++;
                    // Matching items should be rare, no need to use object pool for this.
                    _displayNameToItemsMap[entireDisplayText] = new List<CompletionItem>() { sameNamedItem, item };
                }
                else if (value is List<CompletionItem> sameNamedItems)
                {
                    for (var i = 0; i < sameNamedItems.Count; i++)
                    {
                        var existingItem = sameNamedItems[i];
                        if (_service.ItemsMatch(item, existingItem))
                        {
                            sameNamedItems[i] = _service.GetBetterItem(item, existingItem);
                            return;
                        }
                    }

                    Count++;
                    sameNamedItems.Add(item);
                }
            }

            public IEnumerator<CompletionItem> GetEnumerator()
            {
                foreach (var value in _displayNameToItemsMap.Values)
                {
                    if (value is CompletionItem sameNamedItem)
                    {
                        yield return sameNamedItem;
                    }
                    else if (value is List<CompletionItem> sameNamedItems)
                    {
                        foreach (var item in sameNamedItems)
                        {
                            yield return item;
                        }
                    }
                }
            }

            System.Collections.IEnumerator System.Collections.IEnumerable.GetEnumerator()
            {
                return GetEnumerator();
            }
        }

        private readonly struct AggregatedCompletionContextsData
        {
            public ImmutableArray<CompletionContext> NonEmptyContexts { get; }

            public bool ContainsNonSuggestionModeItem { get; }
            public bool ContainsExclusiveContext { get; }

            public bool IsEmpty => NonEmptyContexts.Length == 0;

            public AggregatedCompletionContextsData(CompletionContext[] allContexts)
            {
                var containsNonSuggestionModeItem = false;
                var containsExclusiveContext = false;
                var builder = ArrayBuilder<CompletionContext>.GetInstance(allContexts.Length);

                foreach (var context in allContexts)
                {
                    if (context.Items.Count > 0)
                    {
                        containsNonSuggestionModeItem = true;
                        builder.Add(context);
                    }
                    else if (context.SuggestionModeItem != null)
                    {
                        builder.Add(context);
                    }

                    if (context.IsExclusive)
                        containsExclusiveContext = true;
                }

                NonEmptyContexts = builder.ToImmutableAndFree();
                ContainsNonSuggestionModeItem = containsNonSuggestionModeItem;
                ContainsExclusiveContext = containsExclusiveContext;
            }

            public ImmutableArray<CompletionContext> GetExclusiveContexts()
                => ContainsExclusiveContext ? NonEmptyContexts.WhereAsArray(c => c.IsExclusive) : ImmutableArray<CompletionContext>.Empty;
        }

        internal TestAccessor GetTestAccessor()
            => new(this);

        internal readonly struct TestAccessor
        {
            private readonly CompletionServiceWithProviders _completionServiceWithProviders;

            public TestAccessor(CompletionServiceWithProviders completionServiceWithProviders)
                => _completionServiceWithProviders = completionServiceWithProviders;

            internal ImmutableArray<CompletionProvider> GetAllProviders(ImmutableHashSet<string> roles)
                => _completionServiceWithProviders._providerManager.GetAllProviders(roles);

            internal async Task<CompletionContext> GetContextAsync(
                CompletionProvider provider,
                Document document,
                int position,
                CompletionTrigger triggerInfo,
                CompletionOptions options,
                CancellationToken cancellationToken)
            {
                var text = await document.GetTextAsync(cancellationToken).ConfigureAwait(false);
                var defaultItemSpan = _completionServiceWithProviders.GetDefaultCompletionListSpan(text, position);

                return await CompletionServiceWithProviders.GetContextAsync(
                    provider,
                    document,
                    position,
                    triggerInfo,
                    options,
                    defaultItemSpan,
                    cancellationToken).ConfigureAwait(false);
            }

            public void SuppressPartialSemantics()
                => _completionServiceWithProviders._suppressPartialSemantics = true;
        }
    }
}<|MERGE_RESOLUTION|>--- conflicted
+++ resolved
@@ -127,14 +127,6 @@
                 document, caretPosition, trigger, options, defaultItemSpan, triggeredProviders, cancellationToken).ConfigureAwait(false);
 
             // Nothing to do if we didn't even get any regular items back (i.e. 0 items or suggestion item only.)
-<<<<<<< HEAD
-            if (!triggeredContexts.ContainsNonSuggestionModeItem)
-                return CompletionList.Empty;
-
-            // See if there were completion contexts provided that were exclusive. If so, then that's all we'll return.
-            if (triggeredContexts.ContainsExclusiveContext)
-                return MergeAndPruneCompletionLists(triggeredContexts.GetExclusiveContexts(), defaultItemSpan, options, isExclusive: true);
-=======
             if (!triggeredContexts.Any(cc => cc.Items.Count > 0))
                 return CompletionList.Empty;
 
@@ -143,7 +135,6 @@
             var exclusiveContexts = triggeredContexts.Where(t => t.IsExclusive).ToImmutableArray();
             if (!exclusiveContexts.IsEmpty)
                 return MergeAndPruneCompletionLists(exclusiveContexts, defaultItemSpan, options, isExclusive: true);
->>>>>>> 217ae3be
 
             // Great!  We had some items.  Now we want to see if any of the other providers 
             // would like to augment the completion list.  For example, we might trigger
@@ -159,42 +150,18 @@
             // Providers are ordered, but we processed them in our own order.  Ensure that the
             // groups are properly ordered based on the original providers.
             var completionProviderToIndex = GetCompletionProviderToIndex(providers);
-<<<<<<< HEAD
-            var allContexts = triggeredContexts.NonEmptyContexts.Concat(augmentingContexts.NonEmptyContexts)
-=======
             var allContexts = triggeredContexts.Concat(augmentingContexts)
->>>>>>> 217ae3be
                 .Sort((p1, p2) => completionProviderToIndex[p1.Provider] - completionProviderToIndex[p2.Provider]);
 
             return MergeAndPruneCompletionLists(allContexts, defaultItemSpan, options, isExclusive: false);
 
             ImmutableArray<CompletionProvider> GetTriggeredProviders(
-<<<<<<< HEAD
-                Document document, ConcatImmutableArray<CompletionProvider> allProviders, int caretPosition, CompletionOptions options, CompletionTrigger trigger, ImmutableHashSet<string>? roles, SourceText text)
-=======
                 Document document, ConcatImmutableArray<CompletionProvider> providers, int caretPosition, CompletionOptions options, CompletionTrigger trigger, ImmutableHashSet<string>? roles, SourceText text)
->>>>>>> 217ae3be
             {
                 switch (trigger.Kind)
                 {
                     case CompletionTriggerKind.Insertion:
                     case CompletionTriggerKind.Deletion:
-<<<<<<< HEAD
-                        var shouldTrigger = ShouldTypingTriggerCompletionWithoutAskingProviders(trigger, options);
-                        if (shouldTrigger.HasValue && !shouldTrigger.Value)
-                            return ImmutableArray<CompletionProvider>.Empty;
-
-                        var triggeredProviders = allProviders.Where(p => p.ShouldTriggerCompletion(document.Project.LanguageServices, text, caretPosition, trigger, options)).ToImmutableArrayOrEmpty();
-                        Debug.Assert(ValidatePossibleTriggerCharacterSet(trigger.Kind, triggeredProviders, document, text, caretPosition, options));
-
-                        return triggeredProviders.Length == 0
-                            ? allProviders.ToImmutableArray()
-                            : triggeredProviders;
-
-                    default:
-                        return allProviders.ToImmutableArray();
-=======
-
                         if (ShouldTriggerCompletion(document.Project, document.Project.LanguageServices, text, caretPosition, trigger, options, roles))
                         {
                             var triggeredProviders = providers.Where(p => p.ShouldTriggerCompletion(document.Project.LanguageServices, text, caretPosition, trigger, options)).ToImmutableArrayOrEmpty();
@@ -207,7 +174,6 @@
 
                     default:
                         return providers.ToImmutableArray();
->>>>>>> 217ae3be
                 }
             }
 
@@ -229,7 +195,6 @@
                 return additionalAugmentingProviders.ToImmutableAndFree();
             }
         }
-<<<<<<< HEAD
 
         /// <summary>
         /// Backward compatibility only.
@@ -241,68 +206,24 @@
             var completionOptions = CompletionOptions.From(options ?? document?.Project.Solution.Options ?? _workspace.CurrentSolution.Options, document?.Project.Language ?? Language);
             return ShouldTriggerCompletion(document?.Project, languageServices, text, caretPosition, trigger, completionOptions, roles);
         }
-
-        /// <summary>
-        /// A preliminary quick check to see if we can decide whether to trigger completion without asking each individual providers.
-        /// Returning null means the decision needs to be made by providers.
-        /// </summary>
-        private bool? ShouldTypingTriggerCompletionWithoutAskingProviders(CompletionTrigger trigger, CompletionOptions options)
-        {
-            if (!options.TriggerOnTyping)
-            {
-                return false;
-            }
-
-            if (trigger.Kind == CompletionTriggerKind.Deletion && SupportsTriggerOnDeletion(options))
-            {
-                return char.IsLetterOrDigit(trigger.Character) || trigger.Character == '.';
-            }
-
-            return null;
-        }
-
+        
         internal sealed override bool ShouldTriggerCompletion(
             Project? project, HostLanguageServices languageServices, SourceText text, int caretPosition, CompletionTrigger trigger, CompletionOptions options, ImmutableHashSet<string>? roles = null)
         {
-            var shouldTrigger = ShouldTypingTriggerCompletionWithoutAskingProviders(trigger, options);
-            if (shouldTrigger.HasValue)
-                return shouldTrigger.Value;
+            if (!options.TriggerOnTyping)
+            {
+                return false;
+            }
+
+            if (trigger.Kind == CompletionTriggerKind.Deletion && SupportsTriggerOnDeletion(options))
+            {
+                return char.IsLetterOrDigit(trigger.Character) || trigger.Character == '.';
+            }
 
             var providers = _providerManager.GetFilteredProviders(project, roles, trigger, options);
             return providers.Any(p => p.ShouldTriggerCompletion(languageServices, text, caretPosition, trigger, options));
         }
 
-=======
-
-        /// <summary>
-        /// Backward compatibility only.
-        /// </summary>
-        public sealed override bool ShouldTriggerCompletion(SourceText text, int caretPosition, CompletionTrigger trigger, ImmutableHashSet<string>? roles = null, OptionSet? options = null)
-        {
-            var document = text.GetOpenDocumentInCurrentContextWithChanges();
-            var languageServices = document?.Project.LanguageServices ?? _workspace.Services.GetLanguageServices(Language);
-            var completionOptions = CompletionOptions.From(options ?? document?.Project.Solution.Options ?? _workspace.CurrentSolution.Options, document?.Project.Language ?? Language);
-            return ShouldTriggerCompletion(document?.Project, languageServices, text, caretPosition, trigger, completionOptions, roles);
-        }
-
-        internal sealed override bool ShouldTriggerCompletion(
-            Project? project, HostLanguageServices languageServices, SourceText text, int caretPosition, CompletionTrigger trigger, CompletionOptions options, ImmutableHashSet<string>? roles = null)
-        {
-            if (!options.TriggerOnTyping)
-            {
-                return false;
-            }
-
-            if (trigger.Kind == CompletionTriggerKind.Deletion && SupportsTriggerOnDeletion(options))
-            {
-                return char.IsLetterOrDigit(trigger.Character) || trigger.Character == '.';
-            }
-
-            var providers = _providerManager.GetFilteredProviders(project, roles, trigger, options);
-            return providers.Any(p => p.ShouldTriggerCompletion(languageServices, text, caretPosition, trigger, options));
-        }
-
->>>>>>> 217ae3be
         internal virtual bool SupportsTriggerOnDeletion(CompletionOptions options)
             => options.TriggerOnDeletion == true;
 
@@ -345,14 +266,10 @@
             return true;
         }
 
-<<<<<<< HEAD
-        private static async Task<AggregatedCompletionContextsData> ComputeNonEmptyCompletionContextsAsync(
-=======
         private static bool HasAnyItems(CompletionContext cc)
             => cc.Items.Count > 0 || cc.SuggestionModeItem != null;
 
         private static async Task<ImmutableArray<CompletionContext>> ComputeNonEmptyCompletionContextsAsync(
->>>>>>> 217ae3be
             Document document, int caretPosition, CompletionTrigger trigger,
             CompletionOptions options, TextSpan defaultItemSpan,
             ImmutableArray<CompletionProvider> providers,
@@ -367,11 +284,7 @@
             }
 
             var completionContexts = await Task.WhenAll(completionContextTasks).ConfigureAwait(false);
-<<<<<<< HEAD
-            return new(completionContexts);
-=======
             return completionContexts.Where(HasAnyItems).ToImmutableArray();
->>>>>>> 217ae3be
         }
 
         private CompletionList MergeAndPruneCompletionLists(
@@ -588,46 +501,6 @@
             }
         }
 
-        private readonly struct AggregatedCompletionContextsData
-        {
-            public ImmutableArray<CompletionContext> NonEmptyContexts { get; }
-
-            public bool ContainsNonSuggestionModeItem { get; }
-            public bool ContainsExclusiveContext { get; }
-
-            public bool IsEmpty => NonEmptyContexts.Length == 0;
-
-            public AggregatedCompletionContextsData(CompletionContext[] allContexts)
-            {
-                var containsNonSuggestionModeItem = false;
-                var containsExclusiveContext = false;
-                var builder = ArrayBuilder<CompletionContext>.GetInstance(allContexts.Length);
-
-                foreach (var context in allContexts)
-                {
-                    if (context.Items.Count > 0)
-                    {
-                        containsNonSuggestionModeItem = true;
-                        builder.Add(context);
-                    }
-                    else if (context.SuggestionModeItem != null)
-                    {
-                        builder.Add(context);
-                    }
-
-                    if (context.IsExclusive)
-                        containsExclusiveContext = true;
-                }
-
-                NonEmptyContexts = builder.ToImmutableAndFree();
-                ContainsNonSuggestionModeItem = containsNonSuggestionModeItem;
-                ContainsExclusiveContext = containsExclusiveContext;
-            }
-
-            public ImmutableArray<CompletionContext> GetExclusiveContexts()
-                => ContainsExclusiveContext ? NonEmptyContexts.WhereAsArray(c => c.IsExclusive) : ImmutableArray<CompletionContext>.Empty;
-        }
-
         internal TestAccessor GetTestAccessor()
             => new(this);
 
