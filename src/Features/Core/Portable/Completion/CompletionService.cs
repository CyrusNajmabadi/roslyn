--- conflicted
+++ resolved
@@ -252,19 +252,6 @@
             string filterText)
         {
             var helper = CompletionHelper.GetHelper(document);
-<<<<<<< HEAD
-            var itemsWithPatternMatch = new SegmentedList<CompletionItemFilterData>(items.Select(
-                item => CreateCompletionItemFilterData(item, helper, filterText)));
-
-            var builder = ImmutableArray.CreateBuilder<CompletionItem>();
-            FilterItems(helper, itemsWithPatternMatch, filterText, builder);
-            return builder.ToImmutable();
-
-            static CompletionItemFilterData CreateCompletionItemFilterData(CompletionItem item, CompletionHelper helper, string filterText)
-            {
-                var matchData = helper.GetMatch(item, filterText, includeMatchSpans: false, CultureInfo.CurrentCulture);
-                return new CompletionItemFilterData(item, matchData.match, matchData.)
-=======
             var filterDataList = new SegmentedList<MatchResult>(items.Select(
                 item => helper.GetMatchResult(item, filterText, includeMatchSpans: false, CultureInfo.CurrentCulture)));
 
@@ -279,17 +266,12 @@
                 // Don't call ClearAndFree, which resets the capacity to a default value.
                 builder.Clear();
                 s_listOfMatchResultPool.Free(builder);
->>>>>>> 2d62e1f3
             }
         }
 
         internal virtual void FilterItems(
            Document document,
-<<<<<<< HEAD
-           IReadOnlyList<CompletionItemFilterData> itemsWithPatternMatch,
-=======
            IReadOnlyList<MatchResult> matchResults,
->>>>>>> 2d62e1f3
            string filterText,
            IList<MatchResult> builder)
         {
@@ -298,15 +280,9 @@
             var filteredItems = FilterItems(document, matchResults.SelectAsArray(item => item.CompletionItem), filterText);
 #pragma warning restore RS0030 // Do not used banned APIs
 
-<<<<<<< HEAD
-        // The FilterItems method might need to handle a large list of items when import completion is enabled and filter text is
-        // very short, i.e. <= 1. Therefore, use pooled list to avoid repeated (potentially LOH) allocations.
-        private static readonly ObjectPool<List<CompletionItemFilterData>> s_listOfItemMatchPairPool = new(factory: () => new());
-=======
             var helper = CompletionHelper.GetHelper(document);
             builder.AddRange(filteredItems.Select(item => helper.GetMatchResult(item, filterText, includeMatchSpans: false, CultureInfo.CurrentCulture)));
         }
->>>>>>> 2d62e1f3
 
         /// <summary>
         /// Determine among the provided items the best match w.r.t. the given filter text, 
@@ -314,11 +290,7 @@
         /// </summary>
         internal static void FilterItems(
             CompletionHelper completionHelper,
-<<<<<<< HEAD
-            IReadOnlyList<CompletionItemFilterData> itemsWithPatternMatch,
-=======
             IReadOnlyList<MatchResult> matchResults,
->>>>>>> 2d62e1f3
             string filterText,
             IList<MatchResult> builder)
         {
@@ -346,66 +318,9 @@
 
                 if (comparison == 0)
                 {
-<<<<<<< HEAD
-                    if (bestItems.Count == 0)
-                    {
-                        // We've found no good items yet.  So this is the best item currently.
-                        bestItems.Add(pair);
-                        highestMatchPriorityInBest = pair.item.Rules.MatchPriority;
-                        continue;
-                    }
-
-                    var (bestItem, bestItemMatch, bestItemMatchesWithAdditionalFilterText) = bestItems[0];
-                    var comparison = completionHelper.CompareItems(
-                        pair.item, pair.match, bestItem, bestItemMatch, out var onlyDifferInCaseSensitivity);
-
-                    if (comparison == 0)
-                    {
-                        // This item is as good as the items we've been collecting.  We'll return it and let the controller
-                        // decide what to do.  (For example, it will pick the one that has the best MRU index).
-                        // Also there's no need to remove items with lower MatchPriority from similarItemsWithHigerMatchPriority
-                        // list, we will only add ones with higher value at the end.
-                        bestItems.Add(pair);
-                        highestMatchPriorityInBest = Math.Max(highestMatchPriorityInBest, pair.item.Rules.MatchPriority);
-                    }
-                    else if (comparison < 0)
-                    {
-                        // This item is strictly better than the best items we've found so far.
-
-                        // Switch the references to the two lists to avoid potential of copying multiple elements around.
-                        // Now itemsWithCasingMismatchButHigherMatchPriority contains prior best items.
-                        (bestItems, itemsWithCasingMismatchButHigherMatchPriority) = (itemsWithCasingMismatchButHigherMatchPriority, bestItems);
-
-                        // However, if this item only better in terms of case-sensitivity, and its MatchPriority is lower than prior best items,
-                        // we'd like to save prior best items and consider their MatchPriority later. Otherwise, no need to keep track the prior best items.
-                        if (!filterTextContainsNoUpperLetters ||
-                            !onlyDifferInCaseSensitivity ||
-                            highestMatchPriorityInBest <= pair.item.Rules.MatchPriority)
-                        {
-                            itemsWithCasingMismatchButHigherMatchPriority.Clear();
-                        }
-
-                        bestItems.Clear();
-                        bestItems.Add(pair);
-                        highestMatchPriorityInBest = pair.item.Rules.MatchPriority;
-                    }
-                    else
-                    {
-                        // This item is strictly worse than the ones we've been collecting.
-                        // However, if it's only worse in terms of case-sensitivity, and has higher MatchPriority
-                        // than all current best items, we'd like to save it and consider its MatchPriority later.
-                        if (filterTextContainsNoUpperLetters &&
-                            onlyDifferInCaseSensitivity &&
-                            pair.item.Rules.MatchPriority > highestMatchPriorityInBest)
-                        {
-                            itemsWithCasingMismatchButHigherMatchPriority.Add(pair);
-                        }
-                    }
-=======
                     // This item is as good as the items we've been collecting.  We'll return it and let the controller
                     // decide what to do.  (For example, it will pick the one that has the best MRU index).
                     builder.Add(matchResult);
->>>>>>> 2d62e1f3
                 }
                 else if (comparison < 0)
                 {
@@ -470,7 +385,4 @@
                 => _completionServiceWithProviders._suppressPartialSemantics = true;
         }
     }
-
-    internal record struct CompletionItemFilterData (CompletionItem Item, PatternMatch? Match, bool MatchAdditionalFilterText))
-    { }
 }