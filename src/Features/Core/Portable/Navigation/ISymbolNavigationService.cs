﻿// Licensed to the .NET Foundation under one or more agreements.
// The .NET Foundation licenses this file to you under the MIT license.
// See the LICENSE file in the project root for more information.

using System.Threading;
using System.Threading.Tasks;
using Microsoft.CodeAnalysis.FindUsages;
using Microsoft.CodeAnalysis.Host;
using Microsoft.CodeAnalysis.Options;
using Microsoft.CodeAnalysis.Text;

namespace Microsoft.CodeAnalysis.Navigation
{
    internal interface ISymbolNavigationService : IWorkspaceService
    {
        /// <summary>
        /// Navigate to the first source location of a given symbol.
        /// </summary>
        /// <param name="project">A project context with which to generate source for symbol
        /// if it has no source locations</param>
        /// <param name="symbol">The symbol to navigate to</param>
        /// <param name="options">A set of options. If these options are not supplied the
        /// current set of options from the project's workspace will be used.</param>
        /// <param name="cancellationToken">The token to check for cancellation</param>
        bool TryNavigateToSymbol(ISymbol symbol, Project project, OptionSet? options = null, CancellationToken cancellationToken = default);

        /// <returns>True if the navigation was handled, indicating that the caller should not 
        /// perform the navigation.</returns>
        Task<bool> TrySymbolNavigationNotifyAsync(ISymbol symbol, Project project, CancellationToken cancellationToken);

<<<<<<< HEAD
        /// <returns>Non-null if the navigation would be handled.</returns>
        Task<(string filePath, int lineNumber, int charOffset)?> WouldNavigateToSymbolAsync(
=======
        /// <summary>Returns the location file and position we would navigate to for the given <see cref="DefinitionItem"/>.</summary>
        /// <returns>Non-null if the navigation would be handled.</returns>
        Task<(string filePath, LinePosition linePosition)?> GetExternalNavigationSymbolLocationAsync(
>>>>>>> 67d940c4
            DefinitionItem definitionItem, CancellationToken cancellationToken);
    }
}<|MERGE_RESOLUTION|>--- conflicted
+++ resolved
@@ -28,14 +28,9 @@
         /// perform the navigation.</returns>
         Task<bool> TrySymbolNavigationNotifyAsync(ISymbol symbol, Project project, CancellationToken cancellationToken);
 
-<<<<<<< HEAD
-        /// <returns>Non-null if the navigation would be handled.</returns>
-        Task<(string filePath, int lineNumber, int charOffset)?> WouldNavigateToSymbolAsync(
-=======
         /// <summary>Returns the location file and position we would navigate to for the given <see cref="DefinitionItem"/>.</summary>
         /// <returns>Non-null if the navigation would be handled.</returns>
         Task<(string filePath, LinePosition linePosition)?> GetExternalNavigationSymbolLocationAsync(
->>>>>>> 67d940c4
             DefinitionItem definitionItem, CancellationToken cancellationToken);
     }
 }