﻿// Licensed to the .NET Foundation under one or more agreements.
// The .NET Foundation licenses this file to you under the MIT license.
// See the LICENSE file in the project root for more information.

using System;
using System.Threading;
using Microsoft.CodeAnalysis.Shared.Collections;

namespace Microsoft.CodeAnalysis.Structure
{
    internal abstract class AbstractSyntaxNodeStructureProvider<TSyntaxNode> : AbstractSyntaxStructureProvider
        where TSyntaxNode : SyntaxNode
    {
        public sealed override void CollectBlockSpans(
            SyntaxTrivia trivia,
            ref TemporaryArray<BlockSpan> spans,
            BlockStructureOptions options,
            CancellationToken cancellationToken)
        {
            throw new NotSupportedException();
        }

        public sealed override void CollectBlockSpans(
            SyntaxToken previousToken,
            SyntaxNode node,
            ref TemporaryArray<BlockSpan> spans,
            BlockStructureOptions options,
            CancellationToken cancellationToken)
        {
            if (node is TSyntaxNode tSyntax)
            {
<<<<<<< HEAD
                CollectBlockSpans(previousToken, tSyntax, ref spans, optionProvider, cancellationToken);
=======
                CollectBlockSpans(previousToken, tSyntax, ref spans, options, cancellationToken);
>>>>>>> 67d940c4
            }
        }

        protected abstract void CollectBlockSpans(
            SyntaxToken previousToken,
<<<<<<< HEAD
            TSyntaxNode node, ref TemporaryArray<BlockSpan> spans,
            BlockStructureOptionProvider optionProvider, CancellationToken cancellationToken);
=======
            TSyntaxNode node,
            ref TemporaryArray<BlockSpan> spans,
            BlockStructureOptions options,
            CancellationToken cancellationToken);
>>>>>>> 67d940c4
    }
}<|MERGE_RESOLUTION|>--- conflicted
+++ resolved
@@ -29,24 +29,15 @@
         {
             if (node is TSyntaxNode tSyntax)
             {
-<<<<<<< HEAD
-                CollectBlockSpans(previousToken, tSyntax, ref spans, optionProvider, cancellationToken);
-=======
                 CollectBlockSpans(previousToken, tSyntax, ref spans, options, cancellationToken);
->>>>>>> 67d940c4
             }
         }
 
         protected abstract void CollectBlockSpans(
             SyntaxToken previousToken,
-<<<<<<< HEAD
-            TSyntaxNode node, ref TemporaryArray<BlockSpan> spans,
-            BlockStructureOptionProvider optionProvider, CancellationToken cancellationToken);
-=======
             TSyntaxNode node,
             ref TemporaryArray<BlockSpan> spans,
             BlockStructureOptions options,
             CancellationToken cancellationToken);
->>>>>>> 67d940c4
     }
 }