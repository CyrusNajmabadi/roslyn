﻿// Licensed to the .NET Foundation under one or more agreements.
// The .NET Foundation licenses this file to you under the MIT license.
// See the LICENSE file in the project root for more information.

using System;
using System.Collections.Generic;
using System.Collections.Immutable;
using System.Linq;
using System.Threading;
using System.Threading.Tasks;
using Microsoft.CodeAnalysis.CodeActions;
using Microsoft.CodeAnalysis.CodeGeneration;
using Microsoft.CodeAnalysis.CodeRefactorings.PullMemberUp;
using Microsoft.CodeAnalysis.Editing;
using Microsoft.CodeAnalysis.ExtractInterface;
using Microsoft.CodeAnalysis.LanguageService;
using Microsoft.CodeAnalysis.PooledObjects;
using Microsoft.CodeAnalysis.Shared.Extensions;
using Microsoft.CodeAnalysis.Shared.Utilities;
using Microsoft.CodeAnalysis.Text;
using Roslyn.Utilities;

namespace Microsoft.CodeAnalysis.ExtractClass
{
    internal class ExtractClassWithDialogCodeAction(
        Document document,
        TextSpan span,
        IExtractClassOptionsService service,
        INamedTypeSymbol selectedType,
        SyntaxNode selectedTypeDeclarationNode,
        CleanCodeGenerationOptionsProvider fallbackOptions,
        ImmutableArray<ISymbol> selectedMembers) : CodeActionWithOptions
    {
<<<<<<< HEAD
        private readonly Document _document;
        private readonly ImmutableArray<ISymbol> _selectedMembers;
        private readonly INamedTypeSymbol _selectedType;
        private readonly SyntaxNode _selectedTypeDeclarationNode;
        private readonly CleanCodeGenerationOptionsProvider _fallbackOptions;
        private readonly IExtractClassOptionsService _service;
        private readonly CodeActionPriority _priority;

        public TextSpan Span { get; }
=======
        private readonly Document _document = document;
        private readonly ImmutableArray<ISymbol> _selectedMembers = selectedMembers;
        private readonly INamedTypeSymbol _selectedType = selectedType;
        private readonly SyntaxNode _selectedTypeDeclarationNode = selectedTypeDeclarationNode;
        private readonly CleanCodeGenerationOptionsProvider _fallbackOptions = fallbackOptions;
        private readonly IExtractClassOptionsService _service = service;

        public TextSpan Span { get; } = span;
>>>>>>> 2d0b05d1
        public override string Title => _selectedType.IsRecord
            ? FeaturesResources.Extract_base_record
            : FeaturesResources.Extract_base_class;

<<<<<<< HEAD
        public ExtractClassWithDialogCodeAction(
            Document document,
            TextSpan span,
            IExtractClassOptionsService service,
            INamedTypeSymbol selectedType,
            SyntaxNode selectedTypeDeclarationNode,
            CleanCodeGenerationOptionsProvider fallbackOptions,
            ImmutableArray<ISymbol> selectedMembers)
        {
            _document = document;
            _service = service;
            _selectedType = selectedType;
            _selectedTypeDeclarationNode = selectedTypeDeclarationNode;
            _fallbackOptions = fallbackOptions;
            _selectedMembers = selectedMembers;
            Span = span;

            // If the user brought up the lightbulb on a class itself, it's more likely that they want to extract a base
            // class.  on a member however, we deprioritize this as there are likely more member-specific operations
            // they'd prefer to invoke instead.
            _priority = selectedMembers.IsEmpty ? CodeActionPriority.Normal : CodeActionPriority.Low;
        }
=======
        internal override CodeActionPriority Priority { get; } = selectedMembers.IsEmpty ? CodeActionPriority.Medium : CodeActionPriority.Low;
>>>>>>> 2d0b05d1

        protected sealed override CodeActionPriority ComputePriority()
            => _priority;

        public override object? GetOptions(CancellationToken cancellationToken)
        {
            var extractClassService = _service ?? _document.Project.Solution.Services.GetRequiredService<IExtractClassOptionsService>();
            return extractClassService.GetExtractClassOptionsAsync(_document, _selectedType, _selectedMembers, cancellationToken)
                .WaitAndGetResult_CanCallOnBackground(cancellationToken);
        }

        protected override async Task<IEnumerable<CodeActionOperation>> ComputeOperationsAsync(object options, CancellationToken cancellationToken)
        {
            if (options is not ExtractClassOptions extractClassOptions)
            {
                // If user click cancel button, options will be null and hit this branch
                return SpecializedCollections.EmptyEnumerable<CodeActionOperation>();
            }

            // Map the symbols we're removing to annotations
            // so we can find them easily
            var codeGenerator = _document.GetRequiredLanguageService<ICodeGenerationService>();
            var symbolMapping = await AnnotatedSymbolMapping.CreateAsync(
                extractClassOptions.MemberAnalysisResults.Select(m => m.Member),
                _document.Project.Solution,
                _selectedTypeDeclarationNode,
                cancellationToken).ConfigureAwait(false);

            var namespaceService = _document.GetRequiredLanguageService<AbstractExtractInterfaceService>();

            // Create the symbol for the new type 
            var newType = CodeGenerationSymbolFactory.CreateNamedTypeSymbol(
                _selectedType.GetAttributes(),
                _selectedType.DeclaredAccessibility,
                _selectedType.GetSymbolModifiers().WithIsSealed(false),
                _selectedType.IsRecord,
                TypeKind.Class,
                extractClassOptions.TypeName,
                typeParameters: ExtractTypeHelpers.GetRequiredTypeParametersForMembers(_selectedType, extractClassOptions.MemberAnalysisResults.Select(m => m.Member)));

            var containingNamespaceDisplay = namespaceService.GetContainingNamespaceDisplay(
                _selectedType,
                _document.Project.CompilationOptions);

            // Add the new type to the solution. It can go in a new file or
            // be added to an existing. The returned document is always the document
            // containing the new type
            var (updatedDocument, typeAnnotation) = extractClassOptions.SameFile
                ? await ExtractTypeHelpers.AddTypeToExistingFileAsync(
                    symbolMapping.AnnotatedSolution.GetRequiredDocument(_document.Id),
                    newType,
                    symbolMapping,
                    _fallbackOptions,
                    cancellationToken).ConfigureAwait(false)
                : await ExtractTypeHelpers.AddTypeToNewFileAsync(
                    symbolMapping.AnnotatedSolution,
                    containingNamespaceDisplay,
                    extractClassOptions.FileName,
                    _document.Project.Id,
                    _document.Folders,
                    newType,
                    _document,
                    _fallbackOptions,
                    cancellationToken).ConfigureAwait(false);

            // Update the original type to have the new base
            var solutionWithUpdatedOriginalType = await GetSolutionWithBaseAddedAsync(
                updatedDocument.Project.Solution,
                symbolMapping,
                newType,
                extractClassOptions.MemberAnalysisResults,
                cancellationToken).ConfigureAwait(false);

            // After all the changes, make sure we're using the most up to date symbol 
            // as the destination for pulling members into
            var documentWithTypeDeclaration = solutionWithUpdatedOriginalType.GetRequiredDocument(updatedDocument.Id);
            var newTypeAfterEdits = await GetNewTypeSymbolAsync(documentWithTypeDeclaration, typeAnnotation, cancellationToken).ConfigureAwait(false);

            // Use Members Puller to move the members to the new symbol
            var finalSolution = await PullMembersUpAsync(
                solutionWithUpdatedOriginalType,
                newTypeAfterEdits,
                symbolMapping,
                extractClassOptions.MemberAnalysisResults,
                cancellationToken).ConfigureAwait(false);

            return new[] { new ApplyChangesOperation(finalSolution) };
        }

        private async Task<Solution> PullMembersUpAsync(
            Solution solution,
            INamedTypeSymbol newType,
            AnnotatedSymbolMapping symbolMapping,
            ImmutableArray<ExtractClassMemberAnalysisResult> memberAnalysisResults,
            CancellationToken cancellationToken)
        {
            using var _1 = ArrayBuilder<(ISymbol member, bool makeAbstract)>.GetInstance(out var pullMembersBuilder);
            using var _2 = ArrayBuilder<ExtractClassMemberAnalysisResult>.GetInstance(memberAnalysisResults.Length, out var remainingResults);
            remainingResults.AddRange(memberAnalysisResults);

            // For each document in the symbol mappings, we want to find the annotated nodes
            // of the members and get the current symbol that represents those after
            // any changes we made before members get pulled up into the base class.
            // We only need to worry about symbols that are actually being moved, so we track
            // the symbols from the member analysis. 
            foreach (var (documentId, symbols) in symbolMapping.DocumentIdsToSymbolMap)
            {
                if (remainingResults.Count == 0)
                {
                    // All symbols have been taken care of
                    break;
                }

                var document = solution.GetRequiredDocument(documentId);
                var syntaxFacts = document.GetRequiredLanguageService<ISyntaxFactsService>();
                var semanticModel = await document.GetRequiredSemanticModelAsync(cancellationToken).ConfigureAwait(false);
                var root = await document.GetRequiredSyntaxRootAsync(cancellationToken).ConfigureAwait(false);
                using var _3 = ArrayBuilder<ExtractClassMemberAnalysisResult>.GetInstance(remainingResults.Count, out var resultsToRemove);

                // Out of the remaining members that we need to move, does this
                // document contain the definition for that symbol? If so, add it to the builder
                // and remove it from the symbols we're looking for
                var memberAnalysisForDocumentSymbols = remainingResults.Where(analysis => symbols.Contains(analysis.Member));

                foreach (var memberAnalysis in memberAnalysisForDocumentSymbols)
                {
                    var annotation = symbolMapping.SymbolToDeclarationAnnotationMap[memberAnalysis.Member];

                    var nodeOrToken = root.GetAnnotatedNodesAndTokens(annotation).SingleOrDefault();
                    var node = nodeOrToken.IsNode
                        ? nodeOrToken.AsNode()
                        : nodeOrToken.AsToken().Parent;

                    // If the node is null then the symbol mapping was wrong about
                    // the document containing the symbol.
                    RoslynDebug.AssertNotNull(node);

                    var currentSymbol = semanticModel.GetDeclaredSymbol(node, cancellationToken);

                    // If currentSymbol is null then no symbol is declared at the node and 
                    // symbol mapping state is not right.
                    RoslynDebug.AssertNotNull(currentSymbol);

                    pullMembersBuilder.Add((currentSymbol, memberAnalysis.MakeAbstract));
                    resultsToRemove.Add(memberAnalysis);
                }

                // Remove the symbols we found in this document from the list 
                // that we are looking for
                foreach (var resultToRemove in resultsToRemove)
                {
                    remainingResults.Remove(resultToRemove);
                }
            }

            // If we didn't find all of the symbols then something went really wrong
            Contract.ThrowIfFalse(remainingResults.Count == 0);

            var pullMemberUpOptions = PullMembersUpOptionsBuilder.BuildPullMembersUpOptions(newType, pullMembersBuilder.ToImmutable());
            var updatedOriginalDocument = solution.GetRequiredDocument(_document.Id);

            return await MembersPuller.PullMembersUpAsync(updatedOriginalDocument, pullMemberUpOptions, _fallbackOptions, cancellationToken).ConfigureAwait(false);
        }

        private static async Task<INamedTypeSymbol> GetNewTypeSymbolAsync(Document document, SyntaxAnnotation typeAnnotation, CancellationToken cancellationToken)
        {
            var root = await document.GetRequiredSyntaxRootAsync(cancellationToken).ConfigureAwait(false);
            var semanticModel = await document.GetRequiredSemanticModelAsync(cancellationToken).ConfigureAwait(false);
            var declarationNode = root.GetAnnotatedNodes(typeAnnotation).Single();

            return (INamedTypeSymbol)semanticModel.GetRequiredDeclaredSymbol(declarationNode, cancellationToken);
        }

        private static async Task<Solution> GetSolutionWithBaseAddedAsync(
            Solution solution,
            AnnotatedSymbolMapping symbolMapping,
            INamedTypeSymbol newType,
            ImmutableArray<ExtractClassMemberAnalysisResult> memberAnalysisResults,
            CancellationToken cancellationToken)
        {
            var unformattedSolution = solution;
            var remainingResults = new List<ExtractClassMemberAnalysisResult>(memberAnalysisResults);

            foreach (var documentId in symbolMapping.DocumentIdsToSymbolMap.Keys)
            {
                if (remainingResults.IsEmpty())
                {
                    // All results have been taken care of
                    break;
                }

                var document = solution.GetRequiredDocument(documentId);
                var currentRoot = await document.GetRequiredSyntaxRootAsync(cancellationToken).ConfigureAwait(false);

                var typeDeclaration = currentRoot.GetAnnotatedNodes(symbolMapping.TypeNodeAnnotation).SingleOrDefault();
                if (typeDeclaration == null)
                {
                    continue;
                }

                var syntaxGenerator = SyntaxGenerator.GetGenerator(document);
                var typeReference = syntaxGenerator.TypeExpression(newType);

                currentRoot = currentRoot.ReplaceNode(typeDeclaration,
                    syntaxGenerator.AddBaseType(typeDeclaration, typeReference));

                unformattedSolution = document.WithSyntaxRoot(currentRoot).Project.Solution;

                // Only need to update on declaration of the type
                break;
            }

            return unformattedSolution;
        }
    }
}<|MERGE_RESOLUTION|>--- conflicted
+++ resolved
@@ -31,17 +31,6 @@
         CleanCodeGenerationOptionsProvider fallbackOptions,
         ImmutableArray<ISymbol> selectedMembers) : CodeActionWithOptions
     {
-<<<<<<< HEAD
-        private readonly Document _document;
-        private readonly ImmutableArray<ISymbol> _selectedMembers;
-        private readonly INamedTypeSymbol _selectedType;
-        private readonly SyntaxNode _selectedTypeDeclarationNode;
-        private readonly CleanCodeGenerationOptionsProvider _fallbackOptions;
-        private readonly IExtractClassOptionsService _service;
-        private readonly CodeActionPriority _priority;
-
-        public TextSpan Span { get; }
-=======
         private readonly Document _document = document;
         private readonly ImmutableArray<ISymbol> _selectedMembers = selectedMembers;
         private readonly INamedTypeSymbol _selectedType = selectedType;
@@ -49,38 +38,15 @@
         private readonly CleanCodeGenerationOptionsProvider _fallbackOptions = fallbackOptions;
         private readonly IExtractClassOptionsService _service = service;
 
+        // If the user brought up the lightbulb on a class itself, it's more likely that they want to extract a base
+        // class.  on a member however, we deprioritize this as there are likely more member-specific operations
+        // they'd prefer to invoke instead.
+        private readonly CodeActionPriority _priority = selectedMembers.IsEmpty ? CodeActionPriority.Normal : CodeActionPriority.Low;
+
         public TextSpan Span { get; } = span;
->>>>>>> 2d0b05d1
         public override string Title => _selectedType.IsRecord
             ? FeaturesResources.Extract_base_record
             : FeaturesResources.Extract_base_class;
-
-<<<<<<< HEAD
-        public ExtractClassWithDialogCodeAction(
-            Document document,
-            TextSpan span,
-            IExtractClassOptionsService service,
-            INamedTypeSymbol selectedType,
-            SyntaxNode selectedTypeDeclarationNode,
-            CleanCodeGenerationOptionsProvider fallbackOptions,
-            ImmutableArray<ISymbol> selectedMembers)
-        {
-            _document = document;
-            _service = service;
-            _selectedType = selectedType;
-            _selectedTypeDeclarationNode = selectedTypeDeclarationNode;
-            _fallbackOptions = fallbackOptions;
-            _selectedMembers = selectedMembers;
-            Span = span;
-
-            // If the user brought up the lightbulb on a class itself, it's more likely that they want to extract a base
-            // class.  on a member however, we deprioritize this as there are likely more member-specific operations
-            // they'd prefer to invoke instead.
-            _priority = selectedMembers.IsEmpty ? CodeActionPriority.Normal : CodeActionPriority.Low;
-        }
-=======
-        internal override CodeActionPriority Priority { get; } = selectedMembers.IsEmpty ? CodeActionPriority.Medium : CodeActionPriority.Low;
->>>>>>> 2d0b05d1
 
         protected sealed override CodeActionPriority ComputePriority()
             => _priority;
