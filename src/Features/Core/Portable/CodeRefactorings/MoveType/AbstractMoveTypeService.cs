﻿// Licensed to the .NET Foundation under one or more agreements.
// The .NET Foundation licenses this file to you under the MIT license.
// See the LICENSE file in the project root for more information.

using System;
using System.Collections.Generic;
using System.Collections.Immutable;
using System.Diagnostics;
using System.IO;
using System.Linq;
using System.Threading;
using System.Threading.Tasks;
using Microsoft.CodeAnalysis.CodeActions;
using Microsoft.CodeAnalysis.LanguageService;
using Microsoft.CodeAnalysis.PooledObjects;
using Microsoft.CodeAnalysis.Shared.Extensions;
using Microsoft.CodeAnalysis.Text;
using Roslyn.Utilities;

namespace Microsoft.CodeAnalysis.CodeRefactorings.MoveType;

internal abstract class AbstractMoveTypeService : IMoveTypeService
{
    /// <summary>
    /// Annotation to mark the namespace encapsulating the type that has been moved
    /// </summary>
    public static SyntaxAnnotation NamespaceScopeMovedAnnotation = new(nameof(MoveTypeOperationKind.MoveTypeNamespaceScope));

    public abstract Task<string?> GetDesiredDocumentNameAsync(Document document, CancellationToken cancellationToken);
    public abstract Task<Solution> GetModifiedSolutionAsync(Document document, TextSpan textSpan, MoveTypeOperationKind operationKind, CancellationToken cancellationToken);
    public abstract Task<ImmutableArray<CodeAction>> GetRefactoringAsync(Document document, TextSpan textSpan, CancellationToken cancellationToken);
}

internal abstract partial class AbstractMoveTypeService<TService, TTypeDeclarationSyntax, TNamespaceDeclarationSyntax, TCompilationUnitSyntax> :
    AbstractMoveTypeService
    where TService : AbstractMoveTypeService<TService, TTypeDeclarationSyntax, TNamespaceDeclarationSyntax, TCompilationUnitSyntax>
    where TTypeDeclarationSyntax : SyntaxNode
    where TNamespaceDeclarationSyntax : SyntaxNode
    where TCompilationUnitSyntax : SyntaxNode
{
    protected abstract (string name, int arity) GetSymbolNameAndArity(TTypeDeclarationSyntax syntax);
    protected abstract Task<TTypeDeclarationSyntax?> GetRelevantNodeAsync(Document document, TextSpan textSpan, CancellationToken cancellationToken);

    protected abstract bool IsMemberDeclaration(SyntaxNode syntaxNode);

    protected string GetSymbolName(TTypeDeclarationSyntax syntax)
        => GetSymbolNameAndArity(syntax).name;

    public override async Task<ImmutableArray<CodeAction>> GetRefactoringAsync(
        Document document, TextSpan textSpan, CancellationToken cancellationToken)
    {
        var state = await CreateStateAsync(document, textSpan, cancellationToken).ConfigureAwait(false);
        return CreateActions(state);
    }

    public override async Task<Solution> GetModifiedSolutionAsync(Document document, TextSpan textSpan, MoveTypeOperationKind operationKind, CancellationToken cancellationToken)
    {
        var state = await CreateStateAsync(document, textSpan, cancellationToken).ConfigureAwait(false);
        if (state == null)
            return document.Project.Solution;

        var suggestedFileNames = GetSuggestedFileNames(
            state.TypeNode, state.SemanticDocument.Document.Name, includeArity: false);

        var editor = Editor.GetEditor(operationKind, (TService)this, state, suggestedFileNames.FirstOrDefault(), cancellationToken);
        var modifiedSolution = await editor.GetModifiedSolutionAsync().ConfigureAwait(false);
        return modifiedSolution ?? document.Project.Solution;
    }

    private async Task<State?> CreateStateAsync(Document document, TextSpan textSpan, CancellationToken cancellationToken)
    {
        var nodeToAnalyze = await GetRelevantNodeAsync(document, textSpan, cancellationToken).ConfigureAwait(false);
        if (nodeToAnalyze == null)
            return null;

        var semanticDocument = await SemanticDocument.CreateAsync(document, cancellationToken).ConfigureAwait(false);
        return State.Generate((TService)this, semanticDocument, nodeToAnalyze);
    }

    private ImmutableArray<CodeAction> CreateActions(State? state)
    {
        if (state is null)
            return [];

        var typeMatchesDocumentName = TypeMatchesDocumentName(state.TypeNode, state.DocumentNameWithoutExtension);

        // if type name matches document name, per style conventions, we have nothing to do.
        if (typeMatchesDocumentName)
            return [];

        using var _ = ArrayBuilder<CodeAction>.GetInstance(out var actions);
        var manyTypes = MultipleTopLevelTypeDeclarationInSourceDocument(state.SemanticDocument.Root);
        var isNestedType = IsNestedType(state.TypeNode);

        var syntaxFacts = state.SemanticDocument.Document.GetRequiredLanguageService<ISyntaxFactsService>();
        var isClassNextToGlobalStatements = !manyTypes && ClassNextToGlobalStatements(state.SemanticDocument.Root, syntaxFacts);

        var suggestedFileNames = GetSuggestedFileNames(
            state.TypeNode,
            state.SemanticDocument.Document.Name,
            includeArity: false);

        // (1) Add Move type to new file code action:
        // case 1: There are multiple type declarations in current document. offer, move to new file.
        // case 2: This is a nested type, offer to move to new file.
        // case 3: If there is a single type decl in current file, *do not* offer move to new file,
        //         rename actions are sufficient in this case.
        // case 4: If there are top level statements(Global statements) offer to move even
        //         in cases where there are only one class in the file.
        if (manyTypes || isNestedType || isClassNextToGlobalStatements)
        {
            foreach (var fileName in suggestedFileNames)
                actions.Add(GetCodeAction(state, fileName, operationKind: MoveTypeOperationKind.MoveType));
        }

        // (2) Add rename file and rename type code actions:
        // Case: No type declaration in file matches the file name.
        if (!AnyTopLevelTypeMatchesDocumentName(state))
        {
            foreach (var fileName in suggestedFileNames)
                actions.Add(GetCodeAction(state, fileName, operationKind: MoveTypeOperationKind.RenameFile));

            // Only if the document name can be legal identifier in the language, offer to rename type with document name
            if (syntaxFacts.IsValidIdentifier(state.DocumentNameWithoutExtension))
            {
                actions.Add(GetCodeAction(
                    state, fileName: state.DocumentNameWithoutExtension,
                    operationKind: MoveTypeOperationKind.RenameType));
            }
        }

        Debug.Assert(actions.Count != 0, "No code actions found for MoveType Refactoring");

        return actions.ToImmutableAndClear();
    }

    private static bool ClassNextToGlobalStatements(SyntaxNode root, ISyntaxFactsService syntaxFacts)
        => syntaxFacts.ContainsGlobalStatement(root);

    private MoveTypeCodeAction GetCodeAction(State state, string fileName, MoveTypeOperationKind operationKind)
        => new((TService)this, state, operationKind, fileName);

    private static bool IsNestedType(TTypeDeclarationSyntax typeNode)
        => typeNode.Parent is TTypeDeclarationSyntax;

    /// <summary>
    /// checks if there is a single top level type declaration in a document
    /// </summary>
    /// <remarks>
    /// optimized for perf, uses Skip(1).Any() instead of Count() > 1
    /// </remarks>
    private static bool MultipleTopLevelTypeDeclarationInSourceDocument(SyntaxNode root)
        => TopLevelTypeDeclarations(root).Skip(1).Any();

    private static IEnumerable<TTypeDeclarationSyntax> TopLevelTypeDeclarations(SyntaxNode root)
        => root.DescendantNodes(n => n is TCompilationUnitSyntax or TNamespaceDeclarationSyntax).OfType<TTypeDeclarationSyntax>();

    private bool AnyTopLevelTypeMatchesDocumentName(State state)
    {
        var root = state.SemanticDocument.Root;

        return TopLevelTypeDeclarations(root).Any(
            typeDeclaration => TypeMatchesDocumentName(
                typeDeclaration, state.DocumentNameWithoutExtension));
<<<<<<< HEAD
    }

    public override async Task<string?> GetDesiredDocumentNameAsync(Document document, CancellationToken cancellationToken)
    {
        var root = await document.GetSyntaxRootAsync(cancellationToken).ConfigureAwait(false);
        if (root is null)
            return null;

        // We don't want to rename documents unless they contains a single top level type.
        var topLevelTypeDeclarations = TopLevelTypeDeclarations(root).ToImmutableArray();
        if (topLevelTypeDeclarations is not [var topLevelType])
            return null;

        var deepestSingleType = GetDeepestSingleType(topLevelType);

        // If the file already matches the name of any of the types in the file (either the name alone, or the dotted
        // name path to a nested type), then do not offer to rename the file at all.
        for (var currentType = deepestSingleType; currentType != null; currentType = currentType.Parent as TTypeDeclarationSyntax)
        {
            var suggestedFileNames = GetSuggestedFileNames(
                currentType, documentNameWithExtension: document.Name, includeArity: true);
            foreach (var suggestedFileName in suggestedFileNames)
            {
                if (document.Name == suggestedFileName)
                    return null;
            }
        }

        // Nothing matched. Offer to rename to the first suggested name for the deepest type in the file that isn't
        // already in use.
        var deepestTypeSuggestedFileNames = GetSuggestedFileNames(
            deepestSingleType, documentNameWithExtension: document.Name, includeArity: true);

        foreach (var suggestedFileName in deepestTypeSuggestedFileNames)
        {
            if (document.Project.Documents.Any(d => d.Name == suggestedFileName))
                continue;

            return suggestedFileName;
        }

        return null;

        static TTypeDeclarationSyntax GetDeepestSingleType(TTypeDeclarationSyntax typeDeclaration)
        {
            while (true)
            {
                var childTypes = typeDeclaration.ChildNodes().OfType<TTypeDeclarationSyntax>().ToImmutableArray();
                if (childTypes is [var nestedTypeDeclaration])
                {
                    typeDeclaration = nestedTypeDeclaration;
                    continue;
                }

                return typeDeclaration;
            }
        }
=======
>>>>>>> 13e2a61e
    }

    /// <summary>
    /// checks if type name matches its parent document name, per style rules.
    /// </summary>
    /// <remarks>
    /// Note: For a nested type, a matching document name could be just the type name or a
    /// dotted qualified name of its type hierarchy.
    /// </remarks>
    protected bool TypeMatchesDocumentName(
        TTypeDeclarationSyntax typeNode,
        string documentNameWithoutExtension)
    {
        // If it is not a nested type, we compare the unqualified type name with the document name.
        // If it is a nested type, the type name `Outer.Inner` matches file names `Inner.cs` and `Outer.Inner.cs`
        var (typeName, arity) = GetSymbolNameAndArity(typeNode);
        if (TypeNameMatches(documentNameWithoutExtension, typeName, arity))
            return true;

        var typeNameParts = GetTypeNamePartsForNestedTypeNode(typeNode).ToImmutableArray();
        var fileNameParts = documentNameWithoutExtension.Split('.', '+');

        if (typeNameParts.Length != fileNameParts.Length)
            return false;

        // qualified type name `Outer.Inner` matches file names `Inner.cs` and `Outer.Inner.cs` as well as
        // Outer`1.Inner`2.cs
        for (int i = 0, n = typeNameParts.Length; i < n; i++)
        {
            if (!TypeNameMatches(fileNameParts[i], typeNameParts[i].name, typeNameParts[i].arity))
                return false;
        }

        return true;
<<<<<<< HEAD
    }

    private static bool TypeNameMatches(string documentNameWithoutExtension, string typeName, int arity)
    {
        if (typeName.Equals(documentNameWithoutExtension, StringComparison.CurrentCulture))
            return true;

        if ($"{typeName}`{arity}".Equals(documentNameWithoutExtension, StringComparison.CurrentCulture))
            return true;

        return false;
    }

=======
    }

    private static bool TypeNameMatches(string documentNameWithoutExtension, string typeName, int arity)
    {
        if (typeName.Equals(documentNameWithoutExtension, StringComparison.CurrentCulture))
            return true;

        if ($"{typeName}`{arity}".Equals(documentNameWithoutExtension, StringComparison.CurrentCulture))
            return true;

        return false;
    }

>>>>>>> 13e2a61e
    private ImmutableArray<string> GetSuggestedFileNames(
        TTypeDeclarationSyntax typeNode,
        string documentNameWithExtension,
        bool includeArity)
    {
        var isNestedType = IsNestedType(typeNode);
        var (typeName, arity) = this.GetSymbolNameAndArity(typeNode);
        var fileExtension = Path.GetExtension(documentNameWithExtension);

        var standaloneName = typeName + fileExtension;

        using var _ = ArrayBuilder<string>.GetInstance(out var suggestedFileNames);

        suggestedFileNames.Add(typeName + fileExtension);
        if (includeArity && arity > 0)
            suggestedFileNames.Add($"{typeName}`{arity}{fileExtension}");

        if (isNestedType)
        {
            var typeNameParts = GetTypeNamePartsForNestedTypeNode(typeNode);
            AddNameParts(typeNameParts.Select(t => t.name));
<<<<<<< HEAD

            if (includeArity && typeNameParts.Any(t => t.arity > 0))
                AddNameParts(typeNameParts.Select(t => t.arity > 0 ? $"{t.name}`{t.arity}" : t.name));
        }

        return suggestedFileNames.ToImmutableAndClear();

        void AddNameParts(IEnumerable<string> parts)
        {
            AddNamePartsWithSeparator(parts, ".");
            AddNamePartsWithSeparator(parts, "+");
        }

=======

            if (includeArity && typeNameParts.Any(t => t.arity > 0))
                AddNameParts(typeNameParts.Select(t => t.arity > 0 ? $"{t.name}`{t.arity}" : t.name));
        }

        return suggestedFileNames.ToImmutableAndClear();

        void AddNameParts(IEnumerable<string> parts)
        {
            AddNamePartsWithSeparator(parts, ".");
            AddNamePartsWithSeparator(parts, "+");
        }

>>>>>>> 13e2a61e
        void AddNamePartsWithSeparator(IEnumerable<string> parts, string separator)
        {
            suggestedFileNames.Add(parts.Join(separator) + fileExtension);
        }
    }

    private IEnumerable<(string name, int arity)> GetTypeNamePartsForNestedTypeNode(TTypeDeclarationSyntax typeNode)
        => typeNode.AncestorsAndSelf()
                   .OfType<TTypeDeclarationSyntax>()
                   .Select(GetSymbolNameAndArity)
                   .Reverse();
}<|MERGE_RESOLUTION|>--- conflicted
+++ resolved
@@ -162,7 +162,6 @@
         return TopLevelTypeDeclarations(root).Any(
             typeDeclaration => TypeMatchesDocumentName(
                 typeDeclaration, state.DocumentNameWithoutExtension));
-<<<<<<< HEAD
     }
 
     public override async Task<string?> GetDesiredDocumentNameAsync(Document document, CancellationToken cancellationToken)
@@ -220,8 +219,6 @@
                 return typeDeclaration;
             }
         }
-=======
->>>>>>> 13e2a61e
     }
 
     /// <summary>
@@ -256,7 +253,6 @@
         }
 
         return true;
-<<<<<<< HEAD
     }
 
     private static bool TypeNameMatches(string documentNameWithoutExtension, string typeName, int arity)
@@ -270,21 +266,6 @@
         return false;
     }
 
-=======
-    }
-
-    private static bool TypeNameMatches(string documentNameWithoutExtension, string typeName, int arity)
-    {
-        if (typeName.Equals(documentNameWithoutExtension, StringComparison.CurrentCulture))
-            return true;
-
-        if ($"{typeName}`{arity}".Equals(documentNameWithoutExtension, StringComparison.CurrentCulture))
-            return true;
-
-        return false;
-    }
-
->>>>>>> 13e2a61e
     private ImmutableArray<string> GetSuggestedFileNames(
         TTypeDeclarationSyntax typeNode,
         string documentNameWithExtension,
@@ -306,7 +287,6 @@
         {
             var typeNameParts = GetTypeNamePartsForNestedTypeNode(typeNode);
             AddNameParts(typeNameParts.Select(t => t.name));
-<<<<<<< HEAD
 
             if (includeArity && typeNameParts.Any(t => t.arity > 0))
                 AddNameParts(typeNameParts.Select(t => t.arity > 0 ? $"{t.name}`{t.arity}" : t.name));
@@ -320,21 +300,6 @@
             AddNamePartsWithSeparator(parts, "+");
         }
 
-=======
-
-            if (includeArity && typeNameParts.Any(t => t.arity > 0))
-                AddNameParts(typeNameParts.Select(t => t.arity > 0 ? $"{t.name}`{t.arity}" : t.name));
-        }
-
-        return suggestedFileNames.ToImmutableAndClear();
-
-        void AddNameParts(IEnumerable<string> parts)
-        {
-            AddNamePartsWithSeparator(parts, ".");
-            AddNamePartsWithSeparator(parts, "+");
-        }
-
->>>>>>> 13e2a61e
         void AddNamePartsWithSeparator(IEnumerable<string> parts, string separator)
         {
             suggestedFileNames.Add(parts.Join(separator) + fileExtension);
