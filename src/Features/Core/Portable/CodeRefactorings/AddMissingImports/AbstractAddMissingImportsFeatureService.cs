﻿// Licensed to the .NET Foundation under one or more agreements.
// The .NET Foundation licenses this file to you under the MIT license.
// See the LICENSE file in the project root for more information.

using System.Collections.Generic;
using System.Collections.Immutable;
using System.Diagnostics;
using System.Linq;
using System.Threading;
using System.Threading.Tasks;
using Microsoft.CodeAnalysis.AddImport;
using Microsoft.CodeAnalysis.CodeActions;
using Microsoft.CodeAnalysis.Formatting;
using Microsoft.CodeAnalysis.Formatting.Rules;
using Microsoft.CodeAnalysis.Options;
using Microsoft.CodeAnalysis.Packaging;
using Microsoft.CodeAnalysis.PooledObjects;
using Microsoft.CodeAnalysis.Shared.Extensions;
using Microsoft.CodeAnalysis.Shared.Utilities;
using Microsoft.CodeAnalysis.SymbolSearch;
using Microsoft.CodeAnalysis.Text;
using Microsoft.CodeAnalysis.Utilities;
using Roslyn.Utilities;

namespace Microsoft.CodeAnalysis.AddMissingImports
{
    internal abstract class AbstractAddMissingImportsFeatureService : IAddMissingImportsFeatureService
    {
        protected abstract ImmutableArray<string> FixableDiagnosticIds { get; }

        /// <inheritdoc/>
        public async Task<Document> AddMissingImportsAsync(Document document, TextSpan textSpan, CancellationToken cancellationToken)
        {
            var analysisResult = await AnalyzeAsync(document, textSpan, cancellationToken).ConfigureAwait(false);
            return await AddMissingImportsAsync(document, analysisResult, cancellationToken).ConfigureAwait(false);
        }

        /// <inheritdoc/>
        public async Task<Document> AddMissingImportsAsync(Document document, AddMissingImportsAnalysisResult analysisResult, CancellationToken cancellationToken)
        {
            if (analysisResult.CanAddMissingImports)
            {
                // Apply those fixes to the document.
                var newDocument = await ApplyFixesAsync(document, analysisResult.AddImportFixData, cancellationToken).ConfigureAwait(false);
                return newDocument;
            }

            return document;
        }

        /// <inheritdoc/>
        public async Task<AddMissingImportsAnalysisResult> AnalyzeAsync(Document document, TextSpan textSpan, CancellationToken cancellationToken)
        {
            // Get the diagnostics that indicate a missing import.
            var diagnostics = await GetDiagnosticsAsync(document, textSpan, cancellationToken).ConfigureAwait(false);
            if (diagnostics.IsEmpty)
            {
                return new AddMissingImportsAnalysisResult(
                    ImmutableArray<AddImportFixData>.Empty);
            }

            // Find fixes for the diagnostic where there is only a single fix.
            var unambiguousFixes = await GetUnambiguousFixesAsync(document, diagnostics, cancellationToken).ConfigureAwait(false);

            // We do not want to add project or framework references without the user's input, so filter those out.
            var usableFixes = unambiguousFixes.WhereAsArray(fixData => DoesNotAddReference(fixData, document.Project.Id));

            return new AddMissingImportsAnalysisResult(usableFixes);
        }

        private static bool DoesNotAddReference(AddImportFixData fixData, ProjectId currentProjectId)
        {
            return (fixData.ProjectReferenceToAdd is null || fixData.ProjectReferenceToAdd == currentProjectId)
                && (fixData.PortableExecutableReferenceProjectId is null || fixData.PortableExecutableReferenceProjectId == currentProjectId)
                && string.IsNullOrEmpty(fixData.AssemblyReferenceAssemblyName);
        }

        private async Task<ImmutableArray<Diagnostic>> GetDiagnosticsAsync(Document document, TextSpan textSpan, CancellationToken cancellationToken)
        {
            var semanticModel = await document.GetSemanticModelAsync(cancellationToken).ConfigureAwait(false);
            if (semanticModel is null)
            {
                return ImmutableArray<Diagnostic>.Empty;
            }

            return semanticModel.GetDiagnostics(textSpan, cancellationToken)
                .Where(diagnostic => FixableDiagnosticIds.Contains(diagnostic.Id))
                .ToImmutableArray();
        }

        private static async Task<ImmutableArray<AddImportFixData>> GetUnambiguousFixesAsync(Document document, ImmutableArray<Diagnostic> diagnostics, CancellationToken cancellationToken)
        {
            var solution = document.Project.Solution;
            var symbolSearchService = solution.Workspace.Services.GetRequiredService<ISymbolSearchService>();
            // Since we are not currently considering NuGet packages, pass an empty array
            var packageSources = ImmutableArray<PackageSource>.Empty;
            var addImportService = document.GetRequiredLanguageService<IAddImportFeatureService>();

            // We only need to receive 2 results back per diagnostic to determine that the fix is ambiguous.
            var getFixesForDiagnosticsTasks = diagnostics
                .GroupBy(diagnostic => diagnostic.Location.SourceSpan)
                .Select(diagnosticsForSourceSpan => addImportService
                    .GetFixesForDiagnosticsAsync(document, diagnosticsForSourceSpan.Key, diagnosticsForSourceSpan.AsImmutable(),
                        maxResultsPerDiagnostic: 2, symbolSearchService, searchReferenceAssemblies: true, packageSources, cancellationToken));

            using var _ = ArrayBuilder<AddImportFixData>.GetInstance(out var fixes);
            foreach (var getFixesForDiagnosticsTask in getFixesForDiagnosticsTasks)
            {
                var fixesForDiagnostics = await getFixesForDiagnosticsTask.ConfigureAwait(false);

                foreach (var fixesForDiagnostic in fixesForDiagnostics)
                {
                    // When there is more than one potential fix for a missing import diagnostic,
                    // which is possible when the same class name is present in multiple namespaces,
                    // we do not want to choose for the user and be wrong. We will not attempt to
                    // fix this diagnostic and instead leave it for the user to resolve since they
                    // will have more context for determining the proper fix.
                    if (fixesForDiagnostic.Fixes.Length == 1)
                        fixes.Add(fixesForDiagnostic.Fixes[0]);
                }
            }

            return fixes.ToImmutable();
        }

        private static async Task<Document> ApplyFixesAsync(Document document, ImmutableArray<AddImportFixData> fixes, CancellationToken cancellationToken)
        {
            if (fixes.IsEmpty)
            {
                return document;
            }

            var solution = document.Project.Solution;
            var progressTracker = new ProgressTracker();
            var textDiffingService = solution.Workspace.Services.GetRequiredService<IDocumentTextDifferencingService>();
            var packageInstallerService = solution.Workspace.Services.GetService<IPackageInstallerService>();
            var addImportService = document.GetRequiredLanguageService<IAddImportFeatureService>();

            // Do not limit the results since we plan to fix all the reported issues.
            var codeActions = addImportService.GetCodeActionsForFixes(document, fixes, packageInstallerService, maxResults: int.MaxValue);
            var getChangesTasks = codeActions.Select(
                action => GetChangesForCodeActionAsync(document, action, progressTracker, textDiffingService, cancellationToken));

            // Using Sets allows us to accumulate only the distinct changes.
            var allTextChanges = new HashSet<TextChange>();
            // Some fixes require adding missing references.
            var allAddedProjectReferences = new HashSet<ProjectReference>();
            var allAddedMetaDataReferences = new HashSet<MetadataReference>();

            foreach (var getChangesTask in getChangesTasks)
            {
                var (projectChanges, textChanges) = await getChangesTask.ConfigureAwait(false);

                allTextChanges.UnionWith(textChanges);
                allAddedProjectReferences.UnionWith(projectChanges.GetAddedProjectReferences());
                allAddedMetaDataReferences.UnionWith(projectChanges.GetAddedMetadataReferences());
            }

            // Apply changes to both the project and document.
            var newProject = document.Project;
            newProject = newProject.AddMetadataReferences(allAddedMetaDataReferences);
            newProject = newProject.AddProjectReferences(allAddedProjectReferences);

            // Only consider insertion changes to reduce the chance of producing a
            // badly merged final document. Alphabetize the new imports, this will not
            // change the insertion point but will give a more correct result. The user
            // may still need to use organize imports afterwards.
            var orderedTextInserts = allTextChanges.Where(change => change.Span.IsEmpty)
                .OrderBy(change => change.NewText);

            // Capture each location where we are inserting imports as well as the total
            // length of the text we are inserting so that we can format the span afterwards.
            var insertSpans = allTextChanges
                .GroupBy(change => change.Span)
                .Select(changes => new TextSpan(changes.Key.Start, changes.Sum(change => change.NewText!.Length)));

            var text = await document.GetTextAsync(cancellationToken).ConfigureAwait(false);
            var newText = text.WithChanges(orderedTextInserts);
            var newDocument = newProject.GetRequiredDocument(document.Id).WithText(newText);

            // When imports are added to a code file that has no previous imports, extra
            // newlines are generated between each import because the fix is expecting to
            // separate the imports from the rest of the code file. We need to format the
            // imports to remove these extra newlines.
            return await CleanUpNewLinesAsync(newDocument, insertSpans, cancellationToken).ConfigureAwait(false);
        }

        private static async Task<Document> CleanUpNewLinesAsync(Document document, IEnumerable<TextSpan> insertSpans, CancellationToken cancellationToken)
        {
            var languageFormatter = document.GetRequiredLanguageService<ISyntaxFormattingService>();
            var options = await document.GetOptionsAsync(cancellationToken).ConfigureAwait(false);

            var newDocument = document;

            // Since imports can be added at both the CompilationUnit and the Namespace level,
            // format each span individually so that we can retain each newline that was intended
            // to separate the import section from the other content.
            foreach (var insertSpan in insertSpans)
            {
                newDocument = await CleanUpNewLinesAsync(newDocument, insertSpan, languageFormatter, options, cancellationToken).ConfigureAwait(false);
            }

            return newDocument;
        }

        private static async Task<Document> CleanUpNewLinesAsync(Document document, TextSpan insertSpan, ISyntaxFormattingService languageFormatter, OptionSet optionSet, CancellationToken cancellationToken)
        {
            var root = await document.GetRequiredSyntaxRootAsync(cancellationToken).ConfigureAwait(false);
            var text = await document.GetTextAsync(cancellationToken).ConfigureAwait(false);
            var optionService = document.Project.Solution.Workspace.Services.GetRequiredService<IOptionService>();
            var shouldUseFormattingSpanCollapse = optionSet.GetOption(FormattingOptions.AllowDisjointSpanMerging);
            var options = optionSet.AsAnalyzerConfigOptions(optionService, root.Language);

            var textChanges = languageFormatter.Format(root, new[] { insertSpan }, shouldUseFormattingSpanCollapse, options, new[] { new CleanUpNewLinesFormatter(text) }, cancellationToken).GetTextChanges(cancellationToken);

            // If there are no changes then, do less work.
            if (textChanges.Count == 0)
            {
                return document;
            }

            // The last text change should include where the insert span ends
            Debug.Assert(textChanges.Last().Span.IntersectsWith(insertSpan.End));

            // If there are changes then, this was a case where there were no
            // previous imports statements. We need to retain the final extra
            // newline because that separates the imports section from the rest
            // of the code.
            textChanges.RemoveAt(textChanges.Count - 1);

            var newText = text.WithChanges(textChanges);
            return document.WithText(newText);
        }

        private static async Task<(ProjectChanges, IEnumerable<TextChange>)> GetChangesForCodeActionAsync(
            Document document,
            CodeAction codeAction,
            ProgressTracker progressTracker,
            IDocumentTextDifferencingService textDiffingService,
            CancellationToken cancellationToken)
        {
            // CodeAction.GetChangedSolutionAsync is only implemented for code actions that can fully compute the new	            
            // solution without deferred computation or taking a dependency on the main thread. In other cases, the	                
            // implementation of GetChangedSolutionAsync will throw an exception and the code action application is	            
            // expected to apply the changes by executing the operations in GetOperationsAsync (which may have other	
            // side effects). This code cannot assume the input CodeAction supports GetChangedSolutionAsync, so it first	
            // attempts to apply text changes obtained from GetOperationsAsync. Two forms are supported:	
            //	
            // 1. GetOperationsAsync returns an empty list of operations (i.e. no changes are required)	
            // 2. GetOperationsAsync returns a list of operations, where the first change is an ApplyChangesOperation to	
            //    change the text in the solution, and any remaining changes are deferred computation changes.	
            //	
            // If GetOperationsAsync does not adhere to one of these patterns, the code falls back to calling	
            // GetChangedSolutionAsync since there is no clear way to apply the changes otherwise.	
            var operations = await codeAction.GetOperationsAsync(cancellationToken).ConfigureAwait(false);
            Solution newSolution;
            if (operations.Length == 0)
            {
                newSolution = document.Project.Solution;
            }
            else if (operations.Length == 1 && operations[0] is ApplyChangesOperation applyChangesOperation)
            {
                newSolution = applyChangesOperation.ChangedSolution;
            }
            else
            {
                newSolution = await codeAction.GetRequiredChangedSolutionAsync(
                    progressTracker, cancellationToken: cancellationToken).ConfigureAwait(false);
            }

            var newDocument = newSolution.GetRequiredDocument(document.Id);

            // Use Line differencing to reduce the possibility of changes that overwrite existing code.
            var textChanges = await textDiffingService.GetTextChangesAsync(
                document, newDocument, TextDifferenceTypes.Line, cancellationToken).ConfigureAwait(false);
            var projectChanges = newDocument.Project.GetChanges(document.Project);

            return (projectChanges, textChanges);
        }

        private sealed class CleanUpNewLinesFormatter : AbstractFormattingRule
        {
            private readonly SourceText _text;

            public CleanUpNewLinesFormatter(SourceText text)
                => _text = text;

<<<<<<< HEAD
            public override AdjustNewLinesOperation? GetAdjustNewLinesOperation(SyntaxToken previousToken, SyntaxToken currentToken, AnalyzerConfigOptions options, in NextGetAdjustNewLinesOperation nextOperation)
=======
            public override AdjustNewLinesOperation? GetAdjustNewLinesOperation(in SyntaxToken previousToken, in SyntaxToken currentToken, in NextGetAdjustNewLinesOperation nextOperation)
>>>>>>> 9007fbc8
            {
                // Since we know the general shape of these new import statements, we simply look for where
                // tokens are not on the same line and force them to only be separated by a single newline.

                _text.GetLineAndOffset(previousToken.Span.Start, out var previousLine, out _);
                _text.GetLineAndOffset(currentToken.Span.Start, out var currentLine, out _);

                if (previousLine != currentLine)
                {
                    return FormattingOperations.CreateAdjustNewLinesOperation(1, AdjustNewLinesOption.ForceLines);
                }

                return null;
            }
        }
    }
}<|MERGE_RESOLUTION|>--- conflicted
+++ resolved
@@ -285,11 +285,7 @@
             public CleanUpNewLinesFormatter(SourceText text)
                 => _text = text;
 
-<<<<<<< HEAD
-            public override AdjustNewLinesOperation? GetAdjustNewLinesOperation(SyntaxToken previousToken, SyntaxToken currentToken, AnalyzerConfigOptions options, in NextGetAdjustNewLinesOperation nextOperation)
-=======
             public override AdjustNewLinesOperation? GetAdjustNewLinesOperation(in SyntaxToken previousToken, in SyntaxToken currentToken, in NextGetAdjustNewLinesOperation nextOperation)
->>>>>>> 9007fbc8
             {
                 // Since we know the general shape of these new import statements, we simply look for where
                 // tokens are not on the same line and force them to only be separated by a single newline.
