--- conflicted
+++ resolved
@@ -30,10 +30,6 @@
     {
         await PopulateDeprioritizedDiagnosticIdMapAsync(project, cancellationToken).ConfigureAwait(false);
 
-<<<<<<< HEAD
-        HostAnalyzerInfo? hostAnalyzerInfo = null;
-        CompilationWithAnalyzers? compilationWithAnalyzers = null;
-=======
         // this can't fail as the above call populates the CWT entries for all analyzers within that project if missing.
         Contract.ThrowIfFalse(s_analyzerToDeprioritizedDiagnosticIds.TryGetValue(analyzer, out var set));
 
@@ -48,8 +44,7 @@
     public async Task<bool> IsAnyDeprioritizedDiagnosticIdInProcessAsync(
         Project project, ImmutableArray<string> diagnosticIds, CancellationToken cancellationToken)
     {
-        CompilationWithAnalyzersPair? compilationWithAnalyzers = null;
->>>>>>> e3cf188c
+        CompilationWithAnalyzers? compilationWithAnalyzers = null;
 
         var analyzers = GetProjectAnalyzers_OnlyCallInProcess(project);
         foreach (var analyzer in analyzers)
