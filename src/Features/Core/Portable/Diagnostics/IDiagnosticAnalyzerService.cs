﻿// Licensed to the .NET Foundation under one or more agreements.
// The .NET Foundation licenses this file to you under the MIT license.
// See the LICENSE file in the project root for more information.

using System;
using System.Collections.Immutable;
using System.Threading;
using System.Threading.Tasks;
using Microsoft.CodeAnalysis.CodeActions;
using Microsoft.CodeAnalysis.Host;
using Microsoft.CodeAnalysis.Text;

namespace Microsoft.CodeAnalysis.Diagnostics;

internal interface IDiagnosticAnalyzerService : IWorkspaceService
{
    /// <summary>
    /// Re-analyze all projects and documents.  This will cause an LSP diagnostic refresh request to be sent.
    /// </summary>
    /// <remarks>
    /// This implementation must be safe to call on any thread.
    /// </remarks>
    void RequestDiagnosticRefresh();

    /// <inheritdoc cref="IRemoteDiagnosticAnalyzerService.ForceAnalyzeProjectAsync"/>
    Task<ImmutableArray<DiagnosticData>> ForceAnalyzeProjectAsync(Project project, CancellationToken cancellationToken);

    /// <inheritdoc cref="IRemoteDiagnosticAnalyzerService.GetDeprioritizationCandidatesAsync"/>
    Task<ImmutableArray<DiagnosticAnalyzer>> GetDeprioritizationCandidatesAsync(
        Project project, ImmutableArray<DiagnosticAnalyzer> analyzers, CancellationToken cancellationToken);

    /// <summary>
    /// Get diagnostics of the given diagnostic ids and/or analyzers from the given solution. all diagnostics returned
    /// should be up-to-date with respect to the given solution. Note that for project case, this method returns
    /// diagnostics from all project documents as well. Use <see cref="GetProjectDiagnosticsForIdsAsync"/> if you want
    /// to fetch only project diagnostics without source locations.
    /// </summary>
    /// <param name="project">Project to fetch the diagnostics for.</param>
    /// <param name="documentId">Optional document to scope the returned diagnostics.</param>
    /// <param name="diagnosticIds">Optional set of diagnostic IDs to scope the returned diagnostics.</param>
    /// <param name="shouldIncludeAnalyzer">Option callback to filter out analyzers to execute for computing diagnostics.</param>
    /// <param name="includeLocalDocumentDiagnostics">
    /// Indicates if local document diagnostics must be returned.
    /// Local diagnostics are the ones that are reported by analyzers on the same file for which the callback was received
    /// and hence can be computed by analyzing a single file in isolation.
    /// </param>
    /// <param name="includeNonLocalDocumentDiagnostics">
    /// Indicates if non-local document diagnostics must be returned. Non-local diagnostics are the ones reported by
    /// analyzers either at compilation end callback OR in a different file from which the callback was made. Entire
    /// project must be analyzed to get the complete set of non-local document diagnostics.
    /// </param>
    /// <param name="cancellationToken">Cancellation token.</param>
    Task<ImmutableArray<DiagnosticData>> GetDiagnosticsForIdsAsync(Project project, DocumentId? documentId, ImmutableHashSet<string>? diagnosticIds, Func<DiagnosticAnalyzer, bool>? shouldIncludeAnalyzer, bool includeLocalDocumentDiagnostics, bool includeNonLocalDocumentDiagnostics, CancellationToken cancellationToken);

    /// <summary>
    /// Get project diagnostics (diagnostics with no source location) of the given diagnostic ids and/or analyzers from
    /// the given solution. all diagnostics returned should be up-to-date with respect to the given solution. Note that
    /// this method doesn't return any document diagnostics. Use <see cref="GetDiagnosticsForIdsAsync"/> to also fetch
    /// those.
    /// </summary>
    /// <param name="project">Project to fetch the diagnostics for.</param>
    /// <param name="diagnosticIds">Optional set of diagnostic IDs to scope the returned diagnostics.</param>
    /// <param name="shouldIncludeAnalyzer">Option callback to filter out analyzers to execute for computing diagnostics.</param>
    /// <param name="includeNonLocalDocumentDiagnostics">
    /// Indicates if non-local document diagnostics must be returned.
    /// Non-local diagnostics are the ones reported by analyzers either at compilation end callback.
    /// Entire project must be analyzed to get the complete set of non-local diagnostics.
    /// </param>
    /// <param name="cancellationToken">Cancellation token.</param>
    Task<ImmutableArray<DiagnosticData>> GetProjectDiagnosticsForIdsAsync(Project project, ImmutableHashSet<string>? diagnosticIds, Func<DiagnosticAnalyzer, bool>? shouldIncludeAnalyzer, bool includeNonLocalDocumentDiagnostics, CancellationToken cancellationToken);

    /// <summary>
    /// Return up to date diagnostics for the given span for the document
    /// <para>
    /// This can be expensive since it is force analyzing diagnostics if it doesn't have up-to-date one yet.
    /// Predicate <paramref name="shouldIncludeDiagnostic"/> filters out analyzers from execution if 
    /// none of its reported diagnostics should be included in the result.
    /// </para>
    /// </summary>
    Task<ImmutableArray<DiagnosticData>> GetDiagnosticsForSpanAsync(
        TextDocument document, TextSpan? range, Func<string, bool>? shouldIncludeDiagnostic,
        ICodeActionRequestPriorityProvider priorityProvider,
        DiagnosticKind diagnosticKind,
        CancellationToken cancellationToken);

    /// <param name="projectId">A project within <paramref name="solution"/> where <paramref name="analyzerReference"/> can be found</param>
    Task<ImmutableArray<DiagnosticDescriptor>> GetDiagnosticDescriptorsAsync(
        Solution solution, ProjectId projectId, AnalyzerReference analyzerReference, string language, CancellationToken cancellationToken);

    /// <summary>
<<<<<<< HEAD
    /// Returns all the descriptors for all <see cref="DiagnosticAnalyzer"/>s defined within <paramref name="analyzerReference"/>.
    /// The results are returned in a dictionary where the key is an <see cref="ImmutableArray{T}"/> of languages that descriptor
    /// is defined for.  This can be <c>[<see cref="LanguageNames.CSharp"/>]</c>, <c>[<see cref="LanguageNames.VisualBasic"/>]</c>,
    /// or an array containing both languages if the descriptor is defined for both languages.
    /// </summary>
    /// <param name="projectId">A project within <paramref name="solution"/> where <paramref name="analyzerReference"/> can be found</param>
    Task<ImmutableDictionary<ImmutableArray<string>, ImmutableArray<DiagnosticDescriptor>>> GetLanguageKeyedDiagnosticDescriptorsAsync(
        Solution solution, ProjectId projectId, AnalyzerReference analyzerReference, CancellationToken cancellationToken);
=======
    /// Given a list of errors ids (like CS1234), attempts to find an associated descriptor for each id.
    /// </summary>
    Task<ImmutableDictionary<string, DiagnosticDescriptor>> TryGetDiagnosticDescriptorsAsync(
        Solution solution, ImmutableArray<string> diagnosticIds, CancellationToken cancellationToken);
>>>>>>> 9f8e62d6

    /// <inheritdoc cref="HostDiagnosticAnalyzers.GetDiagnosticDescriptorsPerReference(DiagnosticAnalyzerInfoCache)"/>
    Task<ImmutableDictionary<string, ImmutableArray<DiagnosticDescriptor>>> GetDiagnosticDescriptorsPerReferenceAsync(
        Solution solution, CancellationToken cancellationToken);

    /// <inheritdoc cref="HostDiagnosticAnalyzers.GetDiagnosticDescriptorsPerReference(DiagnosticAnalyzerInfoCache, Project)"/>
    Task<ImmutableDictionary<string, ImmutableArray<DiagnosticDescriptor>>> GetDiagnosticDescriptorsPerReferenceAsync(
        Project project, CancellationToken cancellationToken);
}

internal static class IDiagnosticAnalyzerServiceExtensions
{
    /// <summary>
    /// Return up to date diagnostics of the given <paramref name="diagnosticKind"/> for the given <paramref name="range"/>
    /// for the given <paramref name="document"/>.
    /// <para>
    /// This can be expensive since it is force analyzing diagnostics if it doesn't have up-to-date one yet.
    /// </para>
    /// </summary>
    public static Task<ImmutableArray<DiagnosticData>> GetDiagnosticsForSpanAsync(this IDiagnosticAnalyzerService service,
        TextDocument document, TextSpan? range, DiagnosticKind diagnosticKind, CancellationToken cancellationToken)
        => service.GetDiagnosticsForSpanAsync(
            document, range,
            diagnosticId: null,
            priorityProvider: new DefaultCodeActionRequestPriorityProvider(),
            diagnosticKind,
            cancellationToken);

    /// <summary>
    /// Return up to date diagnostics for the given <paramref name="range"/> and parameters for the given <paramref name="document"/>.
    /// <para>
    /// This can be expensive since it is force analyzing diagnostics if it doesn't have up-to-date one yet. If
    /// <paramref name="diagnosticId"/> is not null, it gets diagnostics only for this given <paramref
    /// name="diagnosticId"/> value.
    /// </para>
    /// </summary>
    public static Task<ImmutableArray<DiagnosticData>> GetDiagnosticsForSpanAsync(this IDiagnosticAnalyzerService service,
        TextDocument document, TextSpan? range, string? diagnosticId,
        ICodeActionRequestPriorityProvider priorityProvider,
        DiagnosticKind diagnosticKind,
        CancellationToken cancellationToken)
    {
        Func<string, bool>? shouldIncludeDiagnostic = diagnosticId != null ? id => id == diagnosticId : null;
        return service.GetDiagnosticsForSpanAsync(document, range, shouldIncludeDiagnostic,
            priorityProvider, diagnosticKind, cancellationToken);
    }
}<|MERGE_RESOLUTION|>--- conflicted
+++ resolved
@@ -87,23 +87,6 @@
     Task<ImmutableArray<DiagnosticDescriptor>> GetDiagnosticDescriptorsAsync(
         Solution solution, ProjectId projectId, AnalyzerReference analyzerReference, string language, CancellationToken cancellationToken);
 
-    /// <summary>
-<<<<<<< HEAD
-    /// Returns all the descriptors for all <see cref="DiagnosticAnalyzer"/>s defined within <paramref name="analyzerReference"/>.
-    /// The results are returned in a dictionary where the key is an <see cref="ImmutableArray{T}"/> of languages that descriptor
-    /// is defined for.  This can be <c>[<see cref="LanguageNames.CSharp"/>]</c>, <c>[<see cref="LanguageNames.VisualBasic"/>]</c>,
-    /// or an array containing both languages if the descriptor is defined for both languages.
-    /// </summary>
-    /// <param name="projectId">A project within <paramref name="solution"/> where <paramref name="analyzerReference"/> can be found</param>
-    Task<ImmutableDictionary<ImmutableArray<string>, ImmutableArray<DiagnosticDescriptor>>> GetLanguageKeyedDiagnosticDescriptorsAsync(
-        Solution solution, ProjectId projectId, AnalyzerReference analyzerReference, CancellationToken cancellationToken);
-=======
-    /// Given a list of errors ids (like CS1234), attempts to find an associated descriptor for each id.
-    /// </summary>
-    Task<ImmutableDictionary<string, DiagnosticDescriptor>> TryGetDiagnosticDescriptorsAsync(
-        Solution solution, ImmutableArray<string> diagnosticIds, CancellationToken cancellationToken);
->>>>>>> 9f8e62d6
-
     /// <inheritdoc cref="HostDiagnosticAnalyzers.GetDiagnosticDescriptorsPerReference(DiagnosticAnalyzerInfoCache)"/>
     Task<ImmutableDictionary<string, ImmutableArray<DiagnosticDescriptor>>> GetDiagnosticDescriptorsPerReferenceAsync(
         Solution solution, CancellationToken cancellationToken);
