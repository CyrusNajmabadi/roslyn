﻿// Licensed to the .NET Foundation under one or more agreements.
// The .NET Foundation licenses this file to you under the MIT license.
// See the LICENSE file in the project root for more information.

using System;
using System.Collections.Generic;
using System.Collections.Immutable;
using System.Threading;
using System.Threading.Tasks;
using Microsoft.CodeAnalysis.CodeActions;
using Microsoft.CodeAnalysis.PooledObjects;
using Microsoft.CodeAnalysis.Text;

namespace Microsoft.CodeAnalysis.Diagnostics
{
    internal interface IDiagnosticAnalyzerService
    {
        /// <summary>
        /// Provides and caches analyzer information.
        /// </summary>
        DiagnosticAnalyzerInfoCache AnalyzerInfoCache { get; }

        /// <summary>
        /// Re-analyze given projects and documents
        /// </summary>
        void Reanalyze(Workspace workspace, IEnumerable<ProjectId>? projectIds = null, IEnumerable<DocumentId>? documentIds = null, bool highPriority = false);

        /// <summary>
        /// Get specific diagnostics currently stored in the source. returned diagnostic might be out-of-date if solution has changed but analyzer hasn't run for the new solution.
        /// </summary>
        Task<ImmutableArray<DiagnosticData>> GetSpecificCachedDiagnosticsAsync(Workspace workspace, object id, bool includeSuppressedDiagnostics = false, CancellationToken cancellationToken = default);

        /// <summary>
        /// Get diagnostics currently stored in the source. returned diagnostic might be out-of-date if solution has changed but analyzer hasn't run for the new solution.
        /// </summary>
        Task<ImmutableArray<DiagnosticData>> GetCachedDiagnosticsAsync(Workspace workspace, ProjectId? projectId = null, DocumentId? documentId = null, bool includeSuppressedDiagnostics = false, CancellationToken cancellationToken = default);

        /// <summary>
        /// Get diagnostics for the given solution. all diagnostics returned should be up-to-date with respect to the given solution.
        /// </summary>
        Task<ImmutableArray<DiagnosticData>> GetDiagnosticsAsync(Solution solution, ProjectId? projectId = null, DocumentId? documentId = null, bool includeSuppressedDiagnostics = false, CancellationToken cancellationToken = default);

        /// <summary>
        /// Force computes diagnostics and raises diagnostic events for the given project or solution. all diagnostics returned should be up-to-date with respect to the given project or solution.
        /// </summary>
        Task ForceAnalyzeAsync(Solution solution, Action<Project> onProjectAnalyzed, ProjectId? projectId = null, CancellationToken cancellationToken = default);

        /// <summary>
        /// True if given project has any diagnostics
        /// </summary>
        bool ContainsDiagnostics(Workspace workspace, ProjectId projectId);

        /// <summary>
        /// Get diagnostics of the given diagnostic ids from the given solution. all diagnostics returned should be up-to-date with respect to the given solution.
        /// Note that for project case, this method returns diagnostics from all project documents as well. Use <see cref="GetProjectDiagnosticsForIdsAsync(Solution, ProjectId, ImmutableHashSet{string}, bool, CancellationToken)"/>
        /// if you want to fetch only project diagnostics without source locations.
        /// </summary>
        Task<ImmutableArray<DiagnosticData>> GetDiagnosticsForIdsAsync(Solution solution, ProjectId? projectId = null, DocumentId? documentId = null, ImmutableHashSet<string>? diagnosticIds = null, bool includeSuppressedDiagnostics = false, CancellationToken cancellationToken = default);

        /// <summary>
        /// Get project diagnostics (diagnostics with no source location) of the given diagnostic ids from the given solution. all diagnostics returned should be up-to-date with respect to the given solution.
        /// Note that this method doesn't return any document diagnostics. Use <see cref="GetDiagnosticsForIdsAsync(Solution, ProjectId, DocumentId, ImmutableHashSet{string}, bool, CancellationToken)"/> to also fetch those.
        /// </summary>
        Task<ImmutableArray<DiagnosticData>> GetProjectDiagnosticsForIdsAsync(Solution solution, ProjectId? projectId = null, ImmutableHashSet<string>? diagnosticIds = null, bool includeSuppressedDiagnostics = false, CancellationToken cancellationToken = default);

        /// <summary>
        /// Try to return up to date diagnostics for the given span for the document.
        ///
        /// It will return true if it was able to return all up-to-date diagnostics.
        ///  otherwise, false indicating there are some missing diagnostics in the diagnostic list
        ///  
        /// This API will only force complete analyzers that support span based analysis, i.e. compiler analyzer and
        /// <see cref="IBuiltInAnalyzer"/>s that support <see cref="DiagnosticAnalyzerCategory.SemanticSpanAnalysis"/>.
        /// For the rest of the analyzers, it will only return diagnostics if the analyzer has already been executed.
        /// Use <see cref="GetDiagnosticsForSpanAsync(Document, TextSpan?, Func{string, bool}?, bool, CodeActionRequestPriority, Func{string, IDisposable?}?, CancellationToken)"/>
        /// if you want to force complete all analyzers and get up-to-date diagnostics for all analyzers for the given span.
        /// </summary>
        Task<bool> TryAppendDiagnosticsForSpanAsync(Document document, TextSpan range, ArrayBuilder<DiagnosticData> diagnostics, bool includeSuppressedDiagnostics = false, CancellationToken cancellationToken = default);

        /// <summary>
        /// Return up to date diagnostics for the given span for the document
        /// <para>
<<<<<<< HEAD
=======
        /// This can be expensive since it is force analyzing diagnostics if it doesn't have up-to-date one yet.
        /// Predicate <paramref name="shouldIncludeDiagnostic"/> filters out analyzers from execution if 
        /// none of its reported diagnostics should be included in the result.
        /// </para>
        /// </summary>
        Task<ImmutableArray<DiagnosticData>> GetDiagnosticsForSpanAsync(Document document, TextSpan? range, Func<string, bool>? shouldIncludeDiagnostic, bool includeSuppressedDiagnostics = false, CodeActionRequestPriority priority = CodeActionRequestPriority.None, Func<string, IDisposable?>? addOperationScope = null, CancellationToken cancellationToken = default);
    }

    internal static class IDiagnosticAnalyzerServiceExtensions
    {
        public static Task<ImmutableArray<DiagnosticData>> GetDiagnosticsForSpanAsync(this IDiagnosticAnalyzerService service, Document document, TextSpan range, string? diagnosticId = null, bool includeSuppressedDiagnostics = false, Func<string, IDisposable?>? addOperationScope = null, CancellationToken cancellationToken = default)
            => service.GetDiagnosticsForSpanAsync(document, range, diagnosticId, includeSuppressedDiagnostics, CodeActionRequestPriority.None, addOperationScope, cancellationToken);

        /// <summary>
        /// Return up to date diagnostics for the given span for the document
        /// <para>
>>>>>>> 67d940c4
        /// This can be expensive since it is force analyzing diagnostics if it doesn't have up-to-date one yet. If
        /// <paramref name="diagnosticId"/> is not null, it gets diagnostics only for this given <paramref
        /// name="diagnosticId"/> value.
        /// </para>
        /// </summary>
<<<<<<< HEAD
        Task<ImmutableArray<DiagnosticData>> GetDiagnosticsForSpanAsync(Document document, TextSpan? range, string? diagnosticId = null, bool includeSuppressedDiagnostics = false, CodeActionRequestPriority priority = CodeActionRequestPriority.None, Func<string, IDisposable?>? addOperationScope = null, CancellationToken cancellationToken = default);
    }

    internal static class IDiagnosticAnalyzerServiceExtensions
    {
        public static Task<ImmutableArray<DiagnosticData>> GetDiagnosticsForSpanAsync(this IDiagnosticAnalyzerService service, Document document, TextSpan range, string? diagnosticId = null, bool includeSuppressedDiagnostics = false, Func<string, IDisposable?>? addOperationScope = null, CancellationToken cancellationToken = default)
            => service.GetDiagnosticsForSpanAsync(document, range, diagnosticId, includeSuppressedDiagnostics, CodeActionRequestPriority.None, addOperationScope, cancellationToken);
=======
        public static Task<ImmutableArray<DiagnosticData>> GetDiagnosticsForSpanAsync(this IDiagnosticAnalyzerService service, Document document, TextSpan? range, string? diagnosticId = null, bool includeSuppressedDiagnostics = false, CodeActionRequestPriority priority = CodeActionRequestPriority.None, Func<string, IDisposable?>? addOperationScope = null, CancellationToken cancellationToken = default)
        {
            Func<string, bool>? shouldIncludeDiagnostic = diagnosticId != null ? id => id == diagnosticId : null;
            return service.GetDiagnosticsForSpanAsync(document, range, shouldIncludeDiagnostic,
                includeSuppressedDiagnostics, priority, addOperationScope, cancellationToken);
        }
>>>>>>> 67d940c4
    }
}<|MERGE_RESOLUTION|>--- conflicted
+++ resolved
@@ -80,8 +80,6 @@
         /// <summary>
         /// Return up to date diagnostics for the given span for the document
         /// <para>
-<<<<<<< HEAD
-=======
         /// This can be expensive since it is force analyzing diagnostics if it doesn't have up-to-date one yet.
         /// Predicate <paramref name="shouldIncludeDiagnostic"/> filters out analyzers from execution if 
         /// none of its reported diagnostics should be included in the result.
@@ -98,27 +96,16 @@
         /// <summary>
         /// Return up to date diagnostics for the given span for the document
         /// <para>
->>>>>>> 67d940c4
         /// This can be expensive since it is force analyzing diagnostics if it doesn't have up-to-date one yet. If
         /// <paramref name="diagnosticId"/> is not null, it gets diagnostics only for this given <paramref
         /// name="diagnosticId"/> value.
         /// </para>
         /// </summary>
-<<<<<<< HEAD
-        Task<ImmutableArray<DiagnosticData>> GetDiagnosticsForSpanAsync(Document document, TextSpan? range, string? diagnosticId = null, bool includeSuppressedDiagnostics = false, CodeActionRequestPriority priority = CodeActionRequestPriority.None, Func<string, IDisposable?>? addOperationScope = null, CancellationToken cancellationToken = default);
-    }
-
-    internal static class IDiagnosticAnalyzerServiceExtensions
-    {
-        public static Task<ImmutableArray<DiagnosticData>> GetDiagnosticsForSpanAsync(this IDiagnosticAnalyzerService service, Document document, TextSpan range, string? diagnosticId = null, bool includeSuppressedDiagnostics = false, Func<string, IDisposable?>? addOperationScope = null, CancellationToken cancellationToken = default)
-            => service.GetDiagnosticsForSpanAsync(document, range, diagnosticId, includeSuppressedDiagnostics, CodeActionRequestPriority.None, addOperationScope, cancellationToken);
-=======
         public static Task<ImmutableArray<DiagnosticData>> GetDiagnosticsForSpanAsync(this IDiagnosticAnalyzerService service, Document document, TextSpan? range, string? diagnosticId = null, bool includeSuppressedDiagnostics = false, CodeActionRequestPriority priority = CodeActionRequestPriority.None, Func<string, IDisposable?>? addOperationScope = null, CancellationToken cancellationToken = default)
         {
             Func<string, bool>? shouldIncludeDiagnostic = diagnosticId != null ? id => id == diagnosticId : null;
             return service.GetDiagnosticsForSpanAsync(document, range, shouldIncludeDiagnostic,
                 includeSuppressedDiagnostics, priority, addOperationScope, cancellationToken);
         }
->>>>>>> 67d940c4
     }
 }