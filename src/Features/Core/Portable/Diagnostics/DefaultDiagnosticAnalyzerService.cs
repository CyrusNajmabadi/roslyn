﻿// Licensed to the .NET Foundation under one or more agreements.
// The .NET Foundation licenses this file to you under the MIT license.
// See the LICENSE file in the project root for more information.

using System;
using System.Collections.Generic;
using System.Collections.Immutable;
using System.Composition;
using System.Diagnostics;
using System.Diagnostics.CodeAnalysis;
using System.Linq;
using System.Threading;
using System.Threading.Tasks;
using Microsoft.CodeAnalysis.Options;
using Microsoft.CodeAnalysis.PooledObjects;
using Microsoft.CodeAnalysis.Shared.Options;
using Microsoft.CodeAnalysis.SolutionCrawler;
using Roslyn.Utilities;

namespace Microsoft.CodeAnalysis.Diagnostics
{
    [Shared]
    [ExportIncrementalAnalyzerProvider(WellKnownSolutionCrawlerAnalyzers.Diagnostic, workspaceKinds: null)]
    internal partial class DefaultDiagnosticAnalyzerService : IIncrementalAnalyzerProvider, IDiagnosticUpdateSource
    {
        private readonly HostDiagnosticAnalyzers _hostAnalyzers;

        [ImportingConstructor]
        [SuppressMessage("RoslynDiagnosticsReliability", "RS0033:Importing constructor should be [Obsolete]", Justification = "Used in test code: https://github.com/dotnet/roslyn/issues/42814")]
        public DefaultDiagnosticAnalyzerService(
            IDiagnosticAnalyzerService analyzerService,
            IDiagnosticUpdateSourceRegistrationService registrationService)
        {
            _hostAnalyzers = analyzerService.HostAnalyzers;
            registrationService.Register(this);
        }

        public IIncrementalAnalyzer CreateIncrementalAnalyzer(Workspace workspace)
        {
            if (!workspace.Options.GetOption(ServiceComponentOnOffOptions.DiagnosticProvider))
            {
                return null;
            }

            return new DefaultDiagnosticIncrementalAnalyzer(this, workspace);
        }

        public event EventHandler<DiagnosticsUpdatedArgs> DiagnosticsUpdated;
        public event EventHandler DiagnosticsCleared { add { } remove { } }

        // this only support push model, pull model will be provided by DiagnosticService by caching everything this one pushed
        public bool SupportGetDiagnostics => false;

        public ImmutableArray<DiagnosticData> GetDiagnostics(Workspace workspace, ProjectId projectId, DocumentId documentId, object id, bool includeSuppressedDiagnostics = false, CancellationToken cancellationToken = default)
        {
            // pull model not supported
            return ImmutableArray<DiagnosticData>.Empty;
        }

        internal void RaiseDiagnosticsUpdated(DiagnosticsUpdatedArgs state)
            => DiagnosticsUpdated?.Invoke(this, state);

        private class DefaultDiagnosticIncrementalAnalyzer : IIncrementalAnalyzer
        {
            private readonly DefaultDiagnosticAnalyzerService _service;
            private readonly Workspace _workspace;

            public DefaultDiagnosticIncrementalAnalyzer(DefaultDiagnosticAnalyzerService service, Workspace workspace)
            {
                _service = service;
                _workspace = workspace;
            }

            public bool NeedsReanalysisOnOptionChanged(object sender, OptionChangedEventArgs e)
            {
                if (e.Option == InternalRuntimeDiagnosticOptions.Syntax ||
                    e.Option == InternalRuntimeDiagnosticOptions.Semantic ||
                    e.Option == InternalRuntimeDiagnosticOptions.ScriptSemantic)
                {
                    return true;
                }

                return false;
            }

            public async Task AnalyzeSyntaxAsync(Document document, InvocationReasons reasons, CancellationToken cancellationToken)
            {
                Debug.Assert(document.Project.Solution.Workspace == _workspace);

                // right now, there is no way to observe diagnostics for closed file.
                if (!_workspace.IsDocumentOpen(document.Id) ||
                    !_workspace.Options.GetOption(InternalRuntimeDiagnosticOptions.Syntax))
                {
                    return;
                }

                await AnalyzeForKindAsync(document, AnalysisKind.Syntax, cancellationToken).ConfigureAwait(false);
            }

            public async Task AnalyzeDocumentAsync(Document document, SyntaxNode bodyOpt, InvocationReasons reasons, CancellationToken cancellationToken)
            {
                Debug.Assert(document.Project.Solution.Workspace == _workspace);

                if (!IsSemanticAnalysisOn())
                {
                    return;
                }

                await AnalyzeForKindAsync(document, AnalysisKind.Semantic, cancellationToken).ConfigureAwait(false);

                bool IsSemanticAnalysisOn()
                {
                    // right now, there is no way to observe diagnostics for closed file.
                    if (!_workspace.IsDocumentOpen(document.Id))
                    {
                        return false;
                    }

                    if (_workspace.Options.GetOption(InternalRuntimeDiagnosticOptions.Semantic))
                    {
                        return true;
                    }

                    return _workspace.Options.GetOption(InternalRuntimeDiagnosticOptions.ScriptSemantic) && document.SourceCodeKind == SourceCodeKind.Script;
                }
            }

            private async Task AnalyzeForKindAsync(Document document, AnalysisKind kind, CancellationToken cancellationToken)
            {
                var diagnosticData = await GetDiagnosticsAsync(document, kind, cancellationToken).ConfigureAwait(false);

                _service.RaiseDiagnosticsUpdated(
                    DiagnosticsUpdatedArgs.DiagnosticsCreated(new DefaultUpdateArgsId(_workspace.Kind, kind, document.Id),
                    _workspace, document.Project.Solution, document.Project.Id, document.Id, diagnosticData));
            }

            /// <summary>
            /// Get diagnostics for the given document.
            /// 
            /// This is a simple API to get all diagnostics for the given document.
            /// 
            /// The intended audience for this API is for ones that pefer simplicity over performance such as document that belong to misc project.
            /// this doesn't cache nor use cache for anything. it will re-caculate new diagnostics every time for the given document.
            /// it will not persist any data on disk nor use OOP to calcuate the data.
            /// 
            /// This should never be used when performance is a big concern. for such context, use much complex API from IDiagnosticAnalyzerService
            /// that provide all kinds of knobs/cache/persistency/OOP to get better perf over simplicity.
            /// </summary>
            private async Task<ImmutableArray<DiagnosticData>> GetDiagnosticsAsync(
               Document document, AnalysisKind kind, CancellationToken cancellationToken)
            {
                var loadDiagnostic = await document.State.GetLoadDiagnosticAsync(cancellationToken).ConfigureAwait(false);
                if (loadDiagnostic != null)
                {
                    return ImmutableArray.Create(DiagnosticData.Create(loadDiagnostic, document));
                }

                var analyzers = GetAnalyzers(_service._hostAnalyzers, document.Project);

                var compilationWithAnalyzers = await AnalyzerHelper.CreateCompilationWithAnalyzersAsync(
                    document.Project, analyzers, includeSuppressedDiagnostics: false, cancellationToken).ConfigureAwait(false);

                var builder = ArrayBuilder<DiagnosticData>.GetInstance();
                foreach (var analyzer in analyzers)
                {
                    builder.AddRange(await AnalyzerHelper.ComputeDiagnosticsAsync(analyzer,
                        document, kind, compilationWithAnalyzers, getSkippedAnalyzersInfo: null, span: null, cancellationToken).ConfigureAwait(false));
                }

                return builder.ToImmutableAndFree();
            }

            private static IEnumerable<DiagnosticAnalyzer> GetAnalyzers(HostDiagnosticAnalyzers hostAnalyzers, Project project)
            {
                // C# or VB document that supports compiler
                var compilerAnalyzer = hostAnalyzers.GetCompilerDiagnosticAnalyzer(project.Language);
                if (compilerAnalyzer != null)
                {
                    return SpecializedCollections.SingletonEnumerable(compilerAnalyzer);
                }

                // document that doesn't support compiler diagnostics such as FSharp or TypeScript
                return hostAnalyzers.CreateDiagnosticAnalyzersPerReference(project).Values.SelectMany(v => v);
            }

            public Task RemoveDocumentAsync(DocumentId documentId, CancellationToken cancellationToken)
            {
                // a file is removed from a solution
                //
                // here syntax and semantic indicates type of errors not where it is originated from.
                // Option.Semantic or Option.ScriptSemantic indicates what kind of document we will produce semantic errors from.
                // Option.Semantic == true means we will generate semantic errors for all document type
                // Option.ScriptSemantic == true means we will generate semantic errors only for script document type
                // both of them at the end generates semantic errors
                RaiseEmptyDiagnosticUpdated(AnalysisKind.Syntax, documentId);
                RaiseEmptyDiagnosticUpdated(AnalysisKind.Semantic, documentId);
                return Task.CompletedTask;
            }

            public Task DocumentResetAsync(Document document, CancellationToken cancellationToken)
            {
                // no closed file diagnostic and file is not opened, remove any existing diagnostics
                return RemoveDocumentAsync(document.Id, cancellationToken);
            }

            public Task DocumentCloseAsync(Document document, CancellationToken cancellationToken)
                => DocumentResetAsync(document, cancellationToken);

            private void RaiseEmptyDiagnosticUpdated(AnalysisKind kind, DocumentId documentId)
            {
                _service.RaiseDiagnosticsUpdated(DiagnosticsUpdatedArgs.DiagnosticsRemoved(
                    new DefaultUpdateArgsId(_workspace.Kind, kind, documentId), _workspace, null, documentId.ProjectId, documentId));
            }

            public Task AnalyzeProjectAsync(Project project, bool semanticsChanged, InvocationReasons reasons, CancellationToken cancellationToken)
                => Task.CompletedTask;

            public Task DocumentOpenAsync(Document document, CancellationToken cancellationToken)
                => Task.CompletedTask;

            public Task NewSolutionSnapshotAsync(Solution solution, CancellationToken cancellationToken)
                => Task.CompletedTask;

            public Task RemoveProjectAsync(ProjectId projectId, CancellationToken cancellationToken)
<<<<<<< HEAD
            {
                return Task.CompletedTask;
            }
=======
                => Task.CompletedTask;
>>>>>>> d73229b4

            private class DefaultUpdateArgsId : BuildToolId.Base<int, DocumentId>, ISupportLiveUpdate
            {
                private readonly string _workspaceKind;

                public DefaultUpdateArgsId(string workspaceKind, AnalysisKind kind, DocumentId documentId) : base((int)kind, documentId)
                    => _workspaceKind = workspaceKind;

                public override string BuildTool => PredefinedBuildTools.Live;

                public override bool Equals(object obj)
                {
                    if (!(obj is DefaultUpdateArgsId other))
                    {
                        return false;
                    }

                    return _workspaceKind == other._workspaceKind && base.Equals(obj);
                }

                public override int GetHashCode()
                    => Hash.Combine(_workspaceKind.GetHashCode(), base.GetHashCode());
            }
        }
    }
}<|MERGE_RESOLUTION|>--- conflicted
+++ resolved
@@ -222,13 +222,7 @@
                 => Task.CompletedTask;
 
             public Task RemoveProjectAsync(ProjectId projectId, CancellationToken cancellationToken)
-<<<<<<< HEAD
-            {
-                return Task.CompletedTask;
-            }
-=======
-                => Task.CompletedTask;
->>>>>>> d73229b4
+                => Task.CompletedTask;
 
             private class DefaultUpdateArgsId : BuildToolId.Base<int, DocumentId>, ISupportLiveUpdate
             {
