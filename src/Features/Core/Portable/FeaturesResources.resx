<?xml version="1.0" encoding="utf-8"?>
<root>
  <!-- 
    Microsoft ResX Schema 
    
    Version 2.0
    
    The primary goals of this format is to allow a simple XML format 
    that is mostly human readable. The generation and parsing of the 
    various data types are done through the TypeConverter classes 
    associated with the data types.
    
    Example:
    
    ... ado.net/XML headers & schema ...
    <resheader name="resmimetype">text/microsoft-resx</resheader>
    <resheader name="version">2.0</resheader>
    <resheader name="reader">System.Resources.ResXResourceReader, System.Windows.Forms, ...</resheader>
    <resheader name="writer">System.Resources.ResXResourceWriter, System.Windows.Forms, ...</resheader>
    <data name="Name1"><value>this is my long string</value><comment>this is a comment</comment></data>
    <data name="Color1" type="System.Drawing.Color, System.Drawing">Blue</data>
    <data name="Bitmap1" mimetype="application/x-microsoft.net.object.binary.base64">
        <value>[base64 mime encoded serialized .NET Framework object]</value>
    </data>
    <data name="Icon1" type="System.Drawing.Icon, System.Drawing" mimetype="application/x-microsoft.net.object.bytearray.base64">
        <value>[base64 mime encoded string representing a byte array form of the .NET Framework object]</value>
        <comment>This is a comment</comment>
    </data>
                
    There are any number of "resheader" rows that contain simple 
    name/value pairs.
    
    Each data row contains a name, and value. The row also contains a 
    type or mimetype. Type corresponds to a .NET class that support 
    text/value conversion through the TypeConverter architecture. 
    Classes that don't support this are serialized and stored with the 
    mimetype set.
    
    The mimetype is used for serialized objects, and tells the 
    ResXResourceReader how to depersist the object. This is currently not 
    extensible. For a given mimetype the value must be set accordingly:
    
    Note - application/x-microsoft.net.object.binary.base64 is the format 
    that the ResXResourceWriter will generate, however the reader can 
    read any of the formats listed below.
    
    mimetype: application/x-microsoft.net.object.binary.base64
    value   : The object must be serialized with 
            : System.Runtime.Serialization.Formatters.Binary.BinaryFormatter
            : and then encoded with base64 encoding.
    
    mimetype: application/x-microsoft.net.object.soap.base64
    value   : The object must be serialized with 
            : System.Runtime.Serialization.Formatters.Soap.SoapFormatter
            : and then encoded with base64 encoding.

    mimetype: application/x-microsoft.net.object.bytearray.base64
    value   : The object must be serialized into a byte array 
            : using a System.ComponentModel.TypeConverter
            : and then encoded with base64 encoding.
    -->
  <xsd:schema id="root" xmlns="" xmlns:xsd="http://www.w3.org/2001/XMLSchema" xmlns:msdata="urn:schemas-microsoft-com:xml-msdata">
    <xsd:import namespace="http://www.w3.org/XML/1998/namespace" />
    <xsd:element name="root" msdata:IsDataSet="true">
      <xsd:complexType>
        <xsd:choice maxOccurs="unbounded">
          <xsd:element name="metadata">
            <xsd:complexType>
              <xsd:sequence>
                <xsd:element name="value" type="xsd:string" minOccurs="0" />
              </xsd:sequence>
              <xsd:attribute name="name" use="required" type="xsd:string" />
              <xsd:attribute name="type" type="xsd:string" />
              <xsd:attribute name="mimetype" type="xsd:string" />
              <xsd:attribute ref="xml:space" />
            </xsd:complexType>
          </xsd:element>
          <xsd:element name="assembly">
            <xsd:complexType>
              <xsd:attribute name="alias" type="xsd:string" />
              <xsd:attribute name="name" type="xsd:string" />
            </xsd:complexType>
          </xsd:element>
          <xsd:element name="data">
            <xsd:complexType>
              <xsd:sequence>
                <xsd:element name="value" type="xsd:string" minOccurs="0" msdata:Ordinal="1" />
                <xsd:element name="comment" type="xsd:string" minOccurs="0" msdata:Ordinal="2" />
              </xsd:sequence>
              <xsd:attribute name="name" type="xsd:string" use="required" msdata:Ordinal="1" />
              <xsd:attribute name="type" type="xsd:string" msdata:Ordinal="3" />
              <xsd:attribute name="mimetype" type="xsd:string" msdata:Ordinal="4" />
              <xsd:attribute ref="xml:space" />
            </xsd:complexType>
          </xsd:element>
          <xsd:element name="resheader">
            <xsd:complexType>
              <xsd:sequence>
                <xsd:element name="value" type="xsd:string" minOccurs="0" msdata:Ordinal="1" />
              </xsd:sequence>
              <xsd:attribute name="name" type="xsd:string" use="required" />
            </xsd:complexType>
          </xsd:element>
        </xsd:choice>
      </xsd:complexType>
    </xsd:element>
  </xsd:schema>
  <resheader name="resmimetype">
    <value>text/microsoft-resx</value>
  </resheader>
  <resheader name="version">
    <value>2.0</value>
  </resheader>
  <resheader name="reader">
    <value>System.Resources.ResXResourceReader, System.Windows.Forms, Version=4.0.0.0, Culture=neutral, PublicKeyToken=b77a5c561934e089</value>
  </resheader>
  <resheader name="writer">
    <value>System.Resources.ResXResourceWriter, System.Windows.Forms, Version=4.0.0.0, Culture=neutral, PublicKeyToken=b77a5c561934e089</value>
  </resheader>
  <data name="Add_project_reference_to_0" xml:space="preserve">
    <value>Add project reference to '{0}'.</value>
  </data>
  <data name="Add_reference_to_0" xml:space="preserve">
    <value>Add reference to '{0}'.</value>
  </data>
  <data name="Actions_can_not_be_empty" xml:space="preserve">
    <value>Actions can not be empty.</value>
  </data>
  <data name="generic_overload" xml:space="preserve">
    <value>generic overload</value>
  </data>
  <data name="generic_overloads" xml:space="preserve">
    <value>generic overloads</value>
  </data>
  <data name="overload" xml:space="preserve">
    <value>overload</value>
  </data>
  <data name="overloads_" xml:space="preserve">
    <value>overloads</value>
  </data>
  <data name="_0_Keyword" xml:space="preserve">
    <value>{0} Keyword</value>
  </data>
  <data name="Encapsulate_field_colon_0_and_use_property" xml:space="preserve">
    <value>Encapsulate field: '{0}' (and use property)</value>
  </data>
  <data name="Encapsulate_field_colon_0_but_still_use_field" xml:space="preserve">
    <value>Encapsulate field: '{0}' (but still use field)</value>
  </data>
  <data name="Encapsulate_fields_and_use_property" xml:space="preserve">
    <value>Encapsulate fields (and use property)</value>
  </data>
  <data name="Encapsulate_fields_but_still_use_field" xml:space="preserve">
    <value>Encapsulate fields (but still use field)</value>
  </data>
  <data name="Could_not_extract_interface_colon_The_selection_is_not_inside_a_class_interface_struct" xml:space="preserve">
    <value>Could not extract interface: The selection is not inside a class/interface/struct.</value>
  </data>
  <data name="Could_not_extract_interface_colon_The_type_does_not_contain_any_member_that_can_be_extracted_to_an_interface" xml:space="preserve">
    <value>Could not extract interface: The type does not contain any member that can be extracted to an interface.</value>
  </data>
  <data name="can_t_not_construct_final_tree" xml:space="preserve">
    <value>can't not construct final tree</value>
  </data>
  <data name="Parameters_type_or_return_type_cannot_be_an_anonymous_type_colon_bracket_0_bracket" xml:space="preserve">
    <value>Parameters' type or return type cannot be an anonymous type : [{0}]</value>
  </data>
  <data name="The_selection_contains_no_active_statement" xml:space="preserve">
    <value>The selection contains no active statement.</value>
  </data>
  <data name="The_selection_contains_an_error_or_unknown_type" xml:space="preserve">
    <value>The selection contains an error or unknown type.</value>
  </data>
  <data name="Type_parameter_0_is_hidden_by_another_type_parameter_1" xml:space="preserve">
    <value>Type parameter '{0}' is hidden by another type parameter '{1}'.</value>
  </data>
  <data name="The_address_of_a_variable_is_used_inside_the_selected_code" xml:space="preserve">
    <value>The address of a variable is used inside the selected code.</value>
  </data>
  <data name="Assigning_to_readonly_fields_must_be_done_in_a_constructor_colon_bracket_0_bracket" xml:space="preserve">
    <value>Assigning to readonly fields must be done in a constructor : [{0}].</value>
  </data>
  <data name="generated_code_is_overlapping_with_hidden_portion_of_the_code" xml:space="preserve">
    <value>generated code is overlapping with hidden portion of the code</value>
  </data>
  <data name="Add_optional_parameters_to_0" xml:space="preserve">
    <value>Add optional parameters to '{0}'</value>
  </data>
  <data name="Add_parameters_to_0" xml:space="preserve">
    <value>Add parameters to '{0}'</value>
  </data>
  <data name="Generate_delegating_constructor_0_1" xml:space="preserve">
    <value>Generate delegating constructor '{0}({1})'</value>
  </data>
  <data name="Generate_constructor_0_1" xml:space="preserve">
    <value>Generate constructor '{0}({1})'</value>
  </data>
  <data name="Generate_field_assigning_constructor_0_1" xml:space="preserve">
    <value>Generate field assigning constructor '{0}({1})'</value>
  </data>
  <data name="Generate_Equals_and_GetHashCode" xml:space="preserve">
    <value>Generate Equals and GetHashCode</value>
  </data>
  <data name="Generate_Equals_object" xml:space="preserve">
    <value>Generate Equals(object)</value>
  </data>
  <data name="Generate_GetHashCode" xml:space="preserve">
    <value>Generate GetHashCode()</value>
  </data>
  <data name="Generate_constructor_in_0" xml:space="preserve">
    <value>Generate constructor in '{0}'</value>
  </data>
  <data name="Generate_all" xml:space="preserve">
    <value>Generate all</value>
  </data>
  <data name="Generate_enum_member_1_0" xml:space="preserve">
    <value>Generate enum member '{1}.{0}'</value>
  </data>
  <data name="Generate_constant_1_0" xml:space="preserve">
    <value>Generate constant '{1}.{0}'</value>
  </data>
  <data name="Generate_read_only_property_1_0" xml:space="preserve">
    <value>Generate read-only property '{1}.{0}'</value>
  </data>
  <data name="Generate_property_1_0" xml:space="preserve">
    <value>Generate property '{1}.{0}'</value>
  </data>
  <data name="Generate_read_only_field_1_0" xml:space="preserve">
    <value>Generate read-only field '{1}.{0}'</value>
  </data>
  <data name="Generate_field_1_0" xml:space="preserve">
    <value>Generate field '{1}.{0}'</value>
  </data>
  <data name="Generate_local_0" xml:space="preserve">
    <value>Generate local '{0}'</value>
  </data>
  <data name="Generate_0_1_in_new_file" xml:space="preserve">
    <value>Generate {0} '{1}' in new file</value>
  </data>
  <data name="Generate_nested_0_1" xml:space="preserve">
    <value>Generate nested {0} '{1}'</value>
  </data>
  <data name="Global_Namespace" xml:space="preserve">
    <value>Global Namespace</value>
  </data>
  <data name="Implement_interface_explicitly" xml:space="preserve">
    <value>Implement interface explicitly</value>
  </data>
  <data name="Implement_interface_abstractly" xml:space="preserve">
    <value>Implement interface abstractly</value>
  </data>
  <data name="Implement_interface_through_0" xml:space="preserve">
    <value>Implement interface through '{0}'</value>
  </data>
  <data name="Implement_interface" xml:space="preserve">
    <value>Implement interface</value>
  </data>
  <data name="Loading_context_from_0" xml:space="preserve">
    <value>Loading context from '{0}'.</value>
  </data>
  <data name="Type_Sharphelp_for_more_information" xml:space="preserve">
    <value>Type "#help" for more information.</value>
  </data>
  <data name="Specified_file_not_found_colon_0" xml:space="preserve">
    <value>Specified file not found: {0}</value>
  </data>
  <data name="Specified_file_not_found" xml:space="preserve">
    <value>Specified file not found.</value>
  </data>
  <data name="Searched_in_directory_colon" xml:space="preserve">
    <value>Searched in directory:</value>
  </data>
  <data name="Searched_in_directories_colon" xml:space="preserve">
    <value>Searched in directories:</value>
  </data>
  <data name="Introduce_field_for_0" xml:space="preserve">
    <value>Introduce field for '{0}'</value>
  </data>
  <data name="Introduce_local_for_0" xml:space="preserve">
    <value>Introduce local for '{0}'</value>
  </data>
  <data name="Introduce_constant_for_0" xml:space="preserve">
    <value>Introduce constant for '{0}'</value>
  </data>
  <data name="Introduce_local_constant_for_0" xml:space="preserve">
    <value>Introduce local constant for '{0}'</value>
  </data>
  <data name="Introduce_field_for_all_occurrences_of_0" xml:space="preserve">
    <value>Introduce field for all occurrences of '{0}'</value>
  </data>
  <data name="Introduce_local_for_all_occurrences_of_0" xml:space="preserve">
    <value>Introduce local for all occurrences of '{0}'</value>
  </data>
  <data name="Introduce_constant_for_all_occurrences_of_0" xml:space="preserve">
    <value>Introduce constant for all occurrences of '{0}'</value>
  </data>
  <data name="Introduce_local_constant_for_all_occurrences_of_0" xml:space="preserve">
    <value>Introduce local constant for all occurrences of '{0}'</value>
  </data>
  <data name="Introduce_query_variable_for_all_occurrences_of_0" xml:space="preserve">
    <value>Introduce query variable for all occurrences of '{0}'</value>
  </data>
  <data name="Introduce_query_variable_for_0" xml:space="preserve">
    <value>Introduce query variable for '{0}'</value>
  </data>
  <data name="Anonymous_Types_colon" xml:space="preserve">
    <value>Anonymous Types:</value>
  </data>
  <data name="is_" xml:space="preserve">
    <value>is</value>
  </data>
  <data name="Represents_an_object_whose_operations_will_be_resolved_at_runtime" xml:space="preserve">
    <value>Represents an object whose operations will be resolved at runtime.</value>
  </data>
  <data name="constant" xml:space="preserve">
    <value>constant</value>
  </data>
  <data name="field" xml:space="preserve">
    <value>field</value>
  </data>
  <data name="local_constant" xml:space="preserve">
    <value>local constant</value>
  </data>
  <data name="local_variable" xml:space="preserve">
    <value>local variable</value>
  </data>
  <data name="label" xml:space="preserve">
    <value>label</value>
  </data>
  <data name="range_variable" xml:space="preserve">
    <value>range variable</value>
  </data>
  <data name="parameter" xml:space="preserve">
    <value>parameter</value>
  </data>
  <data name="in_" xml:space="preserve">
    <value>in</value>
  </data>
  <data name="Summary_colon" xml:space="preserve">
    <value>Summary:</value>
  </data>
  <data name="Locals_and_parameters" xml:space="preserve">
    <value>Locals and parameters</value>
  </data>
  <data name="Type_parameters_colon" xml:space="preserve">
    <value>Type parameters:</value>
  </data>
  <data name="Returns_colon" xml:space="preserve">
    <value>Returns:</value>
  </data>
  <data name="Exceptions_colon" xml:space="preserve">
    <value>Exceptions:</value>
  </data>
  <data name="Remarks_colon" xml:space="preserve">
    <value>Remarks:</value>
  </data>
  <data name="generating_source_for_symbols_of_this_type_is_not_supported" xml:space="preserve">
    <value>generating source for symbols of this type is not supported</value>
  </data>
  <data name="Assembly" xml:space="preserve">
    <value>Assembly</value>
  </data>
  <data name="location_unknown" xml:space="preserve">
    <value>location unknown</value>
  </data>
  <data name="Extract_Interface" xml:space="preserve">
    <value>Extract Interface...</value>
  </data>
  <data name="Updating_0_will_prevent_the_debug_session_from_continuing" xml:space="preserve">
    <value>Updating '{0}' will prevent the debug session from continuing.</value>
  </data>
  <data name="Updating_a_complex_statement_containing_an_await_expression_will_prevent_the_debug_session_from_continuing" xml:space="preserve">
    <value>Updating a complex statement containing an await expression will prevent the debug session from continuing.</value>
  </data>
  <data name="Changing_visibility_of_a_constructor_will_prevent_the_debug_session_from_continuing" xml:space="preserve">
    <value>Changing visibility of a constructor will prevent the debug session from continuing.</value>
  </data>
  <data name="Capturing_variable_0_that_hasn_t_been_captured_before_will_prevent_the_debug_session_from_continuing" xml:space="preserve">
    <value>Capturing variable '{0}' that hasn't been captured before will prevent the debug session from continuing.</value>
  </data>
  <data name="Ceasing_to_capture_variable_0_will_prevent_the_debug_session_from_continuing" xml:space="preserve">
    <value>Ceasing to capture variable '{0}' will prevent the debug session from continuing.</value>
  </data>
  <data name="Deleting_captured_variable_0_will_prevent_the_debug_session_from_continuing" xml:space="preserve">
    <value>Deleting captured variable '{0}' will prevent the debug session from continuing.</value>
  </data>
  <data name="Changing_the_type_of_a_captured_variable_0_previously_of_type_1_will_prevent_the_debug_session_from_continuing" xml:space="preserve">
    <value>Changing the type of a captured variable '{0}' previously of type '{1}' will prevent the debug session from continuing.</value>
  </data>
  <data name="Changing_the_parameters_of_0_will_prevent_the_debug_session_from_continuing" xml:space="preserve">
    <value>Changing the parameters of '{0}' will prevent the debug session from continuing.</value>
  </data>
  <data name="Changing_the_return_type_of_0_will_prevent_the_debug_session_from_continuing" xml:space="preserve">
    <value>Changing the return type of '{0}' will prevent the debug session from continuing.</value>
  </data>
  <data name="Changing_the_type_of_0_will_prevent_the_debug_session_from_continuing" xml:space="preserve">
    <value>Changing the type of '{0}' will prevent the debug session from continuing.</value>
  </data>
  <data name="Changing_the_declaration_scope_of_a_captured_variable_0_will_prevent_the_debug_session_from_continuing" xml:space="preserve">
    <value>Changing the declaration scope of a captured variable '{0}' will prevent the debug session from continuing.</value>
  </data>
  <data name="Accessing_captured_variable_0_that_hasn_t_been_accessed_before_in_1_will_prevent_the_debug_session_from_continuing" xml:space="preserve">
    <value>Accessing captured variable '{0}' that hasn't been accessed before in {1} will prevent the debug session from continuing.</value>
  </data>
  <data name="Ceasing_to_access_captured_variable_0_in_1_will_prevent_the_debug_session_from_continuing" xml:space="preserve">
    <value>Ceasing to access captured variable '{0}' in {1} will prevent the debug session from continuing.</value>
  </data>
  <data name="Adding_0_that_accesses_captured_variables_1_and_2_declared_in_different_scopes_will_prevent_the_debug_session_from_continuing" xml:space="preserve">
    <value>Adding '{0}' that accesses captured variables '{1}' and '{2}' declared in different scopes will prevent the debug session from continuing.</value>
  </data>
  <data name="Removing_0_that_accessed_captured_variables_1_and_2_declared_in_different_scopes_will_prevent_the_debug_session_from_continuing" xml:space="preserve">
    <value>Removing '{0}' that accessed captured variables '{1}' and '{2}' declared in different scopes will prevent the debug session from continuing.</value>
  </data>
  <data name="Adding_0_into_a_1_will_prevent_the_debug_session_from_continuing" xml:space="preserve">
    <value>Adding '{0}' into a '{1}' will prevent the debug session from continuing.</value>
  </data>
  <data name="Adding_0_into_a_class_with_explicit_or_sequential_layout_will_prevent_the_debug_session_from_continuing" xml:space="preserve">
    <value>Adding '{0}' into a class with explicit or sequential layout will prevent the debug session from continuing.</value>
  </data>
  <data name="Updating_the_modifiers_of_0_will_prevent_the_debug_session_from_continuing" xml:space="preserve">
    <value>Updating the modifiers of '{0}' will prevent the debug session from continuing.</value>
  </data>
  <data name="Updating_the_Handles_clause_of_0_will_prevent_the_debug_session_from_continuing" xml:space="preserve">
    <value>Updating the Handles clause of '{0}' will prevent the debug session from continuing.</value>
  </data>
  <data name="Adding_0_with_the_Handles_clause_will_prevent_the_debug_session_from_continuing" xml:space="preserve">
    <value>Adding '{0}' with the Handles clause will prevent the debug session from continuing.</value>
  </data>
  <data name="Updating_the_Implements_clause_of_a_0_will_prevent_the_debug_session_from_continuing" xml:space="preserve">
    <value>Updating the Implements clause of a '{0}' will prevent the debug session from continuing.</value>
  </data>
  <data name="Changing_the_constraint_from_0_to_1_will_prevent_the_debug_session_from_continuing" xml:space="preserve">
    <value>Changing the constraint from '{0}' to '{1}' will prevent the debug session from continuing.</value>
  </data>
  <data name="Updating_the_variance_of_0_will_prevent_the_debug_session_from_continuing" xml:space="preserve">
    <value>Updating the variance of '{0}' will prevent the debug session from continuing.</value>
  </data>
  <data name="Updating_the_type_of_0_will_prevent_the_debug_session_from_continuing" xml:space="preserve">
    <value>Updating the type of '{0}' will prevent the debug session from continuing.</value>
  </data>
  <data name="Updating_the_initializer_of_0_will_prevent_the_debug_session_from_continuing" xml:space="preserve">
    <value>Updating the initializer of '{0}' will prevent the debug session from continuing.</value>
  </data>
  <data name="Updating_the_size_of_a_0_will_prevent_the_debug_session_from_continuing" xml:space="preserve">
    <value>Updating the size of a '{0}' will prevent the debug session from continuing.</value>
  </data>
  <data name="Updating_the_underlying_type_of_0_will_prevent_the_debug_session_from_continuing" xml:space="preserve">
    <value>Updating the underlying type of '{0}' will prevent the debug session from continuing.</value>
  </data>
  <data name="Updating_the_base_class_and_or_base_interface_s_of_0_will_prevent_the_debug_session_from_continuing" xml:space="preserve">
    <value>Updating the base class and/or base interface(s) of '{0}' will prevent the debug session from continuing.</value>
  </data>
  <data name="Updating_a_field_to_an_event_or_vice_versa_will_prevent_the_debug_session_from_continuing" xml:space="preserve">
    <value>Updating a field to an event or vice versa will prevent the debug session from continuing.</value>
  </data>
  <data name="Updating_the_kind_of_a_type_will_prevent_the_debug_session_from_continuing" xml:space="preserve">
    <value>Updating the kind of a type will prevent the debug session from continuing.</value>
  </data>
  <data name="Updating_the_kind_of_an_property_event_accessor_will_prevent_the_debug_session_from_continuing" xml:space="preserve">
    <value>Updating the kind of an property/event accessor will prevent the debug session from continuing.</value>
  </data>
  <data name="Updating_the_kind_of_a_method_Sub_Function_will_prevent_the_debug_session_from_continuing" xml:space="preserve">
    <value>Updating the kind of a method (Sub/Function) will prevent the debug session from continuing.</value>
  </data>
  <data name="Updating_the_library_name_of_Declare_Statement_will_prevent_the_debug_session_from_continuing" xml:space="preserve">
    <value>Updating the library name of Declare Statement will prevent the debug session from continuing.</value>
  </data>
  <data name="Updating_the_alias_of_Declare_Statement_will_prevent_the_debug_session_from_continuing" xml:space="preserve">
    <value>Updating the alias of Declare Statement will prevent the debug session from continuing.</value>
  </data>
  <data name="Renaming_0_will_prevent_the_debug_session_from_continuing" xml:space="preserve">
    <value>Renaming '{0}' will prevent the debug session from continuing.</value>
  </data>
  <data name="Adding_0_will_prevent_the_debug_session_from_continuing" xml:space="preserve">
    <value>Adding '{0}' will prevent the debug session from continuing.</value>
  </data>
  <data name="Adding_an_abstract_0_or_overriding_an_inherited_0_will_prevent_the_debug_session_from_continuing" xml:space="preserve">
    <value>Adding an abstract '{0}' or overriding an inherited '{0}' will prevent the debug session from continuing.</value>
  </data>
  <data name="Adding_a_MustOverride_0_or_overriding_an_inherited_0_will_prevent_the_debug_session_from_continuing" xml:space="preserve">
    <value>Adding a MustOverride '{0}' or overriding an inherited '{0}' will prevent the debug session from continuing.</value>
  </data>
  <data name="Adding_an_extern_0_will_prevent_the_debug_session_from_continuing" xml:space="preserve">
    <value>Adding an extern '{0}' will prevent the debug session from continuing.</value>
  </data>
  <data name="Adding_an_imported_method_will_prevent_the_debug_session_from_continuing" xml:space="preserve">
    <value>Adding an imported method will prevent the debug session from continuing.</value>
  </data>
  <data name="Adding_a_user_defined_0_will_prevent_the_debug_session_from_continuing" xml:space="preserve">
    <value>Adding a user defined '{0}' will prevent the debug session from continuing.</value>
  </data>
  <data name="Adding_a_generic_0_will_prevent_the_debug_session_from_continuing" xml:space="preserve">
    <value>Adding a generic '{0}' will prevent the debug session from continuing.</value>
  </data>
  <data name="Adding_0_around_an_active_statement_will_prevent_the_debug_session_from_continuing" xml:space="preserve">
    <value>Adding '{0}' around an active statement will prevent the debug session from continuing.</value>
  </data>
  <data name="Moving_0_will_prevent_the_debug_session_from_continuing" xml:space="preserve">
    <value>Moving '{0}' will prevent the debug session from continuing.</value>
  </data>
  <data name="Deleting_0_will_prevent_the_debug_session_from_continuing" xml:space="preserve">
    <value>Deleting '{0}' will prevent the debug session from continuing.</value>
  </data>
  <data name="Deleting_0_around_an_active_statement_will_prevent_the_debug_session_from_continuing" xml:space="preserve">
    <value>Deleting '{0}' around an active statement will prevent the debug session from continuing.</value>
  </data>
  <data name="Adding_a_method_body_will_prevent_the_debug_session_from_continuing" xml:space="preserve">
    <value>Adding a method body will prevent the debug session from continuing.</value>
  </data>
  <data name="Deleting_a_method_body_will_prevent_the_debug_session_from_continuing" xml:space="preserve">
    <value>Deleting a method body will prevent the debug session from continuing.</value>
  </data>
  <data name="An_active_statement_has_been_removed_from_its_original_method_You_must_revert_your_changes_to_continue_or_restart_the_debugging_session" xml:space="preserve">
    <value>An active statement has been removed from its original method. You must revert your changes to continue or restart the debugging session.</value>
  </data>
  <data name="Updating_a_0_statement_around_an_active_statement_will_prevent_the_debug_session_from_continuing" xml:space="preserve">
    <value>Updating a '{0}' statement around an active statement will prevent the debug session from continuing.</value>
  </data>
  <data name="Updating_async_or_iterator_modifier_around_an_active_statement_will_prevent_the_debug_session_from_continuing" xml:space="preserve">
    <value>Updating async or iterator modifier around an active statement will prevent the debug session from continuing.</value>
    <comment>{Locked="async"}{Locked="iterator"} "async" and "iterator" are C#/VB keywords and should not be localized.</comment>
  </data>
  <data name="Modifying_a_generic_method_will_prevent_the_debug_session_from_continuing" xml:space="preserve">
    <value>Modifying a generic method will prevent the debug session from continuing.</value>
  </data>
  <data name="Modifying_whitespace_or_comments_in_a_generic_0_will_prevent_the_debug_session_from_continuing" xml:space="preserve">
    <value>Modifying whitespace or comments in a generic '{0}' will prevent the debug session from continuing.</value>
  </data>
  <data name="Modifying_a_method_inside_the_context_of_a_generic_type_will_prevent_the_debug_session_from_continuing" xml:space="preserve">
    <value>Modifying a method inside the context of a generic type will prevent the debug session from continuing.</value>
  </data>
  <data name="Modifying_whitespace_or_comments_in_0_inside_the_context_of_a_generic_type_will_prevent_the_debug_session_from_continuing" xml:space="preserve">
    <value>Modifying whitespace or comments in '{0}' inside the context of a generic type will prevent the debug session from continuing.</value>
  </data>
  <data name="Modifying_the_initializer_of_0_in_a_generic_type_will_prevent_the_debug_session_from_continuing" xml:space="preserve">
    <value>Modifying the initializer of '{0}' in a generic type will prevent the debug session from continuing.</value>
  </data>
  <data name="Modifying_the_initializer_of_0_in_a_partial_type_will_prevent_the_debug_session_from_continuing" xml:space="preserve">
    <value>Modifying the initializer of '{0}' in a partial type will prevent the debug session from continuing.</value>
  </data>
  <data name="Adding_a_constructor_to_a_type_with_a_field_or_property_initializer_that_contains_an_anonymous_function_will_prevent_the_debug_session_from_continuing" xml:space="preserve">
    <value>Adding a constructor to a type with a field or property initializer that contains an anonymous function will prevent the debug session from continuing.</value>
  </data>
  <data name="Renaming_a_captured_variable_from_0_to_1_will_prevent_the_debug_session_from_continuing" xml:space="preserve">
    <value>Renaming a captured variable, from '{0}' to '{1}' will prevent the debug session from continuing.</value>
  </data>
  <data name="Modifying_a_catch_finally_handler_with_an_active_statement_in_the_try_block_will_prevent_the_debug_session_from_continuing" xml:space="preserve">
    <value>Modifying a catch/finally handler with an active statement in the try block will prevent the debug session from continuing.</value>
  </data>
  <data name="Modifying_a_try_catch_finally_statement_when_the_finally_block_is_active_will_prevent_the_debug_session_from_continuing" xml:space="preserve">
    <value>Modifying a try/catch/finally statement when the finally block is active will prevent the debug session from continuing.</value>
  </data>
  <data name="Modifying_a_catch_handler_around_an_active_statement_will_prevent_the_debug_session_from_continuing" xml:space="preserve">
    <value>Modifying a catch handler around an active statement will prevent the debug session from continuing.</value>
  </data>
  <data name="Modifying_0_which_contains_the_stackalloc_operator_will_prevent_the_debug_session_from_continuing" xml:space="preserve">
    <value>Modifying '{0}' which contains the 'stackalloc' operator will prevent the debug session from continuing.</value>
  </data>
  <data name="Modifying_an_active_0_which_contains_On_Error_or_Resume_statements_will_prevent_the_debug_session_from_continuing" xml:space="preserve">
    <value>Modifying an active '{0}' which contains 'On Error' or 'Resume' statements will prevent the debug session from continuing.</value>
  </data>
  <data name="Modifying_0_which_contains_an_Aggregate_Group_By_or_Join_query_clauses_will_prevent_the_debug_session_from_continuing" xml:space="preserve">
    <value>Modifying '{0}' which contains an Aggregate, Group By, or Join query clauses will prevent the debug session from continuing.</value>
  </data>
  <data name="Modifying_source_with_experimental_language_features_enabled_will_prevent_the_debug_session_from_continuing" xml:space="preserve">
    <value>Modifying source with experimental language features enabled will prevent the debug session from continuing.</value>
  </data>
  <data name="Updating_an_active_statement_will_prevent_the_debug_session_from_continuing" xml:space="preserve">
    <value>Updating an active statement will prevent the debug session from continuing.</value>
  </data>
  <data name="Removing_0_that_contains_an_active_statement_will_prevent_the_debug_session_from_continuing" xml:space="preserve">
    <value>Removing '{0}' that contains an active statement will prevent the debug session from continuing.</value>
  </data>
  <data name="Adding_a_new_file_will_prevent_the_debug_session_from_continuing" xml:space="preserve">
    <value>Adding a new file will prevent the debug session from continuing.</value>
  </data>
  <data name="Attribute_0_is_missing_Updating_an_async_method_or_an_iterator_will_prevent_the_debug_session_from_continuing" xml:space="preserve">
    <value>Attribute '{0}' is missing. Updating an async method or an iterator will prevent the debug session from continuing.</value>
  </data>
  <data name="Unexpected_interface_member_kind_colon_0" xml:space="preserve">
    <value>Unexpected interface member kind: {0}</value>
  </data>
  <data name="Unknown_symbol_kind" xml:space="preserve">
    <value>Unknown symbol kind</value>
  </data>
  <data name="Generate_abstract_property_1_0" xml:space="preserve">
    <value>Generate abstract property '{1}.{0}'</value>
  </data>
  <data name="Generate_abstract_method_1_0" xml:space="preserve">
    <value>Generate abstract method '{1}.{0}'</value>
  </data>
  <data name="Generate_method_1_0" xml:space="preserve">
    <value>Generate method '{1}.{0}'</value>
  </data>
  <data name="Failed_to_create_a_remote_process_for_interactive_code_execution" xml:space="preserve">
    <value>Failed to create a remote process for interactive code execution.</value>
  </data>
  <data name="Failed_to_initialize_remote_interactive_process" xml:space="preserve">
    <value>Failed to initialize remote interactive process.</value>
  </data>
  <data name="Attempt_to_connect_to_process_Sharp_0_failed_retrying" xml:space="preserve">
    <value>Attempt to connect to process #{0} failed, retrying ...</value>
  </data>
  <data name="Failed_to_launch_0_process_exit_code_colon_1_with_output_colon" xml:space="preserve">
    <value>Failed to launch '{0}' process (exit code: {1}) with output: </value>
  </data>
  <data name="Hosting_process_exited_with_exit_code_0" xml:space="preserve">
    <value>Hosting process exited with exit code {0}.</value>
  </data>
  <data name="Interactive_Host_not_initialized" xml:space="preserve">
    <value>Interactive Host not initialized.</value>
  </data>
  <data name="Cannot_resolve_reference_0" xml:space="preserve">
    <value>Cannot resolve reference '{0}'.</value>
  </data>
  <data name="Requested_assembly_already_loaded_from_0" xml:space="preserve">
    <value>Requested assembly already loaded from '{0}'.</value>
  </data>
  <data name="plus_additional_0_1" xml:space="preserve">
    <value> + additional {0} {1}</value>
  </data>
  <data name="Unable_to_create_hosting_process" xml:space="preserve">
    <value>Unable to create hosting process.</value>
  </data>
  <data name="The_symbol_does_not_have_an_icon" xml:space="preserve">
    <value>The symbol does not have an icon.</value>
  </data>
  <data name="Unknown" xml:space="preserve">
    <value>Unknown</value>
  </data>
  <data name="Extract_Method" xml:space="preserve">
    <value>Extract Method</value>
  </data>
  <data name="Extract_Method_plus_Local" xml:space="preserve">
    <value>Extract Method + Local</value>
  </data>
  <data name="Asynchronous_method_cannot_have_ref_out_parameters_colon_bracket_0_bracket" xml:space="preserve">
    <value>Asynchronous method cannot have ref/out parameters : [{0}]</value>
  </data>
  <data name="The_member_is_defined_in_metadata" xml:space="preserve">
    <value>The member is defined in metadata.</value>
  </data>
  <data name="You_can_only_change_the_signature_of_a_constructor_indexer_method_or_delegate" xml:space="preserve">
    <value>You can only change the signature of a constructor, indexer, method or delegate.</value>
  </data>
  <data name="This_symbol_has_related_definitions_or_references_in_metadata_Changing_its_signature_may_result_in_build_errors_Do_you_want_to_continue" xml:space="preserve">
    <value>This symbol has related definitions or references in metadata. Changing its signature may result in build errors.

Do you want to continue?</value>
  </data>
  <data name="Change_signature" xml:space="preserve">
    <value>Change signature...</value>
  </data>
  <data name="Generate_new_type" xml:space="preserve">
    <value>Generate new type...</value>
  </data>
  <data name="User_Diagnostic_Analyzer_Failure" xml:space="preserve">
    <value>User Diagnostic Analyzer Failure.</value>
  </data>
  <data name="Analyzer_0_threw_an_exception_of_type_1_with_message_2" xml:space="preserve">
    <value>Analyzer '{0}' threw an exception of type '{1}' with message '{2}'.</value>
  </data>
  <data name="Analyzer_0_threw_the_following_exception_colon_1" xml:space="preserve">
    <value>Analyzer '{0}' threw the following exception:
'{1}'.</value>
  </data>
  <data name="Remove_Unnecessary_Cast" xml:space="preserve">
    <value>Remove Unnecessary Cast</value>
  </data>
  <data name="Simplify_Names" xml:space="preserve">
    <value>Simplify Names</value>
  </data>
  <data name="Simplify_Member_Access" xml:space="preserve">
    <value>Simplify Member Access</value>
  </data>
  <data name="Remove_qualification" xml:space="preserve">
    <value>Remove qualification</value>
  </data>
  <data name="Edit_and_Continue1" xml:space="preserve">
    <value>Edit and Continue</value>
  </data>
  <data name="This_signature_does_not_contain_parameters_that_can_be_changed" xml:space="preserve">
    <value>This signature does not contain parameters that can be changed.</value>
  </data>
  <data name="Unknown_error_occurred" xml:space="preserve">
    <value>Unknown error occurred</value>
  </data>
  <data name="Available" xml:space="preserve">
    <value>Available</value>
  </data>
  <data name="Not_Available" xml:space="preserve">
    <value>Not Available</value>
  </data>
  <data name="_0_1" xml:space="preserve">
    <value>    {0} - {1}</value>
  </data>
  <data name="You_can_use_the_navigation_bar_to_switch_context" xml:space="preserve">
    <value>You can use the navigation bar to switch context.</value>
  </data>
  <data name="in_Source" xml:space="preserve">
    <value>in Source</value>
  </data>
  <data name="in_Suppression_File" xml:space="preserve">
    <value>in Suppression File</value>
  </data>
  <data name="Remove_Suppression_0" xml:space="preserve">
    <value>Remove Suppression {0}</value>
  </data>
  <data name="Remove_Suppression" xml:space="preserve">
    <value>Remove Suppression</value>
  </data>
  <data name="Pending" xml:space="preserve">
    <value>&lt;Pending&gt;</value>
  </data>
  <data name="Awaited_task_returns" xml:space="preserve">
    <value>Awaited task returns</value>
  </data>
  <data name="no_value" xml:space="preserve">
    <value>no value.</value>
  </data>
  <data name="Note_colon_Tab_twice_to_insert_the_0_snippet" xml:space="preserve">
    <value>Note: Tab twice to insert the '{0}' snippet.</value>
  </data>
  <data name="Implement_interface_explicitly_with_Dispose_pattern" xml:space="preserve">
    <value>Implement interface explicitly with Dispose pattern</value>
  </data>
  <data name="Implement_interface_with_Dispose_pattern" xml:space="preserve">
    <value>Implement interface with Dispose pattern</value>
  </data>
  <data name="Compiler1" xml:space="preserve">
    <value>Compiler</value>
  </data>
  <data name="Edit_and_Continue2" xml:space="preserve">
    <value>Edit and Continue</value>
  </data>
  <data name="Style" xml:space="preserve">
    <value>Style</value>
  </data>
  <data name="Suppress_0" xml:space="preserve">
    <value>Suppress {0}</value>
  </data>
  <data name="Re_triage_0_currently_1" xml:space="preserve">
    <value>Re-triage {0}(currently '{1}')</value>
  </data>
  <data name="Argument_cannot_have_a_null_element" xml:space="preserve">
    <value>Argument cannot have a null element.</value>
  </data>
  <data name="Argument_cannot_be_empty" xml:space="preserve">
    <value>Argument cannot be empty.</value>
  </data>
  <data name="Reported_diagnostic_with_ID_0_is_not_supported_by_the_analyzer" xml:space="preserve">
    <value>Reported diagnostic with ID '{0}' is not supported by the analyzer.</value>
  </data>
  <data name="Computing_fix_all_occurrences_code_fix" xml:space="preserve">
    <value>Computing fix all occurrences code fix...</value>
  </data>
  <data name="Fix_all_occurrences" xml:space="preserve">
    <value>Fix all occurrences</value>
  </data>
  <data name="Document" xml:space="preserve">
    <value>Document</value>
  </data>
  <data name="Project" xml:space="preserve">
    <value>Project</value>
  </data>
  <data name="Solution" xml:space="preserve">
    <value>Solution</value>
  </data>
  <data name="TODO_colon_dispose_managed_state_managed_objects" xml:space="preserve">
    <value>TODO: dispose managed state (managed objects).</value>
  </data>
  <data name="TODO_colon_set_large_fields_to_null" xml:space="preserve">
    <value>TODO: set large fields to null.</value>
  </data>
  <data name="To_detect_redundant_calls" xml:space="preserve">
    <value>To detect redundant calls</value>
  </data>
  <data name="Modifying_0_which_contains_a_static_variable_will_prevent_the_debug_session_from_continuing" xml:space="preserve">
    <value>Modifying '{0}' which contains a static variable will prevent the debug session from continuing.</value>
  </data>
  <data name="Compiler2" xml:space="preserve">
    <value>Compiler</value>
  </data>
  <data name="Edit_And_Continue" xml:space="preserve">
    <value>Edit And Continue</value>
  </data>
  <data name="Live" xml:space="preserve">
    <value>Live</value>
  </data>
  <data name="namespace_" xml:space="preserve">
    <value>namespace</value>
    <comment>{Locked}</comment>
  </data>
  <data name="class_" xml:space="preserve">
    <value>class</value>
    <comment>{Locked}</comment>
  </data>
  <data name="interface_" xml:space="preserve">
    <value>interface</value>
    <comment>{Locked}</comment>
  </data>
  <data name="enum_" xml:space="preserve">
    <value>enum</value>
    <comment>{Locked}</comment>
  </data>
  <data name="enum_value" xml:space="preserve">
    <value>enum value</value>
    <comment>{Locked="enum"} "enum" is a C#/VB keyword and should not be localized.</comment>
  </data>
  <data name="delegate_" xml:space="preserve">
    <value>delegate</value>
    <comment>{Locked}</comment>
  </data>
  <data name="const_field" xml:space="preserve">
    <value>const field</value>
    <comment>{Locked="const"} "const" is a C#/VB keyword and should not be localized.</comment>
  </data>
  <data name="method" xml:space="preserve">
    <value>method</value>
  </data>
  <data name="operator_" xml:space="preserve">
    <value>operator</value>
  </data>
  <data name="constructor" xml:space="preserve">
    <value>constructor</value>
  </data>
  <data name="auto_property" xml:space="preserve">
    <value>auto-property</value>
  </data>
  <data name="property_" xml:space="preserve">
    <value>property</value>
  </data>
  <data name="event_" xml:space="preserve">
    <value>event</value>
    <comment>{Locked}</comment>
  </data>
  <data name="event_accessor" xml:space="preserve">
    <value>event accessor</value>
  </data>
  <data name="type_constraint" xml:space="preserve">
    <value>type constraint</value>
  </data>
  <data name="type_parameter" xml:space="preserve">
    <value>type parameter</value>
  </data>
  <data name="attribute" xml:space="preserve">
    <value>attribute</value>
  </data>
  <data name="Use_auto_property" xml:space="preserve">
    <value>Use auto property</value>
  </data>
  <data name="Replace_0_and_1_with_property" xml:space="preserve">
    <value>Replace '{0}' and '{1}' with property</value>
  </data>
  <data name="Replace_0_with_property" xml:space="preserve">
    <value>Replace '{0}' with property</value>
  </data>
  <data name="Method_referenced_implicitly" xml:space="preserve">
    <value>Method referenced implicitly</value>
  </data>
  <data name="Generate_type_0" xml:space="preserve">
    <value>Generate type '{0}'</value>
  </data>
  <data name="Generate_0_1" xml:space="preserve">
    <value>Generate {0} '{1}'</value>
  </data>
  <data name="Change_0_to_1" xml:space="preserve">
    <value>Change '{0}' to '{1}'.</value>
  </data>
  <data name="Non_invoked_method_cannot_be_replaced_with_property" xml:space="preserve">
    <value>Non-invoked method cannot be replaced with property.</value>
  </data>
  <data name="Only_methods_with_a_single_argument_which_is_not_an_out_variable_declaration_can_be_replaced_with_a_property" xml:space="preserve">
    <value>Only methods with a single argument, which is not an out variable declaration, can be replaced with a property.</value>
  </data>
  <data name="Roslyn_HostError" xml:space="preserve">
    <value>Roslyn.HostError</value>
  </data>
  <data name="An_instance_of_analyzer_0_cannot_be_created_from_1_colon_2" xml:space="preserve">
    <value>An instance of analyzer {0} cannot be created from {1}: {2}.</value>
  </data>
  <data name="The_assembly_0_does_not_contain_any_analyzers" xml:space="preserve">
    <value>The assembly {0} does not contain any analyzers.</value>
  </data>
  <data name="Unable_to_load_Analyzer_assembly_0_colon_1" xml:space="preserve">
    <value>Unable to load Analyzer assembly {0}: {1}</value>
  </data>
  <data name="Make_method_synchronous" xml:space="preserve">
    <value>Make method synchronous</value>
  </data>
  <data name="Add_this_or_Me_qualification" xml:space="preserve">
    <value>Add 'this' or 'Me' qualification.</value>
  </data>
  <data name="Fix_Name_Violation_colon_0" xml:space="preserve">
    <value>Fix Name Violation: {0}</value>
  </data>
  <data name="Naming_rule_violation_0" xml:space="preserve">
    <value>Naming rule violation: {0}</value>
    <comment>{0} is the rule title, {1} is the way in which the rule was violated</comment>
  </data>
  <data name="Naming_Styles" xml:space="preserve">
    <value>Naming Styles</value>
  </data>
  <data name="from_0" xml:space="preserve">
    <value>from {0}</value>
  </data>
  <data name="Find_and_install_latest_version" xml:space="preserve">
    <value>Find and install latest version</value>
  </data>
  <data name="Use_local_version_0" xml:space="preserve">
    <value>Use local version '{0}'</value>
  </data>
  <data name="Use_locally_installed_0_version_1_This_version_used_in_colon_2" xml:space="preserve">
    <value>Use locally installed '{0}' version '{1}'
This version used in: {2}</value>
  </data>
  <data name="Find_and_install_latest_version_of_0" xml:space="preserve">
    <value>Find and install latest version of '{0}'</value>
  </data>
  <data name="Install_with_package_manager" xml:space="preserve">
    <value>Install with package manager...</value>
  </data>
  <data name="Install_0_1" xml:space="preserve">
    <value>Install '{0} {1}'</value>
  </data>
  <data name="Install_version_0" xml:space="preserve">
    <value>Install version '{0}'</value>
  </data>
  <data name="Generate_variable_0" xml:space="preserve">
    <value>Generate variable '{0}'</value>
  </data>
  <data name="Classes" xml:space="preserve">
    <value>Classes</value>
  </data>
  <data name="Constants" xml:space="preserve">
    <value>Constants</value>
  </data>
  <data name="Delegates" xml:space="preserve">
    <value>Delegates</value>
  </data>
  <data name="Enums" xml:space="preserve">
    <value>Enums</value>
  </data>
  <data name="Events" xml:space="preserve">
    <value>Events</value>
  </data>
  <data name="Extension_methods" xml:space="preserve">
    <value>Extension methods</value>
  </data>
  <data name="Fields" xml:space="preserve">
    <value>Fields</value>
  </data>
  <data name="Interfaces" xml:space="preserve">
    <value>Interfaces</value>
  </data>
  <data name="Locals" xml:space="preserve">
    <value>Locals</value>
  </data>
  <data name="Methods" xml:space="preserve">
    <value>Methods</value>
  </data>
  <data name="Modules" xml:space="preserve">
    <value>Modules</value>
  </data>
  <data name="Namespaces" xml:space="preserve">
    <value>Namespaces</value>
  </data>
  <data name="Properties" xml:space="preserve">
    <value>Properties</value>
  </data>
  <data name="Structures" xml:space="preserve">
    <value>Structures</value>
  </data>
  <data name="Parameters_colon" xml:space="preserve">
    <value>Parameters:</value>
  </data>
  <data name="Add_missing_cases" xml:space="preserve">
    <value>Add missing cases</value>
  </data>
  <data name="Add_both" xml:space="preserve">
    <value>Add both</value>
  </data>
  <data name="Add_default_case" xml:space="preserve">
    <value>Add default case</value>
  </data>
  <data name="Variadic_SignatureHelpItem_must_have_at_least_one_parameter" xml:space="preserve">
    <value>Variadic SignatureHelpItem must have at least one parameter.</value>
  </data>
  <data name="Add_braces" xml:space="preserve">
    <value>Add braces</value>
  </data>
  <data name="Replace_0_with_method" xml:space="preserve">
    <value>Replace '{0}' with method</value>
  </data>
  <data name="Replace_0_with_methods" xml:space="preserve">
    <value>Replace '{0}' with methods</value>
  </data>
  <data name="Property_referenced_implicitly" xml:space="preserve">
    <value>Property referenced implicitly</value>
  </data>
  <data name="Property_cannot_safely_be_replaced_with_a_method_call" xml:space="preserve">
    <value>Property cannot safely be replaced with a method call</value>
  </data>
  <data name="Convert_to_interpolated_string" xml:space="preserve">
    <value>Convert to interpolated string</value>
  </data>
  <data name="Move_type_to_0" xml:space="preserve">
    <value>Move type to {0}</value>
  </data>
  <data name="Rename_file_to_0" xml:space="preserve">
    <value>Rename file to {0}</value>
  </data>
  <data name="Rename_type_to_0" xml:space="preserve">
    <value>Rename type to {0}</value>
  </data>
  <data name="Remove_tag" xml:space="preserve">
    <value>Remove tag</value>
  </data>
  <data name="Add_missing_param_nodes" xml:space="preserve">
    <value>Add missing param nodes</value>
  </data>
  <data name="Make_containing_scope_async" xml:space="preserve">
    <value>Make containing scope async</value>
  </data>
  <data name="Make_containing_scope_async_return_Task" xml:space="preserve">
    <value>Make containing scope async (return Task)</value>
  </data>
  <data name="paren_Unknown_paren" xml:space="preserve">
    <value>(Unknown)</value>
  </data>
  <data name="Implement_Abstract_Class" xml:space="preserve">
    <value>Implement Abstract Class</value>
  </data>
  <data name="Use_framework_type" xml:space="preserve">
    <value>Use framework type</value>
  </data>
  <data name="Install_package_0" xml:space="preserve">
    <value>Install package '{0}'</value>
  </data>
  <data name="Object_initialization_can_be_simplified" xml:space="preserve">
    <value>Object initialization can be simplified</value>
  </data>
  <data name="Use_throw_expression" xml:space="preserve">
    <value>Use 'throw' expression</value>
  </data>
  <data name="project_0" xml:space="preserve">
    <value>project {0}</value>
  </data>
  <data name="Inline_variable_declaration" xml:space="preserve">
    <value>Inline variable declaration</value>
  </data>
  <data name="Use_pattern_matching" xml:space="preserve">
    <value>Use pattern matching</value>
  </data>
  <data name="Use_expression_body_for_methods" xml:space="preserve">
    <value>Use expression body for methods</value>
  </data>
  <data name="Use_block_body_for_methods" xml:space="preserve">
    <value>Use block body for methods</value>
  </data>
  <data name="Use_block_body_for_accessors" xml:space="preserve">
    <value>Use block body for accessors</value>
  </data>
  <data name="Use_block_body_for_constructors" xml:space="preserve">
    <value>Use block body for constructors</value>
  </data>
  <data name="Use_block_body_for_indexers" xml:space="preserve">
    <value>Use block body for indexers</value>
  </data>
  <data name="Use_block_body_for_operators" xml:space="preserve">
    <value>Use block body for operators</value>
  </data>
  <data name="Use_block_body_for_properties" xml:space="preserve">
    <value>Use block body for properties</value>
  </data>
  <data name="Use_expression_body_for_accessors" xml:space="preserve">
    <value>Use expression body for accessors</value>
  </data>
  <data name="Use_expression_body_for_constructors" xml:space="preserve">
    <value>Use expression body for constructors</value>
  </data>
  <data name="Use_expression_body_for_indexers" xml:space="preserve">
    <value>Use expression body for indexers</value>
  </data>
  <data name="Use_expression_body_for_operators" xml:space="preserve">
    <value>Use expression body for operators</value>
  </data>
  <data name="Use_expression_body_for_properties" xml:space="preserve">
    <value>Use expression body for properties</value>
  </data>
  <data name="Fix_typo_0" xml:space="preserve">
    <value>Fix typo '{0}'</value>
  </data>
  <data name="Fully_qualify_0" xml:space="preserve">
    <value>Fully qualify '{0}'</value>
  </data>
  <data name="Remove_reference_to_0" xml:space="preserve">
    <value>Remove reference to '{0}'.</value>
  </data>
  <data name="Keywords" xml:space="preserve">
    <value>Keywords</value>
  </data>
  <data name="Snippets" xml:space="preserve">
    <value>Snippets</value>
  </data>
  <data name="All_lowercase" xml:space="preserve">
    <value>All lowercase</value>
  </data>
  <data name="All_uppercase" xml:space="preserve">
    <value>All uppercase</value>
  </data>
  <data name="First_word_capitalized" xml:space="preserve">
    <value>First word capitalized</value>
  </data>
  <data name="Pascal_Case" xml:space="preserve">
    <value>Pascal Case</value>
  </data>
  <data name="Collection_initialization_can_be_simplified" xml:space="preserve">
    <value>Collection initialization can be simplified</value>
  </data>
  <data name="Use_coalesce_expression" xml:space="preserve">
    <value>Use coalesce expression</value>
  </data>
  <data name="Use_null_propagation" xml:space="preserve">
    <value>Use null propagation</value>
  </data>
  <data name="Variable_declaration_can_be_inlined" xml:space="preserve">
    <value>Variable declaration can be inlined</value>
  </data>
  <data name="Null_check_can_be_simplified" xml:space="preserve">
    <value>Null check can be simplified</value>
  </data>
  <data name="Simplify_collection_initialization" xml:space="preserve">
    <value>Simplify collection initialization</value>
  </data>
  <data name="Simplify_object_initialization" xml:space="preserve">
    <value>Simplify object initialization</value>
  </data>
  <data name="Prefer_explicitly_provided_tuple_element_name" xml:space="preserve">
    <value>Prefer explicitly provided tuple element name</value>
  </data>
  <data name="Use_explicitly_provided_tuple_name" xml:space="preserve">
    <value>Use explicitly provided tuple name</value>
  </data>
  <data name="Remove_document_0" xml:space="preserve">
    <value>Remove document '{0}'</value>
  </data>
  <data name="Add_document_0" xml:space="preserve">
    <value>Add document '{0}'</value>
  </data>
  <data name="Add_argument_name_0" xml:space="preserve">
    <value>Add argument name '{0}'</value>
  </data>
  <data name="Take_0" xml:space="preserve">
    <value>Take '{0}'</value>
  </data>
  <data name="Take_both" xml:space="preserve">
    <value>Take both</value>
  </data>
  <data name="Take_bottom" xml:space="preserve">
    <value>Take bottom</value>
  </data>
  <data name="Take_top" xml:space="preserve">
    <value>Take top</value>
  </data>
  <data name="Remove_unused_variable" xml:space="preserve">
    <value>Remove unused variable</value>
  </data>
  <data name="Convert_to_binary" xml:space="preserve">
    <value>Convert to binary</value>
  </data>
  <data name="Convert_to_decimal" xml:space="preserve">
    <value>Convert to decimal</value>
  </data>
  <data name="Convert_to_hex" xml:space="preserve">
    <value>Convert to hex</value>
  </data>
  <data name="Separate_thousands" xml:space="preserve">
    <value>Separate thousands</value>
  </data>
  <data name="Separate_words" xml:space="preserve">
    <value>Separate words</value>
  </data>
  <data name="Separate_nibbles" xml:space="preserve">
    <value>Separate nibbles</value>
  </data>
  <data name="Remove_separators" xml:space="preserve">
    <value>Remove separators</value>
  </data>
  <data name="Add_parameter_to_0" xml:space="preserve">
    <value>Add parameter to '{0}'</value>
  </data>
  <data name="Add_parameter_to_0_and_overrides_implementations" xml:space="preserve">
    <value>Add parameter to '{0}' (and overrides/implementations)</value>
  </data>
  <data name="Add_to_0" xml:space="preserve">
    <value>Add to '{0}'</value>
  </data>
  <data name="Related_method_signatures_found_in_metadata_will_not_be_updated" xml:space="preserve">
    <value>Related method signatures found in metadata will not be updated.</value>
  </data>
  <data name="Generate_constructor" xml:space="preserve">
    <value>Generate constructor...</value>
  </data>
  <data name="Pick_members_to_be_used_as_constructor_parameters" xml:space="preserve">
    <value>Pick members to be used as constructor parameters</value>
  </data>
  <data name="Pick_members_to_be_used_in_Equals_GetHashCode" xml:space="preserve">
    <value>Pick members to be used in Equals/GetHashCode</value>
  </data>
  <data name="Changes_to_expression_trees_may_result_in_behavior_changes_at_runtime" xml:space="preserve">
    <value>Changes to expression trees may result in behavior changes at runtime</value>
  </data>
  <data name="Generate_overrides" xml:space="preserve">
    <value>Generate overrides...</value>
  </data>
  <data name="Pick_members_to_override" xml:space="preserve">
    <value>Pick members to override</value>
  </data>
  <data name="Add_null_check" xml:space="preserve">
    <value>Add null check</value>
  </data>
  <data name="Add_string_IsNullOrEmpty_check" xml:space="preserve">
    <value>Add 'string.IsNullOrEmpty' check</value>
  </data>
  <data name="Add_string_IsNullOrWhiteSpace_check" xml:space="preserve">
    <value>Add 'string.IsNullOrWhiteSpace' check</value>
  </data>
  <data name="Create_and_initialize_field_0" xml:space="preserve">
    <value>Create and initialize field '{0}'</value>
  </data>
  <data name="Create_and_initialize_property_0" xml:space="preserve">
    <value>Create and initialize property '{0}'</value>
  </data>
  <data name="Initialize_field_0" xml:space="preserve">
    <value>Initialize field '{0}'</value>
  </data>
  <data name="Initialize_property_0" xml:space="preserve">
    <value>Initialize property '{0}'</value>
  </data>
  <data name="Add_null_checks" xml:space="preserve">
    <value>Add null checks</value>
  </data>
  <data name="Generate_operators" xml:space="preserve">
    <value>Generate operators</value>
  </data>
  <data name="Implement_0" xml:space="preserve">
    <value>Implement {0}</value>
  </data>
  <data name="Simplify_default_expression" xml:space="preserve">
    <value>Simplify 'default' expression</value>
  </data>
  <data name="default_expression_can_be_simplified" xml:space="preserve">
    <value>'default' expression can be simplified</value>
  </data>
  <data name="Format_string_contains_invalid_placeholder" xml:space="preserve">
    <value>Format string contains invalid placeholder</value>
  </data>
  <data name="Invalid_format_string" xml:space="preserve">
    <value>Invalid format string</value>
  </data>
  <data name="Use_inferred_member_name" xml:space="preserve">
    <value>Use inferred member name</value>
  </data>
  <data name="Member_name_can_be_simplified" xml:space="preserve">
    <value>Member name can be simplified</value>
  </data>
  <data name="Reported_diagnostic_0_has_a_source_location_in_file_1_which_is_not_part_of_the_compilation_being_analyzed" xml:space="preserve">
    <value>Reported diagnostic '{0}' has a source location in file '{1}', which is not part of the compilation being analyzed.</value>
  </data>
  <data name="Reported_diagnostic_0_has_a_source_location_1_in_file_2_which_is_outside_of_the_given_file" xml:space="preserve">
    <value>Reported diagnostic '{0}' has a source location '{1}' in file '{2}', which is outside of the given file.</value>
  </data>
  <data name="Unreachable_code_detected" xml:space="preserve">
    <value>Unreachable code detected</value>
  </data>
  <data name="Remove_unreachable_code" xml:space="preserve">
    <value>Remove unreachable code</value>
  </data>
  <data name="Modifiers_are_not_ordered" xml:space="preserve">
    <value>Modifiers are not ordered</value>
  </data>
  <data name="Order_modifiers" xml:space="preserve">
    <value>Order modifiers</value>
  </data>
  <data name="in_0_project_1" xml:space="preserve">
    <value>in {0} (project {1})</value>
  </data>
  <data name="Accessibility_modifiers_required" xml:space="preserve">
    <value>Accessibility modifiers required</value>
  </data>
  <data name="Add_accessibility_modifiers" xml:space="preserve">
    <value>Add accessibility modifiers</value>
  </data>
  <data name="Use_local_function" xml:space="preserve">
    <value>Use local function</value>
  </data>
  <data name="Warning_colon_Declaration_changes_scope_and_may_change_meaning" xml:space="preserve">
    <value>Warning: Declaration changes scope and may change meaning.</value>
  </data>
  <data name="Move_declaration_near_reference" xml:space="preserve">
    <value>Move declaration near reference</value>
  </data>
  <data name="Convert_to_full_property" xml:space="preserve">
    <value>Convert to full property</value>
  </data>
  <data name="Generate_constructor_in_0_without_fields" xml:space="preserve">
    <value>Generate constructor in '{0}' (without fields)</value>
  </data>
  <data name="Parentheses_can_be_removed" xml:space="preserve">
    <value>Parentheses can be removed</value>
  </data>
  <data name="Remove_unnecessary_parentheses" xml:space="preserve">
    <value>Remove unnecessary parentheses</value>
  </data>
  <data name="Add_file_banner" xml:space="preserve">
    <value>Add file banner</value>
  </data>
  <data name="Warning_Method_overrides_symbol_from_metadata" xml:space="preserve">
    <value>Warning: Method overrides symbol from metadata</value>
  </data>
  <data name="Add_parentheses_for_clarity" xml:space="preserve">
    <value>Add parentheses for clarity</value>
  </data>
  <data name="Parentheses_should_be_added_for_clarity" xml:space="preserve">
    <value>Parentheses should be added for clarity</value>
  </data>
  <data name="Use_0" xml:space="preserve">
    <value>Use {0}</value>
  </data>
  <data name="Switching_between_lambda_and_local_function_will_prevent_the_debug_session_from_continuing" xml:space="preserve">
    <value>Switching between a lambda and a local function will prevent the debug session from continuing.</value>
  </data>
  <data name="Deconstruct_variable_declaration" xml:space="preserve">
    <value>Deconstruct variable declaration</value>
  </data>
  <data name="Variable_declaration_can_be_deconstructed" xml:space="preserve">
    <value>Variable declaration can be deconstructed</value>
  </data>
  <data name="Add_argument_name_0_including_trailing_arguments" xml:space="preserve">
    <value>Add argument name '{0}' (including trailing arguments)</value>
  </data>
  <data name="Using_readonly_structs_will_prevent_the_debug_session_from_continuing" xml:space="preserve">
    <value>Using readonly structs will prevent the debug session from continuing.</value>
  </data>
  <data name="Using_ref_structs_will_prevent_the_debug_session_from_continuing" xml:space="preserve">
    <value>Using ref structs will prevent the debug session from continuing.</value>
  </data>
  <data name="Using_readonly_references_will_prevent_the_debug_session_from_continuing" xml:space="preserve">
    <value>Using readonly references will prevent the debug session from continuing.</value>
  </data>
  <data name="local_function" xml:space="preserve">
    <value>local function</value>
  </data>
  <data name="indexer_" xml:space="preserve">
    <value>indexer</value>
  </data>
  <data name="Alias_ambiguous_type_0" xml:space="preserve">
    <value>Alias ambiguous type '{0}'</value>
  </data>
  <data name="Warning_colon_Collection_was_modified_during_iteration" xml:space="preserve">
    <value>Warning: Collection was modified during iteration.</value>
  </data>
  <data name="Warning_colon_Iteration_variable_crossed_function_boundary" xml:space="preserve">
    <value>Warning: Iteration variable crossed function boundary.</value>
  </data>
  <data name="Warning_colon_Collection_may_be_modified_during_iteration" xml:space="preserve">
    <value>Warning: Collection may be modified during iteration.</value>
  </data>
  <data name="Add_readonly_modifier" xml:space="preserve">
    <value>Add readonly modifier</value>
  </data>
  <data name="Make_field_readonly" xml:space="preserve">
    <value>Make field readonly</value>
  </data>
  <data name="Convert_to_conditional_expression" xml:space="preserve">
    <value>Convert to conditional expression</value>
  </data>
  <data name="Convert_to_linq" xml:space="preserve">
    <value>Convert to LINQ</value>
  </data>
  <data name="Convert_to_tuple" xml:space="preserve">
    <value>Convert to tuple</value>
  </data>
  <data name="Convert_to_class" xml:space="preserve">
    <value>Convert to class</value>
  </data>
  <data name="Convert_to_struct" xml:space="preserve">
    <value>Convert to struct</value>
  </data>
  <data name="updating_usages_in_containing_member" xml:space="preserve">
    <value>updating usages in containing member</value>
  </data>
  <data name="updating_usages_in_containing_project" xml:space="preserve">
    <value>updating usages in containing project</value>
  </data>
  <data name="updating_usages_in_containing_type" xml:space="preserve">
    <value>updating usages in containing type</value>
  </data>
  <data name="updating_usages_in_dependent_projects" xml:space="preserve">
    <value>updating usages in dependent projects</value>
  </data>
  <data name="Formatting_document" xml:space="preserve">
    <value>Formatting document</value>
  </data>
<<<<<<< HEAD
  <data name="Add_member_name" xml:space="preserve">
    <value>Add member name</value>
=======
  <data name="Convert_to_linq_call_form" xml:space="preserve">
    <value>Convert to LINQ (call form)</value>
>>>>>>> 8d7908c1
  </data>
</root><|MERGE_RESOLUTION|>--- conflicted
+++ resolved
@@ -1403,12 +1403,10 @@
   <data name="Formatting_document" xml:space="preserve">
     <value>Formatting document</value>
   </data>
-<<<<<<< HEAD
   <data name="Add_member_name" xml:space="preserve">
     <value>Add member name</value>
-=======
+  </data>
   <data name="Convert_to_linq_call_form" xml:space="preserve">
     <value>Convert to LINQ (call form)</value>
->>>>>>> 8d7908c1
   </data>
 </root>