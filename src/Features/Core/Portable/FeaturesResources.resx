--- conflicted
+++ resolved
@@ -1082,10 +1082,9 @@
   <data name="Inline_variable_declaration" xml:space="preserve">
     <value>Inline variable declaration</value>
   </data>
-<<<<<<< HEAD
   <data name="Inline_type_check" xml:space="preserve">
     <value>Inline type check</value>
-=======
+  </data>
   <data name="Use_expression_body_for_methods" xml:space="preserve">
     <value>Use expression body for methods</value>
   </data>
@@ -1130,6 +1129,5 @@
   </data>
   <data name="Remove_reference_to_0" xml:space="preserve">
     <value>Remove reference to '{0}'.</value>
->>>>>>> b3d88821
   </data>
 </root>