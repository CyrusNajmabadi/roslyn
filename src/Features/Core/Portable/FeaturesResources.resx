<?xml version="1.0" encoding="utf-8"?>
<root>
  <!-- 
    Microsoft ResX Schema 
    
    Version 2.0
    
    The primary goals of this format is to allow a simple XML format 
    that is mostly human readable. The generation and parsing of the 
    various data types are done through the TypeConverter classes 
    associated with the data types.
    
    Example:
    
    ... ado.net/XML headers & schema ...
    <resheader name="resmimetype">text/microsoft-resx</resheader>
    <resheader name="version">2.0</resheader>
    <resheader name="reader">System.Resources.ResXResourceReader, System.Windows.Forms, ...</resheader>
    <resheader name="writer">System.Resources.ResXResourceWriter, System.Windows.Forms, ...</resheader>
    <data name="Name1"><value>this is my long string</value><comment>this is a comment</comment></data>
    <data name="Color1" type="System.Drawing.Color, System.Drawing">Blue</data>
    <data name="Bitmap1" mimetype="application/x-microsoft.net.object.binary.base64">
        <value>[base64 mime encoded serialized .NET Framework object]</value>
    </data>
    <data name="Icon1" type="System.Drawing.Icon, System.Drawing" mimetype="application/x-microsoft.net.object.bytearray.base64">
        <value>[base64 mime encoded string representing a byte array form of the .NET Framework object]</value>
        <comment>This is a comment</comment>
    </data>
                
    There are any number of "resheader" rows that contain simple 
    name/value pairs.
    
    Each data row contains a name, and value. The row also contains a 
    type or mimetype. Type corresponds to a .NET class that support 
    text/value conversion through the TypeConverter architecture. 
    Classes that don't support this are serialized and stored with the 
    mimetype set.
    
    The mimetype is used for serialized objects, and tells the 
    ResXResourceReader how to depersist the object. This is currently not 
    extensible. For a given mimetype the value must be set accordingly:
    
    Note - application/x-microsoft.net.object.binary.base64 is the format 
    that the ResXResourceWriter will generate, however the reader can 
    read any of the formats listed below.
    
    mimetype: application/x-microsoft.net.object.binary.base64
    value   : The object must be serialized with 
            : System.Runtime.Serialization.Formatters.Binary.BinaryFormatter
            : and then encoded with base64 encoding.
    
    mimetype: application/x-microsoft.net.object.soap.base64
    value   : The object must be serialized with 
            : System.Runtime.Serialization.Formatters.Soap.SoapFormatter
            : and then encoded with base64 encoding.

    mimetype: application/x-microsoft.net.object.bytearray.base64
    value   : The object must be serialized into a byte array 
            : using a System.ComponentModel.TypeConverter
            : and then encoded with base64 encoding.
    -->
  <xsd:schema id="root" xmlns="" xmlns:xsd="http://www.w3.org/2001/XMLSchema" xmlns:msdata="urn:schemas-microsoft-com:xml-msdata">
    <xsd:import namespace="http://www.w3.org/XML/1998/namespace" />
    <xsd:element name="root" msdata:IsDataSet="true">
      <xsd:complexType>
        <xsd:choice maxOccurs="unbounded">
          <xsd:element name="metadata">
            <xsd:complexType>
              <xsd:sequence>
                <xsd:element name="value" type="xsd:string" minOccurs="0" />
              </xsd:sequence>
              <xsd:attribute name="name" use="required" type="xsd:string" />
              <xsd:attribute name="type" type="xsd:string" />
              <xsd:attribute name="mimetype" type="xsd:string" />
              <xsd:attribute ref="xml:space" />
            </xsd:complexType>
          </xsd:element>
          <xsd:element name="assembly">
            <xsd:complexType>
              <xsd:attribute name="alias" type="xsd:string" />
              <xsd:attribute name="name" type="xsd:string" />
            </xsd:complexType>
          </xsd:element>
          <xsd:element name="data">
            <xsd:complexType>
              <xsd:sequence>
                <xsd:element name="value" type="xsd:string" minOccurs="0" msdata:Ordinal="1" />
                <xsd:element name="comment" type="xsd:string" minOccurs="0" msdata:Ordinal="2" />
              </xsd:sequence>
              <xsd:attribute name="name" type="xsd:string" use="required" msdata:Ordinal="1" />
              <xsd:attribute name="type" type="xsd:string" msdata:Ordinal="3" />
              <xsd:attribute name="mimetype" type="xsd:string" msdata:Ordinal="4" />
              <xsd:attribute ref="xml:space" />
            </xsd:complexType>
          </xsd:element>
          <xsd:element name="resheader">
            <xsd:complexType>
              <xsd:sequence>
                <xsd:element name="value" type="xsd:string" minOccurs="0" msdata:Ordinal="1" />
              </xsd:sequence>
              <xsd:attribute name="name" type="xsd:string" use="required" />
            </xsd:complexType>
          </xsd:element>
        </xsd:choice>
      </xsd:complexType>
    </xsd:element>
  </xsd:schema>
  <resheader name="resmimetype">
    <value>text/microsoft-resx</value>
  </resheader>
  <resheader name="version">
    <value>2.0</value>
  </resheader>
  <resheader name="reader">
    <value>System.Resources.ResXResourceReader, System.Windows.Forms, Version=4.0.0.0, Culture=neutral, PublicKeyToken=b77a5c561934e089</value>
  </resheader>
  <resheader name="writer">
    <value>System.Resources.ResXResourceWriter, System.Windows.Forms, Version=4.0.0.0, Culture=neutral, PublicKeyToken=b77a5c561934e089</value>
  </resheader>
  <data name="0_directive" xml:space="preserve">
    <value>#{0} directive</value>
  </data>
  <data name="Add_project_reference_to_0" xml:space="preserve">
    <value>Add project reference to '{0}'.</value>
  </data>
  <data name="Add_reference_to_0" xml:space="preserve">
    <value>Add reference to '{0}'.</value>
  </data>
  <data name="Actions_can_not_be_empty" xml:space="preserve">
    <value>Actions can not be empty.</value>
  </data>
  <data name="generic_overload" xml:space="preserve">
    <value>generic overload</value>
  </data>
  <data name="generic_overloads" xml:space="preserve">
    <value>generic overloads</value>
  </data>
  <data name="overload" xml:space="preserve">
    <value>overload</value>
  </data>
  <data name="overloads_" xml:space="preserve">
    <value>overloads</value>
  </data>
  <data name="type" xml:space="preserve">
    <value>type</value>
  </data>
  <data name="property_accessor" xml:space="preserve">
    <value>property accessor</value>
  </data>
  <data name="_0_Keyword" xml:space="preserve">
    <value>{0} Keyword</value>
  </data>
  <data name="Encapsulate_field_colon_0_and_use_property" xml:space="preserve">
    <value>Encapsulate field: '{0}' (and use property)</value>
  </data>
  <data name="Encapsulate_field_colon_0_but_still_use_field" xml:space="preserve">
    <value>Encapsulate field: '{0}' (but still use field)</value>
  </data>
  <data name="Encapsulate_fields_and_use_property" xml:space="preserve">
    <value>Encapsulate fields (and use property)</value>
  </data>
  <data name="Encapsulate_fields_but_still_use_field" xml:space="preserve">
    <value>Encapsulate fields (but still use field)</value>
  </data>
  <data name="Could_not_extract_interface_colon_The_selection_is_not_inside_a_class_interface_struct" xml:space="preserve">
    <value>Could not extract interface: The selection is not inside a class/interface/struct.</value>
  </data>
  <data name="Could_not_extract_interface_colon_The_type_does_not_contain_any_member_that_can_be_extracted_to_an_interface" xml:space="preserve">
    <value>Could not extract interface: The type does not contain any member that can be extracted to an interface.</value>
  </data>
  <data name="can_t_not_construct_final_tree" xml:space="preserve">
    <value>can't not construct final tree</value>
  </data>
  <data name="Parameters_type_or_return_type_cannot_be_an_anonymous_type_colon_bracket_0_bracket" xml:space="preserve">
    <value>Parameters' type or return type cannot be an anonymous type : [{0}]</value>
  </data>
  <data name="The_selection_contains_no_active_statement" xml:space="preserve">
    <value>The selection contains no active statement.</value>
  </data>
  <data name="The_selection_contains_a_local_function_call_without_its_declaration" xml:space="preserve">
    <value>The selection contains a local function call without its declaration.</value>
  </data>
  <data name="The_selection_contains_an_error_or_unknown_type" xml:space="preserve">
    <value>The selection contains an error or unknown type.</value>
  </data>
  <data name="Type_parameter_0_is_hidden_by_another_type_parameter_1" xml:space="preserve">
    <value>Type parameter '{0}' is hidden by another type parameter '{1}'.</value>
  </data>
  <data name="The_address_of_a_variable_is_used_inside_the_selected_code" xml:space="preserve">
    <value>The address of a variable is used inside the selected code.</value>
  </data>
  <data name="Assigning_to_readonly_fields_must_be_done_in_a_constructor_colon_bracket_0_bracket" xml:space="preserve">
    <value>Assigning to readonly fields must be done in a constructor : [{0}].</value>
  </data>
  <data name="generated_code_is_overlapping_with_hidden_portion_of_the_code" xml:space="preserve">
    <value>generated code is overlapping with hidden portion of the code</value>
  </data>
  <data name="Add_optional_parameters_to_0" xml:space="preserve">
    <value>Add optional parameters to '{0}'</value>
  </data>
  <data name="Add_parameters_to_0" xml:space="preserve">
    <value>Add parameters to '{0}'</value>
  </data>
  <data name="Generate_delegating_constructor_0_1" xml:space="preserve">
    <value>Generate delegating constructor '{0}({1})'</value>
  </data>
  <data name="Generate_constructor_0_1" xml:space="preserve">
    <value>Generate constructor '{0}({1})'</value>
  </data>
  <data name="Generate_field_assigning_constructor_0_1" xml:space="preserve">
    <value>Generate field assigning constructor '{0}({1})'</value>
  </data>
  <data name="Generate_Equals_and_GetHashCode" xml:space="preserve">
    <value>Generate Equals and GetHashCode</value>
  </data>
  <data name="Generate_Equals_object" xml:space="preserve">
    <value>Generate Equals(object)</value>
  </data>
  <data name="Generate_GetHashCode" xml:space="preserve">
    <value>Generate GetHashCode()</value>
  </data>
  <data name="Generate_constructor_in_0" xml:space="preserve">
    <value>Generate constructor in '{0}'</value>
  </data>
  <data name="Generate_all" xml:space="preserve">
    <value>Generate all</value>
  </data>
  <data name="Generate_enum_member_1_0" xml:space="preserve">
    <value>Generate enum member '{1}.{0}'</value>
  </data>
  <data name="Generate_constant_1_0" xml:space="preserve">
    <value>Generate constant '{1}.{0}'</value>
  </data>
  <data name="Generate_read_only_property_1_0" xml:space="preserve">
    <value>Generate read-only property '{1}.{0}'</value>
  </data>
  <data name="Generate_property_1_0" xml:space="preserve">
    <value>Generate property '{1}.{0}'</value>
  </data>
  <data name="Generate_read_only_field_1_0" xml:space="preserve">
    <value>Generate read-only field '{1}.{0}'</value>
  </data>
  <data name="Generate_field_1_0" xml:space="preserve">
    <value>Generate field '{1}.{0}'</value>
  </data>
  <data name="Generate_local_0" xml:space="preserve">
    <value>Generate local '{0}'</value>
  </data>
  <data name="Generate_0_1_in_new_file" xml:space="preserve">
    <value>Generate {0} '{1}' in new file</value>
  </data>
  <data name="Generate_nested_0_1" xml:space="preserve">
    <value>Generate nested {0} '{1}'</value>
  </data>
  <data name="Global_Namespace" xml:space="preserve">
    <value>Global Namespace</value>
  </data>
  <data name="Implement_all_members_explicitly" xml:space="preserve">
    <value>Implement all members explicitly</value>
  </data>
  <data name="Implement_interface_abstractly" xml:space="preserve">
    <value>Implement interface abstractly</value>
  </data>
  <data name="Implement_interface_through_0" xml:space="preserve">
    <value>Implement interface through '{0}'</value>
  </data>
  <data name="Implement_interface" xml:space="preserve">
    <value>Implement interface</value>
  </data>
  <data name="Introduce_field_for_0" xml:space="preserve">
    <value>Introduce field for '{0}'</value>
  </data>
  <data name="Introduce_local_for_0" xml:space="preserve">
    <value>Introduce local for '{0}'</value>
  </data>
  <data name="Introduce_constant_for_0" xml:space="preserve">
    <value>Introduce constant for '{0}'</value>
  </data>
  <data name="Introduce_local_constant_for_0" xml:space="preserve">
    <value>Introduce local constant for '{0}'</value>
  </data>
  <data name="Introduce_field_for_all_occurrences_of_0" xml:space="preserve">
    <value>Introduce field for all occurrences of '{0}'</value>
  </data>
  <data name="Introduce_local_for_all_occurrences_of_0" xml:space="preserve">
    <value>Introduce local for all occurrences of '{0}'</value>
  </data>
  <data name="Introduce_constant_for_all_occurrences_of_0" xml:space="preserve">
    <value>Introduce constant for all occurrences of '{0}'</value>
  </data>
  <data name="Introduce_local_constant_for_all_occurrences_of_0" xml:space="preserve">
    <value>Introduce local constant for all occurrences of '{0}'</value>
  </data>
  <data name="Introduce_query_variable_for_all_occurrences_of_0" xml:space="preserve">
    <value>Introduce query variable for all occurrences of '{0}'</value>
  </data>
  <data name="Introduce_query_variable_for_0" xml:space="preserve">
    <value>Introduce query variable for '{0}'</value>
  </data>
  <data name="Anonymous_Types_colon" xml:space="preserve">
    <value>Anonymous Types:</value>
  </data>
  <data name="is_" xml:space="preserve">
    <value>is</value>
  </data>
  <data name="Represents_an_object_whose_operations_will_be_resolved_at_runtime" xml:space="preserve">
    <value>Represents an object whose operations will be resolved at runtime.</value>
  </data>
  <data name="constant" xml:space="preserve">
    <value>constant</value>
  </data>
  <data name="field" xml:space="preserve">
    <value>field</value>
  </data>
  <data name="local_constant" xml:space="preserve">
    <value>local constant</value>
  </data>
  <data name="local_variable" xml:space="preserve">
    <value>local variable</value>
  </data>
  <data name="label" xml:space="preserve">
    <value>label</value>
  </data>
  <data name="range_variable" xml:space="preserve">
    <value>range variable</value>
  </data>
  <data name="parameter" xml:space="preserve">
    <value>parameter</value>
  </data>
  <data name="discard" xml:space="preserve">
    <value>discard</value>
  </data>
  <data name="in_" xml:space="preserve">
    <value>in</value>
  </data>
  <data name="Summary_colon" xml:space="preserve">
    <value>Summary:</value>
  </data>
  <data name="Locals_and_parameters" xml:space="preserve">
    <value>Locals and parameters</value>
  </data>
  <data name="Type_parameters_colon" xml:space="preserve">
    <value>Type parameters:</value>
  </data>
  <data name="Returns_colon" xml:space="preserve">
    <value>Returns:</value>
  </data>
  <data name="Exceptions_colon" xml:space="preserve">
    <value>Exceptions:</value>
  </data>
  <data name="Remarks_colon" xml:space="preserve">
    <value>Remarks:</value>
  </data>
  <data name="generating_source_for_symbols_of_this_type_is_not_supported" xml:space="preserve">
    <value>generating source for symbols of this type is not supported</value>
  </data>
  <data name="Assembly" xml:space="preserve">
    <value>Assembly</value>
  </data>
  <data name="location_unknown" xml:space="preserve">
    <value>location unknown</value>
  </data>
  <data name="Extract_interface" xml:space="preserve">
    <value>Extract interface...</value>
  </data>
  <data name="Updating_0_requires_restarting_the_application" xml:space="preserve">
    <value>Updating '{0}' requires restarting the application.</value>
  </data>
  <data name="Changing_0_to_1_requires_restarting_the_application_because_it_changes_the_shape_of_the_state_machine" xml:space="preserve">
    <value>Changing '{0}' to '{1}' requires restarting the application because it changes the shape of the state machine.</value>
  </data>
  <data name="Updating_a_complex_statement_containing_an_await_expression_requires_restarting_the_application" xml:space="preserve">
    <value>Updating a complex statement containing an await expression requires restarting the application.</value>
  </data>
  <data name="Changing_visibility_of_0_requires_restarting_the_application" xml:space="preserve">
    <value>Changing visibility of {0} requires restarting the application.</value>
  </data>
  <data name="Capturing_variable_0_that_hasn_t_been_captured_before_requires_restarting_the_application" xml:space="preserve">
    <value>Capturing variable '{0}' that hasn't been captured before requires restarting the application.</value>
  </data>
  <data name="Ceasing_to_capture_variable_0_requires_restarting_the_application" xml:space="preserve">
    <value>Ceasing to capture variable '{0}' requires restarting the application.</value>
  </data>
  <data name="Deleting_captured_variable_0_requires_restarting_the_application" xml:space="preserve">
    <value>Deleting captured variable '{0}' requires restarting the application.</value>
  </data>
  <data name="Changing_the_type_of_a_captured_variable_0_previously_of_type_1_requires_restarting_the_application" xml:space="preserve">
    <value>Changing the type of a captured variable '{0}' previously of type '{1}' requires restarting the application.</value>
  </data>
  <data name="Changing_the_parameters_of_0_requires_restarting_the_application" xml:space="preserve">
    <value>Changing the parameters of {0} requires restarting the application.</value>
  </data>
  <data name="Changing_the_return_type_of_0_requires_restarting_the_application" xml:space="preserve">
    <value>Changing the return type of {0} requires restarting the application.</value>
  </data>
  <data name="Changing_the_type_of_0_requires_restarting_the_application" xml:space="preserve">
    <value>Changing the type of {0} requires restarting the application.</value>
  </data>
  <data name="Changing_the_declaration_scope_of_a_captured_variable_0_requires_restarting_the_application" xml:space="preserve">
    <value>Changing the declaration scope of a captured variable '{0}' requires restarting the application.</value>
  </data>
  <data name="Accessing_captured_variable_0_that_hasn_t_been_accessed_before_in_1_requires_restarting_the_application" xml:space="preserve">
    <value>Accessing captured variable '{0}' that hasn't been accessed before in {1} requires restarting the application.</value>
  </data>
  <data name="Ceasing_to_access_captured_variable_0_in_1_requires_restarting_the_application" xml:space="preserve">
    <value>Ceasing to access captured variable '{0}' in {1} requires restarting the application.</value>
  </data>
  <data name="Adding_0_that_accesses_captured_variables_1_and_2_declared_in_different_scopes_requires_restarting_the_application" xml:space="preserve">
    <value>Adding {0} that accesses captured variables '{1}' and '{2}' declared in different scopes requires restarting the application.</value>
  </data>
  <data name="Removing_0_that_accessed_captured_variables_1_and_2_declared_in_different_scopes_requires_restarting_the_application" xml:space="preserve">
    <value>Removing {0} that accessed captured variables '{1}' and '{2}' declared in different scopes requires restarting the application.</value>
  </data>
  <data name="Adding_0_into_a_1_requires_restarting_the_application" xml:space="preserve">
    <value>Adding {0} into a {1} requires restarting the application.</value>
  </data>
  <data name="Adding_0_into_an_interface_requires_restarting_the_application" xml:space="preserve">
    <value>Adding {0} into an interface requires restarting the application.</value>
  </data>
  <data name="Adding_0_into_a_generic_type_requires_restarting_the_application" xml:space="preserve">
    <value>Adding {0} into a generic type requires restarting the application.</value>
  </data>
  <data name="Adding_0_into_an_interface_method_requires_restarting_the_application" xml:space="preserve">
    <value>Adding {0} into an interface method requires restarting the application.</value>
  </data>
  <data name="Adding_0_into_a_class_with_explicit_or_sequential_layout_requires_restarting_the_application" xml:space="preserve">
    <value>Adding {0} into a class with explicit or sequential layout requires restarting the application.</value>
  </data>
  <data name="Updating_the_modifiers_of_0_requires_restarting_the_application" xml:space="preserve">
    <value>Updating the modifiers of {0} requires restarting the application.</value>
  </data>
  <data name="Updating_the_Handles_clause_of_0_requires_restarting_the_application" xml:space="preserve">
    <value>Updating the Handles clause of {0} requires restarting the application.</value>
    <comment>{Locked="Handles"} "Handles" is VB keywords and should not be localized.</comment>
  </data>
  <data name="Adding_0_with_the_Handles_clause_requires_restarting_the_application" xml:space="preserve">
    <value>Adding {0} with the Handles clause requires restarting the application.</value>
    <comment>{Locked="Handles"} "Handles" is VB keywords and should not be localized.</comment>
  </data>
  <data name="Updating_the_Implements_clause_of_a_0_requires_restarting_the_application" xml:space="preserve">
    <value>Updating the Implements clause of a {0} requires restarting the application.</value>
    <comment>{Locked="Implements"} "Implements" is VB keywords and should not be localized.</comment>
  </data>
  <data name="Updating_the_variance_of_0_requires_restarting_the_application" xml:space="preserve">
    <value>Updating the variance of {0} requires restarting the application.</value>
  </data>
  <data name="Updating_the_type_of_0_requires_restarting_the_application" xml:space="preserve">
    <value>Updating the type of {0} requires restarting the application.</value>
  </data>
  <data name="Updating_the_initializer_of_0_requires_restarting_the_application" xml:space="preserve">
    <value>Updating the initializer of {0} requires restarting the application.</value>
  </data>
  <data name="Updating_the_size_of_a_0_requires_restarting_the_application" xml:space="preserve">
    <value>Updating the size of a {0} requires restarting the application.</value>
  </data>
  <data name="Updating_the_underlying_type_of_0_requires_restarting_the_application" xml:space="preserve">
    <value>Updating the underlying type of {0} requires restarting the application.</value>
  </data>
  <data name="Updating_the_base_class_and_or_base_interface_s_of_0_requires_restarting_the_application" xml:space="preserve">
    <value>Updating the base class and/or base interface(s) of {0} requires restarting the application.</value>
  </data>
  <data name="Changing_a_field_to_an_event_or_vice_versa_requires_restarting_the_application" xml:space="preserve">
    <value>Changing a field to an event or vice versa requires restarting the application.</value>
  </data>
  <data name="Updating_the_kind_of_a_type_requires_restarting_the_application" xml:space="preserve">
    <value>Updating the kind of a type requires restarting the application.</value>
  </data>
  <data name="Updating_the_kind_of_a_property_event_accessor_requires_restarting_the_application" xml:space="preserve">
    <value>Updating the kind of a property/event accessor requires restarting the application.</value>
  </data>
  <data name="Updating_the_library_name_of_Declare_statement_requires_restarting_the_application" xml:space="preserve">
    <value>Updating the library name of Declare statement requires restarting the application.</value>
    <comment>{Locked="Declare"} "Declare" is VB keyword and should not be localized.</comment>
  </data>
  <data name="Updating_the_alias_of_Declare_statement_requires_restarting_the_application" xml:space="preserve">
    <value>Updating the alias of Declare statement requires restarting the application.</value>
    <comment>{Locked="Declare"} "Declare" is VB keyword and should not be localized.</comment>
  </data>
  <data name="Renaming_0_requires_restarting_the_application" xml:space="preserve">
    <value>Renaming {0} requires restarting the application.</value>
  </data>
  <data name="Adding_0_requires_restarting_the_application" xml:space="preserve">
    <value>Adding {0} requires restarting the application.</value>
  </data>
  <data name="Adding_an_abstract_0_or_overriding_an_inherited_0_requires_restarting_the_application" xml:space="preserve">
    <value>Adding an abstract {0} or overriding an inherited {0} requires restarting the application.</value>
  </data>
  <data name="Adding_a_MustOverride_0_or_overriding_an_inherited_0_requires_restarting_the_application" xml:space="preserve">
    <value>Adding a MustOverride {0} or overriding an inherited {0} requires restarting the application.</value>
    <comment>{Locked="MustOverride"} "MustOverride" is VB keyword and should not be localized.</comment>
  </data>
  <data name="Adding_an_extern_0_requires_restarting_the_application" xml:space="preserve">
    <value>Adding an extern {0} requires restarting the application.</value>
    <comment>{Locked="extern"} "extern" is C# keyword and should not be localized.</comment>
  </data>
  <data name="Adding_an_imported_method_requires_restarting_the_application" xml:space="preserve">
    <value>Adding an imported method requires restarting the application.</value>
  </data>
  <data name="Adding_a_user_defined_0_requires_restarting_the_application" xml:space="preserve">
    <value>Adding a user defined {0} requires restarting the application.</value>
  </data>
  <data name="Adding_a_generic_0_requires_restarting_the_application" xml:space="preserve">
    <value>Adding a generic {0} requires restarting the application.</value>
  </data>
  <data name="Adding_0_around_an_active_statement_requires_restarting_the_application" xml:space="preserve">
    <value>Adding {0} around an active statement requires restarting the application.</value>
  </data>
  <data name="Moving_0_requires_restarting_the_application" xml:space="preserve">
    <value>Moving {0} requires restarting the application.</value>
  </data>
  <data name="Deleting_0_requires_restarting_the_application" xml:space="preserve">
    <value>Deleting {0} requires restarting the application.</value>
  </data>
  <data name="Deleting_0_around_an_active_statement_requires_restarting_the_application" xml:space="preserve">
    <value>Deleting {0} around an active statement requires restarting the application.</value>
  </data>
  <data name="Updating_a_0_around_an_active_statement_requires_restarting_the_application" xml:space="preserve">
    <value>Updating a {0} around an active statement requires restarting the application.</value>
  </data>
  <data name="Updating_async_or_iterator_modifier_around_an_active_statement_requires_restarting_the_application" xml:space="preserve">
    <value>Updating async or iterator modifier around an active statement requires restarting the application.</value>
    <comment>{Locked="async"}{Locked="iterator"} "async" and "iterator" are C#/VB keywords and should not be localized.</comment>
  </data>
  <data name="Changing_0_from_asynchronous_to_synchronous_requires_restarting_the_application" xml:space="preserve">
    <value>Changing {0} from asynchronous to synchronous requires restarting the application.</value>
  </data>
  <data name="Modifying_a_generic_method_requires_restarting_the_application" xml:space="preserve">
    <value>Modifying a generic method requires restarting the application.</value>
  </data>
  <data name="Modifying_whitespace_or_comments_in_a_generic_0_requires_restarting_the_application" xml:space="preserve">
    <value>Modifying whitespace or comments in a generic {0} requires restarting the application.</value>
  </data>
  <data name="Modifying_a_method_inside_the_context_of_a_generic_type_requires_restarting_the_application" xml:space="preserve">
    <value>Modifying a method inside the context of a generic type requires restarting the application.</value>
  </data>
  <data name="Modifying_whitespace_or_comments_in_0_inside_the_context_of_a_generic_type_requires_restarting_the_application" xml:space="preserve">
    <value>Modifying whitespace or comments in {0} inside the context of a generic type requires restarting the application.</value>
  </data>
  <data name="Modifying_the_initializer_of_0_in_a_generic_type_requires_restarting_the_application" xml:space="preserve">
    <value>Modifying the initializer of {0} in a generic type requires restarting the application.</value>
  </data>
  <data name="Adding_a_constructor_to_a_type_with_a_field_or_property_initializer_that_contains_an_anonymous_function_requires_restarting_the_application" xml:space="preserve">
    <value>Adding a constructor to a type with a field or property initializer that contains an anonymous function requires restarting the application.</value>
  </data>
  <data name="Renaming_a_captured_variable_from_0_to_1_requires_restarting_the_application" xml:space="preserve">
    <value>Renaming a captured variable, from '{0}' to '{1}' requires restarting the application.</value>
  </data>
  <data name="Modifying_a_catch_finally_handler_with_an_active_statement_in_the_try_block_requires_restarting_the_application" xml:space="preserve">
    <value>Modifying a catch/finally handler with an active statement in the try block requires restarting the application.</value>
  </data>
  <data name="Modifying_a_try_catch_finally_statement_when_the_finally_block_is_active_requires_restarting_the_application" xml:space="preserve">
    <value>Modifying a try/catch/finally statement when the finally block is active requires restarting the application.</value>
  </data>
  <data name="Modifying_a_catch_handler_around_an_active_statement_requires_restarting_the_application" xml:space="preserve">
    <value>Modifying a catch handler around an active statement requires restarting the application.</value>
  </data>
  <data name="Modifying_0_which_contains_the_stackalloc_operator_requires_restarting_the_application" xml:space="preserve">
    <value>Modifying {0} which contains the stackalloc operator requires restarting the application.</value>
    <comment>{Locked="stackalloc"} "stackalloc" is C# keyword and should not be localized.</comment>
  </data>
  <data name="Modifying_an_active_0_which_contains_On_Error_or_Resume_statements_requires_restarting_the_application" xml:space="preserve">
    <value>Modifying an active {0} which contains On Error or Resume statements requires restarting the application.</value>
    <comment>{Locked="On Error"}{Locked="Resume"} is VB keyword and should not be localized.</comment>
  </data>
  <data name="Modifying_0_which_contains_an_Aggregate_Group_By_or_Join_query_clauses_requires_restarting_the_application" xml:space="preserve">
    <value>Modifying {0} which contains an Aggregate, Group By, or Join query clauses requires restarting the application.</value>
    <comment>{Locked="Aggregate"}{Locked="Group By"}{Locked="Join"} are VB keywords and should not be localized.</comment>
  </data>
  <data name="Modifying_source_with_experimental_language_features_enabled_requires_restarting_the_application" xml:space="preserve">
    <value>Modifying source with experimental language features enabled requires restarting the application.</value>
  </data>
  <data name="Updating_an_active_statement_requires_restarting_the_application" xml:space="preserve">
    <value>Updating an active statement requires restarting the application.</value>
  </data>
  <data name="Removing_0_that_contains_an_active_statement_requires_restarting_the_application" xml:space="preserve">
    <value>Removing {0} that contains an active statement requires restarting the application.</value>
  </data>
  <data name="Adding_a_new_file_requires_restarting_the_application" xml:space="preserve">
    <value>Adding a new file requires restarting the application.</value>
  </data>
  <data name="Attribute_0_is_missing_Updating_an_async_method_or_an_iterator_requires_restarting_the_application" xml:space="preserve">
    <value>Attribute '{0}' is missing. Updating an async method or an iterator requires restarting the application.</value>
  </data>
  <data name="Unexpected_interface_member_kind_colon_0" xml:space="preserve">
    <value>Unexpected interface member kind: {0}</value>
  </data>
  <data name="Unknown_symbol_kind" xml:space="preserve">
    <value>Unknown symbol kind</value>
  </data>
  <data name="Generate_abstract_property_1_0" xml:space="preserve">
    <value>Generate abstract property '{1}.{0}'</value>
  </data>
  <data name="Generate_abstract_method_1_0" xml:space="preserve">
    <value>Generate abstract method '{1}.{0}'</value>
  </data>
  <data name="Generate_method_1_0" xml:space="preserve">
    <value>Generate method '{1}.{0}'</value>
  </data>
  <data name="Requested_assembly_already_loaded_from_0" xml:space="preserve">
    <value>Requested assembly already loaded from '{0}'.</value>
  </data>
  <data name="The_symbol_does_not_have_an_icon" xml:space="preserve">
    <value>The symbol does not have an icon.</value>
  </data>
  <data name="Extract_local_function" xml:space="preserve">
    <value>Extract local function</value>
  </data>
  <data name="Extract_method" xml:space="preserve">
    <value>Extract method</value>
  </data>
  <data name="Asynchronous_method_cannot_have_ref_out_parameters_colon_bracket_0_bracket" xml:space="preserve">
    <value>Asynchronous method cannot have ref/out parameters : [{0}]</value>
  </data>
  <data name="The_member_is_defined_in_metadata" xml:space="preserve">
    <value>The member is defined in metadata.</value>
  </data>
  <data name="You_can_only_change_the_signature_of_a_constructor_indexer_method_or_delegate" xml:space="preserve">
    <value>You can only change the signature of a constructor, indexer, method or delegate.</value>
  </data>
  <data name="This_symbol_has_related_definitions_or_references_in_metadata_Changing_its_signature_may_result_in_build_errors_Do_you_want_to_continue" xml:space="preserve">
    <value>This symbol has related definitions or references in metadata. Changing its signature may result in build errors.

Do you want to continue?</value>
  </data>
  <data name="Change_signature" xml:space="preserve">
    <value>Change signature...</value>
  </data>
  <data name="Generate_new_type" xml:space="preserve">
    <value>Generate new type...</value>
  </data>
  <data name="User_Diagnostic_Analyzer_Failure" xml:space="preserve">
    <value>User Diagnostic Analyzer Failure.</value>
  </data>
  <data name="Analyzer_0_threw_an_exception_of_type_1_with_message_2" xml:space="preserve">
    <value>Analyzer '{0}' threw an exception of type '{1}' with message '{2}'.</value>
  </data>
  <data name="Analyzer_0_threw_the_following_exception_colon_1" xml:space="preserve">
    <value>Analyzer '{0}' threw the following exception:
'{1}'.</value>
  </data>
  <data name="Simplify_Names" xml:space="preserve">
    <value>Simplify Names</value>
  </data>
  <data name="Simplify_Member_Access" xml:space="preserve">
    <value>Simplify Member Access</value>
  </data>
  <data name="Remove_qualification" xml:space="preserve">
    <value>Remove qualification</value>
  </data>
  <data name="Unknown_error_occurred" xml:space="preserve">
    <value>Unknown error occurred</value>
  </data>
  <data name="No_valid_location_to_insert_method_call" xml:space="preserve">
    <value>No valid location to insert method call.</value>
  </data>
  <data name="Available" xml:space="preserve">
    <value>Available</value>
  </data>
  <data name="Not_Available" xml:space="preserve">
    <value>Not Available ⚠</value>
  </data>
  <data name="_0_1" xml:space="preserve">
    <value>    {0} - {1}</value>
  </data>
  <data name="You_can_use_the_navigation_bar_to_switch_contexts" xml:space="preserve">
    <value>You can use the navigation bar to switch contexts.</value>
  </data>
  <data name="in_Source" xml:space="preserve">
    <value>in Source</value>
  </data>
  <data name="in_Suppression_File" xml:space="preserve">
    <value>in Suppression File</value>
  </data>
  <data name="Remove_Suppression_0" xml:space="preserve">
    <value>Remove Suppression {0}</value>
  </data>
  <data name="Remove_Suppression" xml:space="preserve">
    <value>Remove Suppression</value>
  </data>
  <data name="Configure_0_severity" xml:space="preserve">
    <value>Configure {0} severity</value>
  </data>
  <data name="Configure_0_code_style" xml:space="preserve">
    <value>Configure {0} code style</value>
  </data>
  <data name="Configure_severity_for_all_0_analyzers" xml:space="preserve">
    <value>Configure severity for all '{0}' analyzers</value>
  </data>
  <data name="Configure_severity_for_all_analyzers" xml:space="preserve">
    <value>Configure severity for all analyzers</value>
  </data>
  <data name="Pending" xml:space="preserve">
    <value>&lt;Pending&gt;</value>
  </data>
  <data name="Awaited_task_returns_0" xml:space="preserve">
    <value>Awaited task returns '{0}'</value>
  </data>
  <data name="Awaited_task_returns_no_value" xml:space="preserve">
    <value>Awaited task returns no value</value>
  </data>
  <data name="Note_colon_Tab_twice_to_insert_the_0_snippet" xml:space="preserve">
    <value>Note: Tab twice to insert the '{0}' snippet.</value>
  </data>
  <data name="Implement_interface_explicitly_with_Dispose_pattern" xml:space="preserve">
    <value>Implement interface explicitly with Dispose pattern</value>
  </data>
  <data name="Implement_interface_with_Dispose_pattern" xml:space="preserve">
    <value>Implement interface with Dispose pattern</value>
  </data>
  <data name="Suppress_0" xml:space="preserve">
    <value>Suppress {0}</value>
  </data>
  <data name="Re_triage_0_currently_1" xml:space="preserve">
    <value>Re-triage {0}(currently '{1}')</value>
  </data>
  <data name="Argument_cannot_have_a_null_element" xml:space="preserve">
    <value>Argument cannot have a null element.</value>
  </data>
  <data name="Argument_cannot_be_empty" xml:space="preserve">
    <value>Argument cannot be empty.</value>
  </data>
  <data name="Reported_diagnostic_with_ID_0_is_not_supported_by_the_analyzer" xml:space="preserve">
    <value>Reported diagnostic with ID '{0}' is not supported by the analyzer.</value>
  </data>
  <data name="Computing_fix_all_occurrences_code_fix" xml:space="preserve">
    <value>Computing fix all occurrences code fix...</value>
  </data>
  <data name="Fix_all_occurrences" xml:space="preserve">
    <value>Fix all occurrences</value>
  </data>
  <data name="Document" xml:space="preserve">
    <value>Document</value>
  </data>
  <data name="Project" xml:space="preserve">
    <value>Project</value>
  </data>
  <data name="Solution" xml:space="preserve">
    <value>Solution</value>
  </data>
  <data name="TODO_colon_dispose_managed_state_managed_objects" xml:space="preserve">
    <value>TODO: dispose managed state (managed objects)</value>
  </data>
  <data name="TODO_colon_set_large_fields_to_null" xml:space="preserve">
    <value>TODO: set large fields to null</value>
  </data>
  <data name="Modifying_0_which_contains_a_static_variable_requires_restarting_the_application" xml:space="preserve">
    <value>Modifying {0} which contains a static variable requires restarting the application.</value>
  </data>
  <data name="Compiler2" xml:space="preserve">
    <value>Compiler</value>
  </data>
  <data name="EditAndContinue" xml:space="preserve">
    <value>Edit and Continue</value>
  </data>
  <data name="Live" xml:space="preserve">
    <value>Live</value>
  </data>
  <data name="namespace_" xml:space="preserve">
    <value>namespace</value>
    <comment>{Locked}</comment>
  </data>
  <data name="class_" xml:space="preserve">
    <value>class</value>
    <comment>{Locked}</comment>
  </data>
  <data name="interface_" xml:space="preserve">
    <value>interface</value>
    <comment>{Locked}</comment>
  </data>
  <data name="enum_" xml:space="preserve">
    <value>enum</value>
    <comment>{Locked}</comment>
  </data>
  <data name="enum_value" xml:space="preserve">
    <value>enum value</value>
    <comment>{Locked="enum"} "enum" is a C#/VB keyword and should not be localized.</comment>
  </data>
  <data name="delegate_" xml:space="preserve">
    <value>delegate</value>
    <comment>{Locked}</comment>
  </data>
  <data name="const_field" xml:space="preserve">
    <value>const field</value>
    <comment>{Locked="const"} "const" is a C#/VB keyword and should not be localized.</comment>
  </data>
  <data name="method" xml:space="preserve">
    <value>method</value>
  </data>
  <data name="operator_" xml:space="preserve">
    <value>operator</value>
  </data>
  <data name="constructor" xml:space="preserve">
    <value>constructor</value>
  </data>
  <data name="static_constructor" xml:space="preserve">
    <value>static constructor</value>
  </data>
  <data name="auto_property" xml:space="preserve">
    <value>auto-property</value>
  </data>
  <data name="property_" xml:space="preserve">
    <value>property</value>
  </data>
  <data name="event_" xml:space="preserve">
    <value>event</value>
    <comment>{Locked}</comment>
  </data>
  <data name="event_accessor" xml:space="preserve">
    <value>event accessor</value>
  </data>
  <data name="type_constraint" xml:space="preserve">
    <value>type constraint</value>
  </data>
  <data name="type_parameter" xml:space="preserve">
    <value>type parameter</value>
  </data>
  <data name="attribute" xml:space="preserve">
    <value>attribute</value>
  </data>
  <data name="Replace_0_and_1_with_property" xml:space="preserve">
    <value>Replace '{0}' and '{1}' with property</value>
  </data>
  <data name="Replace_0_with_property" xml:space="preserve">
    <value>Replace '{0}' with property</value>
  </data>
  <data name="Method_referenced_implicitly" xml:space="preserve">
    <value>Method referenced implicitly</value>
  </data>
  <data name="Generate_type_0" xml:space="preserve">
    <value>Generate type '{0}'</value>
  </data>
  <data name="Generate_0_1" xml:space="preserve">
    <value>Generate {0} '{1}'</value>
  </data>
  <data name="Change_0_to_1" xml:space="preserve">
    <value>Change '{0}' to '{1}'.</value>
  </data>
  <data name="Non_invoked_method_cannot_be_replaced_with_property" xml:space="preserve">
    <value>Non-invoked method cannot be replaced with property.</value>
  </data>
  <data name="Only_methods_with_a_single_argument_which_is_not_an_out_variable_declaration_can_be_replaced_with_a_property" xml:space="preserve">
    <value>Only methods with a single argument, which is not an out variable declaration, can be replaced with a property.</value>
  </data>
  <data name="Roslyn_HostError" xml:space="preserve">
    <value>Roslyn.HostError</value>
  </data>
  <data name="An_instance_of_analyzer_0_cannot_be_created_from_1_colon_2" xml:space="preserve">
    <value>An instance of analyzer {0} cannot be created from {1}: {2}.</value>
  </data>
  <data name="The_assembly_0_does_not_contain_any_analyzers" xml:space="preserve">
    <value>The assembly {0} does not contain any analyzers.</value>
  </data>
  <data name="Unable_to_load_Analyzer_assembly_0_colon_1" xml:space="preserve">
    <value>Unable to load Analyzer assembly {0}: {1}</value>
  </data>
  <data name="Make_method_synchronous" xml:space="preserve">
    <value>Make method synchronous</value>
  </data>
  <data name="from_0" xml:space="preserve">
    <value>from {0}</value>
  </data>
  <data name="Find_and_install_latest_version" xml:space="preserve">
    <value>Find and install latest version</value>
  </data>
  <data name="Use_local_version_0" xml:space="preserve">
    <value>Use local version '{0}'</value>
  </data>
  <data name="Use_locally_installed_0_version_1_This_version_used_in_colon_2" xml:space="preserve">
    <value>Use locally installed '{0}' version '{1}'
This version used in: {2}</value>
  </data>
  <data name="Find_and_install_latest_version_of_0" xml:space="preserve">
    <value>Find and install latest version of '{0}'</value>
  </data>
  <data name="Install_with_package_manager" xml:space="preserve">
    <value>Install with package manager...</value>
  </data>
  <data name="Install_0_1" xml:space="preserve">
    <value>Install '{0} {1}'</value>
  </data>
  <data name="Install_version_0" xml:space="preserve">
    <value>Install version '{0}'</value>
  </data>
  <data name="Generate_variable_0" xml:space="preserve">
    <value>Generate variable '{0}'</value>
  </data>
  <data name="Classes" xml:space="preserve">
    <value>Classes</value>
  </data>
  <data name="Constants" xml:space="preserve">
    <value>Constants</value>
  </data>
  <data name="Delegates" xml:space="preserve">
    <value>Delegates</value>
  </data>
  <data name="Enums" xml:space="preserve">
    <value>Enums</value>
  </data>
  <data name="Events" xml:space="preserve">
    <value>Events</value>
  </data>
  <data name="Extension_methods" xml:space="preserve">
    <value>Extension methods</value>
  </data>
  <data name="Fields" xml:space="preserve">
    <value>Fields</value>
  </data>
  <data name="Interfaces" xml:space="preserve">
    <value>Interfaces</value>
  </data>
  <data name="Locals" xml:space="preserve">
    <value>Locals</value>
  </data>
  <data name="Methods" xml:space="preserve">
    <value>Methods</value>
  </data>
  <data name="Modules" xml:space="preserve">
    <value>Modules</value>
  </data>
  <data name="Namespaces" xml:space="preserve">
    <value>Namespaces</value>
  </data>
  <data name="Properties" xml:space="preserve">
    <value>Properties</value>
  </data>
  <data name="Structures" xml:space="preserve">
    <value>Structures</value>
  </data>
  <data name="Parameters_colon" xml:space="preserve">
    <value>Parameters:</value>
  </data>
  <data name="Variadic_SignatureHelpItem_must_have_at_least_one_parameter" xml:space="preserve">
    <value>Variadic SignatureHelpItem must have at least one parameter.</value>
  </data>
  <data name="Replace_0_with_method" xml:space="preserve">
    <value>Replace '{0}' with method</value>
  </data>
  <data name="Replace_0_with_methods" xml:space="preserve">
    <value>Replace '{0}' with methods</value>
  </data>
  <data name="Property_referenced_implicitly" xml:space="preserve">
    <value>Property referenced implicitly</value>
  </data>
  <data name="Property_cannot_safely_be_replaced_with_a_method_call" xml:space="preserve">
    <value>Property cannot safely be replaced with a method call</value>
  </data>
  <data name="Convert_to_interpolated_string" xml:space="preserve">
    <value>Convert to interpolated string</value>
  </data>
  <data name="Move_type_to_0" xml:space="preserve">
    <value>Move type to {0}</value>
  </data>
  <data name="Rename_file_to_0" xml:space="preserve">
    <value>Rename file to {0}</value>
  </data>
  <data name="Rename_type_to_0" xml:space="preserve">
    <value>Rename type to {0}</value>
  </data>
  <data name="Remove_tag" xml:space="preserve">
    <value>Remove tag</value>
  </data>
  <data name="Add_missing_param_nodes" xml:space="preserve">
    <value>Add missing param nodes</value>
  </data>
  <data name="Asynchronously_waits_for_the_task_to_finish" xml:space="preserve">
    <value>Asynchronously waits for the task to finish.</value>
  </data>
  <data name="Make_containing_scope_async" xml:space="preserve">
    <value>Make containing scope async</value>
  </data>
  <data name="Make_containing_scope_async_return_Task" xml:space="preserve">
    <value>Make containing scope async (return Task)</value>
  </data>
  <data name="paren_Unknown_paren" xml:space="preserve">
    <value>(Unknown)</value>
  </data>
  <data name="Implement_abstract_class" xml:space="preserve">
    <value>Implement abstract class</value>
  </data>
  <data name="Use_framework_type" xml:space="preserve">
    <value>Use framework type</value>
  </data>
  <data name="Install_package_0" xml:space="preserve">
    <value>Install package '{0}'</value>
  </data>
  <data name="project_0" xml:space="preserve">
    <value>project {0}</value>
  </data>
  <data name="Use_interpolated_verbatim_string" xml:space="preserve">
    <value>Use interpolated verbatim string</value>
  </data>
  <data name="Fix_typo_0" xml:space="preserve">
    <value>Fix typo '{0}'</value>
  </data>
  <data name="Fully_qualify_0" xml:space="preserve">
    <value>Fully qualify '{0}'</value>
  </data>
  <data name="Remove_reference_to_0" xml:space="preserve">
    <value>Remove reference to '{0}'.</value>
  </data>
  <data name="Keywords" xml:space="preserve">
    <value>Keywords</value>
  </data>
  <data name="Snippets" xml:space="preserve">
    <value>Snippets</value>
  </data>
  <data name="All_lowercase" xml:space="preserve">
    <value>All lowercase</value>
  </data>
  <data name="All_uppercase" xml:space="preserve">
    <value>All uppercase</value>
  </data>
  <data name="First_word_capitalized" xml:space="preserve">
    <value>First word capitalized</value>
  </data>
  <data name="Pascal_Case" xml:space="preserve">
    <value>Pascal Case</value>
  </data>
  <data name="Remove_document_0" xml:space="preserve">
    <value>Remove document '{0}'</value>
  </data>
  <data name="Add_document_0" xml:space="preserve">
    <value>Add document '{0}'</value>
  </data>
  <data name="Add_argument_name_0" xml:space="preserve">
    <value>Add argument name '{0}'</value>
  </data>
  <data name="Add_tuple_element_name_0" xml:space="preserve">
    <value>Add tuple element name '{0}'</value>
  </data>
  <data name="Take_0" xml:space="preserve">
    <value>Take '{0}'</value>
  </data>
  <data name="Take_both" xml:space="preserve">
    <value>Take both</value>
  </data>
  <data name="Take_bottom" xml:space="preserve">
    <value>Take bottom</value>
  </data>
  <data name="Take_top" xml:space="preserve">
    <value>Take top</value>
  </data>
  <data name="Remove_unused_variable" xml:space="preserve">
    <value>Remove unused variable</value>
  </data>
  <data name="Convert_to_binary" xml:space="preserve">
    <value>Convert to binary</value>
  </data>
  <data name="Convert_to_decimal" xml:space="preserve">
    <value>Convert to decimal</value>
  </data>
  <data name="Convert_to_hex" xml:space="preserve">
    <value>Convert to hex</value>
  </data>
  <data name="Separate_thousands" xml:space="preserve">
    <value>Separate thousands</value>
  </data>
  <data name="Separate_words" xml:space="preserve">
    <value>Separate words</value>
  </data>
  <data name="Separate_nibbles" xml:space="preserve">
    <value>Separate nibbles</value>
  </data>
  <data name="Remove_separators" xml:space="preserve">
    <value>Remove separators</value>
  </data>
  <data name="Add_parameter_to_0" xml:space="preserve">
    <value>Add parameter to '{0}'</value>
  </data>
  <data name="Add_parameter_to_0_and_overrides_implementations" xml:space="preserve">
    <value>Add parameter to '{0}' (and overrides/implementations)</value>
  </data>
  <data name="Add_to_0" xml:space="preserve">
    <value>Add to '{0}'</value>
  </data>
  <data name="Related_method_signatures_found_in_metadata_will_not_be_updated" xml:space="preserve">
    <value>Related method signatures found in metadata will not be updated.</value>
  </data>
  <data name="Generate_constructor" xml:space="preserve">
    <value>Generate constructor...</value>
  </data>
  <data name="Pick_members_to_be_used_as_constructor_parameters" xml:space="preserve">
    <value>Pick members to be used as constructor parameters</value>
  </data>
  <data name="Pick_members_to_be_used_in_Equals_GetHashCode" xml:space="preserve">
    <value>Pick members to be used in Equals/GetHashCode</value>
  </data>
  <data name="Generate_overrides" xml:space="preserve">
    <value>Generate overrides...</value>
  </data>
  <data name="Pick_members_to_override" xml:space="preserve">
    <value>Pick members to override</value>
  </data>
  <data name="Add_null_check" xml:space="preserve">
    <value>Add null check</value>
  </data>
  <data name="Add_string_IsNullOrEmpty_check" xml:space="preserve">
    <value>Add 'string.IsNullOrEmpty' check</value>
  </data>
  <data name="Add_string_IsNullOrWhiteSpace_check" xml:space="preserve">
    <value>Add 'string.IsNullOrWhiteSpace' check</value>
  </data>
  <data name="Create_and_assign_field_0" xml:space="preserve">
    <value>Create and assign field '{0}'</value>
  </data>
  <data name="Create_and_assign_property_0" xml:space="preserve">
    <value>Create and assign property '{0}'</value>
  </data>
  <data name="Initialize_field_0" xml:space="preserve">
    <value>Initialize field '{0}'</value>
  </data>
  <data name="Initialize_property_0" xml:space="preserve">
    <value>Initialize property '{0}'</value>
  </data>
  <data name="Add_null_checks" xml:space="preserve">
    <value>Add null checks</value>
  </data>
  <data name="Generate_operators" xml:space="preserve">
    <value>Generate operators</value>
  </data>
  <data name="Implement_0" xml:space="preserve">
    <value>Implement {0}</value>
  </data>
  <data name="Reported_diagnostic_0_has_a_source_location_in_file_1_which_is_not_part_of_the_compilation_being_analyzed" xml:space="preserve">
    <value>Reported diagnostic '{0}' has a source location in file '{1}', which is not part of the compilation being analyzed.</value>
  </data>
  <data name="Reported_diagnostic_0_has_a_source_location_1_in_file_2_which_is_outside_of_the_given_file" xml:space="preserve">
    <value>Reported diagnostic '{0}' has a source location '{1}' in file '{2}', which is outside of the given file.</value>
  </data>
  <data name="in_0_project_1" xml:space="preserve">
    <value>in {0} (project {1})</value>
  </data>
  <data name="Add_accessibility_modifiers" xml:space="preserve">
    <value>Add accessibility modifiers</value>
  </data>
  <data name="Move_declaration_near_reference" xml:space="preserve">
    <value>Move declaration near reference</value>
  </data>
  <data name="Convert_to_full_property" xml:space="preserve">
    <value>Convert to full property</value>
  </data>
  <data name="Warning_Method_overrides_symbol_from_metadata" xml:space="preserve">
    <value>Warning: Method overrides symbol from metadata</value>
  </data>
  <data name="Use_0" xml:space="preserve">
    <value>Use {0}</value>
  </data>
  <data name="Switching_between_lambda_and_local_function_requires_restarting_the_application" xml:space="preserve">
    <value>Switching between a lambda and a local function requires restarting the application.</value>
  </data>
  <data name="Add_argument_name_0_including_trailing_arguments" xml:space="preserve">
    <value>Add argument name '{0}' (including trailing arguments)</value>
  </data>
  <data name="local_function" xml:space="preserve">
    <value>local function</value>
  </data>
  <data name="indexer_" xml:space="preserve">
    <value>indexer</value>
  </data>
  <data name="Alias_ambiguous_type_0" xml:space="preserve">
    <value>Alias ambiguous type '{0}'</value>
  </data>
  <data name="Warning_colon_Collection_was_modified_during_iteration" xml:space="preserve">
    <value>Warning: Collection was modified during iteration.</value>
  </data>
  <data name="Warning_colon_Iteration_variable_crossed_function_boundary" xml:space="preserve">
    <value>Warning: Iteration variable crossed function boundary.</value>
  </data>
  <data name="Warning_colon_Collection_may_be_modified_during_iteration" xml:space="preserve">
    <value>Warning: Collection may be modified during iteration.</value>
  </data>
  <data name="Convert_to_linq" xml:space="preserve">
    <value>Convert to LINQ</value>
  </data>
  <data name="Convert_to_class" xml:space="preserve">
    <value>Convert to class</value>
  </data>
  <data name="Convert_to_struct" xml:space="preserve">
    <value>Convert to struct</value>
  </data>
  <data name="updating_usages_in_containing_member" xml:space="preserve">
    <value>updating usages in containing member</value>
  </data>
  <data name="updating_usages_in_containing_project" xml:space="preserve">
    <value>updating usages in containing project</value>
  </data>
  <data name="updating_usages_in_containing_type" xml:space="preserve">
    <value>updating usages in containing type</value>
  </data>
  <data name="updating_usages_in_dependent_projects" xml:space="preserve">
    <value>updating usages in dependent projects</value>
  </data>
  <data name="Formatting_document" xml:space="preserve">
    <value>Formatting document</value>
  </data>
  <data name="Add_member_name" xml:space="preserve">
    <value>Add member name</value>
  </data>
  <data name="Use_block_body_for_lambda_expressions" xml:space="preserve">
    <value>Use block body for lambda expressions</value>
  </data>
  <data name="Use_expression_body_for_lambda_expressions" xml:space="preserve">
    <value>Use expression body for lambda expressions</value>
  </data>
  <data name="Convert_to_linq_call_form" xml:space="preserve">
    <value>Convert to LINQ (call form)</value>
  </data>
  <data name="Adding_a_method_with_an_explicit_interface_specifier_requires_restarting_the_application" xml:space="preserve">
    <value>Adding a method with an explicit interface specifier requires restarting the application.</value>
  </data>
  <data name="Modifying_source_file_0_requires_restarting_the_application_due_to_internal_error_1" xml:space="preserve">
    <value>Modifying source file '{0}' requires restarting the application due to internal error: {1}</value>
    <comment>{2} is a multi-line exception message including a stacktrace. Place it at the end of the message and don't add any punctation after or around {1}</comment>
  </data>
  <data name="Modifying_source_file_0_requires_restarting_the_application_because_the_file_is_too_big" xml:space="preserve">
    <value>Modifying source file '{0}' requires restarting the application because the file is too big.</value>
  </data>
  <data name="Modifying_body_of_0_requires_restarting_the_application_due_to_internal_error_1" xml:space="preserve">
    <value>Modifying the body of {0} requires restarting the application due to internal error: {1}</value>
    <comment>{1} is a multi-line exception message including a stacktrace. Place it at the end of the message and don't add any punctation after or around {1}</comment>
  </data>
  <data name="Modifying_body_of_0_requires_restarting_the_application_because_the_body_has_too_many_statements" xml:space="preserve">
    <value>Modifying the body of {0} requires restarting the application because the body has too many statements.</value>
  </data>
  <data name="Change_namespace_to_0" xml:space="preserve">
    <value>Change namespace to '{0}'</value>
  </data>
  <data name="Move_file_to_0" xml:space="preserve">
    <value>Move file to '{0}'</value>
  </data>
  <data name="Move_file_to_project_root_folder" xml:space="preserve">
    <value>Move file to project root folder</value>
  </data>
  <data name="Move_to_namespace" xml:space="preserve">
    <value>Move to namespace...</value>
  </data>
  <data name="Change_to_global_namespace" xml:space="preserve">
    <value>Change to global namespace</value>
  </data>
  <data name="Warning_colon_changing_namespace_may_produce_invalid_code_and_change_code_meaning" xml:space="preserve">
    <value>Warning: Changing namespace may produce invalid code and change code meaning.</value>
  </data>
  <data name="Invert_conditional" xml:space="preserve">
    <value>Invert conditional</value>
  </data>
  <data name="Replace_0_with_1" xml:space="preserve">
    <value>Replace '{0}' with '{1}' </value>
  </data>
  <data name="Align_wrapped_parameters" xml:space="preserve">
    <value>Align wrapped parameters</value>
  </data>
  <data name="Indent_all_parameters" xml:space="preserve">
    <value>Indent all parameters</value>
  </data>
  <data name="Indent_wrapped_parameters" xml:space="preserve">
    <value>Indent wrapped parameters</value>
  </data>
  <data name="Unwrap_all_parameters" xml:space="preserve">
    <value>Unwrap all parameters</value>
  </data>
  <data name="Unwrap_and_indent_all_parameters" xml:space="preserve">
    <value>Unwrap and indent all parameters</value>
  </data>
  <data name="Wrap_every_parameter" xml:space="preserve">
    <value>Wrap every parameter</value>
  </data>
  <data name="Wrap_long_parameter_list" xml:space="preserve">
    <value>Wrap long parameter list</value>
  </data>
  <data name="Unwrap_parameter_list" xml:space="preserve">
    <value>Unwrap parameter list</value>
  </data>
  <data name="Align_wrapped_arguments" xml:space="preserve">
    <value>Align wrapped arguments</value>
  </data>
  <data name="Indent_all_arguments" xml:space="preserve">
    <value>Indent all arguments</value>
  </data>
  <data name="Indent_wrapped_arguments" xml:space="preserve">
    <value>Indent wrapped arguments</value>
  </data>
  <data name="Unwrap_all_arguments" xml:space="preserve">
    <value>Unwrap all arguments</value>
  </data>
  <data name="Unwrap_and_indent_all_arguments" xml:space="preserve">
    <value>Unwrap and indent all arguments</value>
  </data>
  <data name="Wrap_every_argument" xml:space="preserve">
    <value>Wrap every argument</value>
  </data>
  <data name="Wrap_long_argument_list" xml:space="preserve">
    <value>Wrap long argument list</value>
  </data>
  <data name="Unwrap_argument_list" xml:space="preserve">
    <value>Unwrap argument list</value>
  </data>
  <data name="Introduce_constant" xml:space="preserve">
    <value>Introduce constant</value>
  </data>
  <data name="Introduce_field" xml:space="preserve">
    <value>Introduce field</value>
  </data>
  <data name="Introduce_local" xml:space="preserve">
    <value>Introduce local</value>
  </data>
  <data name="Introduce_query_variable" xml:space="preserve">
    <value>Introduce query variable</value>
  </data>
  <data name="Failed_to_analyze_data_flow_for_0" xml:space="preserve">
    <value>Failed to analyze data-flow for: {0}</value>
  </data>
  <data name="Fix_formatting" xml:space="preserve">
    <value>Fix formatting</value>
  </data>
  <data name="Split_into_nested_0_statements" xml:space="preserve">
    <value>Split into nested '{0}' statements</value>
  </data>
  <data name="Merge_with_outer_0_statement" xml:space="preserve">
    <value>Merge with outer '{0}' statement</value>
  </data>
  <data name="Split_into_consecutive_0_statements" xml:space="preserve">
    <value>Split into consecutive '{0}' statements</value>
  </data>
  <data name="Merge_with_previous_0_statement" xml:space="preserve">
    <value>Merge with previous '{0}' statement</value>
  </data>
  <data name="Unwrap_expression" xml:space="preserve">
    <value>Unwrap expression</value>
  </data>
  <data name="Wrap_expression" xml:space="preserve">
    <value>Wrap expression</value>
  </data>
  <data name="Wrapping" xml:space="preserve">
    <value>Wrapping</value>
  </data>
  <data name="Merge_with_nested_0_statement" xml:space="preserve">
    <value>Merge with nested '{0}' statement</value>
  </data>
  <data name="Merge_with_next_0_statement" xml:space="preserve">
    <value>Merge with next '{0}' statement</value>
  </data>
  <data name="Pull_0_up" xml:space="preserve">
    <value>Pull '{0}' up</value>
  </data>
  <data name="Pull_members_up_to_base_type" xml:space="preserve">
    <value>Pull members up to base type...</value>
  </data>
  <data name="Unwrap_call_chain" xml:space="preserve">
    <value>Unwrap call chain</value>
  </data>
  <data name="Wrap_call_chain" xml:space="preserve">
    <value>Wrap call chain</value>
  </data>
  <data name="Wrap_long_call_chain" xml:space="preserve">
    <value>Wrap long call chain</value>
  </data>
  <data name="Pull_0_up_to_1" xml:space="preserve">
    <value>Pull '{0}' up to '{1}'</value>
  </data>
  <data name="Wrap_and_align_expression" xml:space="preserve">
    <value>Wrap and align expression</value>
  </data>
  <data name="Move_contents_to_namespace" xml:space="preserve">
    <value>Move contents to namespace...</value>
  </data>
  <data name="Add_optional_parameter_to_constructor" xml:space="preserve">
    <value>Add optional parameter to constructor</value>
  </data>
  <data name="Add_parameter_to_constructor" xml:space="preserve">
    <value>Add parameter to constructor</value>
  </data>
  <data name="Target_type_matches" xml:space="preserve">
    <value>Target type matches</value>
  </data>
  <data name="Generate_parameter_0" xml:space="preserve">
    <value>Generate parameter '{0}'</value>
  </data>
  <data name="Generate_parameter_0_and_overrides_implementations" xml:space="preserve">
    <value>Generate parameter '{0}' (and overrides/implementations)</value>
  </data>
  <data name="in_Source_attribute" xml:space="preserve">
    <value>in Source (attribute)</value>
  </data>
  <data name="StreamMustSupportReadAndSeek" xml:space="preserve">
    <value>Stream must support read and seek operations.</value>
  </data>
  <data name="MethodMustReturnStreamThatSupportsReadAndSeek" xml:space="preserve">
    <value>{0} must return a stream that supports read and seek operations.</value>
  </data>
  <data name="RudeEdit" xml:space="preserve">
    <value>Rude edit</value>
  </data>
  <data name="EditAndContinueDisallowedByModule" xml:space="preserve">
    <value>Edit and Continue disallowed by module</value>
  </data>
  <data name="CannotApplyChangesUnexpectedError" xml:space="preserve">
    <value>Cannot apply changes -- unexpected error: '{0}'</value>
  </data>
  <data name="ErrorReadingFile" xml:space="preserve">
    <value>Error while reading file '{0}': {1}</value>
  </data>
  <data name="EditAndContinueDisallowedByProject" xml:space="preserve">
    <value>Changes made in project '{0}' require restarting the application: {1}</value>
  </data>
  <data name="ChangesNotAppliedWhileRunning" xml:space="preserve">
    <value>Changes made in project '{0}' will not be applied while the application is running</value>
  </data>
  <data name="DocumentIsOutOfSyncWithDebuggee" xml:space="preserve">
    <value>The current content of source file '{0}' does not match the built source. Any changes made to this file while debugging won't be applied until its content matches the built source.</value>
  </data>
  <data name="UnableToReadSourceFileOrPdb" xml:space="preserve">
    <value>Unable to read source file '{0}' or the PDB built for the containing project. Any changes made to this file while debugging won't be applied until its content matches the built source.</value>
  </data>
  <data name="ChangesDisallowedWhileStoppedAtException" xml:space="preserve">
    <value>Changes are not allowed while stopped at exception</value>
  </data>
  <data name="Wrap_and_align_call_chain" xml:space="preserve">
    <value>Wrap and align call chain</value>
  </data>
  <data name="Wrap_and_align_long_call_chain" xml:space="preserve">
    <value>Wrap and align long call chain</value>
  </data>
  <data name="Warning_colon_semantics_may_change_when_converting_statement" xml:space="preserve">
    <value>Warning: Semantics may change when converting statement.</value>
  </data>
  <data name="Add_null_checks_for_all_parameters" xml:space="preserve">
    <value>Add null checks for all parameters</value>
  </data>
  <data name="Implement_0_implicitly" xml:space="preserve">
    <value>Implement '{0}' implicitly</value>
  </data>
  <data name="Implement_all_interfaces_implicitly" xml:space="preserve">
    <value>Implement all interfaces implicitly</value>
  </data>
  <data name="Implement_implicitly" xml:space="preserve">
    <value>Implement implicitly</value>
  </data>
  <data name="Implement_0_explicitly" xml:space="preserve">
    <value>Implement '{0}' explicitly</value>
  </data>
  <data name="Make_member_static" xml:space="preserve">
    <value>Make static</value>
  </data>
  <data name="ChangeSignature_NewParameterIntroduceTODOVariable" xml:space="preserve">
    <value>TODO</value>
    <comment>"TODO" is an indication that there is work still to be done.</comment>
  </data>
  <data name="ChangeSignature_NewParameterOmitValue" xml:space="preserve">
    <value>&lt;omit&gt;</value>
  </data>
  <data name="Value_colon" xml:space="preserve">
    <value>Value:</value>
  </data>
  <data name="Implement_through_0" xml:space="preserve">
    <value>Implement through '{0}'</value>
  </data>
  <data name="Implement_all_interfaces_explicitly" xml:space="preserve">
    <value>Implement all interfaces explicitly</value>
  </data>
  <data name="Implement_explicitly" xml:space="preserve">
    <value>Implement explicitly</value>
  </data>
  <data name="Resolve_conflict_markers" xml:space="preserve">
    <value>Resolve conflict markers</value>
  </data>
  <data name="Base_classes_contain_inaccessible_unimplemented_members" xml:space="preserve">
    <value>Base classes contain inaccessible unimplemented members</value>
  </data>
  <data name="Add_DebuggerDisplay_attribute" xml:space="preserve">
    <value>Add 'DebuggerDisplay' attribute</value>
    <comment>{Locked="DebuggerDisplay"} "DebuggerDisplay" is a BCL class and should not be localized.</comment>
  </data>
  <data name="Do_not_change_this_code_Put_cleanup_code_in_0_method" xml:space="preserve">
    <value>Do not change this code. Put cleanup code in '{0}' method</value>
  </data>
  <data name="TODO_colon_free_unmanaged_resources_unmanaged_objects_and_override_finalizer" xml:space="preserve">
    <value>TODO: free unmanaged resources (unmanaged objects) and override finalizer</value>
  </data>
  <data name="TODO_colon_override_finalizer_only_if_0_has_code_to_free_unmanaged_resources" xml:space="preserve">
    <value>TODO: override finalizer only if '{0}' has code to free unmanaged resources</value>
  </data>
  <data name="AM_PM_abbreviated" xml:space="preserve">
    <value>AM/PM (abbreviated)</value>
  </data>
  <data name="AM_PM_abbreviated_description" xml:space="preserve">
    <value>The "t" custom format specifier represents the first character of the AM/PM designator. The appropriate localized designator is retrieved from the DateTimeFormatInfo.AMDesignator or DateTimeFormatInfo.PMDesignator property of the current or specific culture. The AM designator is used for all times from 0:00:00 (midnight) to 11:59:59.999. The PM designator is used for all times from 12:00:00 (noon) to 23:59:59.999.

If the "t" format specifier is used without other custom format specifiers, it's interpreted as the "t" standard date and time format specifier.</value>
  </data>
  <data name="AM_PM_full" xml:space="preserve">
    <value>AM/PM (full)</value>
  </data>
  <data name="AM_PM_full_description" xml:space="preserve">
    <value>The "tt" custom format specifier (plus any number of additional "t" specifiers) represents the entire AM/PM designator. The appropriate localized designator is retrieved from the DateTimeFormatInfo.AMDesignator or DateTimeFormatInfo.PMDesignator property of the current or specific culture. The AM designator is used for all times from 0:00:00 (midnight) to 11:59:59.999. The PM designator is used for all times from 12:00:00 (noon) to 23:59:59.999.

Make sure to use the "tt" specifier for languages for which it's necessary to maintain the distinction between AM and PM. An example is Japanese, for which the AM and PM designators differ in the second character instead of the first character.</value>
  </data>
  <data name="date_separator" xml:space="preserve">
    <value>date separator</value>
  </data>
  <data name="date_separator_description" xml:space="preserve">
    <value>The "/" custom format specifier represents the date separator, which is used to differentiate years, months, and days. The appropriate localized date separator is retrieved from the DateTimeFormatInfo.DateSeparator property of the current or specified culture.

Note: To change the date separator for a particular date and time string, specify the separator character within a literal string delimiter. For example, the custom format string mm'/'dd'/'yyyy produces a result string in which "/" is always used as the date separator. To change the date separator for all dates for a culture, either change the value of the DateTimeFormatInfo.DateSeparator property of the current culture, or instantiate a DateTimeFormatInfo object, assign the character to its DateSeparator property, and call an overload of the formatting method that includes an IFormatProvider parameter.

If the "/" format specifier is used without other custom format specifiers, it's interpreted as a standard date and time format specifier and throws a FormatException.</value>
  </data>
  <data name="day_of_the_month_1_2_digits" xml:space="preserve">
    <value>day of the month (1-2 digits)</value>
  </data>
  <data name="day_of_the_month_1_2_digits_description" xml:space="preserve">
    <value>The "d" custom format specifier represents the day of the month as a number from 1 through 31. A single-digit day is formatted without a leading zero.

If the "d" format specifier is used without other custom format specifiers, it's interpreted as the "d" standard date and time format specifier.</value>
  </data>
  <data name="day_of_the_month_2_digits" xml:space="preserve">
    <value>day of the month (2 digits)</value>
  </data>
  <data name="day_of_the_month_2_digits_description" xml:space="preserve">
    <value>The "dd" custom format string represents the day of the month as a number from 01 through 31. A single-digit day is formatted with a leading zero.</value>
  </data>
  <data name="day_of_the_week_abbreviated" xml:space="preserve">
    <value>day of the week (abbreviated)</value>
  </data>
  <data name="day_of_the_week_abbreviated_description" xml:space="preserve">
    <value>The "ddd" custom format specifier represents the abbreviated name of the day of the week. The localized abbreviated name of the day of the week is retrieved from the DateTimeFormatInfo.AbbreviatedDayNames property of the current or specified culture.</value>
  </data>
  <data name="day_of_the_week_full" xml:space="preserve">
    <value>day of the week (full)</value>
  </data>
  <data name="day_of_the_week_full_description" xml:space="preserve">
    <value>The "dddd" custom format specifier (plus any number of additional "d" specifiers) represents the full name of the day of the week. The localized name of the day of the week is retrieved from the DateTimeFormatInfo.DayNames property of the current or specified culture.</value>
  </data>
  <data name="full_long_date_time" xml:space="preserve">
    <value>full long date/time</value>
  </data>
  <data name="full_long_date_time_description" xml:space="preserve">
    <value>The "F" standard format specifier represents a custom date and time format string that is defined by the current DateTimeFormatInfo.FullDateTimePattern property. For example, the custom format string for the invariant culture is "dddd, dd MMMM yyyy HH:mm:ss".</value>
  </data>
  <data name="full_short_date_time" xml:space="preserve">
    <value>full short date/time</value>
  </data>
  <data name="full_short_date_time_description" xml:space="preserve">
    <value>The Full Date Short Time ("f") Format Specifier

The "f" standard format specifier represents a combination of the long date ("D") and short time ("t") patterns, separated by a space.</value>
  </data>
  <data name="general_long_date_time" xml:space="preserve">
    <value>general long date/time</value>
  </data>
  <data name="general_long_date_time_description" xml:space="preserve">
    <value>The "G" standard format specifier represents a combination of the short date ("d") and long time ("T") patterns, separated by a space.</value>
  </data>
  <data name="general_short_date_time" xml:space="preserve">
    <value>general short date/time</value>
  </data>
  <data name="general_short_date_time_description" xml:space="preserve">
    <value>The "g" standard format specifier represents a combination of the short date ("d") and short time ("t") patterns, separated by a space.</value>
  </data>
  <data name="long_date" xml:space="preserve">
    <value>long date</value>
  </data>
  <data name="long_date_description" xml:space="preserve">
    <value>The "D" standard format specifier represents a custom date and time format string that is defined by the current DateTimeFormatInfo.LongDatePattern property. For example, the custom format string for the invariant culture is "dddd, dd MMMM yyyy".</value>
  </data>
  <data name="long_time" xml:space="preserve">
    <value>long time</value>
  </data>
  <data name="long_time_description" xml:space="preserve">
    <value>The "T" standard format specifier represents a custom date and time format string that is defined by a specific culture's DateTimeFormatInfo.LongTimePattern property. For example, the custom format string for the invariant culture is "HH:mm:ss".</value>
  </data>
  <data name="minute_1_2_digits" xml:space="preserve">
    <value>minute (1-2 digits)</value>
  </data>
  <data name="minute_1_2_digits_description" xml:space="preserve">
    <value>The "m" custom format specifier represents the minute as a number from 0 through 59. The minute represents whole minutes that have passed since the last hour. A single-digit minute is formatted without a leading zero.

If the "m" format specifier is used without other custom format specifiers, it's interpreted as the "m" standard date and time format specifier.</value>
  </data>
  <data name="minute_2_digits" xml:space="preserve">
    <value>minute (2 digits)</value>
  </data>
  <data name="minute_2_digits_description" xml:space="preserve">
    <value>The "mm" custom format specifier (plus any number of additional "m" specifiers) represents the minute as a number from 00 through 59. The minute represents whole minutes that have passed since the last hour. A single-digit minute is formatted with a leading zero.</value>
  </data>
  <data name="month_1_2_digits" xml:space="preserve">
    <value>month (1-2 digits)</value>
  </data>
  <data name="month_1_2_digits_description" xml:space="preserve">
    <value>The "M" custom format specifier represents the month as a number from 1 through 12 (or from 1 through 13 for calendars that have 13 months). A single-digit month is formatted without a leading zero.

If the "M" format specifier is used without other custom format specifiers, it's interpreted as the "M" standard date and time format specifier.</value>
  </data>
  <data name="month_2_digits" xml:space="preserve">
    <value>month (2 digits)</value>
  </data>
  <data name="month_2_digits_description" xml:space="preserve">
    <value>The "MM" custom format specifier represents the month as a number from 01 through 12 (or from 1 through 13 for calendars that have 13 months). A single-digit month is formatted with a leading zero.</value>
  </data>
  <data name="month_abbreviated" xml:space="preserve">
    <value>month (abbreviated)</value>
  </data>
  <data name="month_abbreviated_description" xml:space="preserve">
    <value>The "MMM" custom format specifier represents the abbreviated name of the month. The localized abbreviated name of the month is retrieved from the DateTimeFormatInfo.AbbreviatedMonthNames property of the current or specified culture.</value>
  </data>
  <data name="month_day" xml:space="preserve">
    <value>month day</value>
  </data>
  <data name="month_day_description" xml:space="preserve">
    <value>The "M" or "m" standard format specifier represents a custom date and time format string that is defined by the current DateTimeFormatInfo.MonthDayPattern property. For example, the custom format string for the invariant culture is "MMMM dd".</value>
  </data>
  <data name="month_full" xml:space="preserve">
    <value>month (full)</value>
  </data>
  <data name="month_full_description" xml:space="preserve">
    <value>The "MMMM" custom format specifier represents the full name of the month. The localized name of the month is retrieved from the DateTimeFormatInfo.MonthNames property of the current or specified culture.</value>
  </data>
  <data name="period_era" xml:space="preserve">
    <value>period/era</value>
  </data>
  <data name="period_era_description" xml:space="preserve">
    <value>The "g" or "gg" custom format specifiers (plus any number of additional "g" specifiers) represents the period or era, such as A.D. The formatting operation ignores this specifier if the date to be formatted doesn't have an associated period or era string.

If the "g" format specifier is used without other custom format specifiers, it's interpreted as the "g" standard date and time format specifier.</value>
  </data>
  <data name="rfc1123_date_time" xml:space="preserve">
    <value>rfc1123 date/time</value>
  </data>
  <data name="rfc1123_date_time_description" xml:space="preserve">
    <value>The "R" or "r" standard format specifier represents a custom date and time format string that is defined by the DateTimeFormatInfo.RFC1123Pattern property. The pattern reflects a defined standard, and the property is read-only. Therefore, it is always the same, regardless of the culture used or the format provider supplied. The custom format string is "ddd, dd MMM yyyy HH':'mm':'ss 'GMT'". When this standard format specifier is used, the formatting or parsing operation always uses the invariant culture.</value>
  </data>
  <data name="round_trip_date_time" xml:space="preserve">
    <value>round-trip date/time</value>
  </data>
  <data name="round_trip_date_time_description" xml:space="preserve">
    <value>The "O" or "o" standard format specifier represents a custom date and time format string using a pattern that preserves time zone information and emits a result string that complies with ISO 8601. For DateTime values, this format specifier is designed to preserve date and time values along with the DateTime.Kind property in text. The formatted string can be parsed back by using the DateTime.Parse(String, IFormatProvider, DateTimeStyles) or DateTime.ParseExact method if the styles parameter is set to DateTimeStyles.RoundtripKind.

The "O" or "o" standard format specifier corresponds to the "yyyy'-'MM'-'dd'T'HH':'mm':'ss'.'fffffffK" custom format string for DateTime values and to the "yyyy'-'MM'-'dd'T'HH':'mm':'ss'.'fffffffzzz" custom format string for DateTimeOffset values. In this string, the pairs of single quotation marks that delimit individual characters, such as the hyphens, the colons, and the letter "T", indicate that the individual character is a literal that cannot be changed. The apostrophes do not appear in the output string.

The "O" or "o" standard format specifier (and the "yyyy'-'MM'-'dd'T'HH':'mm':'ss'.'fffffffK" custom format string) takes advantage of the three ways that ISO 8601 represents time zone information to preserve the Kind property of DateTime values:

    The time zone component of DateTimeKind.Local date and time values is an offset from UTC (for example, +01:00, -07:00). All DateTimeOffset values are also represented in this format.

    The time zone component of DateTimeKind.Utc date and time values uses "Z" (which stands for zero offset) to represent UTC.

    DateTimeKind.Unspecified date and time values have no time zone information.

Because the "O" or "o" standard format specifier conforms to an international standard, the formatting or parsing operation that uses the specifier always uses the invariant culture and the Gregorian calendar.

Strings that are passed to the Parse, TryParse, ParseExact, and TryParseExact methods of DateTime and DateTimeOffset can be parsed by using the "O" or "o" format specifier if they are in one of these formats. In the case of DateTime objects, the parsing overload that you call should also include a styles parameter with a value of DateTimeStyles.RoundtripKind. Note that if you call a parsing method with the custom format string that corresponds to the "O" or "o" format specifier, you won't get the same results as "O" or "o". This is because parsing methods that use a custom format string can't parse the string representation of date and time values that lack a time zone component or use "Z" to indicate UTC.</value>
  </data>
  <data name="second_1_2_digits" xml:space="preserve">
    <value>second (1-2 digits)</value>
  </data>
  <data name="second_1_2_digits_description" xml:space="preserve">
    <value>The "s" custom format specifier represents the seconds as a number from 0 through 59. The result represents whole seconds that have passed since the last minute. A single-digit second is formatted without a leading zero.

If the "s" format specifier is used without other custom format specifiers, it's interpreted as the "s" standard date and time format specifier.</value>
  </data>
  <data name="second_2_digits" xml:space="preserve">
    <value>second (2 digits)</value>
  </data>
  <data name="second_2_digits_description" xml:space="preserve">
    <value>The "ss" custom format specifier (plus any number of additional "s" specifiers) represents the seconds as a number from 00 through 59. The result represents whole seconds that have passed since the last minute. A single-digit second is formatted with a leading zero.</value>
  </data>
  <data name="short_date" xml:space="preserve">
    <value>short date</value>
  </data>
  <data name="short_date_description" xml:space="preserve">
    <value>The "d" standard format specifier represents a custom date and time format string that is defined by a specific culture's DateTimeFormatInfo.ShortDatePattern property. For example, the custom format string that is returned by the ShortDatePattern property of the invariant culture is "MM/dd/yyyy".</value>
  </data>
  <data name="short_time" xml:space="preserve">
    <value>short time</value>
  </data>
  <data name="short_time_description" xml:space="preserve">
    <value>The "t" standard format specifier represents a custom date and time format string that is defined by the current DateTimeFormatInfo.ShortTimePattern property. For example, the custom format string for the invariant culture is "HH:mm".</value>
  </data>
  <data name="sortable_date_time" xml:space="preserve">
    <value>sortable date/time</value>
  </data>
  <data name="sortable_date_time_description" xml:space="preserve">
    <value>The "s" standard format specifier represents a custom date and time format string that is defined by the DateTimeFormatInfo.SortableDateTimePattern property. The pattern reflects a defined standard (ISO 8601), and the property is read-only. Therefore, it is always the same, regardless of the culture used or the format provider supplied. The custom format string is "yyyy'-'MM'-'dd'T'HH':'mm':'ss".

The purpose of the "s" format specifier is to produce result strings that sort consistently in ascending or descending order based on date and time values. As a result, although the "s" standard format specifier represents a date and time value in a consistent format, the formatting operation does not modify the value of the date and time object that is being formatted to reflect its DateTime.Kind property or its DateTimeOffset.Offset value. For example, the result strings produced by formatting the date and time values 2014-11-15T18:32:17+00:00 and 2014-11-15T18:32:17+08:00 are identical.

When this standard format specifier is used, the formatting or parsing operation always uses the invariant culture.</value>
  </data>
  <data name="time_separator" xml:space="preserve">
    <value>time separator</value>
  </data>
  <data name="time_separator_description" xml:space="preserve">
    <value>The ":" custom format specifier represents the time separator, which is used to differentiate hours, minutes, and seconds. The appropriate localized time separator is retrieved from the DateTimeFormatInfo.TimeSeparator property of the current or specified culture.

Note: To change the time separator for a particular date and time string, specify the separator character within a literal string delimiter. For example, the custom format string hh'_'dd'_'ss produces a result string in which "_" (an underscore) is always used as the time separator. To change the time separator for all dates for a culture, either change the value of the DateTimeFormatInfo.TimeSeparator property of the current culture, or instantiate a DateTimeFormatInfo object, assign the character to its TimeSeparator property, and call an overload of the formatting method that includes an IFormatProvider parameter.

If the ":" format specifier is used without other custom format specifiers, it's interpreted as a standard date and time format specifier and throws a FormatException.</value>
  </data>
  <data name="time_zone" xml:space="preserve">
    <value>time zone</value>
  </data>
  <data name="time_zone_description" xml:space="preserve">
    <value>The "K" custom format specifier represents the time zone information of a date and time value. When this format specifier is used with DateTime values, the result string is defined by the value of the DateTime.Kind property:

    For the local time zone (a DateTime.Kind property value of DateTimeKind.Local), this specifier is equivalent to the "zzz" specifier and produces a result string containing the local offset from Coordinated Universal Time (UTC); for example, "-07:00".

    For a UTC time (a DateTime.Kind property value of DateTimeKind.Utc), the result string includes a "Z" character to represent a UTC date.

    For a time from an unspecified time zone (a time whose DateTime.Kind property equals DateTimeKind.Unspecified), the result is equivalent to String.Empty.

For DateTimeOffset values, the "K" format specifier is equivalent to the "zzz" format specifier, and produces a result string containing the DateTimeOffset value's offset from UTC.

If the "K" format specifier is used without other custom format specifiers, it's interpreted as a standard date and time format specifier and throws a FormatException.</value>
  </data>
  <data name="universal_full_date_time" xml:space="preserve">
    <value>universal full date/time</value>
  </data>
  <data name="universal_full_date_time_description" xml:space="preserve">
    <value>The "U" standard format specifier represents a custom date and time format string that is defined by a specified culture's DateTimeFormatInfo.FullDateTimePattern property. The pattern is the same as the "F" pattern. However, the DateTime value is automatically converted to UTC before it is formatted.</value>
  </data>
  <data name="universal_sortable_date_time" xml:space="preserve">
    <value>universal sortable date/time</value>
  </data>
  <data name="universal_sortable_date_time_description" xml:space="preserve">
    <value>The "u" standard format specifier represents a custom date and time format string that is defined by the DateTimeFormatInfo.UniversalSortableDateTimePattern property. The pattern reflects a defined standard, and the property is read-only. Therefore, it is always the same, regardless of the culture used or the format provider supplied. The custom format string is "yyyy'-'MM'-'dd HH':'mm':'ss'Z'". When this standard format specifier is used, the formatting or parsing operation always uses the invariant culture.

Although the result string should express a time as Coordinated Universal Time (UTC), no conversion of the original DateTime value is performed during the formatting operation. Therefore, you must convert a DateTime value to UTC by calling the DateTime.ToUniversalTime method before formatting it.</value>
  </data>
  <data name="utc_hour_and_minute_offset" xml:space="preserve">
    <value>utc hour and minute offset</value>
  </data>
  <data name="utc_hour_and_minute_offset_description" xml:space="preserve">
    <value>With DateTime values, the "zzz" custom format specifier represents the signed offset of the local operating system's time zone from UTC, measured in hours and minutes. It doesn't reflect the value of an instance's DateTime.Kind property. For this reason, the "zzz" format specifier is not recommended for use with DateTime values.

With DateTimeOffset values, this format specifier represents the DateTimeOffset value's offset from UTC in hours and minutes.

The offset is always displayed with a leading sign. A plus sign (+) indicates hours ahead of UTC, and a minus sign (-) indicates hours behind UTC. A single-digit offset is formatted with a leading zero.</value>
  </data>
  <data name="utc_hour_offset_1_2_digits" xml:space="preserve">
    <value>utc hour offset (1-2 digits)</value>
  </data>
  <data name="utc_hour_offset_1_2_digits_description" xml:space="preserve">
    <value>With DateTime values, the "z" custom format specifier represents the signed offset of the local operating system's time zone from Coordinated Universal Time (UTC), measured in hours. It doesn't reflect the value of an instance's DateTime.Kind property. For this reason, the "z" format specifier is not recommended for use with DateTime values.

With DateTimeOffset values, this format specifier represents the DateTimeOffset value's offset from UTC in hours.

The offset is always displayed with a leading sign. A plus sign (+) indicates hours ahead of UTC, and a minus sign (-) indicates hours behind UTC. A single-digit offset is formatted without a leading zero.

If the "z" format specifier is used without other custom format specifiers, it's interpreted as a standard date and time format specifier and throws a FormatException.</value>
  </data>
  <data name="utc_hour_offset_2_digits" xml:space="preserve">
    <value>utc hour offset (2 digits)</value>
  </data>
  <data name="utc_hour_offset_2_digits_description" xml:space="preserve">
    <value>With DateTime values, the "zz" custom format specifier represents the signed offset of the local operating system's time zone from UTC, measured in hours. It doesn't reflect the value of an instance's DateTime.Kind property. For this reason, the "zz" format specifier is not recommended for use with DateTime values.

With DateTimeOffset values, this format specifier represents the DateTimeOffset value's offset from UTC in hours.

The offset is always displayed with a leading sign. A plus sign (+) indicates hours ahead of UTC, and a minus sign (-) indicates hours behind UTC. A single-digit offset is formatted with a leading zero.</value>
  </data>
  <data name="year_1_2_digits" xml:space="preserve">
    <value>year (1-2 digits)</value>
  </data>
  <data name="year_1_2_digits_description" xml:space="preserve">
    <value>The "y" custom format specifier represents the year as a one-digit or two-digit number. If the year has more than two digits, only the two low-order digits appear in the result. If the first digit of a two-digit year begins with a zero (for example, 2008), the number is formatted without a leading zero.

If the "y" format specifier is used without other custom format specifiers, it's interpreted as the "y" standard date and time format specifier.</value>
  </data>
  <data name="year_2_digits" xml:space="preserve">
    <value>year (2 digits)</value>
  </data>
  <data name="year_2_digits_description" xml:space="preserve">
    <value>The "yy" custom format specifier represents the year as a two-digit number. If the year has more than two digits, only the two low-order digits appear in the result. If the two-digit year has fewer than two significant digits, the number is padded with leading zeros to produce two digits.

In a parsing operation, a two-digit year that is parsed using the "yy" custom format specifier is interpreted based on the Calendar.TwoDigitYearMax property of the format provider's current calendar. The following example parses the string representation of a date that has a two-digit year by using the default Gregorian calendar of the en-US culture, which, in this case, is the current culture. It then changes the current culture's CultureInfo object to use a GregorianCalendar object whose TwoDigitYearMax property has been modified.</value>
  </data>
  <data name="year_3_4_digits" xml:space="preserve">
    <value>year (3-4 digits)</value>
  </data>
  <data name="year_3_4_digits_description" xml:space="preserve">
    <value>The "yyy" custom format specifier represents the year with a minimum of three digits. If the year has more than three significant digits, they are included in the result string. If the year has fewer than three digits, the number is padded with leading zeros to produce three digits.</value>
  </data>
  <data name="year_4_digits" xml:space="preserve">
    <value>year (4 digits)</value>
  </data>
  <data name="year_4_digits_description" xml:space="preserve">
    <value>The "yyyy" custom format specifier represents the year with a minimum of four digits. If the year has more than four significant digits, they are included in the result string. If the year has fewer than four digits, the number is padded with leading zeros to produce four digits.</value>
  </data>
  <data name="year_5_digits" xml:space="preserve">
    <value>year (5 digits)</value>
  </data>
  <data name="year_5_digits_description" xml:space="preserve">
    <value>The "yyyyy" custom format specifier (plus any number of additional "y" specifiers) represents the year with a minimum of five digits. If the year has more than five significant digits, they are included in the result string. If the year has fewer than five digits, the number is padded with leading zeros to produce five digits.

If there are additional "y" specifiers, the number is padded with as many leading zeros as necessary to produce the number of "y" specifiers.</value>
  </data>
  <data name="year_month" xml:space="preserve">
    <value>year month</value>
  </data>
  <data name="year_month_description" xml:space="preserve">
    <value>The "Y" or "y" standard format specifier represents a custom date and time format string that is defined by the DateTimeFormatInfo.YearMonthPattern property of a specified culture. For example, the custom format string for the invariant culture is "yyyy MMMM".</value>
  </data>
  <data name="_10000000ths_of_a_second" xml:space="preserve">
    <value>10,000,000ths of a second</value>
  </data>
  <data name="_10000000ths_of_a_second_description" xml:space="preserve">
    <value>The "fffffff" custom format specifier represents the seven most significant digits of the seconds fraction; that is, it represents the ten millionths of a second in a date and time value.

Although it's possible to display the ten millionths of a second component of a time value, that value may not be meaningful. The precision of date and time values depends on the resolution of the system clock. On the Windows NT 3.5 (and later) and Windows Vista operating systems, the clock's resolution is approximately 10-15 milliseconds.</value>
  </data>
  <data name="_10000000ths_of_a_second_non_zero" xml:space="preserve">
    <value>10,000,000ths of a second (non-zero)</value>
  </data>
  <data name="_10000000ths_of_a_second_non_zero_description" xml:space="preserve">
    <value>The "FFFFFFF" custom format specifier represents the seven most significant digits of the seconds fraction; that is, it represents the ten millionths of a second in a date and time value. However, trailing zeros or seven zero digits aren't displayed.

Although it's possible to display the ten millionths of a second component of a time value, that value may not be meaningful. The precision of date and time values depends on the resolution of the system clock. On the Windows NT 3.5 (and later) and Windows Vista operating systems, the clock's resolution is approximately 10-15 milliseconds.</value>
  </data>
  <data name="_1000000ths_of_a_second" xml:space="preserve">
    <value>1,000,000ths of a second</value>
  </data>
  <data name="_1000000ths_of_a_second_description" xml:space="preserve">
    <value>The "ffffff" custom format specifier represents the six most significant digits of the seconds fraction; that is, it represents the millionths of a second in a date and time value.

Although it's possible to display the millionths of a second component of a time value, that value may not be meaningful. The precision of date and time values depends on the resolution of the system clock. On the Windows NT 3.5 (and later) and Windows Vista operating systems, the clock's resolution is approximately 10-15 milliseconds.</value>
  </data>
  <data name="_1000000ths_of_a_second_non_zero" xml:space="preserve">
    <value>1,000,000ths of a second (non-zero)</value>
  </data>
  <data name="_1000000ths_of_a_second_non_zero_description" xml:space="preserve">
    <value>The "FFFFFF" custom format specifier represents the six most significant digits of the seconds fraction; that is, it represents the millionths of a second in a date and time value. However, trailing zeros or six zero digits aren't displayed.

Although it's possible to display the millionths of a second component of a time value, that value may not be meaningful. The precision of date and time values depends on the resolution of the system clock. On the Windows NT 3.5 (and later) and Windows Vista operating systems, the clock's resolution is approximately 10-15 milliseconds.</value>
  </data>
  <data name="_100000ths_of_a_second" xml:space="preserve">
    <value>100,000ths of a second</value>
  </data>
  <data name="_100000ths_of_a_second_description" xml:space="preserve">
    <value>The "fffff" custom format specifier represents the five most significant digits of the seconds fraction; that is, it represents the hundred thousandths of a second in a date and time value.

Although it's possible to display the hundred thousandths of a second component of a time value, that value may not be meaningful. The precision of date and time values depends on the resolution of the system clock. On the Windows NT 3.5 (and later) and Windows Vista operating systems, the clock's resolution is approximately 10-15 milliseconds.</value>
  </data>
  <data name="_100000ths_of_a_second_non_zero" xml:space="preserve">
    <value>100,000ths of a second (non-zero)</value>
  </data>
  <data name="_100000ths_of_a_second_non_zero_description" xml:space="preserve">
    <value>The "FFFFF" custom format specifier represents the five most significant digits of the seconds fraction; that is, it represents the hundred thousandths of a second in a date and time value. However, trailing zeros or five zero digits aren't displayed.

Although it's possible to display the hundred thousandths of a second component of a time value, that value may not be meaningful. The precision of date and time values depends on the resolution of the system clock. On the Windows NT 3.5 (and later) and Windows Vista operating systems, the clock's resolution is approximately 10-15 milliseconds.</value>
  </data>
  <data name="_10000ths_of_a_second" xml:space="preserve">
    <value>10,000ths of a second</value>
  </data>
  <data name="_10000ths_of_a_second_description" xml:space="preserve">
    <value>The "ffff" custom format specifier represents the four most significant digits of the seconds fraction; that is, it represents the ten thousandths of a second in a date and time value.

Although it's possible to display the ten thousandths of a second component of a time value, that value may not be meaningful. The precision of date and time values depends on the resolution of the system clock. On the Windows NT version 3.5 (and later) and Windows Vista operating systems, the clock's resolution is approximately 10-15 milliseconds.</value>
  </data>
  <data name="_10000ths_of_a_second_non_zero" xml:space="preserve">
    <value>10,000ths of a second (non-zero)</value>
  </data>
  <data name="_10000ths_of_a_second_non_zero_description" xml:space="preserve">
    <value>The "FFFF" custom format specifier represents the four most significant digits of the seconds fraction; that is, it represents the ten thousandths of a second in a date and time value. However, trailing zeros or four zero digits aren't displayed.

Although it's possible to display the ten thousandths of a second component of a time value, that value may not be meaningful. The precision of date and time values depends on the resolution of the system clock. On the Windows NT 3.5 (and later) and Windows Vista operating systems, the clock's resolution is approximately 10-15 milliseconds.</value>
  </data>
  <data name="_1000ths_of_a_second" xml:space="preserve">
    <value>1,000ths of a second</value>
  </data>
  <data name="_1000ths_of_a_second_description" xml:space="preserve">
    <value>The "fff" custom format specifier represents the three most significant digits of the seconds fraction; that is, it represents the milliseconds in a date and time value.</value>
  </data>
  <data name="_1000ths_of_a_second_non_zero" xml:space="preserve">
    <value>1,000ths of a second (non-zero)</value>
  </data>
  <data name="_1000ths_of_a_second_non_zero_description" xml:space="preserve">
    <value>The "FFF" custom format specifier represents the three most significant digits of the seconds fraction; that is, it represents the milliseconds in a date and time value. However, trailing zeros or three zero digits aren't displayed.</value>
  </data>
  <data name="_100ths_of_a_second" xml:space="preserve">
    <value>100ths of a second</value>
  </data>
  <data name="_100ths_of_a_second_description" xml:space="preserve">
    <value>The "ff" custom format specifier represents the two most significant digits of the seconds fraction; that is, it represents the hundredths of a second in a date and time value.</value>
  </data>
  <data name="_100ths_of_a_second_non_zero" xml:space="preserve">
    <value>100ths of a second (non-zero)</value>
  </data>
  <data name="_100ths_of_a_second_non_zero_description" xml:space="preserve">
    <value>The "FF" custom format specifier represents the two most significant digits of the seconds fraction; that is, it represents the hundredths of a second in a date and time value. However, trailing zeros or two zero digits aren't displayed.</value>
  </data>
  <data name="_10ths_of_a_second" xml:space="preserve">
    <value>10ths of a second</value>
  </data>
  <data name="_10ths_of_a_second_description" xml:space="preserve">
    <value>The "f" custom format specifier represents the most significant digit of the seconds fraction; that is, it represents the tenths of a second in a date and time value.

If the "f" format specifier is used without other format specifiers, it's interpreted as the "f" standard date and time format specifier.

When you use "f" format specifiers as part of a format string supplied to the ParseExact or TryParseExact method, the number of "f" format specifiers indicates the number of most significant digits of the seconds fraction that must be present to successfully parse the string.</value>
    <comment>{Locked="ParseExact"}{Locked="TryParseExact"}{Locked=""f""}</comment>
  </data>
  <data name="_10ths_of_a_second_non_zero" xml:space="preserve">
    <value>10ths of a second (non-zero)</value>
  </data>
  <data name="_10ths_of_a_second_non_zero_description" xml:space="preserve">
    <value>The "F" custom format specifier represents the most significant digit of the seconds fraction; that is, it represents the tenths of a second in a date and time value. Nothing is displayed if the digit is zero.

If the "F" format specifier is used without other format specifiers, it's interpreted as the "F" standard date and time format specifier.

The number of "F" format specifiers used with the ParseExact, TryParseExact, ParseExact, or TryParseExact method indicates the maximum number of most significant digits of the seconds fraction that can be present to successfully parse the string.</value>
  </data>
  <data name="_12_hour_clock_1_2_digits" xml:space="preserve">
    <value>12 hour clock (1-2 digits)</value>
  </data>
  <data name="_12_hour_clock_1_2_digits_description" xml:space="preserve">
    <value>The "h" custom format specifier represents the hour as a number from 1 through 12; that is, the hour is represented by a 12-hour clock that counts the whole hours since midnight or noon. A particular hour after midnight is indistinguishable from the same hour after noon. The hour is not rounded, and a single-digit hour is formatted without a leading zero. For example, given a time of 5:43 in the morning or afternoon, this custom format specifier displays "5".

If the "h" format specifier is used without other custom format specifiers, it's interpreted as a standard date and time format specifier and throws a FormatException.</value>
  </data>
  <data name="_12_hour_clock_2_digits" xml:space="preserve">
    <value>12 hour clock (2 digits)</value>
  </data>
  <data name="_12_hour_clock_2_digits_description" xml:space="preserve">
    <value>The "hh" custom format specifier (plus any number of additional "h" specifiers) represents the hour as a number from 01 through 12; that is, the hour is represented by a 12-hour clock that counts the whole hours since midnight or noon. A particular hour after midnight is indistinguishable from the same hour after noon. The hour is not rounded, and a single-digit hour is formatted with a leading zero. For example, given a time of 5:43 in the morning or afternoon, this format specifier displays "05".</value>
  </data>
  <data name="_24_hour_clock_1_2_digits" xml:space="preserve">
    <value>24 hour clock (1-2 digits)</value>
  </data>
  <data name="_24_hour_clock_1_2_digits_description" xml:space="preserve">
    <value>The "H" custom format specifier represents the hour as a number from 0 through 23; that is, the hour is represented by a zero-based 24-hour clock that counts the hours since midnight. A single-digit hour is formatted without a leading zero.

If the "H" format specifier is used without other custom format specifiers, it's interpreted as a standard date and time format specifier and throws a FormatException.</value>
  </data>
  <data name="_24_hour_clock_2_digits" xml:space="preserve">
    <value>24 hour clock (2 digits)</value>
  </data>
  <data name="_24_hour_clock_2_digits_description" xml:space="preserve">
    <value>The "HH" custom format specifier (plus any number of additional "H" specifiers) represents the hour as a number from 00 through 23; that is, the hour is represented by a zero-based 24-hour clock that counts the hours since midnight. A single-digit hour is formatted with a leading zero.</value>
  </data>
  <data name="Implement_remaining_members_explicitly" xml:space="preserve">
    <value>Implement remaining members explicitly</value>
  </data>
  <data name="Generate_for_0" xml:space="preserve">
    <value>Generate for '{0}'</value>
  </data>
  <data name="Generate_comparison_operators" xml:space="preserve">
    <value>Generate comparison operators</value>
  </data>
  <data name="Create_and_assign_remaining_as_fields" xml:space="preserve">
    <value>Create and assign remaining as fields</value>
  </data>
  <data name="Create_and_assign_remaining_as_properties" xml:space="preserve">
    <value>Create and assign remaining as properties</value>
  </data>
  <data name="Add_explicit_cast" xml:space="preserve">
    <value>Add explicit cast</value>
  </data>
  <data name="Example" xml:space="preserve">
    <value>Example:</value>
    <comment>Singular form when we want to show an example, but only have one to show.</comment>
  </data>
  <data name="Examples" xml:space="preserve">
    <value>Examples:</value>
    <comment>Plural form when we have multiple examples to show.</comment>
  </data>
  <data name="Alternation_conditions_cannot_be_comments" xml:space="preserve">
    <value>Alternation conditions cannot be comments</value>
    <comment>This is an error message shown to the user when they write an invalid Regular Expression. Example: a|(?#b)</comment>
  </data>
  <data name="Alternation_conditions_do_not_capture_and_cannot_be_named" xml:space="preserve">
    <value>Alternation conditions do not capture and cannot be named</value>
    <comment>This is an error message shown to the user when they write an invalid Regular Expression. Example: (?(?'x'))</comment>
  </data>
  <data name="A_subtraction_must_be_the_last_element_in_a_character_class" xml:space="preserve">
    <value>A subtraction must be the last element in a character class</value>
    <comment>This is an error message shown to the user when they write an invalid Regular Expression. Example: [a-[b]-c]</comment>
  </data>
  <data name="Cannot_include_class_0_in_character_range" xml:space="preserve">
    <value>Cannot include class \{0} in character range</value>
    <comment>This is an error message shown to the user when they write an invalid Regular Expression. Example: [a-\w]. {0} is the invalid class (\w here)</comment>
  </data>
  <data name="Capture_group_numbers_must_be_less_than_or_equal_to_Int32_MaxValue" xml:space="preserve">
    <value>Capture group numbers must be less than or equal to Int32.MaxValue</value>
    <comment>This is an error message shown to the user when they write an invalid Regular Expression. Example: a{2147483648}</comment>
  </data>
  <data name="Capture_number_cannot_be_zero" xml:space="preserve">
    <value>Capture number cannot be zero</value>
    <comment>This is an error message shown to the user when they write an invalid Regular Expression. Example: (?&lt;0&gt;a)</comment>
  </data>
  <data name="Illegal_backslash_at_end_of_pattern" xml:space="preserve">
    <value>Illegal \ at end of pattern</value>
    <comment>This is an error message shown to the user when they write an invalid Regular Expression. Example: \</comment>
  </data>
  <data name="Illegal_x_y_with_x_less_than_y" xml:space="preserve">
    <value>Illegal {x,y} with x &gt; y</value>
    <comment>This is an error message shown to the user when they write an invalid Regular Expression. Example: a{1,0}</comment>
  </data>
  <data name="Incomplete_character_escape" xml:space="preserve">
    <value>Incomplete \p{X} character escape</value>
    <comment>This is an error message shown to the user when they write an invalid Regular Expression. Example: \p{ Cc }</comment>
  </data>
  <data name="Insufficient_hexadecimal_digits" xml:space="preserve">
    <value>Insufficient hexadecimal digits</value>
    <comment>This is an error message shown to the user when they write an invalid Regular Expression. Example: \x</comment>
  </data>
  <data name="Invalid_group_name_Group_names_must_begin_with_a_word_character" xml:space="preserve">
    <value>Invalid group name: Group names must begin with a word character</value>
    <comment>This is an error message shown to the user when they write an invalid Regular Expression. Example: (?&lt;a &gt;a)</comment>
  </data>
  <data name="Malformed" xml:space="preserve">
    <value>malformed</value>
    <comment>This is an error message shown to the user when they write an invalid Regular Expression. Example: (?(0</comment>
  </data>
  <data name="Malformed_character_escape" xml:space="preserve">
    <value>Malformed \p{X} character escape</value>
    <comment>This is an error message shown to the user when they write an invalid Regular Expression. Example: \p {Cc}</comment>
  </data>
  <data name="Malformed_named_back_reference" xml:space="preserve">
    <value>Malformed \k&lt;...&gt; named back reference</value>
    <comment>This is an error message shown to the user when they write an invalid Regular Expression. Example: \k'</comment>
  </data>
  <data name="Missing_control_character" xml:space="preserve">
    <value>Missing control character</value>
    <comment>This is an error message shown to the user when they write an invalid Regular Expression. Example: \c</comment>
  </data>
  <data name="Nested_quantifier_0" xml:space="preserve">
    <value>Nested quantifier {0}</value>
    <comment>This is an error message shown to the user when they write an invalid Regular Expression. Example: a**. In this case {0} will be '*', the extra unnecessary quantifier.</comment>
  </data>
  <data name="Not_enough_close_parens" xml:space="preserve">
    <value>Not enough )'s</value>
    <comment>This is an error message shown to the user when they write an invalid Regular Expression. Example: (a</comment>
  </data>
  <data name="Quantifier_x_y_following_nothing" xml:space="preserve">
    <value>Quantifier {x,y} following nothing</value>
    <comment>This is an error message shown to the user when they write an invalid Regular Expression. Example: *</comment>
  </data>
  <data name="Reference_to_undefined_group" xml:space="preserve">
    <value>reference to undefined group</value>
    <comment>This is an error message shown to the user when they write an invalid Regular Expression. Example: (?(1))</comment>
  </data>
  <data name="Reference_to_undefined_group_name_0" xml:space="preserve">
    <value>Reference to undefined group name {0}</value>
    <comment>This is an error message shown to the user when they write an invalid Regular Expression. Example: \k&lt;a&gt;. Here, {0} will be the name of the undefined group ('a')</comment>
  </data>
  <data name="Reference_to_undefined_group_number_0" xml:space="preserve">
    <value>Reference to undefined group number {0}</value>
    <comment>This is an error message shown to the user when they write an invalid Regular Expression. Example: (?&lt;-1&gt;). Here, {0} will be the number of the undefined group ('1')</comment>
  </data>
  <data name="Too_many_bars_in_conditional_grouping" xml:space="preserve">
    <value>Too many | in (?()|)</value>
    <comment>This is an error message shown to the user when they write an invalid Regular Expression. Example: (?(0)a|b|)</comment>
  </data>
  <data name="Too_many_close_parens" xml:space="preserve">
    <value>Too many )'s</value>
    <comment>This is an error message shown to the user when they write an invalid Regular Expression. Example: )</comment>
  </data>
  <data name="Unknown_property" xml:space="preserve">
    <value>Unknown property</value>
    <comment>This is an error message shown to the user when they write an invalid Regular Expression. Example: \p{}</comment>
  </data>
  <data name="Unknown_property_0" xml:space="preserve">
    <value>Unknown property '{0}'</value>
    <comment>This is an error message shown to the user when they write an invalid Regular Expression. Example: \p{xxx}. Here, {0} will be the name of the unknown property ('xxx')</comment>
  </data>
  <data name="Unrecognized_control_character" xml:space="preserve">
    <value>Unrecognized control character</value>
    <comment>This is an error message shown to the user when they write an invalid Regular Expression. Example: [\c]</comment>
  </data>
  <data name="Unrecognized_escape_sequence_0" xml:space="preserve">
    <value>Unrecognized escape sequence \{0}</value>
    <comment>This is an error message shown to the user when they write an invalid Regular Expression. Example: \m. Here, {0} will be the unrecognized character ('m')</comment>
  </data>
  <data name="Unrecognized_grouping_construct" xml:space="preserve">
    <value>Unrecognized grouping construct</value>
    <comment>This is an error message shown to the user when they write an invalid Regular Expression. Example: (?&lt;</comment>
  </data>
  <data name="Unterminated_character_class_set" xml:space="preserve">
    <value>Unterminated [] set</value>
    <comment>This is an error message shown to the user when they write an invalid Regular Expression. Example: [</comment>
  </data>
  <data name="Unterminated_regex_comment" xml:space="preserve">
    <value>Unterminated (?#...) comment</value>
    <comment>This is an error message shown to the user when they write an invalid Regular Expression. Example: (?#</comment>
  </data>
  <data name="x_y_range_in_reverse_order" xml:space="preserve">
    <value>[x-y] range in reverse order</value>
    <comment>This is an error message shown to the user when they write an invalid Regular Expression. Example: [b-a]</comment>
  </data>
  <data name="Regex_issue_0" xml:space="preserve">
    <value>Regex issue: {0}</value>
    <comment>This is an error message shown to the user when they write an invalid Regular Expression. {0} will be the actual text of one of the above Regular Expression errors.</comment>
  </data>
  <data name="Regex_number_decimal_digit" xml:space="preserve">
    <value>number, decimal digit</value>
  </data>
  <data name="Regex_number_letter" xml:space="preserve">
    <value>number, letter</value>
  </data>
  <data name="Regex_number_other" xml:space="preserve">
    <value>number, other</value>
  </data>
  <data name="Regex_other_control" xml:space="preserve">
    <value>other, control</value>
  </data>
  <data name="Regex_other_format" xml:space="preserve">
    <value>other, format</value>
  </data>
  <data name="Regex_other_not_assigned" xml:space="preserve">
    <value>other, not assigned</value>
  </data>
  <data name="Regex_other_private_use" xml:space="preserve">
    <value>other, private use</value>
  </data>
  <data name="Regex_other_surrogate" xml:space="preserve">
    <value>other, surrogate</value>
  </data>
  <data name="Regex_punctuation_close" xml:space="preserve">
    <value>punctuation, close</value>
  </data>
  <data name="Regex_punctuation_connector" xml:space="preserve">
    <value>punctuation, connector</value>
  </data>
  <data name="Regex_punctuation_dash" xml:space="preserve">
    <value>punctuation, dash</value>
  </data>
  <data name="Regex_punctuation_final_quote" xml:space="preserve">
    <value>punctuation, final quote</value>
  </data>
  <data name="Regex_punctuation_initial_quote" xml:space="preserve">
    <value>punctuation, initial quote</value>
  </data>
  <data name="Regex_punctuation_open" xml:space="preserve">
    <value>punctuation, open</value>
  </data>
  <data name="Regex_punctuation_other" xml:space="preserve">
    <value>punctuation, other</value>
  </data>
  <data name="Regex_separator_line" xml:space="preserve">
    <value>separator, line</value>
  </data>
  <data name="Regex_separator_paragraph" xml:space="preserve">
    <value>separator, paragraph</value>
  </data>
  <data name="Regex_separator_space" xml:space="preserve">
    <value>separator, space</value>
  </data>
  <data name="Regex_symbol_currency" xml:space="preserve">
    <value>symbol, currency</value>
  </data>
  <data name="Regex_symbol_math" xml:space="preserve">
    <value>symbol, math</value>
  </data>
  <data name="Regex_symbol_modifier" xml:space="preserve">
    <value>symbol, modifier</value>
  </data>
  <data name="Regex_symbol_other" xml:space="preserve">
    <value>symbol, other</value>
  </data>
  <data name="Regex_letter_lowercase" xml:space="preserve">
    <value>letter, lowercase</value>
  </data>
  <data name="Regex_letter_modifier" xml:space="preserve">
    <value>letter, modifier</value>
  </data>
  <data name="Regex_letter_other" xml:space="preserve">
    <value>letter, other</value>
  </data>
  <data name="Regex_letter_titlecase" xml:space="preserve">
    <value>letter, titlecase</value>
  </data>
  <data name="Regex_mark_enclosing" xml:space="preserve">
    <value>mark, enclosing</value>
  </data>
  <data name="Regex_mark_nonspacing" xml:space="preserve">
    <value>mark, nonspacing</value>
  </data>
  <data name="Regex_mark_spacing_combining" xml:space="preserve">
    <value>mark, spacing combining</value>
  </data>
  <data name="Regex_contiguous_matches_long" xml:space="preserve">
    <value>The \G anchor specifies that a match must occur at the point where the previous match ended. When you use this anchor with the Regex.Matches or Match.NextMatch method, it ensures that all matches are contiguous.</value>
  </data>
  <data name="Regex_contiguous_matches_short" xml:space="preserve">
    <value>contiguous matches</value>
  </data>
  <data name="Regex_end_of_string_only_long" xml:space="preserve">
    <value>The \z anchor specifies that a match must occur at the end of the input string. Like the $ language element, \z ignores the RegexOptions.Multiline option. Unlike the \Z language element, \z does not match a \n character at the end of a string. Therefore, it can only match the last line of the input string.</value>
  </data>
  <data name="Regex_end_of_string_only_short" xml:space="preserve">
    <value>end of string only</value>
  </data>
  <data name="Regex_end_of_string_or_before_ending_newline_long" xml:space="preserve">
    <value>The \Z anchor specifies that a match must occur at the end of the input string, or before \n at the end of the input string. It is identical to the $ anchor, except that \Z ignores the RegexOptions.Multiline option. Therefore, in a multiline string, it can only match the end of the last line, or the last line before \n.

The \Z anchor matches \n but does not match \r\n (the CR/LF character combination). To match CR/LF, include \r?\Z in the regular expression pattern.</value>
  </data>
  <data name="Regex_end_of_string_or_before_ending_newline_short" xml:space="preserve">
    <value>end of string or before ending newline</value>
  </data>
  <data name="Regex_non_word_boundary_long" xml:space="preserve">
    <value>The \B anchor specifies that the match must not occur on a word boundary. It is the opposite of the \b anchor.</value>
  </data>
  <data name="Regex_non_word_boundary_short" xml:space="preserve">
    <value>non-word boundary</value>
  </data>
  <data name="Regex_start_of_string_only_long" xml:space="preserve">
    <value>The \A anchor specifies that a match must occur at the beginning of the input string. It is identical to the ^ anchor, except that \A ignores the RegexOptions.Multiline option. Therefore, it can only match the start of the first line in a multiline input string.</value>
  </data>
  <data name="Regex_start_of_string_only_short" xml:space="preserve">
    <value>start of string only</value>
  </data>
  <data name="Regex_word_boundary_long" xml:space="preserve">
    <value>The \b anchor specifies that the match must occur on a boundary between a word character (the \w language element) and a non-word character (the \W language element). Word characters consist of alphanumeric characters and underscores; a non-word character is any character that is not alphanumeric or an underscore. The match may also occur on a word boundary at the beginning or end of the string.

The \b anchor is frequently used to ensure that a subexpression matches an entire word instead of just the beginning or end of a word.</value>
  </data>
  <data name="Regex_word_boundary_short" xml:space="preserve">
    <value>word boundary</value>
  </data>
  <data name="Regex_start_of_string_or_line_long" xml:space="preserve">
    <value>The ^ anchor specifies that the following pattern must begin at the first character position of the string. If you use ^ with the RegexOptions.Multiline option, the match must occur at the beginning of each line.</value>
  </data>
  <data name="Regex_start_of_string_or_line_short" xml:space="preserve">
    <value>start of string or line</value>
  </data>
  <data name="Regex_end_of_string_or_line_long" xml:space="preserve">
    <value>The $ anchor specifies that the preceding pattern must occur at the end of the input string, or before \n at the end of the input string. If you use $ with the RegexOptions.Multiline option, the match can also occur at the end of a line.

The $ anchor matches \n but does not match \r\n (the combination of carriage return and newline characters, or CR/LF). To match the CR/LF character combination, include \r?$ in the regular expression pattern.</value>
  </data>
  <data name="Regex_end_of_string_or_line_short" xml:space="preserve">
    <value>end of string or line</value>
  </data>
  <data name="Regex_any_character_group_long" xml:space="preserve">
    <value>The period character (.) matches any character except \n (the newline character, \u000A).  If a regular expression pattern is modified by the RegexOptions.Singleline option, or if the portion of the pattern that contains the . character class is modified by the 's' option, . matches any character.</value>
  </data>
  <data name="Regex_any_character_group_short" xml:space="preserve">
    <value>any character</value>
  </data>
  <data name="Regex_backspace_character_long" xml:space="preserve">
    <value>Matches a backspace character, \u0008</value>
  </data>
  <data name="Regex_backspace_character_short" xml:space="preserve">
    <value>backspace character</value>
  </data>
  <data name="Regex_bell_character_long" xml:space="preserve">
    <value>Matches a bell (alarm) character, \u0007</value>
  </data>
  <data name="Regex_bell_character_short" xml:space="preserve">
    <value>bell character</value>
  </data>
  <data name="Regex_carriage_return_character_long" xml:space="preserve">
    <value>Matches a carriage-return character, \u000D.  Note that \r is not equivalent to the newline character, \n.</value>
  </data>
  <data name="Regex_carriage_return_character_short" xml:space="preserve">
    <value>carriage-return character</value>
  </data>
  <data name="Regex_control_character_long" xml:space="preserve">
    <value>Matches an ASCII control character, where X is the letter of the control character. For example, \cC is CTRL-C.</value>
  </data>
  <data name="Regex_control_character_short" xml:space="preserve">
    <value>control character</value>
  </data>
  <data name="Regex_decimal_digit_character_long" xml:space="preserve">
    <value>\d matches any decimal digit. It is equivalent to the \p{Nd} regular expression pattern, which includes the standard decimal digits 0-9 as well as the decimal digits of a number of other character sets.

If ECMAScript-compliant behavior is specified, \d is equivalent to [0-9]</value>
  </data>
  <data name="Regex_decimal_digit_character_short" xml:space="preserve">
    <value>decimal-digit character</value>
  </data>
  <data name="Regex_escape_character_long" xml:space="preserve">
    <value>Matches an escape character, \u001B</value>
  </data>
  <data name="Regex_escape_character_short" xml:space="preserve">
    <value>escape character</value>
  </data>
  <data name="Regex_form_feed_character_long" xml:space="preserve">
    <value>Matches a form-feed character, \u000C</value>
  </data>
  <data name="Regex_form_feed_character_short" xml:space="preserve">
    <value>form-feed character</value>
  </data>
  <data name="Regex_hexadecimal_escape_long" xml:space="preserve">
    <value>Matches an ASCII character, where ## is a two-digit hexadecimal character code.</value>
  </data>
  <data name="Regex_hexadecimal_escape_short" xml:space="preserve">
    <value>hexadecimal escape</value>
  </data>
  <data name="Regex_letter_uppercase" xml:space="preserve">
    <value>letter, uppercase</value>
  </data>
  <data name="Regex_matched_subexpression_long" xml:space="preserve">
    <value>This grouping construct captures a matched 'subexpression', where 'subexpression' is any valid regular expression pattern. Captures that use parentheses are numbered automatically from left to right based on the order of the opening parentheses in the regular expression, starting from one. The capture that is numbered zero is the text matched by the entire regular expression pattern.</value>
  </data>
  <data name="Regex_matched_subexpression_short" xml:space="preserve">
    <value>matched subexpression</value>
  </data>
  <data name="Regex_negative_character_group_long" xml:space="preserve">
    <value>A negative character group specifies a list of characters that must not appear in an input string for a match to occur. The list of characters are specified individually.

Two or more character ranges can be concatenated. For example, to specify the range of decimal digits from "0" through "9", the range of lowercase letters from "a" through "f", and the range of uppercase letters from "A" through "F", use [0-9a-fA-F].</value>
  </data>
  <data name="Regex_negative_character_group_short" xml:space="preserve">
    <value>negative character group</value>
  </data>
  <data name="Regex_negative_character_range_long" xml:space="preserve">
    <value>A negative character range specifies a list of characters that must not appear in an input string for a match to occur. 'firstCharacter' is the character that begins the range, and 'lastCharacter' is the character that ends the range.

Two or more character ranges can be concatenated. For example, to specify the range of decimal digits from "0" through "9", the range of lowercase letters from "a" through "f", and the range of uppercase letters from "A" through "F", use [0-9a-fA-F].</value>
  </data>
  <data name="Regex_negative_character_range_short" xml:space="preserve">
    <value>negative character range</value>
  </data>
  <data name="Regex_negative_unicode_category_long" xml:space="preserve">
    <value>The regular expression construct \P{ name } matches any character that does not belong to a Unicode general category or named block, where name is the category abbreviation or named block name.</value>
  </data>
  <data name="Regex_negative_unicode_category_short" xml:space="preserve">
    <value>negative unicode category</value>
  </data>
  <data name="Regex_new_line_character_long" xml:space="preserve">
    <value>Matches a new-line character, \u000A</value>
  </data>
  <data name="Regex_new_line_character_short" xml:space="preserve">
    <value>new-line character</value>
  </data>
  <data name="Regex_non_digit_character_long" xml:space="preserve">
    <value>\D matches any non-digit character. It is equivalent to the \P{Nd} regular expression pattern.

If ECMAScript-compliant behavior is specified, \D is equivalent to [^0-9]</value>
  </data>
  <data name="Regex_non_digit_character_short" xml:space="preserve">
    <value>non-digit character</value>
  </data>
  <data name="Regex_non_white_space_character_long" xml:space="preserve">
    <value>\S matches any non-white-space character. It is equivalent to the [^\f\n\r\t\v\x85\p{Z}] regular expression pattern, or the opposite of the regular expression pattern that is equivalent to \s, which matches white-space characters.

If ECMAScript-compliant behavior is specified, \S is equivalent to [^ \f\n\r\t\v]</value>
  </data>
  <data name="Regex_non_white_space_character_short" xml:space="preserve">
    <value>non-white-space character</value>
  </data>
  <data name="Regex_non_word_character_long" xml:space="preserve">
    <value>\W matches any non-word character. It matches any character except for those in the following Unicode categories:

    Ll	Letter, Lowercase
    Lu	Letter, Uppercase
    Lt	Letter, Titlecase
    Lo	Letter, Other
    Lm	Letter, Modifier
    Mn	Mark, Nonspacing
    Nd	Number, Decimal Digit
    Pc	Punctuation, Connector

If ECMAScript-compliant behavior is specified, \W is equivalent to [^a-zA-Z_0-9]</value>
    <comment>Note: Ll, Lu, Lt, Lo, Lm, Mn, Nd, and Pc are all things that should not be localized. </comment>
  </data>
  <data name="Regex_non_word_character_short" xml:space="preserve">
    <value>non-word character</value>
  </data>
  <data name="Regex_positive_character_group_long" xml:space="preserve">
    <value>A positive character group specifies a list of characters, any one of which may appear in an input string for a match to occur.</value>
  </data>
  <data name="Regex_positive_character_group_short" xml:space="preserve">
    <value>positive character group</value>
  </data>
  <data name="Regex_positive_character_range_long" xml:space="preserve">
    <value>A positive character range specifies a range of characters, any one of which may appear in an input string for a match to occur.  'firstCharacter' is the character that begins the range and 'lastCharacter' is the character that ends the range. </value>
  </data>
  <data name="Regex_positive_character_range_short" xml:space="preserve">
    <value>positive character range</value>
  </data>
  <data name="Regex_subexpression" xml:space="preserve">
    <value>subexpression</value>
  </data>
  <data name="Regex_tab_character_long" xml:space="preserve">
    <value>Matches a tab character, \u0009</value>
  </data>
  <data name="Regex_tab_character_short" xml:space="preserve">
    <value>tab character</value>
  </data>
  <data name="Regex_unicode_category_long" xml:space="preserve">
    <value>The regular expression construct \p{ name } matches any character that belongs to a Unicode general category or named block, where name is the category abbreviation or named block name.</value>
  </data>
  <data name="Regex_unicode_category_short" xml:space="preserve">
    <value>unicode category</value>
  </data>
  <data name="Regex_unicode_escape_long" xml:space="preserve">
    <value>Matches a UTF-16 code unit whose value is #### hexadecimal.</value>
  </data>
  <data name="Regex_unicode_escape_short" xml:space="preserve">
    <value>unicode escape</value>
  </data>
  <data name="Regex_vertical_tab_character_long" xml:space="preserve">
    <value>Matches a vertical-tab character, \u000B</value>
  </data>
  <data name="Regex_vertical_tab_character_short" xml:space="preserve">
    <value>vertical-tab character</value>
  </data>
  <data name="Regex_white_space_character_long" xml:space="preserve">
    <value>\s matches any white-space character. It is equivalent to the following escape sequences and Unicode categories:

    \f	The form feed character, \u000C
    \n	The newline character, \u000A
    \r	The carriage return character, \u000D
    \t	The tab character, \u0009
    \v	The vertical tab character, \u000B
    \x85	The ellipsis or NEXT LINE (NEL) character (…), \u0085
    \p{Z}	Matches any separator character

If ECMAScript-compliant behavior is specified, \s is equivalent to [ \f\n\r\t\v]</value>
  </data>
  <data name="Regex_white_space_character_short" xml:space="preserve">
    <value>white-space character</value>
  </data>
  <data name="Regex_word_character_long" xml:space="preserve">
    <value>\w matches any word character. A word character is a member of any of the following Unicode categories:

    Ll	Letter, Lowercase
    Lu	Letter, Uppercase
    Lt	Letter, Titlecase
    Lo	Letter, Other
    Lm	Letter, Modifier
    Mn	Mark, Nonspacing
    Nd	Number, Decimal Digit
    Pc	Punctuation, Connector

If ECMAScript-compliant behavior is specified, \w is equivalent to [a-zA-Z_0-9]</value>
    <comment>Note: Ll, Lu, Lt, Lo, Lm, Mn, Nd, and Pc are all things that should not be localized.</comment>
  </data>
  <data name="Regex_word_character_short" xml:space="preserve">
    <value>word character</value>
  </data>
  <data name="Regex_alternation_long" xml:space="preserve">
    <value>You can use the vertical bar (|) character to match any one of a series of patterns, where the | character separates each pattern.</value>
  </data>
  <data name="Regex_alternation_short" xml:space="preserve">
    <value>alternation</value>
  </data>
  <data name="Regex_balancing_group_long" xml:space="preserve">
    <value>A balancing group definition deletes the definition of a previously defined group and stores, in the current group, the interval between the previously defined group and the current group.
    
'name1' is the current group (optional), 'name2' is a previously defined group, and 'subexpression' is any valid regular expression pattern. The balancing group definition deletes the definition of name2 and stores the interval between name2 and name1 in name1. If no name2 group is defined, the match backtracks. Because deleting the last definition of name2 reveals the previous definition of name2, this construct lets you use the stack of captures for group name2 as a counter for keeping track of nested constructs such as parentheses or opening and closing brackets.

The balancing group definition uses 'name2' as a stack. The beginning character of each nested construct is placed in the group and in its Group.Captures collection. When the closing character is matched, its corresponding opening character is removed from the group, and the Captures collection is decreased by one. After the opening and closing characters of all nested constructs have been matched, 'name1' is empty.</value>
  </data>
  <data name="Regex_balancing_group_short" xml:space="preserve">
    <value>balancing group</value>
  </data>
  <data name="Regex_comment" xml:space="preserve">
    <value>comment</value>
  </data>
  <data name="Regex_conditional_expression_match_long" xml:space="preserve">
    <value>This language element attempts to match one of two patterns depending on whether it can match an initial pattern.

'expression' is the initial pattern to match, 'yes' is the pattern to match if expression is matched, and 'no' is the optional pattern to match if expression is not matched.</value>
  </data>
  <data name="Regex_conditional_expression_match_short" xml:space="preserve">
    <value>conditional expression match</value>
  </data>
  <data name="Regex_conditional_group_match_long" xml:space="preserve">
    <value>This language element attempts to match one of two patterns depending on whether it has matched a specified capturing group.

'name' is the name (or number) of a capturing group, 'yes' is the expression to match if 'name' (or 'number') has a match, and 'no' is the optional expression to match if it does not.</value>
  </data>
  <data name="Regex_conditional_group_match_short" xml:space="preserve">
    <value>conditional group match</value>
  </data>
  <data name="Regex_end_of_line_comment_long" xml:space="preserve">
    <value>A number sign (#) marks an x-mode comment, which starts at the unescaped # character at the end of the regular expression pattern and continues until the end of the line. To use this construct, you must either enable the x option (through inline options) or supply the RegexOptions.IgnorePatternWhitespace value to the option parameter when instantiating the Regex object or calling a static Regex method.</value>
  </data>
  <data name="Regex_end_of_line_comment_short" xml:space="preserve">
    <value>end-of-line comment</value>
  </data>
  <data name="Regex_expression" xml:space="preserve">
    <value>expression</value>
  </data>
  <data name="Regex_group_options_long" xml:space="preserve">
    <value>This grouping construct applies or disables the specified options within a subexpression. The options to enable are specified after the question mark, and the options to disable after the minus sign. The allowed options are:

    i	Use case-insensitive matching.
    m	Use multiline mode, where ^ and $ match the beginning and end of each line
	(instead of the beginning and end of the input string).
    s	Use single-line mode, where the period (.) matches every character
	(instead of every character except \n).
    n	Do not capture unnamed groups. The only valid captures are explicitly
	named or numbered groups of the form (?&lt;name&gt; subexpression).
    x	Exclude unescaped white space from the pattern, and enable comments
	after a number sign (#).</value>
  </data>
  <data name="Regex_group_options_short" xml:space="preserve">
    <value>group options</value>
  </data>
  <data name="Regex_inline_comment_long" xml:space="preserve">
    <value>The (?# comment) construct lets you include an inline comment in a regular expression. The regular expression engine does not use any part of the comment in pattern matching, although the comment is included in the string that is returned by the Regex.ToString method. The comment ends at the first closing parenthesis.</value>
  </data>
  <data name="Regex_inline_comment_short" xml:space="preserve">
    <value>inline comment</value>
  </data>
  <data name="Regex_name" xml:space="preserve">
    <value>name</value>
  </data>
  <data name="Regex_name1" xml:space="preserve">
    <value>name1</value>
  </data>
  <data name="Regex_name2" xml:space="preserve">
    <value>name2</value>
  </data>
  <data name="Regex_named_backreference_long" xml:space="preserve">
    <value>A named or numbered backreference.

'name' is the name of a capturing group defined in the regular expression pattern.</value>
  </data>
  <data name="Regex_named_backreference_short" xml:space="preserve">
    <value>named backreference</value>
  </data>
  <data name="Regex_named_matched_subexpression_long" xml:space="preserve">
    <value>Captures a matched subexpression and lets you access it by name or by number.

'name' is a valid group name, and 'subexpression' is any valid regular expression pattern. 'name' must not contain any punctuation characters and cannot begin with a number.

If the RegexOptions parameter of a regular expression pattern matching method includes the RegexOptions.ExplicitCapture flag, or if the n option is applied to this subexpression, the only way to capture a subexpression is to explicitly name capturing groups.</value>
  </data>
  <data name="Regex_named_matched_subexpression_short" xml:space="preserve">
    <value>named matched subexpression</value>
  </data>
  <data name="Regex_name_or_number" xml:space="preserve">
    <value>name-or-number</value>
  </data>
  <data name="Regex_no" xml:space="preserve">
    <value>no</value>
  </data>
  <data name="Regex_atomic_group_long" xml:space="preserve">
    <value>Atomic groups (known in some other regular expression engines as a nonbacktracking subexpression, an atomic subexpression, or a once-only subexpression) disable backtracking. The regular expression engine will match as many characters in the input string as it can. When no further match is possible, it will not backtrack to attempt alternate pattern matches. (That is, the subexpression matches only strings that would be matched by the subexpression alone; it does not attempt to match a string based on the subexpression and any subexpressions that follow it.)

This option is recommended if you know that backtracking will not succeed. Preventing the regular expression engine from performing unnecessary searching improves performance.</value>
  </data>
  <data name="Regex_atomic_group_short" xml:space="preserve">
    <value>atomic group</value>
  </data>
  <data name="Regex_noncapturing_group_long" xml:space="preserve">
    <value>This construct does not capture the substring that is matched by a subexpression:

The noncapturing group construct is typically used when a quantifier is applied to a group, but the substrings captured by the group are of no interest.

If a regular expression includes nested grouping constructs, an outer noncapturing group construct does not apply to the inner nested group constructs.</value>
  </data>
  <data name="Regex_noncapturing_group_short" xml:space="preserve">
    <value>noncapturing group</value>
  </data>
  <data name="Regex_numbered_backreference_long" xml:space="preserve">
    <value>A numbered backreference, where 'number' is the ordinal position of the capturing group in the regular expression. For example, \4 matches the contents of the fourth capturing group.

There is an ambiguity between octal escape codes (such as \16) and \number backreferences that use the same notation. If the ambiguity is a problem, you can use the \k&lt;name&gt; notation, which is unambiguous and cannot be confused with octal character codes. Similarly, hexadecimal codes such as \xdd are unambiguous and cannot be confused with backreferences.</value>
  </data>
  <data name="Regex_numbered_backreference_short" xml:space="preserve">
    <value>numbered backreference</value>
  </data>
  <data name="Regex_yes" xml:space="preserve">
    <value>yes</value>
  </data>
  <data name="Regex_zero_width_negative_lookahead_assertion_long" xml:space="preserve">
    <value>A zero-width negative lookahead assertion, where for the match to be successful, the input string must not match the regular expression pattern in subexpression. The matched string is not included in the match result.

A zero-width negative lookahead assertion is typically used either at the beginning or at the end of a regular expression. At the beginning of a regular expression, it can define a specific pattern that should not be matched when the beginning of the regular expression defines a similar but more general pattern to be matched. In this case, it is often used to limit backtracking. At the end of a regular expression, it can define a subexpression that cannot occur at the end of a match.</value>
  </data>
  <data name="Regex_zero_width_negative_lookahead_assertion_short" xml:space="preserve">
    <value>zero-width negative lookahead assertion</value>
  </data>
  <data name="Regex_zero_width_negative_lookbehind_assertion_long" xml:space="preserve">
    <value>A zero-width negative lookbehind assertion, where for a match to be successful, 'subexpression' must not occur at the input string to the left of the current position. Any substring that does not match 'subexpression' is not included in the match result.

Zero-width negative lookbehind assertions are typically used at the beginning of regular expressions. The pattern that they define precludes a match in the string that follows. They are also used to limit backtracking when the last character or characters in a captured group must not be one or more of the characters that match that group's regular expression pattern.</value>
  </data>
  <data name="Regex_zero_width_negative_lookbehind_assertion_short" xml:space="preserve">
    <value>zero-width negative lookbehind assertion</value>
  </data>
  <data name="Regex_zero_width_positive_lookahead_assertion_long" xml:space="preserve">
    <value>A zero-width positive lookahead assertion, where for a match to be successful, the input string must match the regular expression pattern in 'subexpression'. The matched substring is not included in the match result. A zero-width positive lookahead assertion does not backtrack.

Typically, a zero-width positive lookahead assertion is found at the end of a regular expression pattern. It defines a substring that must be found at the end of a string for a match to occur but that should not be included in the match. It is also useful for preventing excessive backtracking. You can use a zero-width positive lookahead assertion to ensure that a particular captured group begins with text that matches a subset of the pattern defined for that captured group.</value>
  </data>
  <data name="Regex_zero_width_positive_lookahead_assertion_short" xml:space="preserve">
    <value>zero-width positive lookahead assertion</value>
  </data>
  <data name="Regex_zero_width_positive_lookbehind_assertion_long" xml:space="preserve">
    <value>A zero-width positive lookbehind assertion, where for a match to be successful, 'subexpression' must occur at the input string to the left of the current position. 'subexpression' is not included in the match result. A zero-width positive lookbehind assertion does not backtrack.

Zero-width positive lookbehind assertions are typically used at the beginning of regular expressions. The pattern that they define is a precondition for a match, although it is not a part of the match result.</value>
  </data>
  <data name="Regex_zero_width_positive_lookbehind_assertion_short" xml:space="preserve">
    <value>zero-width positive lookbehind assertion</value>
  </data>
  <data name="Regex_all_control_characters_long" xml:space="preserve">
    <value>All control characters. This includes the Cc, Cf, Cs, Co, and Cn categories.</value>
  </data>
  <data name="Regex_all_control_characters_short" xml:space="preserve">
    <value>all control characters</value>
  </data>
  <data name="Regex_all_diacritic_marks_long" xml:space="preserve">
    <value>All diacritic marks. This includes the Mn, Mc, and Me categories.</value>
  </data>
  <data name="Regex_all_diacritic_marks_short" xml:space="preserve">
    <value>all diacritic marks</value>
  </data>
  <data name="Regex_all_letter_characters_long" xml:space="preserve">
    <value>All letter characters. This includes the Lu, Ll, Lt, Lm, and Lo characters.</value>
  </data>
  <data name="Regex_all_letter_characters_short" xml:space="preserve">
    <value>all letter characters</value>
  </data>
  <data name="Regex_all_numbers_long" xml:space="preserve">
    <value>All numbers. This includes the Nd, Nl, and No categories.</value>
  </data>
  <data name="Regex_all_numbers_short" xml:space="preserve">
    <value>all numbers</value>
  </data>
  <data name="Regex_all_punctuation_characters_long" xml:space="preserve">
    <value>All punctuation characters. This includes the Pc, Pd, Ps, Pe, Pi, Pf, and Po categories.</value>
  </data>
  <data name="Regex_all_punctuation_characters_short" xml:space="preserve">
    <value>all punctuation characters</value>
  </data>
  <data name="Regex_all_separator_characters_long" xml:space="preserve">
    <value>All separator characters. This includes the Zs, Zl, and Zp categories.</value>
  </data>
  <data name="Regex_all_separator_characters_short" xml:space="preserve">
    <value>all separator characters</value>
  </data>
  <data name="Regex_all_symbols_long" xml:space="preserve">
    <value>All symbols. This includes the Sm, Sc, Sk, and So categories.</value>
  </data>
  <data name="Regex_all_symbols_short" xml:space="preserve">
    <value>all symbols</value>
  </data>
  <data name="Regex_base_group" xml:space="preserve">
    <value>base-group</value>
  </data>
  <data name="Regex_character_class_subtraction_long" xml:space="preserve">
    <value>Character class subtraction yields a set of characters that is the result of excluding the characters in one character class from another character class.

'base_group' is a positive or negative character group or range. The 'excluded_group' component is another positive or negative character group, or another character class subtraction expression (that is, you can nest character class subtraction expressions).</value>
  </data>
  <data name="Regex_character_class_subtraction_short" xml:space="preserve">
    <value>character class subtraction</value>
  </data>
  <data name="Regex_character_group" xml:space="preserve">
    <value>character-group</value>
  </data>
  <data name="Regex_excluded_group" xml:space="preserve">
    <value>excluded-group</value>
  </data>
  <data name="Regex_match_at_least_n_times_lazy_long" xml:space="preserve">
    <value>The {n,}? quantifier matches the preceding element at least n times, where n is any integer, but as few times as possible. It is the lazy counterpart of the greedy quantifier {n,}</value>
  </data>
  <data name="Regex_match_at_least_n_times_lazy_short" xml:space="preserve">
    <value>match at least 'n' times (lazy)</value>
  </data>
  <data name="Regex_match_at_least_n_times_long" xml:space="preserve">
    <value>The {n,} quantifier matches the preceding element at least n times, where n is any integer. {n,} is a greedy quantifier whose lazy equivalent is {n,}?</value>
  </data>
  <data name="Regex_match_at_least_n_times_short" xml:space="preserve">
    <value>match at least 'n' times</value>
  </data>
  <data name="Regex_match_between_m_and_n_times_lazy_long" xml:space="preserve">
    <value>The {n,m}? quantifier matches the preceding element between n and m times, where n and m are integers, but as few times as possible. It is the lazy counterpart of the greedy quantifier {n,m}</value>
  </data>
  <data name="Regex_match_between_m_and_n_times_lazy_short" xml:space="preserve">
    <value>match at least 'n' times (lazy)</value>
  </data>
  <data name="Regex_match_between_m_and_n_times_long" xml:space="preserve">
    <value>The {n,m} quantifier matches the preceding element at least n times, but no more than m times, where n and m are integers. {n,m} is a greedy quantifier whose lazy equivalent is {n,m}?</value>
  </data>
  <data name="Regex_match_between_m_and_n_times_short" xml:space="preserve">
    <value>match between 'm' and 'n' times</value>
  </data>
  <data name="Regex_match_exactly_n_times_lazy_long" xml:space="preserve">
    <value>The {n}? quantifier matches the preceding element exactly n times, where n is any integer. It is the lazy counterpart of the greedy quantifier {n}+</value>
  </data>
  <data name="Regex_match_exactly_n_times_lazy_short" xml:space="preserve">
    <value>match exactly 'n' times (lazy)</value>
  </data>
  <data name="Regex_match_exactly_n_times_long" xml:space="preserve">
    <value>The {n} quantifier matches the preceding element exactly n times, where n is any integer. {n} is a greedy quantifier whose lazy equivalent is {n}?</value>
  </data>
  <data name="Regex_match_exactly_n_times_short" xml:space="preserve">
    <value>match exactly 'n' times</value>
  </data>
  <data name="Regex_match_one_or_more_times_lazy_long" xml:space="preserve">
    <value>The +? quantifier matches the preceding element one or more times, but as few times as possible. It is the lazy counterpart of the greedy quantifier +</value>
  </data>
  <data name="Regex_match_one_or_more_times_lazy_short" xml:space="preserve">
    <value>match one or more times (lazy)</value>
  </data>
  <data name="Regex_match_one_or_more_times_long" xml:space="preserve">
    <value>The + quantifier matches the preceding element one or more times. It is equivalent to the {1,} quantifier. + is a greedy quantifier whose lazy equivalent is +?.</value>
  </data>
  <data name="Regex_match_one_or_more_times_short" xml:space="preserve">
    <value>match one or more times</value>
  </data>
  <data name="Regex_match_zero_or_more_times_lazy_long" xml:space="preserve">
    <value>The *? quantifier matches the preceding element zero or more times, but as few times as possible. It is the lazy counterpart of the greedy quantifier *</value>
  </data>
  <data name="Regex_match_zero_or_more_times_lazy_short" xml:space="preserve">
    <value>match zero or more times (lazy)</value>
  </data>
  <data name="Regex_match_zero_or_more_times_long" xml:space="preserve">
    <value>The * quantifier matches the preceding element zero or more times. It is equivalent to the {0,} quantifier. * is a greedy quantifier whose lazy equivalent is *?.</value>
  </data>
  <data name="Regex_match_zero_or_more_times_short" xml:space="preserve">
    <value>match zero or more times</value>
  </data>
  <data name="Regex_match_zero_or_one_time_lazy_long" xml:space="preserve">
    <value>The ?? quantifier matches the preceding element zero or one time, but as few times as possible. It is the lazy counterpart of the greedy quantifier ?</value>
  </data>
  <data name="Regex_match_zero_or_one_time_lazy_short" xml:space="preserve">
    <value>match zero or one time (lazy)</value>
  </data>
  <data name="Regex_match_zero_or_one_time_long" xml:space="preserve">
    <value>The ? quantifier matches the preceding element zero or one time. It is equivalent to the {0,1} quantifier. ? is a greedy quantifier whose lazy equivalent is ??.</value>
  </data>
  <data name="Regex_match_zero_or_one_time_short" xml:space="preserve">
    <value>match zero or one time</value>
  </data>
  <data name="Regex_unicode_general_category_0" xml:space="preserve">
    <value>Unicode General Category: {0}</value>
  </data>
  <data name="Regex_inline_options_long" xml:space="preserve">
    <value>Enables or disables specific pattern matching options for the remainder of a regular expression. The options to enable are specified after the question mark, and the options to disable after the minus sign. The allowed options are:

    i	Use case-insensitive matching.
    m	Use multiline mode, where ^ and $ match the beginning and end of each line
	(instead of the beginning and end of the input string).
    s	Use single-line mode, where the period (.) matches every character
	(instead of every character except \n).
    n	Do not capture unnamed groups. The only valid captures are explicitly named
	or numbered groups of the form (?&lt;name&gt; subexpression).
    x	Exclude unescaped white space from the pattern, and enable comments
	after a number sign (#).</value>
  </data>
  <data name="Regex_inline_options_short" xml:space="preserve">
    <value>inline options</value>
  </data>
  <data name="_0_cannot_be_null_or_empty" xml:space="preserve">
    <value>'{0}' cannot be null or empty.</value>
  </data>
  <data name="_0_cannot_be_null_or_whitespace" xml:space="preserve">
    <value>'{0}' cannot be null or whitespace.</value>
  </data>
  <data name="_0_is_not_null_here" xml:space="preserve">
    <value>'{0}' is not null here.</value>
  </data>
  <data name="_0_may_be_null_here" xml:space="preserve">
    <value>'{0}' may be null here.</value>
  </data>
  <data name="ChangeSignature_NewParameterInferValue" xml:space="preserve">
    <value>&lt;infer&gt;</value>
  </data>
  <data name="Convert_type_to_0" xml:space="preserve">
    <value>Convert type to '{0}'</value>
  </data>
  <data name="from_metadata" xml:space="preserve">
    <value>from metadata</value>
  </data>
  <data name="symbol_cannot_be_a_namespace" xml:space="preserve">
    <value>'symbol' cannot be a namespace.</value>
  </data>
  <data name="Document_must_be_contained_in_the_workspace_that_created_this_service" xml:space="preserve">
    <value>Document must be contained in the workspace that created this service</value>
  </data>
  <data name="Generate_constructor_in_0_with_fields" xml:space="preserve">
    <value>Generate constructor in '{0}' (with fields)</value>
  </data>
  <data name="Generate_constructor_in_0_with_properties" xml:space="preserve">
    <value>Generate constructor in '{0}' (with properties)</value>
  </data>
  <data name="Property_reference_cannot_be_updated" xml:space="preserve">
    <value>Property reference cannot be updated</value>
  </data>
  <data name="Make_class_abstract" xml:space="preserve">
    <value>Make class 'abstract'</value>
  </data>
  <data name="Inline_0" xml:space="preserve">
    <value>Inline '{0}'</value>
  </data>
  <data name="Remove_async_modifier" xml:space="preserve">
    <value>Remove 'async' modifier</value>
  </data>
  <data name="Extract_base_class" xml:space="preserve">
    <value>Extract base class...</value>
  </data>
  <data name="Inline_and_keep_0" xml:space="preserve">
    <value>Inline and keep '{0}'</value>
  </data>
  <data name="Pull_members_up_to_new_base_class" xml:space="preserve">
    <value>Pull member(s) up to new base class...</value>
  </data>
  <data name="Operators" xml:space="preserve">
    <value>Operators</value>
  </data>
  <data name="The_assembly_0_containing_type_1_references_NET_Framework" xml:space="preserve">
    <value>The assembly '{0}' containing type '{1}' references .NET Framework, which is not supported.</value>
  </data>
  <data name="Apply_file_header_preferences" xml:space="preserve">
    <value>Apply file header preferences</value>
  </data>
  <data name="Apply_object_collection_initialization_preferences" xml:space="preserve">
    <value>Apply object/collection initialization preferences</value>
  </data>
  <data name="Remove_unnecessary_casts" xml:space="preserve">
    <value>Remove unnecessary casts</value>
  </data>
  <data name="Remove_unused_variables" xml:space="preserve">
    <value>Remove unused variables</value>
  </data>
  <data name="Sort_accessibility_modifiers" xml:space="preserve">
    <value>Sort accessibility modifiers</value>
  </data>
  <data name="Format_document" xml:space="preserve">
    <value>Format document</value>
  </data>
  <data name="Error_creating_instance_of_CodeFixProvider" xml:space="preserve">
    <value>Error creating instance of CodeFixProvider</value>
  </data>
  <data name="Error_creating_instance_of_CodeFixProvider_0" xml:space="preserve">
    <value>Error creating instance of CodeFixProvider '{0}'</value>
  </data>
  <data name="Removal_of_document_not_supported" xml:space="preserve">
    <value>Removal of document not supported</value>
  </data>
  <data name="in_0_1_2" xml:space="preserve">
    <value>in {0} ({1} - {2})</value>
  </data>
  <data name="_0_dash_1" xml:space="preserve">
    <value>{0} - {1}</value>
  </data>
<<<<<<< HEAD
  <data name="all_anonymous_types_in_container" xml:space="preserve">
    <value>all anonymous types in container</value>
  </data>
  <data name="Convert_to_tuple" xml:space="preserve">
    <value>Convert to tuple</value>
  </data>
  <data name="just_this_anonymous_type" xml:space="preserve">
    <value>just this anonymous type</value>
=======
  <data name="member_kind_and_name" xml:space="preserve">
    <value>{0} '{1}'</value>
    <comment>e.g. "method 'M'"</comment>
  </data>
  <data name="code" xml:space="preserve">
    <value>code</value>
  </data>
  <data name="Convert_to_record" xml:space="preserve">
    <value>Convert to record</value>
  </data>
  <data name="Introduce_parameter" xml:space="preserve">
    <value>Introduce parameter</value>
  </data>
  <data name="Introduce_parameter_for_0" xml:space="preserve">
    <value>Introduce parameter for '{0}'</value>
  </data>
  <data name="Introduce_parameter_for_all_occurrences_of_0" xml:space="preserve">
    <value>Introduce parameter for all occurrences of '{0}'</value>
  </data>
  <data name="into_new_overload" xml:space="preserve">
    <value>into new overload</value>
  </data>
  <data name="into_extracted_method_to_invoke_at_call_sites" xml:space="preserve">
    <value>into extracted method to invoke at call sites</value>
  </data>
  <data name="and_update_call_sites_directly" xml:space="preserve">
    <value>and update call sites directly</value>
  </data>
  <data name="Implementing_a_record_positional_parameter_0_as_read_only_requires_restarting_the_application" xml:space="preserve">
    <value>Implementing a record positional parameter '{0}' as read only requires restarting the application,</value>
  </data>
  <data name="Implementing_a_record_positional_parameter_0_with_a_set_accessor_requires_restarting_the_application" xml:space="preserve">
    <value>Implementing a record positional parameter '{0}' with a set accessor requires restarting the application.</value>
  </data>
  <data name="Explicitly_implemented_methods_of_records_must_have_parameter_names_that_match_the_compiler_generated_equivalent_0" xml:space="preserve">
    <value>Explicitly implemented methods of records must have parameter names that match the compiler generated equivalent '{0}'</value>
  </data>
  <data name="Convert_to_record_struct" xml:space="preserve">
    <value>Convert to record struct</value>
  </data>
  <data name="Edit_and_continue_is_not_supported_by_the_runtime" xml:space="preserve">
    <value>Edit and continue is not supported by the runtime.</value>
  </data>
  <data name="Updating_reloadable_type_marked_by_0_attribute_or_its_member_requires_restarting_the_application_because_it_is_not_supported_by_the_runtime" xml:space="preserve">
    <value>Updating a reloadable type (marked by {0}) or its member requires restarting the application because is not supported by the runtime.</value>
  </data>
  <data name="Making_a_method_an_iterator_requires_restarting_the_application" xml:space="preserve">
    <value>Making a method an iterator requires restarting the application.</value>
  </data>
  <data name="Making_a_method_asynchronous_requires_restarting_the_application" xml:space="preserve">
    <value>Making a method asynchronous requires restarting the application.</value>
  </data>
  <data name="Updating_the_attributes_of_0_requires_restarting_the_application_because_it_is_not_supported_by_the_runtime" xml:space="preserve">
    <value>Updating the attributes of {0} requires restarting the application because it is not supported by the runtime.</value>
  </data>
  <data name="An_update_that_causes_the_return_type_of_implicit_main_to_change_requires_restarting_the_application" xml:space="preserve">
    <value>An update that causes the return type of the implicit Main method to change requires restarting the application.</value>
    <comment>{Locked="Main"} is C# keywords and should not be localized.</comment>
  </data>
  <data name="Changing_parameter_types_of_0_requires_restarting_the_application" xml:space="preserve">
    <value>Changing parameter types of {0} requires restarting the application.</value>
  </data>
  <data name="Changing_type_parameters_of_0_requires_restarting_the_application" xml:space="preserve">
    <value>Changing type parameters of {0} requires restarting the application.</value>
  </data>
  <data name="Changing_constraints_of_0_requires_restarting_the_application" xml:space="preserve">
    <value>Changing constraints of {0} requires restarting the application.</value>
  </data>
  <data name="No_common_root_node_for_extraction" xml:space="preserve">
    <value>No common root node for extraction.</value>
  </data>
  <data name="No_valid_selection_to_perform_extraction" xml:space="preserve">
    <value>No valid selection to perform extraction.</value>
  </data>
  <data name="Selection_does_not_contain_a_valid_token" xml:space="preserve">
    <value>Selection does not contain a valid token.</value>
  </data>
  <data name="Selection_not_contained_inside_a_type" xml:space="preserve">
    <value>Selection not contained inside a type.</value>
  </data>
  <data name="Invalid_selection" xml:space="preserve">
    <value>Invalid selection.</value>
  </data>
  <data name="Renaming_0_requires_restarting_the_application_because_it_is_not_supported_by_the_runtime" xml:space="preserve">
    <value>Renaming {0} requires restarting the application because it is not supported by the runtime.</value>
  </data>
  <data name="Changing_pseudo_custom_attribute_0_of_1_requires_restarting_th_application" xml:space="preserve">
    <value>Changing pseudo-custom attribute '{0}' of {1} requires restarting the application</value>
  </data>
  <data name="ChangesRequiredSynthesizedType" xml:space="preserve">
    <value>One or more changes result in a new type being created by the compiler, which requires restarting the application because it is not supported by the runtime</value>
>>>>>>> e782ce78
  </data>
</root><|MERGE_RESOLUTION|>--- conflicted
+++ resolved
@@ -2834,7 +2834,6 @@
   <data name="_0_dash_1" xml:space="preserve">
     <value>{0} - {1}</value>
   </data>
-<<<<<<< HEAD
   <data name="all_anonymous_types_in_container" xml:space="preserve">
     <value>all anonymous types in container</value>
   </data>
@@ -2843,7 +2842,7 @@
   </data>
   <data name="just_this_anonymous_type" xml:space="preserve">
     <value>just this anonymous type</value>
-=======
+  </data>
   <data name="member_kind_and_name" xml:space="preserve">
     <value>{0} '{1}'</value>
     <comment>e.g. "method 'M'"</comment>
@@ -2935,6 +2934,5 @@
   </data>
   <data name="ChangesRequiredSynthesizedType" xml:space="preserve">
     <value>One or more changes result in a new type being created by the compiler, which requires restarting the application because it is not supported by the runtime</value>
->>>>>>> e782ce78
   </data>
 </root>