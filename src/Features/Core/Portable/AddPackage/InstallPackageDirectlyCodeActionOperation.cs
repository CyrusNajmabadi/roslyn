﻿// Licensed to the .NET Foundation under one or more agreements.
// The .NET Foundation licenses this file to you under the MIT license.
// See the LICENSE file in the project root for more information.

<<<<<<< HEAD
#nullable disable

using System;
=======
>>>>>>> 7808feb7
using System.Collections.Generic;
using System.Linq;
using System.Threading;
using System.Threading.Tasks;
using Microsoft.CodeAnalysis.CodeActions;
using Microsoft.CodeAnalysis.Packaging;
using Microsoft.CodeAnalysis.Shared.Utilities;

namespace Microsoft.CodeAnalysis.AddPackage
{
    /// <summary>
    /// Operation responsible purely for installing a nuget package with a specific 
    /// version, or a the latest version of a nuget package.  Is not responsible
    /// for adding an import to user code.
    /// </summary>
    internal class InstallPackageDirectlyCodeActionOperation : CodeActionOperation
    {
        private readonly Document _document;
        private readonly IPackageInstallerService _installerService;
        private readonly string? _source;
        private readonly string _packageName;
        private readonly string? _versionOpt;
        private readonly bool _includePrerelease;
        private readonly bool _isLocal;
        private readonly List<string> _projectsWithMatchingVersion = new();

        public InstallPackageDirectlyCodeActionOperation(
            IPackageInstallerService installerService,
            Document document,
            string? source,
            string packageName,
            string? versionOpt,
            bool includePrerelease,
            bool isLocal)
        {
            _installerService = installerService;
            _document = document;
            _source = source;
            _packageName = packageName;
            _versionOpt = versionOpt;
            _includePrerelease = includePrerelease;
            _isLocal = isLocal;

            if (versionOpt != null)
            {
                const int projectsToShow = 5;
                var otherProjects = installerService.GetProjectsWithInstalledPackage(
                    _document.Project.Solution, packageName, versionOpt).ToList();
                _projectsWithMatchingVersion.AddRange(otherProjects.Take(projectsToShow).Select(p => p.Name));
                if (otherProjects.Count > projectsToShow)
                    _projectsWithMatchingVersion.Add("...");
            }
        }

        public override string Title => _versionOpt == null
            ? string.Format(FeaturesResources.Find_and_install_latest_version_of_0, _packageName)
            : _isLocal
                ? string.Format(FeaturesResources.Use_locally_installed_0_version_1_This_version_used_in_colon_2, _packageName, _versionOpt, string.Join(", ", _projectsWithMatchingVersion))
                : string.Format(FeaturesResources.Install_0_1, _packageName, _versionOpt);

        internal override bool ApplyDuringTests => true;

        internal override Task<bool> TryApplyAsync(
            Workspace workspace, Solution originalSolution, IProgress<CodeAnalysisProgress> progressTracker, CancellationToken cancellationToken)
        {
            return _installerService.TryInstallPackageAsync(
                workspace, _document.Id, _source, _packageName,
                _versionOpt, _includePrerelease, progressTracker, cancellationToken);
        }
    }
}<|MERGE_RESOLUTION|>--- conflicted
+++ resolved
@@ -2,19 +2,13 @@
 // The .NET Foundation licenses this file to you under the MIT license.
 // See the LICENSE file in the project root for more information.
 
-<<<<<<< HEAD
-#nullable disable
-
 using System;
-=======
->>>>>>> 7808feb7
 using System.Collections.Generic;
 using System.Linq;
 using System.Threading;
 using System.Threading.Tasks;
 using Microsoft.CodeAnalysis.CodeActions;
 using Microsoft.CodeAnalysis.Packaging;
-using Microsoft.CodeAnalysis.Shared.Utilities;
 
 namespace Microsoft.CodeAnalysis.AddPackage
 {
