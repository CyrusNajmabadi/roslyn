--- conflicted
+++ resolved
@@ -162,14 +162,11 @@
     }
 
     /// <summary>
-    /// Returns a document with the LSP tracked text forked from the appropriate workspace solution.
-    /// 
-<<<<<<< HEAD
+    /// Returns the LSP solution associated with the workspace with the specified <see cref="_hostWorkspaceKind"/>. This
+    /// is the solution used for LSP requests that pertain to the entire workspace, for example code search or workspace
+    /// diagnostics.
+    /// 
     /// This is always called serially in the <see cref="RequestExecutionQueue{RequestContextType}"/> when creating the <see cref="RequestContext"/>.
-=======
-    /// This is always called serially in the <see cref="RequestExecutionQueue"/> when creating the <see
-    /// cref="RequestContext"/>.
->>>>>>> 65700185
     /// </summary>
     public async Task<(Workspace?, Solution?, Document?)> GetLspDocumentInfoAsync(TextDocumentIdentifier textDocumentIdentifier, CancellationToken cancellationToken)
     {
