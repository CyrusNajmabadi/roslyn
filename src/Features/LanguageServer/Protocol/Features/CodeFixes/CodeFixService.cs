--- conflicted
+++ resolved
@@ -116,13 +116,6 @@
             var copilotDiagnostics = await GetCopilotDiagnosticsAsync(document, range, priorityProvider.Priority, cancellationToken).ConfigureAwait(false);
             allDiagnostics = allDiagnostics.AddRange(copilotDiagnostics);
 
-<<<<<<< HEAD
-            var buildOnlyDiagnosticsService = document.Project.Solution.Services.GetRequiredService<IBuildOnlyDiagnosticsService>();
-            allDiagnostics = allDiagnostics.AddRange(
-                await buildOnlyDiagnosticsService.GetBuildOnlyDiagnosticsAsync(document.Id, cancellationToken).ConfigureAwait(false));
-
-=======
->>>>>>> 2ab34d51
             var text = await document.GetValueTextAsync(cancellationToken).ConfigureAwait(false);
             var spanToDiagnostics = ConvertToMap(text, allDiagnostics);
 
@@ -210,14 +203,7 @@
             var copilotDiagnostics = await GetCopilotDiagnosticsAsync(document, range, priorityProvider.Priority, cancellationToken).ConfigureAwait(false);
             diagnostics = diagnostics.AddRange(copilotDiagnostics);
 
-<<<<<<< HEAD
-            var buildOnlyDiagnosticsService = document.Project.Solution.Services.GetRequiredService<IBuildOnlyDiagnosticsService>();
-            var buildOnlyDiagnostics = await buildOnlyDiagnosticsService.GetBuildOnlyDiagnosticsAsync(document.Id, cancellationToken).ConfigureAwait(false);
-
-            if (diagnostics.IsEmpty && buildOnlyDiagnostics.IsEmpty)
-=======
             if (diagnostics.IsEmpty)
->>>>>>> 2ab34d51
                 yield break;
 
             if (!diagnostics.IsEmpty)
