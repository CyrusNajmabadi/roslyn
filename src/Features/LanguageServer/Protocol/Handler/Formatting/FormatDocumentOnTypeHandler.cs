﻿// Licensed to the .NET Foundation under one or more agreements.
// The .NET Foundation licenses this file to you under the MIT license.
// See the LICENSE file in the project root for more information.

#nullable enable

using System;
using System.Collections.Generic;
using System.Composition;
using System.Linq;
using System.Threading;
using System.Threading.Tasks;
using Microsoft.CodeAnalysis.CSharp;
using Microsoft.CodeAnalysis.Editor;
using Microsoft.CodeAnalysis.Host.Mef;
using Microsoft.CodeAnalysis.PooledObjects;
using Microsoft.CodeAnalysis.Text;
using Microsoft.VisualStudio.LanguageServer.Protocol;

namespace Microsoft.CodeAnalysis.LanguageServer.Handler
{
    [Shared]
    [ExportLspMethod(Methods.TextDocumentOnTypeFormattingName)]
    internal class FormatDocumentOnTypeHandler : IRequestHandler<DocumentOnTypeFormattingParams, TextEdit[]>
    {
        [ImportingConstructor]
        [Obsolete(MefConstruction.ImportingConstructorMessage, error: true)]
        public FormatDocumentOnTypeHandler()
        {
        }

        public async Task<TextEdit[]> HandleRequestAsync(Solution solution, DocumentOnTypeFormattingParams request, ClientCapabilities? clientCapabilities,
            string? clientName, CancellationToken cancellationToken)
        {
            var edits = new ArrayBuilder<TextEdit>();
<<<<<<< HEAD
            var document = solution.GetDocumentFromURI(request.TextDocument.Uri, clientName);
=======
            var document = solution.GetDocument(request.TextDocument, clientName);
>>>>>>> c8d525c5
            if (document != null)
            {
                var formattingService = document.Project.LanguageServices.GetRequiredService<IEditorFormattingService>();
                var position = await document.GetPositionFromLinePositionAsync(ProtocolConversions.PositionToLinePosition(request.Position), cancellationToken).ConfigureAwait(false);

                if (string.IsNullOrEmpty(request.Character))
                {
                    return edits.ToArrayAndFree();
                }

                IList<TextChange>? textChanges;
                if (SyntaxFacts.IsNewLine(request.Character[0]))
                {
                    textChanges = await GetFormattingChangesOnReturnAsync(formattingService, document, position, cancellationToken).ConfigureAwait(false);
                }
                else
                {
                    textChanges = await GetFormattingChangesAsync(formattingService, document, request.Character[0], position, cancellationToken).ConfigureAwait(false);
                }

                var text = await document.GetTextAsync(cancellationToken).ConfigureAwait(false);
                if (textChanges != null)
                {
                    edits.AddRange(textChanges.Select(change => ProtocolConversions.TextChangeToTextEdit(change, text)));
                }
            }

            return edits.ToArrayAndFree();
        }

        protected virtual Task<IList<TextChange>?> GetFormattingChangesOnReturnAsync(IEditorFormattingService formattingService, Document document, int position, CancellationToken cancellationToken)
            => formattingService.GetFormattingChangesOnReturnAsync(document, position, cancellationToken);

        protected virtual Task<IList<TextChange>?> GetFormattingChangesAsync(IEditorFormattingService formattingService, Document document, char typedChar, int position, CancellationToken cancellationToken)
            => formattingService.GetFormattingChangesAsync(document, typedChar, position, cancellationToken);
    }
}<|MERGE_RESOLUTION|>--- conflicted
+++ resolved
@@ -33,11 +33,7 @@
             string? clientName, CancellationToken cancellationToken)
         {
             var edits = new ArrayBuilder<TextEdit>();
-<<<<<<< HEAD
-            var document = solution.GetDocumentFromURI(request.TextDocument.Uri, clientName);
-=======
             var document = solution.GetDocument(request.TextDocument, clientName);
->>>>>>> c8d525c5
             if (document != null)
             {
                 var formattingService = document.Project.LanguageServices.GetRequiredService<IEditorFormattingService>();
