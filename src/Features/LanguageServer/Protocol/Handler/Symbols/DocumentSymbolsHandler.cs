﻿// Licensed to the .NET Foundation under one or more agreements.
// The .NET Foundation licenses this file to you under the MIT license.
// See the LICENSE file in the project root for more information.

using System;
using System.Collections.Generic;
using System.Composition;
using System.Linq;
using System.Threading;
using System.Threading.Tasks;
using Microsoft.CodeAnalysis.Editor;
using Microsoft.CodeAnalysis.Editor.Extensibility.NavigationBar;
using Microsoft.CodeAnalysis.Host.Mef;
using Microsoft.CodeAnalysis.PooledObjects;
using Microsoft.CodeAnalysis.Text;
using Microsoft.VisualStudio.LanguageServer.Protocol;
using Roslyn.Utilities;
using LSP = Microsoft.VisualStudio.LanguageServer.Protocol;

namespace Microsoft.CodeAnalysis.LanguageServer.Handler
{
    [Shared]
    [ExportLspMethod(Methods.TextDocumentDocumentSymbolName)]
    internal class DocumentSymbolsHandler : IRequestHandler<DocumentSymbolParams, object[]>
    {
        [ImportingConstructor]
        [Obsolete(MefConstruction.ImportingConstructorMessage, error: true)]
        public DocumentSymbolsHandler()
        {
        }

        public async Task<object[]> HandleRequestAsync(Solution solution, DocumentSymbolParams request,
            ClientCapabilities clientCapabilities, string clientName, CancellationToken cancellationToken)
        {
<<<<<<< HEAD
            var document = solution.GetDocumentFromURI(request.TextDocument.Uri, clientName);
=======
            var document = solution.GetDocument(request.TextDocument, clientName);
>>>>>>> c8d525c5
            if (document == null)
            {
                return Array.Empty<SymbolInformation>();
            }

            var symbols = ArrayBuilder<object>.GetInstance();

            var navBarService = document.Project.LanguageServices.GetRequiredService<INavigationBarItemService>();
            var navBarItems = await navBarService.GetItemsAsync(document, cancellationToken).ConfigureAwait(false);
            if (navBarItems.Count == 0)
            {
                return symbols.ToArrayAndFree();
            }

            var compilation = await document.Project.GetCompilationAsync(cancellationToken).ConfigureAwait(false);
            var tree = await document.GetSyntaxTreeAsync(cancellationToken).ConfigureAwait(false);
            var text = await document.GetTextAsync(cancellationToken).ConfigureAwait(false);

            // TODO - Return more than 2 levels of symbols.
            // https://github.com/dotnet/roslyn/projects/45#card-20033869
            if (clientCapabilities?.TextDocument?.DocumentSymbol?.HierarchicalDocumentSymbolSupport == true)
            {
                foreach (var item in navBarItems)
                {
                    // only top level ones
                    symbols.Add(await GetDocumentSymbolAsync(item, compilation, tree, text, cancellationToken).ConfigureAwait(false));
                }
            }
            else
            {
                foreach (var item in navBarItems)
                {
                    symbols.Add(GetSymbolInformation(item, compilation, tree, document, text, cancellationToken, containerName: null));

                    foreach (var childItem in item.ChildItems)
                    {
                        symbols.Add(GetSymbolInformation(childItem, compilation, tree, document, text, cancellationToken, item.Text));
                    }
                }
            }

            var result = symbols.WhereNotNull().ToArray();
            symbols.Free();
            return result;
        }

        /// <summary>
        /// Get a symbol information from a specified nav bar item.
        /// </summary>
        private static SymbolInformation GetSymbolInformation(NavigationBarItem item, Compilation compilation, SyntaxTree tree, Document document,
            SourceText text, CancellationToken cancellationToken, string containerName = null)
        {
            if (item.Spans.Count == 0)
            {
                return null;
            }

            var location = GetLocation(item, compilation, tree, cancellationToken);

            if (location == null)
            {
                return Create(item, item.Spans.First(), containerName, document, text);
            }

            return Create(item, location.SourceSpan, containerName, document, text);

            static SymbolInformation Create(NavigationBarItem item, TextSpan span, string containerName, Document document, SourceText text)
            {
                return new SymbolInformation
                {
                    Name = item.Text,
                    Location = new LSP.Location
                    {
                        Uri = document.GetURI(),
                        Range = ProtocolConversions.TextSpanToRange(span, text),
                    },
                    Kind = ProtocolConversions.GlyphToSymbolKind(item.Glyph),
                    ContainerName = containerName,
                };
            }
        }

        /// <summary>
        /// Get a document symbol from a specified nav bar item.
        /// </summary>
        private static async Task<DocumentSymbol> GetDocumentSymbolAsync(NavigationBarItem item, Compilation compilation, SyntaxTree tree,
            SourceText text, CancellationToken cancellationToken)
        {
            // it is actually symbol location getter. but anyway.
            var location = GetLocation(item, compilation, tree, cancellationToken);
            if (location == null)
            {
                return null;
            }

            var symbol = await GetSymbolAsync(location, compilation, cancellationToken).ConfigureAwait(false);
            if (symbol == null)
            {
                return null;
            }

            return new DocumentSymbol
            {
                Name = symbol.Name,
                Detail = item.Text,
                Kind = ProtocolConversions.GlyphToSymbolKind(item.Glyph),
                Deprecated = symbol.GetAttributes().Any(x => x.AttributeClass.MetadataName == "ObsoleteAttribute"),
                Range = ProtocolConversions.TextSpanToRange(item.Spans.First(), text),
                SelectionRange = ProtocolConversions.TextSpanToRange(location.SourceSpan, text),
                Children = await GetChildrenAsync(item.ChildItems, compilation, tree, text, cancellationToken).ConfigureAwait(false),
            };

            static async Task<DocumentSymbol[]> GetChildrenAsync(IEnumerable<NavigationBarItem> items, Compilation compilation, SyntaxTree tree,
                SourceText text, CancellationToken cancellationToken)
            {
                var list = new ArrayBuilder<DocumentSymbol>();
                foreach (var item in items)
                {
                    list.Add(await GetDocumentSymbolAsync(item, compilation, tree, text, cancellationToken).ConfigureAwait(false));
                }

                return list.ToArrayAndFree();
            }

            static async Task<ISymbol> GetSymbolAsync(Location location, Compilation compilation, CancellationToken cancellationToken)
            {
                var model = compilation.GetSemanticModel(location.SourceTree);
                var root = await model.SyntaxTree.GetRootAsync(cancellationToken).ConfigureAwait(false);
                var node = root.FindNode(location.SourceSpan);

                while (node != null)
                {
                    var symbol = model.GetDeclaredSymbol(node);
                    if (symbol != null)
                    {
                        return symbol;
                    }

                    node = node.Parent;
                }

                return null;
            }
        }

        /// <summary>
        /// Get a location for a particular nav bar item.
        /// </summary>
        private static Location GetLocation(NavigationBarItem item, Compilation compilation, SyntaxTree tree, CancellationToken cancellationToken)
        {
            if (!(item is NavigationBarSymbolItem symbolItem))
            {
                return null;
            }

            var symbols = symbolItem.NavigationSymbolId.Resolve(compilation, cancellationToken: cancellationToken);
            var symbol = symbols.Symbol;

            if (symbol == null)
            {
                if (symbolItem.NavigationSymbolIndex < symbols.CandidateSymbols.Length)
                {
                    symbol = symbols.CandidateSymbols[symbolItem.NavigationSymbolIndex.Value];
                }
                else
                {
                    return null;
                }
            }

            var location = symbol.Locations.FirstOrDefault(l => l.SourceTree.Equals(tree));
            return location ?? symbol.Locations.FirstOrDefault();
        }
    }
}<|MERGE_RESOLUTION|>--- conflicted
+++ resolved
@@ -32,11 +32,7 @@
         public async Task<object[]> HandleRequestAsync(Solution solution, DocumentSymbolParams request,
             ClientCapabilities clientCapabilities, string clientName, CancellationToken cancellationToken)
         {
-<<<<<<< HEAD
-            var document = solution.GetDocumentFromURI(request.TextDocument.Uri, clientName);
-=======
             var document = solution.GetDocument(request.TextDocument, clientName);
->>>>>>> c8d525c5
             if (document == null)
             {
                 return Array.Empty<SymbolInformation>();
