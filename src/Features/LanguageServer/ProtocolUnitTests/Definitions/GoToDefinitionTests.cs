--- conflicted
+++ resolved
@@ -29,17 +29,10 @@
         var len = {|caret:|}aString.Length;
     }
 }";
-<<<<<<< HEAD
-            using var testLspServer = CreateTestLspServer(markup, out var locations);
-
-            var results = await RunGotoDefinitionAsync(testLspServer, locations["caret"].Single());
-            AssertLocationsEqual(locations["definition"], results);
-=======
             using var testLspServer = await CreateTestLspServerAsync(markup);
 
             var results = await RunGotoDefinitionAsync(testLspServer, testLspServer.GetLocations("caret").Single());
             AssertLocationsEqual(testLspServer.GetLocations("definition"), results);
->>>>>>> 67d940c4
         }
 
         [Fact]
@@ -63,17 +56,10 @@
 }"
             };
 
-<<<<<<< HEAD
-            using var testLspServer = CreateTestLspServer(markups, out var locations);
-
-            var results = await RunGotoDefinitionAsync(testLspServer, locations["caret"].Single());
-            AssertLocationsEqual(locations["definition"], results);
-=======
             using var testLspServer = await CreateTestLspServerAsync(markups);
 
             var results = await RunGotoDefinitionAsync(testLspServer, testLspServer.GetLocations("caret").Single());
             AssertLocationsEqual(testLspServer.GetLocations("definition"), results);
->>>>>>> 67d940c4
         }
 
         [Fact]
@@ -88,11 +74,7 @@
         var len = aString.Length;
     }
 }";
-<<<<<<< HEAD
-            using var testLspServer = CreateTestLspServer(string.Empty, out var _);
-=======
             using var testLspServer = await CreateTestLspServerAsync(string.Empty);
->>>>>>> 67d940c4
 
             AddMappedDocument(testLspServer.TestWorkspace, markup);
 
@@ -116,15 +98,9 @@
         var len = aString.Length;
     }
 }";
-<<<<<<< HEAD
-            using var testLspServer = CreateTestLspServer(markup, out var locations);
-
-            var results = await RunGotoDefinitionAsync(testLspServer, locations["caret"].Single());
-=======
             using var testLspServer = await CreateTestLspServerAsync(markup);
 
             var results = await RunGotoDefinitionAsync(testLspServer, testLspServer.GetLocations("caret").Single());
->>>>>>> 67d940c4
             Assert.Empty(results);
         }
 
@@ -138,14 +114,6 @@
     {
     }
 }";
-<<<<<<< HEAD
-            using var testLspServer = CreateTestLspServer(markup, out var locations);
-
-            var results = await RunGotoDefinitionAsync(testLspServer, locations["caret"].Single());
-            Assert.Empty(results);
-        }
-
-=======
             using var testLspServer = await CreateTestLspServerAsync(markup);
 
             var results = await RunGotoDefinitionAsync(testLspServer, testLspServer.GetLocations("caret").Single());
@@ -179,7 +147,6 @@
             AssertLocationsEqual(testLspServer.GetLocations("definition"), results);
         }
 
->>>>>>> 67d940c4
         private static async Task<LSP.Location[]> RunGotoDefinitionAsync(TestLspServer testLspServer, LSP.Location caret)
         {
             return await testLspServer.ExecuteRequestAsync<LSP.TextDocumentPositionParams, LSP.Location[]>(LSP.Methods.TextDocumentDefinitionName,
