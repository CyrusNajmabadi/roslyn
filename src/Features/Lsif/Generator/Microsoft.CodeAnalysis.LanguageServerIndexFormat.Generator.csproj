--- conflicted
+++ resolved
@@ -84,23 +84,11 @@
     <ProjectReference Include="..\..\..\Workspaces\CSharp\Portable\Microsoft.CodeAnalysis.CSharp.Workspaces.csproj" />
     <ProjectReference Include="..\..\..\Workspaces\VisualBasic\Portable\Microsoft.CodeAnalysis.VisualBasic.Workspaces.vbproj" />
     <ProjectReference Include="..\..\Core\Portable\Microsoft.CodeAnalysis.Features.csproj" />
-<<<<<<< HEAD
-=======
 
     <!-- Make sure we include the RazorCompiler ExternalAccess since this needs to be deployed with the compiler for things that might
          run the Razor generator. We bundle this in the MWorkspaces.MSBuild NuGet package directly, but since we're consuming a project reference
          rather than a package reference we'll have to include this here. -->
     <ProjectReference Include="..\..\..\Tools\ExternalAccess\RazorCompiler\Microsoft.CodeAnalysis.ExternalAccess.RazorCompiler.csproj" />
-
-    <!-- Below is the transitive closure of the project references above to placate BuildBoss. If changes are made above this line,
-         please update the stuff here accordingly. -->
-    <ProjectReference Include="..\..\..\Compilers\Core\Portable\Microsoft.CodeAnalysis.csproj" />
-    <ProjectReference Include="..\..\..\Compilers\CSharp\Portable\Microsoft.CodeAnalysis.CSharp.csproj" />
-    <ProjectReference Include="..\..\..\Compilers\VisualBasic\Portable\Microsoft.CodeAnalysis.VisualBasic.vbproj" />
-    <ProjectReference Include="..\..\..\Workspaces\Core\Portable\Microsoft.CodeAnalysis.Workspaces.csproj" />
-    <ProjectReference Include="..\..\CSharp\Portable\Microsoft.CodeAnalysis.CSharp.Features.csproj" />
-    <ProjectReference Include="..\..\VisualBasic\Portable\Microsoft.CodeAnalysis.VisualBasic.Features.vbproj" />
->>>>>>> 2ab34d51
   </ItemGroup>
 
   <ItemGroup>
