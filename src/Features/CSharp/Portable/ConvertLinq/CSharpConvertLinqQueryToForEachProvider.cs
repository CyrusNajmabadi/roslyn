﻿// Copyright (c) Microsoft.  All Rights Reserved.  Licensed under the Apache License, Version 2.0.  See License.txt in the project root for license information.

using System;
using System.Collections;
using System.Collections.Generic;
using System.Composition;
using System.Linq;
using System.Threading;
using System.Threading.Tasks;
using Microsoft.CodeAnalysis.CodeRefactorings;
using Microsoft.CodeAnalysis.ConvertLinq;
using Microsoft.CodeAnalysis.CSharp.Extensions;
using Microsoft.CodeAnalysis.CSharp.Syntax;
using Microsoft.CodeAnalysis.Formatting;
using Microsoft.CodeAnalysis.LanguageServices;
using Microsoft.CodeAnalysis.Operations;
using Microsoft.CodeAnalysis.Shared.Extensions;
using Microsoft.CodeAnalysis.Simplification;

namespace Microsoft.CodeAnalysis.CSharp.ConvertLinq
{
    [ExportCodeRefactoringProvider(LanguageNames.CSharp, Name = nameof(CSharpConvertLinqQueryToForEachProvider)), Shared]
    internal sealed class CSharpConvertLinqQueryToForEachProvider : AbstractConvertLinqQueryToForEachProvider<QueryExpressionSyntax, StatementSyntax>
    {
        private static readonly TypeSyntax VarNameIdentifier = SyntaxFactory.IdentifierName("var");

        [ImportingConstructor]
        public CSharpConvertLinqQueryToForEachProvider()
        {
        }

        protected override string Title => CSharpFeaturesResources.Convert_to_foreach;

        protected override bool TryConvert(
            QueryExpressionSyntax queryExpression,
            SemanticModel semanticModel,
            ISemanticFactsService semanticFacts,
            CancellationToken cancellationToken,
            out DocumentUpdateInfo documentUpdateInfo)
                => new Converter(semanticModel, semanticFacts, queryExpression, cancellationToken).TryConvert(out documentUpdateInfo);

        /// <summary>
        /// Finds a node for the span and checks that it is either a QueryExpressionSyntax or a QueryExpressionSyntax argument within ArgumentSyntax.
        /// </summary>
        protected override Task<QueryExpressionSyntax> FindNodeToRefactorAsync(CodeRefactoringContext context)
<<<<<<< HEAD
            => context.TryGetSelectedNodeAsync<QueryExpressionSyntax>();
=======
            => context.TryGetRelevantNodeAsync<QueryExpressionSyntax>();
>>>>>>> 1113a88f

        private sealed class Converter
        {
            private readonly SemanticModel _semanticModel;
            private readonly ISemanticFactsService _semanticFacts;
            private readonly CancellationToken _cancellationToken;
            private readonly QueryExpressionSyntax _source;
            private readonly List<string> _introducedLocalNames;

            public Converter(SemanticModel semanticModel, ISemanticFactsService semanticFacts, QueryExpressionSyntax source, CancellationToken cancellationToken)
            {
                _semanticModel = semanticModel;
                _semanticFacts = semanticFacts;
                _source = source;
                _introducedLocalNames = new List<string>();
                _cancellationToken = cancellationToken;
            }

            public bool TryConvert(out DocumentUpdateInfo documentUpdateInfo)
            {
                // Do not try refactoring queries with comments or conditional compilation in them.
                // We can consider supporting queries with comments in the future.
                if (_source.DescendantTrivia().Any(trivia => trivia.MatchesKind(
                        SyntaxKind.SingleLineCommentTrivia,
                        SyntaxKind.MultiLineCommentTrivia,
                        SyntaxKind.MultiLineDocumentationCommentTrivia) ||
                    _source.ContainsDirectives))
                {
                    documentUpdateInfo = default;
                    return false;
                }

                // Bail out if there is no chance to convert it even with a local function.
                if (!CanTryConvertToLocalFunction() ||
                    !TryCreateStackFromQueryExpression(out var queryExpressionProcessingInfo))
                {
                    documentUpdateInfo = default;
                    return false;
                }

                // GetDiagnostics is expensive. Move it to the end if there were no bail outs from the algorithm.
                // TODO likely adding more semantic checks will perform checks we expect from GetDiagnostics
                // We may consider removing GetDiagnostics.
                // https://github.com/dotnet/roslyn/issues/25639
                if ((TryConvertInternal(queryExpressionProcessingInfo, out documentUpdateInfo) ||
                    TryReplaceWithLocalFunction(queryExpressionProcessingInfo, out documentUpdateInfo)) &&  // second attempt: at least to a local function
                    !_semanticModel.GetDiagnostics(_source.Span, _cancellationToken).Any(diagnostic => diagnostic.DefaultSeverity == DiagnosticSeverity.Error))
                {
                    if (!documentUpdateInfo.Source.IsParentKind(SyntaxKind.Block) &&
                        documentUpdateInfo.Destinations.Length > 1)

                        documentUpdateInfo = new DocumentUpdateInfo(documentUpdateInfo.Source, SyntaxFactory.Block(documentUpdateInfo.Destinations));
                    return true;
                }

                documentUpdateInfo = default;
                return false;
            }

            private StatementSyntax ProcessClause(
                CSharpSyntaxNode node,
                StatementSyntax statement,
                bool isLastClause,
                bool hasExtraDeclarations,
                out StatementSyntax extraStatementToAddAbove)
            {
                extraStatementToAddAbove = default;
                switch (node.Kind())
                {
                    case SyntaxKind.WhereClause:
                        return SyntaxFactory.Block(SyntaxFactory.IfStatement(((WhereClauseSyntax)node).Condition.WithAdditionalAnnotations(Simplifier.Annotation).WithoutTrivia(), statement));
                    case SyntaxKind.FromClause:
                        var fromClause = (FromClauseSyntax)node;

                        // If we are processing the first from and
                        // there were joins and some evaluations were moved into declarations above the foreach
                        // Check if the declaration on the first fromclause should be moved for the evaluation above declarations already moved upfront.
                        ExpressionSyntax expression1;
                        if (isLastClause && hasExtraDeclarations && !IsLocalOrParameterSymbol(_source.FromClause.Expression))
                        {
                            var expressionName = _semanticFacts.GenerateNameForExpression(
                                _semanticModel,
                                fromClause.Expression,
                                capitalize: false,
                                _cancellationToken);
                            var variable = GetFreeSymbolNameAndMarkUsed(expressionName);
                            extraStatementToAddAbove = CreateLocalDeclarationStatement(variable, fromClause.Expression, generateTypeFromExpression: false);
                            expression1 = SyntaxFactory.IdentifierName(variable);
                        }
                        else
                        {
                            expression1 = fromClause.Expression.WithoutTrivia();
                        }

                        return SyntaxFactory.ForEachStatement(
                            fromClause.Type ?? VarNameIdentifier,
                            fromClause.Identifier,
                            expression1,
                            WrapWithBlock(statement));
                    case SyntaxKind.LetClause:
                        var letClause = (LetClauseSyntax)node;
                        return AddToBlockTop(CreateLocalDeclarationStatement(letClause.Identifier, letClause.Expression, generateTypeFromExpression: false), statement);
                    case SyntaxKind.JoinClause:
                        var joinClause = (JoinClauseSyntax)node;
                        if (joinClause.Into != null)
                        {
                            // This must be caught on the validation step. Therefore, here is an exception.
                            throw new ArgumentException("GroupJoin is not supported");
                        }
                        else
                        {
                            ExpressionSyntax expression2;
                            if (IsLocalOrParameterSymbol(joinClause.InExpression))
                            {
                                expression2 = joinClause.InExpression;
                            }
                            else
                            {
                                // Input: var q = from x in XX() from z in ZZ() join y in YY() on x equals y select x + y;
                                // Add 
                                // var xx = XX();
                                // var yy = YY();
                                // Do not add for ZZ()
                                var expressionName = _semanticFacts.GenerateNameForExpression(
                                    _semanticModel,
                                    joinClause.InExpression,
                                    capitalize: false,
                                    _cancellationToken);
                                var variable = GetFreeSymbolNameAndMarkUsed(expressionName);
                                extraStatementToAddAbove = CreateLocalDeclarationStatement(variable, joinClause.InExpression, generateTypeFromExpression: false);

                                // Replace YY() with yy declared above.
                                expression2 = SyntaxFactory.IdentifierName(variable);
                            }

                            // Output for the join
                            // var yy == YY(); this goes to extraStatementToAddAbove
                            // ...
                            // foreach (var y in yy)
                            // {
                            //  if (object.Equals(x, y))
                            //  {
                            //      ...
                            return SyntaxFactory.Block(
                                SyntaxFactory.ForEachStatement(
                                    joinClause.Type ?? VarNameIdentifier,
                                    joinClause.Identifier,
                                    expression2,
                                    SyntaxFactory.Block(
                                        SyntaxFactory.IfStatement(
                                            SyntaxFactory.InvocationExpression(
                                                SyntaxFactory.MemberAccessExpression(
                                                    SyntaxKind.SimpleMemberAccessExpression,
                                                    SyntaxFactory.PredefinedType(SyntaxFactory.Token(SyntaxKind.ObjectKeyword)),
                                                    SyntaxFactory.IdentifierName(nameof(object.Equals))),
                                                SyntaxFactory.ArgumentList(SyntaxFactory.SeparatedList(
                                                    new[] {
                                                        SyntaxFactory.Argument(joinClause.LeftExpression),
                                                        SyntaxFactory.Argument(joinClause.RightExpression.WithoutTrailingTrivia())}))),
                                            statement)))).WithAdditionalAnnotations(Simplifier.Annotation);
                        }
                    case SyntaxKind.SelectClause:
                        // This is not the latest Select in the Query Expression
                        // There is a QueryBody with the Continuation as a parent.
                        var selectClause = (SelectClauseSyntax)node;
                        var identifier = ((QueryBodySyntax)selectClause.Parent).Continuation.Identifier;
                        return AddToBlockTop(CreateLocalDeclarationStatement(identifier, selectClause.Expression, generateTypeFromExpression: true), statement);
                    default:
                        throw new ArgumentException($"Unexpected node kind {node.Kind().ToString()}");
                }
            }

            private bool TryConvertInternal(QueryExpressionProcessingInfo queryExpressionProcessingInfo, out DocumentUpdateInfo documentUpdateInfo)
            {
                // (from a in b select a); 
                var parent = _source.WalkUpParentheses().Parent;

                switch (parent.Kind())
                {
                    // return from a in b select a;
                    case SyntaxKind.ReturnStatement:
                        return TryConvertIfInReturnStatement((ReturnStatementSyntax)parent, queryExpressionProcessingInfo, out documentUpdateInfo);
                    // foreach(var x in from a in b select a)
                    case SyntaxKind.ForEachStatement:
                        return TryConvertIfInForEach((ForEachStatementSyntax)parent, queryExpressionProcessingInfo, out documentUpdateInfo);
                    // (from a in b select a).ToList(), (from a in b select a).Count(), etc.
                    case SyntaxKind.SimpleMemberAccessExpression:
                        return TryConvertIfInMemberAccessExpression((MemberAccessExpressionSyntax)parent, queryExpressionProcessingInfo, out documentUpdateInfo);
                }

                documentUpdateInfo = default;
                return false;
            }

            /// <summary>
            /// Checks if the location of the query expression allows to convert it at least to a local function.
            /// It still does not guarantees that the conversion can be performed. There can be bail outs of later stages.
            /// </summary>
            /// <returns></returns>
            private bool CanTryConvertToLocalFunction()
            {
                SyntaxNode currentNode = _source;
                while (currentNode != null)
                {
                    if (currentNode is StatementSyntax) { return true; }
                    if (currentNode is ExpressionSyntax ||
                        currentNode is ArgumentSyntax ||
                        currentNode is ArgumentListSyntax ||
                        currentNode is EqualsValueClauseSyntax ||
                        currentNode is VariableDeclaratorSyntax ||
                        currentNode is VariableDeclarationSyntax)
                    {
                        currentNode = currentNode.Parent;
                    }
                    else
                    {
                        return false;
                    }
                }

                return false;
            }

            private bool TryConvertIfInMemberAccessExpression(
               MemberAccessExpressionSyntax memberAccessExpression,
               QueryExpressionProcessingInfo queryExpressionProcessingInfo,
               out DocumentUpdateInfo documentUpdateInfo)
            {
                if (memberAccessExpression.Parent is InvocationExpressionSyntax invocationExpression)
                {
                    // This also covers generic names (i.e. with type arguments) like 'ToList<int>'. 
                    // The ValueText is still just 'ToList'. 
                    switch (memberAccessExpression.Name.Identifier.ValueText)
                    {
                        case nameof(Enumerable.ToList):
                            return TryConvertIfInToListInvocation(invocationExpression, queryExpressionProcessingInfo, out documentUpdateInfo);
                        case nameof(Enumerable.Count):
                            return TryConvertIfInCountInvocation(invocationExpression, queryExpressionProcessingInfo, out documentUpdateInfo);
                    }
                }

                documentUpdateInfo = default;
                return false;
            }

            private bool TryConvertIfInCountInvocation(
                InvocationExpressionSyntax invocationExpression,
                QueryExpressionProcessingInfo queryExpressionProcessingInfo,
                out DocumentUpdateInfo documentUpdateInfo)
            {
                if (_semanticModel.GetSymbolInfo(invocationExpression, _cancellationToken).Symbol is IMethodSymbol methodSymbol &&
                    methodSymbol.Parameters.Length == 0 &&
                    methodSymbol.ReturnType?.SpecialType == SpecialType.System_Int32 &&
                    methodSymbol.RefKind == RefKind.None)
                {
                    // before var count = (from a in b select a).Count();
                    // after
                    // var count = 0;
                    // foreach (var a in b)
                    // {
                    //     count++;
                    //  }
                    return TryConvertIfInInvocation(
                            invocationExpression,
                            queryExpressionProcessingInfo,
                            IsInt,
                            (variableIdentifier, expression) => SyntaxFactory.ExpressionStatement(
                                SyntaxFactory.PostfixUnaryExpression(SyntaxKind.PostIncrementExpression, variableIdentifier)), // Generating 'count++'
                            SyntaxFactory.LiteralExpression(SyntaxKind.NumericLiteralExpression, SyntaxFactory.Literal(0)), // count = 0
                            variableName: "count",
                            out documentUpdateInfo);
                }

                documentUpdateInfo = default;
                return false;
            }

            private bool TryConvertIfInToListInvocation(
                InvocationExpressionSyntax invocationExpression,
                QueryExpressionProcessingInfo queryExpressionProcessingInfo,
                out DocumentUpdateInfo documentUpdateInfo)
            {
                // before var list = (from a in b select a).ToList();
                // after
                // var list = new List<T>();
                // foreach (var a in b)
                // {
                //     list.Add(a)
                // }
                if (_semanticModel.GetSymbolInfo(invocationExpression, _cancellationToken).Symbol is IMethodSymbol methodSymbol &&
                    methodSymbol.RefKind == RefKind.None &&
                    IsList(methodSymbol.ReturnType) &&
                    methodSymbol.Parameters.Length == 0)
                {
                    return TryConvertIfInInvocation(
                              invocationExpression,
                              queryExpressionProcessingInfo,
                              IsList,
                              (listIdentifier, expression) => SyntaxFactory.ExpressionStatement(SyntaxFactory.InvocationExpression(
                                    SyntaxFactory.MemberAccessExpression(
                                        SyntaxKind.SimpleMemberAccessExpression,
                                        listIdentifier,
                                        SyntaxFactory.IdentifierName(nameof(IList.Add))),
                                    SyntaxFactory.ArgumentList(SyntaxFactory.SingletonSeparatedList(SyntaxFactory.Argument(expression))))),
                              SyntaxFactory.ObjectCreationExpression(
                                  methodSymbol.GenerateReturnTypeSyntax().WithAdditionalAnnotations(Simplifier.Annotation),
                                  SyntaxFactory.ArgumentList(),
                                  initializer: null),
                               variableName: "list",
                              out documentUpdateInfo);
                }

                documentUpdateInfo = default;
                return false;
            }

            private bool IsInt(ITypeSymbol typeSymbol)
                => typeSymbol.SpecialType == SpecialType.System_Int32;

            private bool IsList(ITypeSymbol typeSymbol)
                => Equals(typeSymbol.OriginalDefinition, _semanticModel.Compilation.GetTypeByMetadataName(typeof(List<>).FullName));

            private bool TryConvertIfInInvocation(
                InvocationExpressionSyntax invocationExpression,
                QueryExpressionProcessingInfo queryExpressionProcessingInfo,
                Func<ITypeSymbol, bool> typeCheckMethod,
                Func<ExpressionSyntax, ExpressionSyntax, StatementSyntax> leafExpressionCreationMethod,
                ExpressionSyntax initializer,
                string variableName,
                out DocumentUpdateInfo documentUpdateInfo)
            {
                var parentStatement = invocationExpression.GetAncestorOrThis<StatementSyntax>();
                if (parentStatement != null)
                {
                    if (TryConvertIfInInvocationInternal(
                        invocationExpression,
                        typeCheckMethod,
                        parentStatement,
                        initializer,
                        variableName,
                        out var variable,
                        out var nodesBefore,
                        out var nodesAfter))
                    {
                        var statements = GenerateStatements(expression => leafExpressionCreationMethod(variable, expression), queryExpressionProcessingInfo);
                        var list = new List<StatementSyntax>();
                        list.AddRange(nodesBefore);
                        list.AddRange(statements);
                        list.AddRange(nodesAfter);
                        documentUpdateInfo = new DocumentUpdateInfo(parentStatement, list);
                        return true;
                    }
                }

                documentUpdateInfo = default;
                return false;
            }

            private bool TryConvertIfInInvocationInternal(
                InvocationExpressionSyntax invocationExpression,
                Func<ITypeSymbol, bool> typeCheckMethod,
                StatementSyntax parentStatement,
                ExpressionSyntax initializer,
                string variableName,
                out ExpressionSyntax variable,
                out StatementSyntax[] nodesBefore,
                out StatementSyntax[] nodesAfter)
            {
                var invocationParent = invocationExpression.WalkUpParentheses().Parent;
                var symbolName = GetFreeSymbolNameAndMarkUsed(variableName);

                void Convert(
                    ExpressionSyntax variableExpression,
                    ExpressionSyntax expressionToVerifyType,
                    bool checkForLocalOrParameter,
                    out ExpressionSyntax variableLocal,
                    out StatementSyntax[] nodesBeforeLocal,
                    out StatementSyntax[] nodesAfterLocal)
                {
                    // Check that we can re-use the local variable or parameter
                    if (typeCheckMethod(_semanticModel.GetTypeInfo(expressionToVerifyType, _cancellationToken).Type) &&
                        (!checkForLocalOrParameter || IsLocalOrParameterSymbol(variableExpression)))
                    {
                        // before
                        // a = (from a in b select a).ToList(); or var a = (from a in b select a).ToList()
                        // after 
                        // a = new List<T>(); or var a = new List<T>();
                        // foreach(...)
                        variableLocal = variableExpression;
                        nodesBeforeLocal = new[] { parentStatement.ReplaceNode(invocationExpression, initializer.WithAdditionalAnnotations(Simplifier.Annotation)) };
                        nodesAfterLocal = new StatementSyntax[] { };
                    }
                    else
                    {
                        // before 
                        // IReadOnlyList<int> a = (from a in b select a).ToList(); or an assignment
                        // after 
                        // var list = new List<T>(); or assignment
                        // foreach(...)
                        // IReadOnlyList<int> a = list;
                        variableLocal = SyntaxFactory.IdentifierName(symbolName);
                        nodesBeforeLocal = new[] { CreateLocalDeclarationStatement(symbolName, initializer, generateTypeFromExpression: false) };
                        nodesAfterLocal = new StatementSyntax[] { parentStatement.ReplaceNode(invocationExpression, variableLocal.WithAdditionalAnnotations(Simplifier.Annotation)) };
                    }
                }

                switch (invocationParent.Kind())
                {
                    case SyntaxKind.EqualsValueClause:
                        // Avoid for(int i = (from x in a select x).Count(); i < 10; i++)
                        if (invocationParent.IsParentKind(SyntaxKind.VariableDeclarator, SyntaxKind.VariableDeclaration, SyntaxKind.LocalDeclarationStatement) &&
                            // Avoid int i = (from x in a select x).Count(), j = i;
                            ((VariableDeclarationSyntax)invocationParent.Parent.Parent).Variables.Count == 1)
                        {
                            var variableDeclarator = ((VariableDeclaratorSyntax)invocationParent.Parent);
                            Convert(
                                SyntaxFactory.IdentifierName(variableDeclarator.Identifier),
                                ((VariableDeclarationSyntax)variableDeclarator.Parent).Type,
                                checkForLocalOrParameter: false,
                                out variable,
                                out nodesBefore,
                                out nodesAfter);
                            return true;
                        }

                        break;
                    case SyntaxKind.SimpleAssignmentExpression:
                        var assignmentExpression = (AssignmentExpressionSyntax)invocationParent;
                        if (assignmentExpression.Right.WalkDownParentheses() == invocationExpression)
                        {
                            Convert(
                                assignmentExpression.Left,
                                assignmentExpression.Left,
                                checkForLocalOrParameter: true,
                                out variable,
                                out nodesBefore,
                                out nodesAfter);
                            return true;
                        }

                        break;
                    case SyntaxKind.ReturnStatement:
                        // before return (from a in b select a).ToList();
                        // after var list = new List<T>();
                        // foreach(...)
                        // return list;
                        variable = SyntaxFactory.IdentifierName(symbolName);
                        nodesBefore = new[] { CreateLocalDeclarationStatement(symbolName, initializer, generateTypeFromExpression: false) };
                        nodesAfter = new[] { SyntaxFactory.ReturnStatement(variable).WithAdditionalAnnotations(Simplifier.Annotation) };
                        return true;
                        // SyntaxKind.Argument:
                        // SyntaxKind.ArrowExpressionClause is not supported
                }

                // Will still try to replace with a local function above.
                nodesBefore = default;
                nodesAfter = default;
                variable = default;
                return false;
            }

            private LocalDeclarationStatementSyntax CreateLocalDeclarationStatement(
                SyntaxToken identifier,
                ExpressionSyntax expression,
                bool generateTypeFromExpression)
            {
                var typeSyntax = generateTypeFromExpression
                    ? _semanticModel.GetTypeInfo(expression, _cancellationToken).ConvertedType.GenerateTypeSyntax()
                    : VarNameIdentifier;
                return SyntaxFactory.LocalDeclarationStatement(
                            SyntaxFactory.VariableDeclaration(
                                typeSyntax,
                                SyntaxFactory.SingletonSeparatedList(
                                    SyntaxFactory.VariableDeclarator(
                                        identifier,
                                        argumentList: null,
                                        SyntaxFactory.EqualsValueClause(expression))))).WithAdditionalAnnotations(Simplifier.Annotation);
            }

            private bool TryReplaceWithLocalFunction(QueryExpressionProcessingInfo queryExpressionProcessingInfo, out DocumentUpdateInfo documentUpdateInfo)
            {
                var parentStatement = _source.GetAncestorOrThis<StatementSyntax>();
                if (parentStatement == null)
                {
                    documentUpdateInfo = default;
                    return false;
                }

                // before statement ... from a in select b ...
                // after
                // IEnumerable<T> localFunction()
                // {
                //   foreach(var a in b)
                //   {
                //       yield return a;
                //   }
                // }
                //  statement ... localFunction();
                var returnTypeInfo = _semanticModel.GetTypeInfo(_source, _cancellationToken);
                ITypeSymbol returnedType;

                if (returnTypeInfo.Type.OriginalDefinition?.SpecialType == SpecialType.System_Collections_Generic_IEnumerable_T)
                {
                    returnedType = returnTypeInfo.Type;
                }
                else
                {
                    if (returnTypeInfo.ConvertedType.OriginalDefinition?.SpecialType == SpecialType.System_Collections_Generic_IEnumerable_T)
                    {
                        returnedType = returnTypeInfo.ConvertedType;
                    }
                    else
                    {
                        documentUpdateInfo = default;
                        return false;
                    }
                }

                static StatementSyntax internalNodeMethod(ExpressionSyntax expression)
                    => SyntaxFactory.YieldStatement(SyntaxKind.YieldReturnStatement, expression);

                var statements = GenerateStatements(internalNodeMethod, queryExpressionProcessingInfo);
                var localFunctionNamePrefix = _semanticFacts.GenerateNameForExpression(
                    _semanticModel,
                    _source,
                    capitalize: false,
                    _cancellationToken);
                var localFunctionToken = GetFreeSymbolNameAndMarkUsed(localFunctionNamePrefix);
                var localFunctionDeclaration = SyntaxFactory.LocalFunctionStatement(
                    modifiers: default,
                    returnType: returnedType.GenerateTypeSyntax().WithAdditionalAnnotations(Simplifier.Annotation),
                    identifier: localFunctionToken,
                    typeParameterList: null,
                    parameterList: SyntaxFactory.ParameterList(),
                    constraintClauses: default,
                    body: SyntaxFactory.Block(
                        SyntaxFactory.Token(
                            SyntaxFactory.TriviaList(),
                            SyntaxKind.OpenBraceToken,
                            SyntaxFactory.TriviaList(SyntaxFactory.EndOfLine(Environment.NewLine))),
                        SyntaxFactory.List(statements),
                        SyntaxFactory.Token(SyntaxKind.CloseBraceToken)),
                    expressionBody: null);

                var localFunctionInvocation = SyntaxFactory.InvocationExpression(SyntaxFactory.IdentifierName(localFunctionToken)).WithAdditionalAnnotations(Simplifier.Annotation);
                var newParentExpressionStatement = parentStatement.ReplaceNode(_source.WalkUpParentheses(), localFunctionInvocation.WithAdditionalAnnotations(Simplifier.Annotation));
                documentUpdateInfo = new DocumentUpdateInfo(parentStatement, new[] { localFunctionDeclaration, newParentExpressionStatement });
                return true;
            }

            private SyntaxToken GetFreeSymbolNameAndMarkUsed(string prefix)
            {
                var freeToken = _semanticFacts.GenerateUniqueName(_semanticModel, _source, containerOpt: null, baseName: prefix, _introducedLocalNames, _cancellationToken);
                _introducedLocalNames.Add(freeToken.ValueText);
                return freeToken;
            }

            private bool TryConvertIfInForEach(
                ForEachStatementSyntax forEachStatement,
                QueryExpressionProcessingInfo queryExpressionProcessingInfo,
                out DocumentUpdateInfo documentUpdateInfo)
            {
                // before foreach(var x in from a in b select a)

                if (forEachStatement.Expression.WalkDownParentheses() != _source)
                {
                    documentUpdateInfo = default;
                    return false;
                }

                // check that the body of the forEach does not contain any identifiers from the query
                foreach (var identifierName in queryExpressionProcessingInfo.IdentifierNames)
                {
                    // Identifier from the foreach can already be in scope of the foreach statement.
                    if (forEachStatement.Identifier.ValueText != identifierName)
                    {
                        if (_semanticFacts.GenerateUniqueName(
                                _semanticModel,
                                location: forEachStatement.Statement,
                                containerOpt: forEachStatement.Statement,
                                baseName: identifierName,
                                usedNames: Enumerable.Empty<string>(),
                                _cancellationToken).ValueText != identifierName)
                        {
                            documentUpdateInfo = default;
                            return false;
                        }
                    }
                }

                // If query does not contains identifier with the same name as declared in the foreach,
                // declare this identifier in the body.
                if (!queryExpressionProcessingInfo.ContainsIdentifier(forEachStatement.Identifier))
                {
                    documentUpdateInfo = ConvertIfInToForeachWithExtraVariableDeclaration(forEachStatement, queryExpressionProcessingInfo);
                    return true;
                }
                else
                {
                    // The last select expression in the query returns this identifier:
                    // foreach(var thisIdentifier in from ....... select thisIdentifier)
                    // if thisIdentifier in foreach is var, it is OK
                    // if a type is specified for thisIdentifier in forEach, check that the type is the same as in the select expression
                    // foreach(MyType thisIdentifier in from ....... from MyType thisIdentifier ... select thisIdentifier)

                    // The last clause in query stack must be SelectClauseSyntax.
                    var lastSelectExpression = ((SelectClauseSyntax)queryExpressionProcessingInfo.Stack.Peek()).Expression;
                    if (lastSelectExpression is IdentifierNameSyntax identifierName &&
                        forEachStatement.Identifier.ValueText == identifierName.Identifier.ValueText &&
                        queryExpressionProcessingInfo.IdentifierNames.Contains(identifierName.Identifier.ValueText))
                    {
                        var forEachStatementTypeSymbolType = _semanticModel.GetTypeInfo(forEachStatement.Type, _cancellationToken).Type;
                        var lastSelectExpressionTypeInfo = _semanticModel.GetTypeInfo(lastSelectExpression, _cancellationToken);
                        if (Equals(lastSelectExpressionTypeInfo.ConvertedType, lastSelectExpressionTypeInfo.Type) &&
                            Equals(lastSelectExpressionTypeInfo.ConvertedType, forEachStatementTypeSymbolType))
                        {
                            documentUpdateInfo = ConvertIfInToForeachWithoutExtraVariableDeclaration(forEachStatement, queryExpressionProcessingInfo);
                            return true;
                        }
                    }
                }

                // in all other cases try to replace with a local function - this is called above.
                documentUpdateInfo = default;
                return false;
            }

            private DocumentUpdateInfo ConvertIfInToForeachWithExtraVariableDeclaration(
                ForEachStatementSyntax forEachStatement,
                QueryExpressionProcessingInfo queryExpressionProcessingInfo)
            {
                // before foreach(var x in from ... a) { dosomething(x); }
                // after 
                // foreach (var a in ...)
                // ...
                // {
                //      var x = a;
                //      dosomething(x); 
                //  }
                var statements = GenerateStatements(
                    expression => AddToBlockTop(SyntaxFactory.LocalDeclarationStatement(
                        SyntaxFactory.VariableDeclaration(
                            forEachStatement.Type,
                            SyntaxFactory.SingletonSeparatedList(
                                SyntaxFactory.VariableDeclarator(
                                    forEachStatement.Identifier,
                                    argumentList: null,
                                    SyntaxFactory.EqualsValueClause(expression))))),
                                        forEachStatement.Statement).WithAdditionalAnnotations(Formatter.Annotation), queryExpressionProcessingInfo);
                return new DocumentUpdateInfo(forEachStatement, statements);
            }

            private DocumentUpdateInfo ConvertIfInToForeachWithoutExtraVariableDeclaration(
                ForEachStatementSyntax forEachStatement,
                QueryExpressionProcessingInfo queryExpressionProcessingInfo)
            {
                // before 
                //  foreach (var a in from a in b where a > 5 select a) 
                //  { 
                //      dosomething(a); 
                //  }
                // after 
                //  foreach (var a in b)
                //  {
                //      if (a > 5)
                //      {
                //          dosomething(a); 
                //      }
                //  }
                var statements = GenerateStatements(
                    expression => forEachStatement.Statement.WithAdditionalAnnotations(Formatter.Annotation),
                    queryExpressionProcessingInfo);
                return new DocumentUpdateInfo(forEachStatement, statements);
            }

            private bool TryConvertIfInReturnStatement(
                ReturnStatementSyntax returnStatement,
                QueryExpressionProcessingInfo queryExpressionProcessingInfo,
                out DocumentUpdateInfo documentUpdateInfo)
            {
                // The conversion requires yield return which cannot be added to lambdas and anonymous method declarations.
                if (IsWithinImmediateLambdaOrAnonymousMethod(returnStatement))
                {
                    documentUpdateInfo = default;
                    return false;
                }

                var memberDeclarationNode = FindParentMemberDeclarationNode(returnStatement, out var declaredSymbol);
                if (!(declaredSymbol is IMethodSymbol methodSymbol))
                {
                    documentUpdateInfo = default;
                    return false;
                }

                if (methodSymbol.ReturnType.OriginalDefinition?.SpecialType != SpecialType.System_Collections_Generic_IEnumerable_T)
                {
                    documentUpdateInfo = default;
                    return false;
                }

                // if there are more than one return in the method, convert to local funciton.
                if (memberDeclarationNode.DescendantNodes().OfType<ReturnStatementSyntax>().Count() == 1)
                {
                    // before: return from a in b select a;
                    // after: 
                    // foreach(var a in b)
                    // {
                    //      yield return a;
                    // }
                    //
                    // yield break;
                    var statements = GenerateStatements((ExpressionSyntax expression)
                        => SyntaxFactory.YieldStatement(SyntaxKind.YieldReturnStatement, expression), queryExpressionProcessingInfo);

                    // add an yield break to avoid throws after the return.
                    var yieldBreakStatement = SyntaxFactory.YieldStatement(SyntaxKind.YieldBreakStatement);
                    documentUpdateInfo = new DocumentUpdateInfo(returnStatement, statements.Concat(new[] { yieldBreakStatement }));
                    return true;
                }

                documentUpdateInfo = default;
                return false;
            }

            // We may assume that the query is defined within a method, field, property and so on and it is declare just once.
            private SyntaxNode FindParentMemberDeclarationNode(SyntaxNode node, out ISymbol declaredSymbol)
            {
                declaredSymbol = _semanticModel.GetEnclosingSymbol(node.SpanStart, _cancellationToken);
                return declaredSymbol.DeclaringSyntaxReferences.Single().GetSyntax();
            }

            private bool TryCreateStackFromQueryExpression(out QueryExpressionProcessingInfo queryExpressionProcessingInfo)
            {
                queryExpressionProcessingInfo = new QueryExpressionProcessingInfo(_source.FromClause);
                return TryProcessQueryBody(_source.Body, queryExpressionProcessingInfo);
            }

            private StatementSyntax[] GenerateStatements(
                Func<ExpressionSyntax, StatementSyntax> leafExpressionCreationMethod,
                QueryExpressionProcessingInfo queryExpressionProcessingInfo)
            {
                StatementSyntax statement = default;
                var stack = queryExpressionProcessingInfo.Stack;
                // Executes syntax building methods from bottom to the top of the tree.
                // Process last clause
                if (stack.Any())
                {
                    var node = stack.Pop();
                    if (node is SelectClauseSyntax selectClause)
                    {
                        statement = WrapWithBlock(leafExpressionCreationMethod(selectClause.Expression));
                    }
                    else
                    {
                        throw new ArgumentException("Last node must me the select clause");
                    }
                }

                // Process all other clauses
                var statements = new List<StatementSyntax>();
                while (stack.Any())
                {
                    statement = ProcessClause(
                        stack.Pop(),
                        statement,
                        isLastClause: !stack.Any(),
                        hasExtraDeclarations: statements.Any(),
                        out var extraStatement);
                    if (extraStatement != null)
                    {
                        statements.Add(extraStatement);
                    }
                }

                // The stack was processed in the reverse order, but the extra statements should be provided in the direct order.
                statements.Reverse();
                statements.Add(statement.WithAdditionalAnnotations(Simplifier.Annotation));
                return statements.ToArray();
            }

            private bool TryProcessQueryBody(QueryBodySyntax queryBody, QueryExpressionProcessingInfo queryExpressionProcessingInfo)
            {
                do
                {
                    foreach (var queryClause in queryBody.Clauses)
                    {
                        switch (queryClause.Kind())
                        {
                            case SyntaxKind.WhereClause:
                                queryExpressionProcessingInfo.Add(queryClause);
                                break;
                            case SyntaxKind.LetClause:
                                if (!queryExpressionProcessingInfo.TryAdd(queryClause, ((LetClauseSyntax)queryClause).Identifier))
                                {
                                    return false;
                                }

                                break;
                            case SyntaxKind.FromClause:
                                var fromClause = (FromClauseSyntax)queryClause;
                                if (!queryExpressionProcessingInfo.TryAdd(queryClause, fromClause.Identifier))
                                {
                                    return false;
                                }

                                break;
                            case SyntaxKind.JoinClause:
                                var joinClause = (JoinClauseSyntax)queryClause;
                                if (joinClause.Into == null) // GroupJoin is not supported
                                {
                                    if (queryExpressionProcessingInfo.TryAdd(joinClause, joinClause.Identifier))
                                    {
                                        break;
                                    }
                                }

                                return false;
                            // OrderBy is not supported by foreach.
                            default:
                                return false;
                        }
                    }

                    // GroupClause is not supported by the conversion
                    if (!(queryBody.SelectOrGroup is SelectClauseSyntax selectClause))
                    {
                        return false;
                    }

                    if (_semanticModel.GetTypeInfo(selectClause.Expression, _cancellationToken).Type.ContainsAnonymousType())
                    {
                        return false;
                    }

                    queryExpressionProcessingInfo.Add(selectClause);
                    queryBody = queryBody.Continuation?.Body;
                } while (queryBody != null);

                return true;
            }

            private static BlockSyntax AddToBlockTop(StatementSyntax newStatement, StatementSyntax statement)
            {
                if (statement is BlockSyntax block)
                {
                    return block.WithStatements(block.Statements.Insert(0, newStatement));
                }
                else
                {
                    return SyntaxFactory.Block(newStatement, statement);
                }
            }

            private bool IsLocalOrParameterSymbol(ExpressionSyntax expression)
                => IsLocalOrParameterSymbol(_semanticModel.GetOperation(expression, _cancellationToken));

            private static bool IsLocalOrParameterSymbol(IOperation operation)
            {
                if (operation is IConversionOperation conversion && conversion.IsImplicit)
                {
                    return IsLocalOrParameterSymbol(conversion.Operand);
                }

                return operation.Kind == OperationKind.LocalReference || operation.Kind == OperationKind.ParameterReference;
            }

            private static BlockSyntax WrapWithBlock(StatementSyntax statement)
                => statement is BlockSyntax block ? block : SyntaxFactory.Block(statement);

            // Checks if the node is within an immediate lambda or within an immediate anonymous method.
            // 'lambda => node' returns true
            // 'lambda => localfunction => node' returns false
            // 'member => node' returns false
            private static bool IsWithinImmediateLambdaOrAnonymousMethod(SyntaxNode node)
            {
                while (node != null)
                {
                    switch (node.Kind())
                    {
                        case SyntaxKind.AnonymousMethodExpression:
                        case SyntaxKind.ParenthesizedLambdaExpression:
                        case SyntaxKind.SimpleLambdaExpression:
                            return true;
                        case SyntaxKind.LocalFunctionStatement:
                            return false;
                        default:
                            if (node is MemberDeclarationSyntax)
                            {
                                return false;
                            }

                            break;
                    }

                    node = node.Parent;
                }

                return false;
            }

            private class QueryExpressionProcessingInfo
            {
                public Stack<CSharpSyntaxNode> Stack { get; private set; }

                public HashSet<string> IdentifierNames { get; private set; }

                public QueryExpressionProcessingInfo(FromClauseSyntax fromClause)
                {
                    Stack = new Stack<CSharpSyntaxNode>();
                    Stack.Push(fromClause);
                    IdentifierNames = new HashSet<string>();
                    IdentifierNames.Add((fromClause.Identifier.ValueText));
                }

                public bool TryAdd(CSharpSyntaxNode node, SyntaxToken identifier)
                {
                    // Duplicate identifiers are not allowed.
                    // var q = from x in new[] { 1 } select x + 2 into x where x > 0 select 7 into y let x = ""aaa"" select x;
                    if (!IdentifierNames.Add(identifier.ValueText))
                    {
                        return false;
                    }

                    Stack.Push(node);
                    return true;
                }

                public void Add(CSharpSyntaxNode node) => Stack.Push(node);

                public bool ContainsIdentifier(SyntaxToken identifier)
                    => IdentifierNames.Contains(identifier.ValueText);
            }
        }
    }
}<|MERGE_RESOLUTION|>--- conflicted
+++ resolved
@@ -43,11 +43,7 @@
         /// Finds a node for the span and checks that it is either a QueryExpressionSyntax or a QueryExpressionSyntax argument within ArgumentSyntax.
         /// </summary>
         protected override Task<QueryExpressionSyntax> FindNodeToRefactorAsync(CodeRefactoringContext context)
-<<<<<<< HEAD
-            => context.TryGetSelectedNodeAsync<QueryExpressionSyntax>();
-=======
             => context.TryGetRelevantNodeAsync<QueryExpressionSyntax>();
->>>>>>> 1113a88f
 
         private sealed class Converter
         {
