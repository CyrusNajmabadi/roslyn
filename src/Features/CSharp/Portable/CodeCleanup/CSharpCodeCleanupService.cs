--- conflicted
+++ resolved
@@ -55,14 +55,8 @@
                                           IDEDiagnosticIds.RemoveQualificationDiagnosticId)
                 ),
                 Tuple.Create(
-<<<<<<< HEAD
-                    CodeCleanupOptions.FixFrameworkTypes,
+                    CodeCleanupOptions.ApplyLanguageFrameworkTypePreferences,
                     ImmutableArray.Create(IDEDiagnosticIds.PreferBuiltInOrFrameworkTypeDiagnosticId)
-=======
-                    CodeCleanupOptions.ApplyLanguageFrameworkTypePreferences,
-                    ImmutableArray.Create(IDEDiagnosticIds.PreferFrameworkTypeInDeclarationsDiagnosticId,
-                                          IDEDiagnosticIds.PreferFrameworkTypeInMemberAccessDiagnosticId)
->>>>>>> 7aca8346
                 ),
                 Tuple.Create(
                     CodeCleanupOptions.AddRemoveBracesForSingleLineControlStatements,
