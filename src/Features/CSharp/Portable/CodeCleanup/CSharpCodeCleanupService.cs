--- conflicted
+++ resolved
@@ -107,11 +107,7 @@
             progressTracker.AddItems(1);
 
             // and one for 'remove/sort usings' if we're going to run that.
-<<<<<<< HEAD
-            var organizeUsings = enabledDiagnostics.OrganizeUsings.IsRemoveUnusedImportEnabled || 
-=======
             var organizeUsings = enabledDiagnostics.OrganizeUsings.IsRemoveUnusedImportEnabled ||
->>>>>>> 22a1ef4d
                 enabledDiagnostics.OrganizeUsings.IsSortImportsEnabled;
             if (organizeUsings)
             {
