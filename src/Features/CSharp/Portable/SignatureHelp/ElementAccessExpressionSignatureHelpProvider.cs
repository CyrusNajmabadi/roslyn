--- conflicted
+++ resolved
@@ -49,11 +49,7 @@
                    ConditionalAccessExpression.TryGetSyntax(root, position, syntaxFacts, triggerReason, cancellationToken, out identifier, out openBrace);
         }
 
-<<<<<<< HEAD
-        protected override async Task<SignatureHelpItems?> GetItemsWorkerAsync(Document document, int position, SignatureHelpTriggerInfo triggerInfo, CancellationToken cancellationToken)
-=======
         protected override async Task<SignatureHelpItems?> GetItemsWorkerAsync(Document document, int position, SignatureHelpTriggerInfo triggerInfo, SignatureHelpOptions options, CancellationToken cancellationToken)
->>>>>>> 67d940c4
         {
             var root = await document.GetRequiredSyntaxRootAsync(cancellationToken).ConfigureAwait(false);
             if (!TryGetElementAccessExpression(root, position, document.GetRequiredLanguageService<ISyntaxFactsService>(), triggerInfo.TriggerReason, cancellationToken, out var expression, out var openBrace))
@@ -105,11 +101,7 @@
             accessibleIndexers = accessibleIndexers.FilterToVisibleAndBrowsableSymbols(options.HideAdvancedMembers, semanticModel.Compilation)
                                                    .Sort(semanticModel, expression.SpanStart);
 
-<<<<<<< HEAD
-            var anonymousTypeDisplayService = document.GetRequiredLanguageService<IAnonymousTypeDisplayService>();
-=======
             var structuralTypeDisplayService = document.GetRequiredLanguageService<IStructuralTypeDisplayService>();
->>>>>>> 67d940c4
             var documentationCommentFormattingService = document.GetRequiredLanguageService<IDocumentationCommentFormattingService>();
             var textSpan = GetTextSpan(expression, openBrace);
             var syntaxFacts = document.GetRequiredLanguageService<ISyntaxFactsService>();
