--- conflicted
+++ resolved
@@ -49,11 +49,7 @@
             => (StatementSyntax)((node.Parent is LabeledStatementSyntax) ? node.Parent : node);
 
         public static bool IsStatementContainerNode([NotNullWhen(returnValue: true)] this SyntaxNode? node)
-<<<<<<< HEAD
-            => node is BlockSyntax or SwitchSectionSyntax;
-=======
             => node is BlockSyntax or SwitchSectionSyntax or GlobalStatementSyntax;
->>>>>>> 67d940c4
 
         public static BlockSyntax? GetBlockBody(this SyntaxNode? node)
         {
@@ -77,28 +73,15 @@
                 return false;
             }
 
-<<<<<<< HEAD
-            if (node.FromScript() || node.GetAncestor<TypeDeclarationSyntax>() != null)
-            {
-                return true;
-            }
-
-            return false;
-=======
             return true;
->>>>>>> 67d940c4
 
             bool predicate(SyntaxNode n)
             {
                 if (n is BaseMethodDeclarationSyntax or
                     AccessorDeclarationSyntax or
                     BlockSyntax or
-<<<<<<< HEAD
-                    GlobalStatementSyntax)
-=======
                     GlobalStatementSyntax or
                     CompilationUnitSyntax)
->>>>>>> 67d940c4
                 {
                     return true;
                 }
