--- conflicted
+++ resolved
@@ -1117,8 +1117,6 @@
             return declaration;
         }
 
-<<<<<<< HEAD
-=======
         internal static SyntaxList<AttributeListSyntax> GetAttributeLists(SyntaxNode declaration)
             => declaration switch
             {
@@ -1130,7 +1128,6 @@
                 _ => default,
             };
 
->>>>>>> 5199264b
         private static SyntaxNode WithAttributeLists(SyntaxNode declaration, SyntaxList<AttributeListSyntax> attributeLists)
             => declaration switch
             {
