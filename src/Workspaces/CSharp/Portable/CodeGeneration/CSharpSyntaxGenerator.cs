--- conflicted
+++ resolved
@@ -22,15 +22,10 @@
 
 namespace Microsoft.CodeAnalysis.CSharp.CodeGeneration;
 
-<<<<<<< HEAD
-[ExportLanguageService(typeof(SyntaxGenerator), LanguageNames.CSharp), Shared]
-internal class CSharpSyntaxGenerator : SyntaxGenerator
-=======
 using static CSharpSyntaxTokens;
 
 [ExportLanguageService(typeof(SyntaxGenerator), LanguageNames.CSharp), Shared]
 internal sealed class CSharpSyntaxGenerator : SyntaxGenerator
->>>>>>> 0e59c207
 {
     // A bit hacky, but we need to actually run ParseToken on the "nameof" text as there's no
     // other way to get a token back that has the appropriate internal bit set that indicates
@@ -67,19 +62,11 @@
 
         return isVerbatim
             ? SyntaxFactory.Token(default, SyntaxKind.InterpolatedVerbatimStringStartToken, InterpolatedVerbatimText, InterpolatedVerbatimText, default)
-<<<<<<< HEAD
-            : SyntaxFactory.Token(SyntaxKind.InterpolatedStringStartToken);
-    }
-
-    internal override SyntaxToken CreateInterpolatedStringEndToken()
-        => SyntaxFactory.Token(SyntaxKind.InterpolatedStringEndToken);
-=======
             : InterpolatedStringStartToken;
     }
 
     internal override SyntaxToken CreateInterpolatedStringEndToken()
         => InterpolatedStringEndToken;
->>>>>>> 0e59c207
 
     internal override SeparatedSyntaxList<TElement> SeparatedList<TElement>(IEnumerable<TElement> nodes, IEnumerable<SyntaxToken> separators)
         => SyntaxFactory.SeparatedList(nodes, separators);
@@ -93,22 +80,6 @@
 
         throw ExceptionUtilities.UnexpectedValue(node.Kind());
     }
-<<<<<<< HEAD
-
-    internal override SyntaxNode DocumentationCommentTrivia(IEnumerable<SyntaxNode> nodes, SyntaxTriviaList trailingTrivia, string endOfLineString)
-    {
-        var docTrivia = SyntaxFactory.DocumentationCommentTrivia(
-            SyntaxKind.MultiLineDocumentationCommentTrivia,
-            SyntaxFactory.List(nodes),
-            SyntaxFactory.Token(SyntaxKind.EndOfDocumentationCommentToken));
-
-        docTrivia = docTrivia.WithLeadingTrivia(SyntaxFactory.DocumentationCommentExterior("/// "))
-            .WithTrailingTrivia(trailingTrivia);
-
-        return docTrivia.WithTrailingTrivia(SyntaxFactory.EndOfLine(endOfLineString));
-    }
-
-=======
 
     internal override SyntaxNode DocumentationCommentTrivia(IEnumerable<SyntaxNode> nodes, SyntaxTriviaList trailingTrivia, string endOfLineString)
     {
@@ -123,16 +94,11 @@
         return docTrivia.WithTrailingTrivia(SyntaxFactory.EndOfLine(endOfLineString));
     }
 
->>>>>>> 0e59c207
     internal override SyntaxNode? DocumentationCommentTriviaWithUpdatedContent(SyntaxTrivia trivia, IEnumerable<SyntaxNode> content)
     {
         if (trivia.GetStructure() is DocumentationCommentTriviaSyntax documentationCommentTrivia)
         {
-<<<<<<< HEAD
-            return SyntaxFactory.DocumentationCommentTrivia(documentationCommentTrivia.Kind(), SyntaxFactory.List(content), documentationCommentTrivia.EndOfComment);
-=======
             return SyntaxFactory.DocumentationCommentTrivia(documentationCommentTrivia.Kind(), (SyntaxList<XmlNodeSyntax>)SyntaxFactory.List(content), documentationCommentTrivia.EndOfComment);
->>>>>>> 0e59c207
         }
 
         return null;
@@ -151,11 +117,7 @@
     private SyntaxList<UsingDirectiveSyntax> AsUsingDirectives(IEnumerable<SyntaxNode> declarations)
     {
         return declarations != null
-<<<<<<< HEAD
-            ? SyntaxFactory.List(declarations.Select(this.AsUsingDirective).OfType<UsingDirectiveSyntax>())
-=======
             ? [.. declarations.Select(this.AsUsingDirective).OfType<UsingDirectiveSyntax>()]
->>>>>>> 0e59c207
             : default;
     }
 
@@ -172,11 +134,7 @@
     private static SyntaxList<MemberDeclarationSyntax> AsNamespaceMembers(IEnumerable<SyntaxNode> declarations)
     {
         return declarations != null
-<<<<<<< HEAD
-            ? SyntaxFactory.List(declarations.Select(AsNamespaceMember).OfType<MemberDeclarationSyntax>())
-=======
             ? [.. declarations.Select(AsNamespaceMember).OfType<MemberDeclarationSyntax>()]
->>>>>>> 0e59c207
             : default;
     }
 
@@ -221,114 +179,6 @@
         DeclarationModifiers modifiers,
         SyntaxNode? initializer)
     {
-<<<<<<< HEAD
-        return SyntaxFactory.FieldDeclaration(
-            default,
-            AsModifierList(accessibility, modifiers, SyntaxKind.FieldDeclaration),
-            SyntaxFactory.VariableDeclaration(
-                (TypeSyntax)type,
-                SyntaxFactory.SingletonSeparatedList(
-                    SyntaxFactory.VariableDeclarator(
-                        name.ToIdentifierToken(),
-                        null,
-                        initializer != null ? SyntaxFactory.EqualsValueClause((ExpressionSyntax)initializer) : null))));
-    }
-
-    public override SyntaxNode ParameterDeclaration(string name, SyntaxNode? type, SyntaxNode? initializer, RefKind refKind)
-    {
-        return SyntaxFactory.Parameter(
-            default,
-            CSharpSyntaxGeneratorInternal.GetParameterModifiers(refKind),
-            (TypeSyntax?)type,
-            name.ToIdentifierToken(),
-            initializer != null ? SyntaxFactory.EqualsValueClause((ExpressionSyntax)initializer) : null);
-    }
-
-    internal static SyntaxToken GetArgumentModifiers(RefKind refKind)
-    {
-        switch (refKind)
-        {
-            case RefKind.None:
-            case RefKind.In:
-                return default;
-            case RefKind.Out:
-                return SyntaxFactory.Token(SyntaxKind.OutKeyword);
-            case RefKind.Ref:
-                return SyntaxFactory.Token(SyntaxKind.RefKeyword);
-            default:
-                throw ExceptionUtilities.UnexpectedValue(refKind);
-        }
-    }
-
-    public override SyntaxNode MethodDeclaration(
-        string name,
-        IEnumerable<SyntaxNode>? parameters,
-        IEnumerable<string>? typeParameters,
-        SyntaxNode? returnType,
-        Accessibility accessibility,
-        DeclarationModifiers modifiers,
-        IEnumerable<SyntaxNode>? statements)
-    {
-        var hasBody = !modifiers.IsAbstract && (!modifiers.IsPartial || statements != null);
-
-        return SyntaxFactory.MethodDeclaration(
-            attributeLists: default,
-            modifiers: AsModifierList(accessibility, modifiers, SyntaxKind.MethodDeclaration),
-            returnType: returnType != null ? (TypeSyntax)returnType : SyntaxFactory.PredefinedType(SyntaxFactory.Token(SyntaxKind.VoidKeyword)),
-            explicitInterfaceSpecifier: null,
-            identifier: name.ToIdentifierToken(),
-            typeParameterList: AsTypeParameterList(typeParameters),
-            parameterList: AsParameterList(parameters),
-            constraintClauses: default,
-            body: hasBody ? CreateBlock(statements) : null,
-            expressionBody: null,
-            semicolonToken: !hasBody ? SyntaxFactory.Token(SyntaxKind.SemicolonToken) : default);
-    }
-
-    public override SyntaxNode OperatorDeclaration(OperatorKind kind, IEnumerable<SyntaxNode>? parameters = null, SyntaxNode? returnType = null, Accessibility accessibility = Accessibility.NotApplicable, DeclarationModifiers modifiers = default, IEnumerable<SyntaxNode>? statements = null)
-    {
-        return OperatorDeclaration(GetOperatorName(kind), isImplicitConversion: kind == OperatorKind.ImplicitConversion, parameters, returnType, accessibility, modifiers, statements);
-    }
-
-    private protected override SyntaxNode OperatorDeclaration(string operatorName, bool isImplicitConversion, IEnumerable<SyntaxNode>? parameters = null, SyntaxNode? returnType = null, Accessibility accessibility = Accessibility.NotApplicable, DeclarationModifiers modifiers = default, IEnumerable<SyntaxNode>? statements = null)
-    {
-        var hasBody = !modifiers.IsAbstract && (!modifiers.IsPartial || statements != null);
-        var returnTypeNode = returnType != null ? (TypeSyntax)returnType : SyntaxFactory.PredefinedType(SyntaxFactory.Token(SyntaxKind.VoidKeyword));
-        var parameterList = AsParameterList(parameters);
-        var body = hasBody ? CreateBlock(statements) : null;
-        var semicolon = !hasBody ? SyntaxFactory.Token(SyntaxKind.SemicolonToken) : default;
-        var modifierList = AsModifierList(accessibility, modifiers, SyntaxKind.OperatorDeclaration);
-        var attributes = default(SyntaxList<AttributeListSyntax>);
-
-        if (operatorName is WellKnownMemberNames.ImplicitConversionName or WellKnownMemberNames.ExplicitConversionName)
-        {
-            var isImplicit = operatorName is WellKnownMemberNames.ImplicitConversionName;
-            return SyntaxFactory.ConversionOperatorDeclaration(
-                attributes, modifierList, SyntaxFactory.Token(isImplicit ? SyntaxKind.ImplicitKeyword : SyntaxKind.ExplicitKeyword),
-                explicitInterfaceSpecifier: null,
-                SyntaxFactory.Token(SyntaxKind.OperatorKeyword),
-                checkedKeyword: default,
-                returnTypeNode, parameterList, body, expressionBody: null, semicolon);
-        }
-        else
-        {
-            return SyntaxFactory.OperatorDeclaration(
-                attributes, modifierList, returnTypeNode,
-                explicitInterfaceSpecifier: null,
-                SyntaxFactory.Token(SyntaxKind.OperatorKeyword),
-                checkedKeyword: CSharp.SyntaxFacts.IsCheckedOperator(operatorName) ? SyntaxFactory.Token(SyntaxKind.CheckedKeyword) : default,
-                operatorToken: SyntaxFactory.Token(GetOperatorSyntaxKind(operatorName)),
-                parameterList, body, expressionBody: null, semicolon);
-        }
-    }
-
-    private static SyntaxKind GetOperatorSyntaxKind(string operatorName)
-    {
-        var operatorKind = CSharp.SyntaxFacts.GetOperatorKind(operatorName);
-        if (operatorKind == SyntaxKind.None)
-        {
-            throw new ArgumentException("Unknown operator kind.");
-=======
         // some constant types will also appear as readonly when read from metadata
         modifiers = modifiers.IsConst ? modifiers.WithIsReadOnly(false) : modifiers;
 
@@ -421,6 +271,12 @@
 
     public override SyntaxNode OperatorDeclaration(OperatorKind kind, IEnumerable<SyntaxNode>? parameters = null, SyntaxNode? returnType = null, Accessibility accessibility = Accessibility.NotApplicable, DeclarationModifiers modifiers = default, IEnumerable<SyntaxNode>? statements = null)
     {
+        return OperatorDeclaration(GetOperatorName(kind), isImplicitConversion: kind == OperatorKind.ImplicitConversion, parameters, returnType, accessibility, modifiers, statements);
+
+    }
+
+    private protected override SyntaxNode OperatorDeclaration(string operatorName, bool isImplicitConversion, IEnumerable<SyntaxNode>? parameters = null, SyntaxNode? returnType = null, Accessibility accessibility = Accessibility.NotApplicable, DeclarationModifiers modifiers = default, IEnumerable<SyntaxNode>? statements = null)
+    {
         var hasBody = !modifiers.IsAbstract && (!modifiers.IsPartial || statements != null);
         var returnTypeNode = returnType != null ? (TypeSyntax)returnType : SyntaxFactory.PredefinedType(VoidKeyword);
         var parameterList = AsParameterList(parameters);
@@ -429,25 +285,37 @@
         var modifierList = AsModifierList(accessibility, modifiers, SyntaxKind.OperatorDeclaration);
         var attributes = default(SyntaxList<AttributeListSyntax>);
 
-        if (kind is OperatorKind.ImplicitConversion or OperatorKind.ExplicitConversion)
-        {
+        if (operatorName is WellKnownMemberNames.ImplicitConversionName or WellKnownMemberNames.ExplicitConversionName)
+        {
+            var isImplicit = operatorName is WellKnownMemberNames.ImplicitConversionName;
             return SyntaxFactory.ConversionOperatorDeclaration(
-                attributes, modifierList, SyntaxFactory.Token(GetTokenKind(kind)),
+                attributes, modifierList,
+                isImplicit ? ImplicitKeyword : ExplicitKeyword,
+                explicitInterfaceSpecifier: null,
                 OperatorKeyword,
-                returnTypeNode, parameterList, body, semicolon);
+                checkedKeyword: default,
+                returnTypeNode, parameterList, body, expressionBody: null, semicolon);
         }
         else
         {
             return SyntaxFactory.OperatorDeclaration(
                 attributes, modifierList, returnTypeNode,
+                explicitInterfaceSpecifier: null,
                 OperatorKeyword,
-                SyntaxFactory.Token(GetTokenKind(kind)),
-                parameterList, body, semicolon);
->>>>>>> 0e59c207
-        }
-    }
-
-<<<<<<< HEAD
+                checkedKeyword: CSharp.SyntaxFacts.IsCheckedOperator(operatorName) ? CheckedKeyword : default,
+                operatorToken: SyntaxFactory.Token(GetOperatorSyntaxKind(operatorName)),
+                parameterList, body, expressionBody: null, semicolon);
+        }
+    }
+
+    private static SyntaxKind GetOperatorSyntaxKind(string operatorName)
+    {
+        var operatorKind = CSharp.SyntaxFacts.GetOperatorKind(operatorName);
+        if (operatorKind == SyntaxKind.None)
+        {
+            throw new ArgumentException("Unknown operator kind.");
+        }
+
         return operatorKind;
     }
 
@@ -487,301 +355,6 @@
     private static ParameterListSyntax AsParameterList(IEnumerable<SyntaxNode>? parameters)
     {
         return parameters != null
-            ? SyntaxFactory.ParameterList(SyntaxFactory.SeparatedList(parameters.Cast<ParameterSyntax>()))
-            : SyntaxFactory.ParameterList();
-    }
-
-    public override SyntaxNode ConstructorDeclaration(
-        string? name,
-        IEnumerable<SyntaxNode>? parameters,
-        Accessibility accessibility,
-        DeclarationModifiers modifiers,
-        IEnumerable<SyntaxNode>? baseConstructorArguments,
-        IEnumerable<SyntaxNode>? statements)
-    {
-        return SyntaxFactory.ConstructorDeclaration(
-            default,
-            AsModifierList(accessibility, modifiers, SyntaxKind.ConstructorDeclaration),
-            (name ?? "ctor").ToIdentifierToken(),
-            AsParameterList(parameters),
-            baseConstructorArguments != null ? SyntaxFactory.ConstructorInitializer(SyntaxKind.BaseConstructorInitializer, SyntaxFactory.ArgumentList(SyntaxFactory.SeparatedList(baseConstructorArguments.Select(AsArgument)))) : null,
-            CreateBlock(statements));
-    }
-
-    public override SyntaxNode PropertyDeclaration(
-        string name,
-        SyntaxNode type,
-        Accessibility accessibility,
-        DeclarationModifiers modifiers,
-        IEnumerable<SyntaxNode>? getAccessorStatements,
-        IEnumerable<SyntaxNode>? setAccessorStatements)
-    {
-        var accessors = new List<AccessorDeclarationSyntax>();
-        var hasGetter = !modifiers.IsWriteOnly;
-        var hasSetter = !modifiers.IsReadOnly;
-
-        if (modifiers.IsAbstract)
-        {
-            getAccessorStatements = null;
-            setAccessorStatements = null;
-        }
-
-        if (hasGetter)
-            accessors.Add(AccessorDeclaration(SyntaxKind.GetAccessorDeclaration, getAccessorStatements));
-
-        if (hasSetter)
-            accessors.Add(AccessorDeclaration(SyntaxKind.SetAccessorDeclaration, setAccessorStatements));
-
-        var actualModifiers = modifiers - (DeclarationModifiers.ReadOnly | DeclarationModifiers.WriteOnly);
-
-        return SyntaxFactory.PropertyDeclaration(
-            attributeLists: default,
-            AsModifierList(accessibility, actualModifiers, SyntaxKind.PropertyDeclaration),
-            (TypeSyntax)type,
-            explicitInterfaceSpecifier: null,
-            name.ToIdentifierToken(),
-            SyntaxFactory.AccessorList(SyntaxFactory.List(accessors)));
-    }
-
-    public override SyntaxNode GetAccessorDeclaration(Accessibility accessibility, IEnumerable<SyntaxNode>? statements)
-        => AccessorDeclaration(SyntaxKind.GetAccessorDeclaration, accessibility, statements);
-
-    public override SyntaxNode SetAccessorDeclaration(Accessibility accessibility, IEnumerable<SyntaxNode>? statements)
-        => AccessorDeclaration(SyntaxKind.SetAccessorDeclaration, accessibility, statements);
-
-    private static SyntaxNode AccessorDeclaration(
-        SyntaxKind kind, Accessibility accessibility, IEnumerable<SyntaxNode>? statements)
-    {
-        var accessor = SyntaxFactory.AccessorDeclaration(kind);
-        accessor = accessor.WithModifiers(
-            AsModifierList(accessibility, DeclarationModifiers.None, SyntaxKind.PropertyDeclaration));
-
-        accessor = statements == null
-            ? accessor.WithSemicolonToken(SyntaxFactory.Token(SyntaxKind.SemicolonToken))
-            : accessor.WithBody(CreateBlock(statements));
-
-        return accessor;
-    }
-
-    public override SyntaxNode WithAccessorDeclarations(SyntaxNode declaration, IEnumerable<SyntaxNode> accessorDeclarations)
-        => declaration switch
-        {
-            PropertyDeclarationSyntax property => property.WithAccessorList(CreateAccessorList(property.AccessorList, accessorDeclarations))
-                              .WithExpressionBody(null)
-                              .WithSemicolonToken(default),
-
-            IndexerDeclarationSyntax indexer => indexer.WithAccessorList(CreateAccessorList(indexer.AccessorList, accessorDeclarations))
-                              .WithExpressionBody(null)
-                              .WithSemicolonToken(default),
-
-            _ => declaration,
-        };
-
-    private static AccessorListSyntax CreateAccessorList(AccessorListSyntax? accessorList, IEnumerable<SyntaxNode> accessorDeclarations)
-    {
-        var list = SyntaxFactory.List(accessorDeclarations.Cast<AccessorDeclarationSyntax>());
-        return accessorList == null
-            ? SyntaxFactory.AccessorList(list)
-            : accessorList.WithAccessors(list);
-    }
-
-    public override SyntaxNode IndexerDeclaration(
-        IEnumerable<SyntaxNode> parameters,
-        SyntaxNode type,
-        Accessibility accessibility,
-        DeclarationModifiers modifiers,
-        IEnumerable<SyntaxNode>? getAccessorStatements,
-        IEnumerable<SyntaxNode>? setAccessorStatements)
-    {
-        var accessors = new List<AccessorDeclarationSyntax>();
-        var hasGetter = !modifiers.IsWriteOnly;
-        var hasSetter = !modifiers.IsReadOnly;
-
-        if (modifiers.IsAbstract)
-        {
-            getAccessorStatements = null;
-            setAccessorStatements = null;
-        }
-        else
-        {
-            if (getAccessorStatements == null && hasGetter)
-            {
-                getAccessorStatements = SpecializedCollections.EmptyEnumerable<SyntaxNode>();
-            }
-
-            if (setAccessorStatements == null && hasSetter)
-            {
-                setAccessorStatements = SpecializedCollections.EmptyEnumerable<SyntaxNode>();
-            }
-        }
-
-        if (hasGetter)
-        {
-            accessors.Add(AccessorDeclaration(SyntaxKind.GetAccessorDeclaration, getAccessorStatements));
-        }
-
-        if (hasSetter)
-        {
-            accessors.Add(AccessorDeclaration(SyntaxKind.SetAccessorDeclaration, setAccessorStatements));
-        }
-
-        var actualModifiers = modifiers - (DeclarationModifiers.ReadOnly | DeclarationModifiers.WriteOnly);
-
-        return SyntaxFactory.IndexerDeclaration(
-            default,
-            AsModifierList(accessibility, actualModifiers, SyntaxKind.IndexerDeclaration),
-            (TypeSyntax)type,
-            explicitInterfaceSpecifier: null,
-            AsBracketedParameterList(parameters),
-            SyntaxFactory.AccessorList(SyntaxFactory.List(accessors)));
-    }
-
-    private static BracketedParameterListSyntax AsBracketedParameterList(IEnumerable<SyntaxNode> parameters)
-    {
-        return parameters != null
-            ? SyntaxFactory.BracketedParameterList(SyntaxFactory.SeparatedList(parameters.Cast<ParameterSyntax>()))
-            : SyntaxFactory.BracketedParameterList();
-    }
-
-    private static AccessorDeclarationSyntax AccessorDeclaration(SyntaxKind kind, IEnumerable<SyntaxNode>? statements)
-    {
-        var ad = SyntaxFactory.AccessorDeclaration(
-            kind,
-            statements != null ? CreateBlock(statements) : null);
-
-        if (statements == null)
-        {
-            ad = ad.WithSemicolonToken(SyntaxFactory.Token(SyntaxKind.SemicolonToken));
-        }
-
-        return ad;
-    }
-
-    public override SyntaxNode EventDeclaration(
-        string name,
-        SyntaxNode type,
-        Accessibility accessibility,
-        DeclarationModifiers modifiers)
-    {
-        return SyntaxFactory.EventFieldDeclaration(
-            default,
-            AsModifierList(accessibility, modifiers, SyntaxKind.EventFieldDeclaration),
-            SyntaxFactory.VariableDeclaration(
-                (TypeSyntax)type,
-                SyntaxFactory.SingletonSeparatedList(
-                    SyntaxFactory.VariableDeclarator(name))));
-    }
-
-    public override SyntaxNode CustomEventDeclaration(
-        string name,
-        SyntaxNode type,
-        Accessibility accessibility,
-        DeclarationModifiers modifiers,
-        IEnumerable<SyntaxNode>? parameters,
-        IEnumerable<SyntaxNode>? addAccessorStatements,
-        IEnumerable<SyntaxNode>? removeAccessorStatements)
-    {
-        var accessors = new List<AccessorDeclarationSyntax>();
-        if (modifiers.IsAbstract)
-        {
-            addAccessorStatements = null;
-            removeAccessorStatements = null;
-        }
-        else
-        {
-            addAccessorStatements ??= SpecializedCollections.EmptyEnumerable<SyntaxNode>();
-            removeAccessorStatements ??= SpecializedCollections.EmptyEnumerable<SyntaxNode>();
-        }
-
-        accessors.Add(AccessorDeclaration(SyntaxKind.AddAccessorDeclaration, addAccessorStatements));
-        accessors.Add(AccessorDeclaration(SyntaxKind.RemoveAccessorDeclaration, removeAccessorStatements));
-
-        return SyntaxFactory.EventDeclaration(
-            default,
-            AsModifierList(accessibility, modifiers, SyntaxKind.EventDeclaration),
-            (TypeSyntax)type,
-            null,
-            name.ToIdentifierToken(),
-            SyntaxFactory.AccessorList(SyntaxFactory.List(accessors)));
-    }
-
-    public override SyntaxNode? AsPublicInterfaceImplementation(SyntaxNode declaration, SyntaxNode interfaceTypeName, string? interfaceMemberName)
-    {
-        // C# interface implementations are implicit/not-specified -- so they are just named the name as the interface member
-        return PreserveTrivia(declaration, d =>
-        {
-            d = WithInterfaceSpecifier(d, specifier: null);
-            d = this.AsImplementation(d, Accessibility.Public);
-
-            if (interfaceMemberName != null)
-            {
-                d = this.WithName(d, interfaceMemberName);
-            }
-
-            return d;
-        });
-    }
-
-    public override SyntaxNode? AsPrivateInterfaceImplementation(SyntaxNode declaration, SyntaxNode interfaceTypeName, string? interfaceMemberName)
-    {
-        return PreserveTrivia(declaration, d =>
-        {
-            d = this.AsImplementation(d, Accessibility.NotApplicable);
-            d = this.WithoutConstraints(d);
-
-            if (interfaceMemberName != null)
-            {
-                d = this.WithName(d, interfaceMemberName);
-            }
-
-            return WithInterfaceSpecifier(d, SyntaxFactory.ExplicitInterfaceSpecifier((NameSyntax)interfaceTypeName));
-        });
-    }
-
-    private SyntaxNode WithoutConstraints(SyntaxNode declaration)
-    {
-        if (declaration.IsKind(SyntaxKind.MethodDeclaration, out MethodDeclarationSyntax? method))
-        {
-            if (method.ConstraintClauses.Count > 0)
-            {
-                return RemoveNodes(method, method.ConstraintClauses);
-=======
-    private static SyntaxKind GetTokenKind(OperatorKind kind)
-        => kind switch
-        {
-            OperatorKind.ImplicitConversion => SyntaxKind.ImplicitKeyword,
-            OperatorKind.ExplicitConversion => SyntaxKind.ExplicitKeyword,
-            OperatorKind.Addition => SyntaxKind.PlusToken,
-            OperatorKind.BitwiseAnd => SyntaxKind.AmpersandToken,
-            OperatorKind.BitwiseOr => SyntaxKind.BarToken,
-            OperatorKind.Decrement => SyntaxKind.MinusMinusToken,
-            OperatorKind.Division => SyntaxKind.SlashToken,
-            OperatorKind.Equality => SyntaxKind.EqualsEqualsToken,
-            OperatorKind.ExclusiveOr => SyntaxKind.CaretToken,
-            OperatorKind.False => SyntaxKind.FalseKeyword,
-            OperatorKind.GreaterThan => SyntaxKind.GreaterThanToken,
-            OperatorKind.GreaterThanOrEqual => SyntaxKind.GreaterThanEqualsToken,
-            OperatorKind.Increment => SyntaxKind.PlusPlusToken,
-            OperatorKind.Inequality => SyntaxKind.ExclamationEqualsToken,
-            OperatorKind.LeftShift => SyntaxKind.LessThanLessThanToken,
-            OperatorKind.LessThan => SyntaxKind.LessThanToken,
-            OperatorKind.LessThanOrEqual => SyntaxKind.LessThanEqualsToken,
-            OperatorKind.LogicalNot => SyntaxKind.ExclamationToken,
-            OperatorKind.Modulus => SyntaxKind.PercentToken,
-            OperatorKind.Multiply => SyntaxKind.AsteriskToken,
-            OperatorKind.OnesComplement => SyntaxKind.TildeToken,
-            OperatorKind.RightShift => SyntaxKind.GreaterThanGreaterThanToken,
-            OperatorKind.UnsignedRightShift => SyntaxKind.GreaterThanGreaterThanGreaterThanToken,
-            OperatorKind.Subtraction => SyntaxKind.MinusToken,
-            OperatorKind.True => SyntaxKind.TrueKeyword,
-            OperatorKind.UnaryNegation => SyntaxKind.MinusToken,
-            OperatorKind.UnaryPlus => SyntaxKind.PlusToken,
-            _ => throw new ArgumentException("Unknown operator kind."),
-        };
-
-    private static ParameterListSyntax AsParameterList(IEnumerable<SyntaxNode>? parameters)
-    {
-        return parameters != null
             ? SyntaxFactory.ParameterList([.. parameters.Cast<ParameterSyntax>()])
             : SyntaxFactory.ParameterList();
     }
@@ -1304,186 +877,10 @@
 
                 default:
                     throw ExceptionUtilities.UnexpectedValue(member.Kind());
->>>>>>> 0e59c207
             }
         });
     }
 
-<<<<<<< HEAD
-        return declaration;
-    }
-
-    private static SyntaxNode WithInterfaceSpecifier(SyntaxNode declaration, ExplicitInterfaceSpecifierSyntax? specifier)
-        => declaration.Kind() switch
-        {
-            SyntaxKind.MethodDeclaration => ((MethodDeclarationSyntax)declaration).WithExplicitInterfaceSpecifier(specifier),
-            SyntaxKind.PropertyDeclaration => ((PropertyDeclarationSyntax)declaration).WithExplicitInterfaceSpecifier(specifier),
-            SyntaxKind.IndexerDeclaration => ((IndexerDeclarationSyntax)declaration).WithExplicitInterfaceSpecifier(specifier),
-            SyntaxKind.EventDeclaration => ((EventDeclarationSyntax)declaration).WithExplicitInterfaceSpecifier(specifier),
-            _ => declaration,
-        };
-
-    private SyntaxNode AsImplementation(SyntaxNode declaration, Accessibility requiredAccess)
-    {
-        declaration = this.WithAccessibility(declaration, requiredAccess);
-        declaration = this.WithModifiers(declaration, this.GetModifiers(declaration) - DeclarationModifiers.Abstract);
-        declaration = WithBodies(declaration);
-        return declaration;
-    }
-
-    private static SyntaxNode WithBodies(SyntaxNode declaration)
-    {
-        switch (declaration.Kind())
-        {
-            case SyntaxKind.MethodDeclaration:
-                var method = (MethodDeclarationSyntax)declaration;
-                return (method.Body == null) ? method.WithSemicolonToken(default).WithBody(CreateBlock()) : method;
-
-            case SyntaxKind.OperatorDeclaration:
-                var op = (OperatorDeclarationSyntax)declaration;
-                return (op.Body == null) ? op.WithSemicolonToken(default).WithBody(CreateBlock()) : op;
-
-            case SyntaxKind.ConversionOperatorDeclaration:
-                var cop = (ConversionOperatorDeclarationSyntax)declaration;
-                return (cop.Body == null) ? cop.WithSemicolonToken(default).WithBody(CreateBlock()) : cop;
-
-            case SyntaxKind.PropertyDeclaration:
-                var prop = (PropertyDeclarationSyntax)declaration;
-                return (prop.AccessorList != null) ? prop.WithAccessorList(WithBodies(prop.AccessorList)) : prop;
-
-            case SyntaxKind.IndexerDeclaration:
-                var ind = (IndexerDeclarationSyntax)declaration;
-                return (ind.AccessorList != null) ? ind.WithAccessorList(WithBodies(ind.AccessorList)) : ind;
-
-            case SyntaxKind.EventDeclaration:
-                var ev = (EventDeclarationSyntax)declaration;
-                return (ev.AccessorList != null) ? ev.WithAccessorList(WithBodies(ev.AccessorList)) : ev;
-        }
-
-        return declaration;
-    }
-
-    private static AccessorListSyntax WithBodies(AccessorListSyntax accessorList)
-        => accessorList.WithAccessors(SyntaxFactory.List(accessorList.Accessors.Select(x => WithBody(x))));
-
-    private static AccessorDeclarationSyntax WithBody(AccessorDeclarationSyntax accessor)
-    {
-        if (accessor.Body == null)
-        {
-            return accessor.WithSemicolonToken(default).WithBody(CreateBlock(null));
-        }
-        else
-        {
-            return accessor;
-        }
-    }
-
-    private static AccessorListSyntax? WithoutBodies(AccessorListSyntax? accessorList)
-        => accessorList?.WithAccessors(SyntaxFactory.List(accessorList.Accessors.Select(WithoutBody)));
-
-    private static AccessorDeclarationSyntax WithoutBody(AccessorDeclarationSyntax accessor)
-        => accessor.Body != null ? accessor.WithSemicolonToken(SyntaxFactory.Token(SyntaxKind.SemicolonToken)).WithBody(null) : accessor;
-
-    public override SyntaxNode ClassDeclaration(
-        string name,
-        IEnumerable<string>? typeParameters,
-        Accessibility accessibility,
-        DeclarationModifiers modifiers,
-        SyntaxNode? baseType,
-        IEnumerable<SyntaxNode>? interfaceTypes,
-        IEnumerable<SyntaxNode>? members)
-    {
-        List<BaseTypeSyntax>? baseTypes = null;
-        if (baseType != null || interfaceTypes != null)
-        {
-            baseTypes = new List<BaseTypeSyntax>();
-
-            if (baseType != null)
-            {
-                baseTypes.Add(SyntaxFactory.SimpleBaseType((TypeSyntax)baseType));
-            }
-
-            if (interfaceTypes != null)
-            {
-                baseTypes.AddRange(interfaceTypes.Select(i => SyntaxFactory.SimpleBaseType((TypeSyntax)i)));
-            }
-
-            if (baseTypes.Count == 0)
-            {
-                baseTypes = null;
-            }
-        }
-
-        return SyntaxFactory.ClassDeclaration(
-            default,
-            AsModifierList(accessibility, modifiers, SyntaxKind.ClassDeclaration),
-            name.ToIdentifierToken(),
-            AsTypeParameterList(typeParameters),
-            baseTypes != null ? SyntaxFactory.BaseList(SyntaxFactory.SeparatedList(baseTypes)) : null,
-            default,
-            this.AsClassMembers(name, members));
-    }
-
-    private SyntaxList<MemberDeclarationSyntax> AsClassMembers(string className, IEnumerable<SyntaxNode>? members)
-    {
-        return members != null
-            ? SyntaxFactory.List(members.Select(m => AsClassMember(m, className)).WhereNotNull())
-            : default;
-    }
-
-    private MemberDeclarationSyntax? AsClassMember(SyntaxNode node, string className)
-    {
-        switch (node.Kind())
-        {
-            case SyntaxKind.ConstructorDeclaration:
-                node = ((ConstructorDeclarationSyntax)node).WithIdentifier(className.ToIdentifierToken());
-                break;
-
-            case SyntaxKind.VariableDeclaration:
-            case SyntaxKind.VariableDeclarator:
-                node = AsIsolatedDeclaration(node);
-                break;
-        }
-
-        return node as MemberDeclarationSyntax;
-    }
-
-    public override SyntaxNode StructDeclaration(
-        string name,
-        IEnumerable<string>? typeParameters,
-        Accessibility accessibility,
-        DeclarationModifiers modifiers,
-        IEnumerable<SyntaxNode>? interfaceTypes,
-        IEnumerable<SyntaxNode>? members)
-    {
-        var itypes = interfaceTypes?.Select(i => (BaseTypeSyntax)SyntaxFactory.SimpleBaseType((TypeSyntax)i)).ToList();
-        if (itypes?.Count == 0)
-        {
-            itypes = null;
-        }
-
-        return SyntaxFactory.StructDeclaration(
-            default,
-            AsModifierList(accessibility, modifiers, SyntaxKind.StructDeclaration),
-            name.ToIdentifierToken(),
-            AsTypeParameterList(typeParameters),
-            itypes != null ? SyntaxFactory.BaseList(SyntaxFactory.SeparatedList(itypes)) : null,
-            default,
-            this.AsClassMembers(name, members));
-    }
-
-    public override SyntaxNode InterfaceDeclaration(
-        string name,
-        IEnumerable<string>? typeParameters,
-        Accessibility accessibility,
-        IEnumerable<SyntaxNode>? interfaceTypes = null,
-        IEnumerable<SyntaxNode>? members = null)
-    {
-        var itypes = interfaceTypes?.Select(i => (BaseTypeSyntax)SyntaxFactory.SimpleBaseType((TypeSyntax)i)).ToList();
-        if (itypes?.Count == 0)
-        {
-            itypes = null;
-=======
     public override SyntaxNode EnumDeclaration(
         string name,
         Accessibility accessibility,
@@ -1593,216 +990,9 @@
         else
         {
             return null;
->>>>>>> 0e59c207
-        }
-    }
-
-<<<<<<< HEAD
-        return SyntaxFactory.InterfaceDeclaration(
-            default,
-            AsModifierList(accessibility, DeclarationModifiers.None),
-            name.ToIdentifierToken(),
-            AsTypeParameterList(typeParameters),
-            itypes != null ? SyntaxFactory.BaseList(SyntaxFactory.SeparatedList(itypes)) : null,
-            default,
-            this.AsInterfaceMembers(members));
-    }
-
-    private SyntaxList<MemberDeclarationSyntax> AsInterfaceMembers(IEnumerable<SyntaxNode>? members)
-    {
-        return members != null
-            ? SyntaxFactory.List(members.Select(AsInterfaceMember).OfType<MemberDeclarationSyntax>())
-            : default;
-    }
-
-    internal override SyntaxNode AsInterfaceMember(SyntaxNode m)
-    {
-        return Isolate(m, member =>
-        {
-            Accessibility acc;
-            DeclarationModifiers modifiers;
-
-            switch (member.Kind())
-            {
-                case SyntaxKind.MethodDeclaration:
-                    return ((MethodDeclarationSyntax)member)
-                             .WithModifiers(default)
-                             .WithSemicolonToken(SyntaxFactory.Token(SyntaxKind.SemicolonToken))
-                             .WithBody(null);
-
-                case SyntaxKind.PropertyDeclaration:
-                    var property = (PropertyDeclarationSyntax)member;
-                    return property
-                        .WithModifiers(default)
-                        .WithAccessorList(WithoutBodies(property.AccessorList));
-
-                case SyntaxKind.IndexerDeclaration:
-                    var indexer = (IndexerDeclarationSyntax)member;
-                    return indexer
-                        .WithModifiers(default)
-                        .WithAccessorList(WithoutBodies(indexer.AccessorList));
-
-                // convert event into field event
-                case SyntaxKind.EventDeclaration:
-                    var ev = (EventDeclarationSyntax)member;
-                    return this.EventDeclaration(
-                        ev.Identifier.ValueText,
-                        ev.Type,
-                        Accessibility.NotApplicable,
-                        DeclarationModifiers.None);
-
-                case SyntaxKind.EventFieldDeclaration:
-                    var ef = (EventFieldDeclarationSyntax)member;
-                    return ef.WithModifiers(default);
-
-                // convert field into property
-                case SyntaxKind.FieldDeclaration:
-                    var f = (FieldDeclarationSyntax)member;
-                    GetAccessibilityAndModifiers(f.Modifiers, out acc, out modifiers, out _);
-
-                    var type = GetType(f);
-                    Contract.ThrowIfNull(type);
-
-                    return AsInterfaceMember(
-                        PropertyDeclaration(GetName(f), ClearTrivia(type), acc, modifiers, getAccessorStatements: null, setAccessorStatements: null));
-
-                default:
-                    throw ExceptionUtilities.UnexpectedValue(member.Kind());
-            }
-        });
-    }
-
-    public override SyntaxNode EnumDeclaration(
-        string name,
-        Accessibility accessibility,
-        DeclarationModifiers modifiers,
-        IEnumerable<SyntaxNode>? members)
-    {
-        return EnumDeclaration(name, underlyingType: null, accessibility, modifiers, members);
-    }
-
-    internal override SyntaxNode EnumDeclaration(string name, SyntaxNode? underlyingType, Accessibility accessibility = Accessibility.NotApplicable, DeclarationModifiers modifiers = default, IEnumerable<SyntaxNode>? members = null)
-    {
-        return SyntaxFactory.EnumDeclaration(
-            default,
-            AsModifierList(accessibility, modifiers, SyntaxKind.EnumDeclaration),
-            name.ToIdentifierToken(),
-            underlyingType != null ? SyntaxFactory.BaseList(SyntaxFactory.SingletonSeparatedList((BaseTypeSyntax)SyntaxFactory.SimpleBaseType((TypeSyntax)underlyingType))) : null,
-            this.AsEnumMembers(members));
-    }
-
-    public override SyntaxNode EnumMember(string name, SyntaxNode? expression)
-    {
-        return SyntaxFactory.EnumMemberDeclaration(
-            default,
-            name.ToIdentifierToken(),
-            expression != null ? SyntaxFactory.EqualsValueClause((ExpressionSyntax)expression) : null);
-    }
-
-    private EnumMemberDeclarationSyntax AsEnumMember(SyntaxNode node)
-    {
-        switch (node.Kind())
-        {
-            case SyntaxKind.IdentifierName:
-                var id = (IdentifierNameSyntax)node;
-                return (EnumMemberDeclarationSyntax)this.EnumMember(id.Identifier.ToString(), null);
-
-            case SyntaxKind.FieldDeclaration:
-                var fd = (FieldDeclarationSyntax)node;
-                if (fd.Declaration.Variables.Count == 1)
-                {
-                    var vd = fd.Declaration.Variables[0];
-                    return (EnumMemberDeclarationSyntax)this.EnumMember(vd.Identifier.ToString(), vd.Initializer?.Value);
-                }
-
-                break;
-        }
-
-        return (EnumMemberDeclarationSyntax)node;
-    }
-
-    private SeparatedSyntaxList<EnumMemberDeclarationSyntax> AsEnumMembers(IEnumerable<SyntaxNode>? members)
-        => members != null ? SyntaxFactory.SeparatedList(members.Select(this.AsEnumMember)) : default;
-
-    public override SyntaxNode DelegateDeclaration(
-        string name,
-        IEnumerable<SyntaxNode>? parameters,
-        IEnumerable<string>? typeParameters,
-        SyntaxNode? returnType,
-        Accessibility accessibility = Accessibility.NotApplicable,
-        DeclarationModifiers modifiers = default)
-    {
-        return SyntaxFactory.DelegateDeclaration(
-            default,
-            AsModifierList(accessibility, modifiers),
-            returnType != null ? (TypeSyntax)returnType : SyntaxFactory.PredefinedType(SyntaxFactory.Token(SyntaxKind.VoidKeyword)),
-            name.ToIdentifierToken(),
-            AsTypeParameterList(typeParameters),
-            AsParameterList(parameters),
-            default);
-    }
-
-    public override SyntaxNode Attribute(SyntaxNode name, IEnumerable<SyntaxNode>? attributeArguments)
-        => AsAttributeList(SyntaxFactory.Attribute((NameSyntax)name, AsAttributeArgumentList(attributeArguments)));
-
-    public override SyntaxNode AttributeArgument(string? name, SyntaxNode expression)
-    {
-        return name != null
-            ? SyntaxFactory.AttributeArgument(SyntaxFactory.NameEquals(name.ToIdentifierName()), nameColon: null, (ExpressionSyntax)expression)
-            : SyntaxFactory.AttributeArgument((ExpressionSyntax)expression);
-    }
-
-    private static AttributeArgumentListSyntax? AsAttributeArgumentList(IEnumerable<SyntaxNode>? arguments)
-    {
-        if (arguments != null)
-        {
-            return SyntaxFactory.AttributeArgumentList(SyntaxFactory.SeparatedList(arguments.Select(AsAttributeArgument)));
-        }
-        else
-        {
-            return null;
-        }
-    }
-
-    private static AttributeArgumentSyntax AsAttributeArgument(SyntaxNode node)
-    {
-        if (node is ExpressionSyntax expr)
-        {
-            return SyntaxFactory.AttributeArgument(expr);
-        }
-
-        if (node is ArgumentSyntax arg && arg.Expression != null)
-        {
-            return SyntaxFactory.AttributeArgument(null, arg.NameColon, arg.Expression);
-        }
-
-        return (AttributeArgumentSyntax)node;
-    }
-
-    [return: MaybeNull, NotNullIfNotNull("node")]
-    public override TNode ClearTrivia<TNode>([MaybeNull] TNode node)
-    {
-        if (node != null)
-        {
-            return node.WithLeadingTrivia(SyntaxFactory.ElasticMarker)
-                       .WithTrailingTrivia(SyntaxFactory.ElasticMarker);
-        }
-        else
-        {
-            return null;
-        }
-    }
-
-    private static SyntaxList<AttributeListSyntax> AsAttributeLists(IEnumerable<SyntaxNode> attributes)
-    {
-        if (attributes != null)
-        {
-            return SyntaxFactory.List(attributes.Select(AsAttributeList));
-        }
-        else
-        {
-            return default;
-=======
+        }
+    }
+
     private static SyntaxList<AttributeListSyntax> AsAttributeLists(IEnumerable<SyntaxNode> attributes)
     {
         return attributes == null ? default : [.. attributes.Select(AsAttributeList)];
@@ -2005,70 +1195,8 @@
             case SyntaxKind.Attribute:
                 var attr = (AttributeSyntax)declaration;
                 return attr.WithArgumentList(argList);
->>>>>>> 0e59c207
-        }
-    }
-
-<<<<<<< HEAD
-    private static AttributeListSyntax AsAttributeList(SyntaxNode node)
-    {
-        if (node is AttributeSyntax attr)
-        {
-            return SyntaxFactory.AttributeList(SyntaxFactory.SingletonSeparatedList(attr));
-        }
-        else
-        {
-            return (AttributeListSyntax)node;
-        }
-    }
-
-    private static readonly ConditionalWeakTable<SyntaxNode, IReadOnlyList<SyntaxNode>> s_declAttributes
-        = new();
-
-    public override IReadOnlyList<SyntaxNode> GetAttributes(SyntaxNode declaration)
-    {
-        if (!s_declAttributes.TryGetValue(declaration, out var attrs))
-        {
-            attrs = s_declAttributes.GetValue(declaration, declaration =>
-                Flatten(declaration.GetAttributeLists().Where(al => !IsReturnAttribute(al))));
-        }
-
-        return attrs;
-    }
-
-    private static readonly ConditionalWeakTable<SyntaxNode, IReadOnlyList<SyntaxNode>> s_declReturnAttributes
-        = new();
-
-    public override IReadOnlyList<SyntaxNode> GetReturnAttributes(SyntaxNode declaration)
-    {
-        if (!s_declReturnAttributes.TryGetValue(declaration, out var attrs))
-        {
-            attrs = s_declReturnAttributes.GetValue(declaration, declaration =>
-                Flatten(declaration.GetAttributeLists().Where(al => IsReturnAttribute(al))));
-        }
-
-        return attrs;
-    }
-
-    private static bool IsReturnAttribute(AttributeListSyntax list)
-        => list.Target?.Identifier.IsKind(SyntaxKind.ReturnKeyword) ?? false;
-
-    public override SyntaxNode InsertAttributes(SyntaxNode declaration, int index, IEnumerable<SyntaxNode> attributes)
-        => this.Isolate(declaration, d => this.InsertAttributesInternal(d, index, attributes));
-
-    private SyntaxNode InsertAttributesInternal(SyntaxNode declaration, int index, IEnumerable<SyntaxNode> attributes)
-    {
-        var newAttributes = AsAttributeLists(attributes);
-
-        var existingAttributes = this.GetAttributes(declaration);
-        if (index >= 0 && index < existingAttributes.Count)
-        {
-            return this.InsertNodesBefore(declaration, existingAttributes[index], WithRequiredTargetSpecifier(newAttributes, declaration));
-        }
-        else if (existingAttributes.Count > 0)
-        {
-            return this.InsertNodesAfter(declaration, existingAttributes[existingAttributes.Count - 1], WithRequiredTargetSpecifier(newAttributes, declaration));
-=======
+        }
+
         return declaration;
     }
 
@@ -2218,158 +1346,8 @@
                 .WithSemicolonToken(default)
                 .WithOpenBraceToken(typeDeclaration.OpenBraceToken == default ? OpenBraceToken : typeDeclaration.OpenBraceToken)
                 .WithCloseBraceToken(typeDeclaration.CloseBraceToken == default ? CloseBraceToken : typeDeclaration.CloseBraceToken);
->>>>>>> 0e59c207
-        }
-        else
-        {
-            var lists = declaration.GetAttributeLists();
-            var newList = lists.AddRange(newAttributes);
-            return WithAttributeLists(declaration, newList);
-        }
-    }
-
-<<<<<<< HEAD
-    public override SyntaxNode InsertReturnAttributes(SyntaxNode declaration, int index, IEnumerable<SyntaxNode> attributes)
-    {
-        switch (declaration.Kind())
-        {
-            case SyntaxKind.MethodDeclaration:
-            case SyntaxKind.OperatorDeclaration:
-            case SyntaxKind.ConversionOperatorDeclaration:
-            case SyntaxKind.DelegateDeclaration:
-                return this.Isolate(declaration, d => this.InsertReturnAttributesInternal(d, index, attributes));
-            default:
-                return declaration;
-        }
-    }
-
-    private SyntaxNode InsertReturnAttributesInternal(SyntaxNode d, int index, IEnumerable<SyntaxNode> attributes)
-    {
-        var newAttributes = AsReturnAttributes(attributes);
-
-        var existingAttributes = this.GetReturnAttributes(d);
-        if (index >= 0 && index < existingAttributes.Count)
-        {
-            return this.InsertNodesBefore(d, existingAttributes[index], newAttributes);
-        }
-        else if (existingAttributes.Count > 0)
-        {
-            return this.InsertNodesAfter(d, existingAttributes[existingAttributes.Count - 1], newAttributes);
-        }
-        else
-        {
-            var lists = d.GetAttributeLists();
-            var newList = lists.AddRange(newAttributes);
-            return WithAttributeLists(d, newList);
-        }
-    }
-
-    private static IEnumerable<AttributeListSyntax> AsReturnAttributes(IEnumerable<SyntaxNode> attributes)
-    {
-        return AsAttributeLists(attributes)
-            .Select(list => list.WithTarget(SyntaxFactory.AttributeTargetSpecifier(SyntaxFactory.Token(SyntaxKind.ReturnKeyword))));
-    }
-
-    private static SyntaxList<AttributeListSyntax> AsAssemblyAttributes(IEnumerable<AttributeListSyntax> attributes)
-    {
-        return SyntaxFactory.List(
-                attributes.Select(list => list.WithTarget(SyntaxFactory.AttributeTargetSpecifier(SyntaxFactory.Token(SyntaxKind.AssemblyKeyword)))));
-    }
-
-    private static SyntaxList<AttributeListSyntax> WithRequiredTargetSpecifier(SyntaxList<AttributeListSyntax> attributes, SyntaxNode declaration)
-    {
-        if (!declaration.IsKind(SyntaxKind.CompilationUnit))
-        {
-            return attributes;
-        }
-
-        return AsAssemblyAttributes(attributes);
-    }
-
-    public override IReadOnlyList<SyntaxNode> GetAttributeArguments(SyntaxNode attributeDeclaration)
-    {
-        switch (attributeDeclaration.Kind())
-        {
-            case SyntaxKind.AttributeList:
-                var list = (AttributeListSyntax)attributeDeclaration;
-                if (list.Attributes.Count == 1)
-                {
-                    return this.GetAttributeArguments(list.Attributes[0]);
-                }
-
-                break;
-            case SyntaxKind.Attribute:
-                var attr = (AttributeSyntax)attributeDeclaration;
-                if (attr.ArgumentList != null)
-                {
-                    return attr.ArgumentList.Arguments;
-                }
-
-                break;
-        }
-
-        return SpecializedCollections.EmptyReadOnlyList<SyntaxNode>();
-    }
-
-    public override SyntaxNode InsertAttributeArguments(SyntaxNode declaration, int index, IEnumerable<SyntaxNode> attributeArguments)
-        => this.Isolate(declaration, d => InsertAttributeArgumentsInternal(d, index, attributeArguments));
-
-    private static SyntaxNode InsertAttributeArgumentsInternal(SyntaxNode declaration, int index, IEnumerable<SyntaxNode> attributeArguments)
-    {
-        var newArgumentList = AsAttributeArgumentList(attributeArguments);
-
-        var existingArgumentList = GetAttributeArgumentList(declaration);
-
-        if (existingArgumentList == null)
-        {
-            return WithAttributeArgumentList(declaration, newArgumentList);
-        }
-        else if (newArgumentList != null)
-        {
-            return WithAttributeArgumentList(declaration, existingArgumentList.WithArguments(existingArgumentList.Arguments.InsertRange(index, newArgumentList.Arguments)));
-        }
-        else
-        {
-            return declaration;
-        }
-    }
-
-    private static AttributeArgumentListSyntax? GetAttributeArgumentList(SyntaxNode declaration)
-    {
-        switch (declaration.Kind())
-        {
-            case SyntaxKind.AttributeList:
-                var list = (AttributeListSyntax)declaration;
-                if (list.Attributes.Count == 1)
-                {
-                    return list.Attributes[0].ArgumentList;
-                }
-
-                break;
-            case SyntaxKind.Attribute:
-                var attr = (AttributeSyntax)declaration;
-                return attr.ArgumentList;
-        }
-
-        return null;
-    }
-
-    private static SyntaxNode WithAttributeArgumentList(SyntaxNode declaration, AttributeArgumentListSyntax? argList)
-    {
-        switch (declaration.Kind())
-        {
-            case SyntaxKind.AttributeList:
-                var list = (AttributeListSyntax)declaration;
-                if (list.Attributes.Count == 1)
-                {
-                    return ReplaceWithTrivia(declaration, list.Attributes[0], list.Attributes[0].WithArgumentList(argList));
-                }
-
-                break;
-            case SyntaxKind.Attribute:
-                var attr = (AttributeSyntax)declaration;
-                return attr.WithArgumentList(argList);
-=======
+        }
+
         return declaration;
     }
 
@@ -2668,7 +1646,6 @@
                 var newTokens = Merge(tokens, AsModifierList(accessibility, modifiers));
                 return SetModifierTokens(d, newTokens);
             });
->>>>>>> 0e59c207
         }
         else
         {
@@ -2677,455 +1654,6 @@
         }
     }
 
-<<<<<<< HEAD
-        return declaration;
-    }
-
-    internal static SyntaxList<AttributeListSyntax> GetAttributeLists(SyntaxNode declaration)
-        => declaration switch
-        {
-            MemberDeclarationSyntax memberDecl => memberDecl.AttributeLists,
-            AccessorDeclarationSyntax accessor => accessor.AttributeLists,
-            ParameterSyntax parameter => parameter.AttributeLists,
-            CompilationUnitSyntax compilationUnit => compilationUnit.AttributeLists,
-            StatementSyntax statement => statement.AttributeLists,
-            _ => default,
-        };
-
-    private static SyntaxNode WithAttributeLists(SyntaxNode declaration, SyntaxList<AttributeListSyntax> attributeLists)
-        => declaration switch
-        {
-            MemberDeclarationSyntax memberDecl => memberDecl.WithAttributeLists(attributeLists),
-            AccessorDeclarationSyntax accessor => accessor.WithAttributeLists(attributeLists),
-            ParameterSyntax parameter => parameter.WithAttributeLists(attributeLists),
-            CompilationUnitSyntax compilationUnit => compilationUnit.WithAttributeLists(AsAssemblyAttributes(attributeLists)),
-            StatementSyntax statement => statement.WithAttributeLists(attributeLists),
-            _ => declaration,
-        };
-
-    internal override ImmutableArray<SyntaxNode> GetTypeInheritance(SyntaxNode declaration)
-        => declaration is BaseTypeDeclarationSyntax baseType && baseType.BaseList != null
-            ? ImmutableArray.Create<SyntaxNode>(baseType.BaseList)
-            : ImmutableArray<SyntaxNode>.Empty;
-
-    public override IReadOnlyList<SyntaxNode> GetNamespaceImports(SyntaxNode declaration)
-        => declaration switch
-        {
-            CompilationUnitSyntax compilationUnit => compilationUnit.Usings,
-            BaseNamespaceDeclarationSyntax namespaceDeclaration => namespaceDeclaration.Usings,
-            _ => SpecializedCollections.EmptyReadOnlyList<SyntaxNode>(),
-        };
-
-    public override SyntaxNode InsertNamespaceImports(SyntaxNode declaration, int index, IEnumerable<SyntaxNode> imports)
-    {
-        var result = PreserveTrivia(declaration, d => InsertNamespaceImportsInternal(d, index, imports));
-        Contract.ThrowIfNull(result);
-        return result;
-    }
-
-    private SyntaxNode InsertNamespaceImportsInternal(SyntaxNode declaration, int index, IEnumerable<SyntaxNode> imports)
-    {
-        var usingsToInsert = this.AsUsingDirectives(imports);
-
-        return declaration switch
-        {
-            CompilationUnitSyntax cu => cu.WithUsings(cu.Usings.InsertRange(index, usingsToInsert)),
-            BaseNamespaceDeclarationSyntax nd => nd.WithUsings(nd.Usings.InsertRange(index, usingsToInsert)),
-            _ => declaration,
-        };
-    }
-
-    public override IReadOnlyList<SyntaxNode> GetMembers(SyntaxNode declaration)
-        => Flatten(declaration switch
-        {
-            TypeDeclarationSyntax type => type.Members,
-            EnumDeclarationSyntax @enum => @enum.Members,
-            BaseNamespaceDeclarationSyntax @namespace => @namespace.Members,
-            CompilationUnitSyntax compilationUnit => compilationUnit.Members,
-            _ => SpecializedCollections.EmptyReadOnlyList<SyntaxNode>(),
-        });
-
-    private static ImmutableArray<SyntaxNode> Flatten(IEnumerable<SyntaxNode> declarations)
-    {
-        var builder = ArrayBuilder<SyntaxNode>.GetInstance();
-
-        foreach (var declaration in declarations)
-        {
-            switch (declaration.Kind())
-            {
-                case SyntaxKind.FieldDeclaration:
-                    FlattenDeclaration(builder, declaration, ((FieldDeclarationSyntax)declaration).Declaration);
-                    break;
-
-                case SyntaxKind.EventFieldDeclaration:
-                    FlattenDeclaration(builder, declaration, ((EventFieldDeclarationSyntax)declaration).Declaration);
-                    break;
-
-                case SyntaxKind.LocalDeclarationStatement:
-                    FlattenDeclaration(builder, declaration, ((LocalDeclarationStatementSyntax)declaration).Declaration);
-                    break;
-
-                case SyntaxKind.VariableDeclaration:
-                    FlattenDeclaration(builder, declaration, (VariableDeclarationSyntax)declaration);
-                    break;
-
-                case SyntaxKind.AttributeList:
-                    var attrList = (AttributeListSyntax)declaration;
-                    if (attrList.Attributes.Count > 1)
-                    {
-                        builder.AddRange(attrList.Attributes);
-                    }
-                    else
-                    {
-                        builder.Add(attrList);
-                    }
-
-                    break;
-
-                default:
-                    builder.Add(declaration);
-                    break;
-            }
-        }
-
-        return builder.ToImmutableAndFree();
-
-        static void FlattenDeclaration(ArrayBuilder<SyntaxNode> builder, SyntaxNode declaration, VariableDeclarationSyntax variableDeclaration)
-        {
-            if (variableDeclaration.Variables.Count > 1)
-            {
-                builder.AddRange(variableDeclaration.Variables);
-            }
-            else
-            {
-                builder.Add(declaration);
-            }
-        }
-    }
-
-    private static int GetDeclarationCount(SyntaxNode declaration)
-        => declaration.Kind() switch
-        {
-            SyntaxKind.FieldDeclaration => ((FieldDeclarationSyntax)declaration).Declaration.Variables.Count,
-            SyntaxKind.EventFieldDeclaration => ((EventFieldDeclarationSyntax)declaration).Declaration.Variables.Count,
-            SyntaxKind.LocalDeclarationStatement => ((LocalDeclarationStatementSyntax)declaration).Declaration.Variables.Count,
-            SyntaxKind.VariableDeclaration => ((VariableDeclarationSyntax)declaration).Variables.Count,
-            SyntaxKind.AttributeList => ((AttributeListSyntax)declaration).Attributes.Count,
-            _ => 1,
-        };
-
-    private static SyntaxNode EnsureRecordDeclarationHasBody(SyntaxNode declaration)
-    {
-        if (declaration is RecordDeclarationSyntax recordDeclaration)
-        {
-            return recordDeclaration
-                .WithSemicolonToken(default)
-                .WithOpenBraceToken(recordDeclaration.OpenBraceToken == default ? SyntaxFactory.Token(SyntaxKind.OpenBraceToken) : recordDeclaration.OpenBraceToken)
-                .WithCloseBraceToken(recordDeclaration.CloseBraceToken == default ? SyntaxFactory.Token(SyntaxKind.CloseBraceToken) : recordDeclaration.CloseBraceToken);
-        }
-
-        return declaration;
-    }
-
-    public override SyntaxNode InsertMembers(SyntaxNode declaration, int index, IEnumerable<SyntaxNode> members)
-    {
-        declaration = EnsureRecordDeclarationHasBody(declaration);
-        var newMembers = this.AsMembersOf(declaration, members);
-
-        var existingMembers = this.GetMembers(declaration);
-        if (index >= 0 && index < existingMembers.Count)
-        {
-            return this.InsertNodesBefore(declaration, existingMembers[index], newMembers);
-        }
-        else if (existingMembers.Count > 0)
-        {
-            return this.InsertNodesAfter(declaration, existingMembers[existingMembers.Count - 1], newMembers);
-        }
-        else
-        {
-            return declaration switch
-            {
-                TypeDeclarationSyntax type => type.WithMembers(type.Members.AddRange(newMembers)),
-                EnumDeclarationSyntax @enum => @enum.WithMembers(@enum.Members.AddRange(newMembers.OfType<EnumMemberDeclarationSyntax>())),
-                BaseNamespaceDeclarationSyntax @namespace => @namespace.WithMembers(@namespace.Members.AddRange(newMembers)),
-                CompilationUnitSyntax compilationUnit => compilationUnit.WithMembers(compilationUnit.Members.AddRange(newMembers)),
-                _ => declaration,
-            };
-        }
-    }
-
-    [return: NotNullIfNotNull("members")]
-    private IEnumerable<MemberDeclarationSyntax>? AsMembersOf(SyntaxNode declaration, IEnumerable<SyntaxNode>? members)
-        => members?.Select(m => AsMemberOf(declaration, m)).OfType<MemberDeclarationSyntax>();
-
-    private SyntaxNode? AsMemberOf(SyntaxNode declaration, SyntaxNode member)
-        => declaration switch
-        {
-            InterfaceDeclarationSyntax => AsInterfaceMember(member),
-            TypeDeclarationSyntax typeDeclaration => AsClassMember(member, typeDeclaration.Identifier.Text),
-            EnumDeclarationSyntax => AsEnumMember(member),
-            BaseNamespaceDeclarationSyntax => AsNamespaceMember(member),
-            CompilationUnitSyntax => AsNamespaceMember(member),
-            _ => null,
-        };
-
-    private static bool CanHaveAccessibility(SyntaxNode declaration)
-        // For certain declarations, the answer of CanHaveAccessibility depends on the modifiers.
-        // For example, static constructors cannot have accessibility, but constructors in general can.
-        // The same applies to file-local declarations (e.g, "file class C { }").
-        // For such declarations, we want to return true. This is because we can be explicitly asked to put accessibility.
-        // In such cases, we'll drop the modifier that prevents us from having accessibility.
-        => CSharpAccessibilityFacts.Instance.CanHaveAccessibility(declaration, ignoreDeclarationModifiers: true);
-
-    public override Accessibility GetAccessibility(SyntaxNode declaration)
-        => CSharpAccessibilityFacts.Instance.GetAccessibility(declaration);
-
-    private static void GetAccessibilityAndModifiers(SyntaxTokenList modifierList, out Accessibility accessibility, out DeclarationModifiers modifiers, out bool isDefault)
-        => CSharpAccessibilityFacts.GetAccessibilityAndModifiers(modifierList, out accessibility, out modifiers, out isDefault);
-
-    public override SyntaxNode WithAccessibility(SyntaxNode declaration, Accessibility accessibility)
-    {
-        if (!CanHaveAccessibility(declaration) &&
-            accessibility != Accessibility.NotApplicable)
-        {
-            return declaration;
-        }
-
-        return this.Isolate(declaration, d =>
-        {
-            var tokens = GetModifierTokens(d);
-            GetAccessibilityAndModifiers(tokens, out _, out var modifiers, out _);
-            if (modifiers.IsFile && accessibility != Accessibility.NotApplicable)
-            {
-                // If user wants to set accessibility for a file-local declaration, we remove file.
-                // Otherwise, code will be in error:
-                // error CS9052: File-local type '{0}' cannot use accessibility modifiers.
-                modifiers = modifiers.WithIsFile(false);
-            }
-
-            if (modifiers.IsStatic && declaration.IsKind(SyntaxKind.ConstructorDeclaration) && accessibility != Accessibility.NotApplicable)
-            {
-                // If user wants to add accessibility for a static constructor, we remove static modifier
-                modifiers = modifiers.WithIsStatic(false);
-            }
-
-            var newTokens = Merge(tokens, AsModifierList(accessibility, modifiers));
-            return SetModifierTokens(d, newTokens);
-        });
-    }
-
-    private static readonly DeclarationModifiers s_fieldModifiers =
-        DeclarationModifiers.Const |
-        DeclarationModifiers.New |
-        DeclarationModifiers.ReadOnly |
-        DeclarationModifiers.Required |
-        DeclarationModifiers.Static |
-        DeclarationModifiers.Unsafe |
-        DeclarationModifiers.Volatile;
-
-    private static readonly DeclarationModifiers s_methodModifiers =
-        DeclarationModifiers.Abstract |
-        DeclarationModifiers.Async |
-        DeclarationModifiers.Extern |
-        DeclarationModifiers.New |
-        DeclarationModifiers.Override |
-        DeclarationModifiers.Partial |
-        DeclarationModifiers.ReadOnly |
-        DeclarationModifiers.Sealed |
-        DeclarationModifiers.Static |
-        DeclarationModifiers.Virtual |
-        DeclarationModifiers.Unsafe;
-
-    private static readonly DeclarationModifiers s_constructorModifiers =
-        DeclarationModifiers.Extern |
-        DeclarationModifiers.Static |
-        DeclarationModifiers.Unsafe;
-
-    private static readonly DeclarationModifiers s_destructorModifiers = DeclarationModifiers.Unsafe;
-    private static readonly DeclarationModifiers s_propertyModifiers =
-        DeclarationModifiers.Abstract |
-        DeclarationModifiers.Extern |
-        DeclarationModifiers.New |
-        DeclarationModifiers.Override |
-        DeclarationModifiers.ReadOnly |
-        DeclarationModifiers.Required |
-        DeclarationModifiers.Sealed |
-        DeclarationModifiers.Static |
-        DeclarationModifiers.Virtual |
-        DeclarationModifiers.Unsafe;
-
-    private static readonly DeclarationModifiers s_eventModifiers =
-        DeclarationModifiers.Abstract |
-        DeclarationModifiers.Extern |
-        DeclarationModifiers.New |
-        DeclarationModifiers.Override |
-        DeclarationModifiers.ReadOnly |
-        DeclarationModifiers.Sealed |
-        DeclarationModifiers.Static |
-        DeclarationModifiers.Virtual |
-        DeclarationModifiers.Unsafe;
-
-    private static readonly DeclarationModifiers s_eventFieldModifiers =
-        DeclarationModifiers.New |
-        DeclarationModifiers.ReadOnly |
-        DeclarationModifiers.Static |
-        DeclarationModifiers.Unsafe;
-
-    private static readonly DeclarationModifiers s_indexerModifiers =
-        DeclarationModifiers.Abstract |
-        DeclarationModifiers.Extern |
-        DeclarationModifiers.New |
-        DeclarationModifiers.Override |
-        DeclarationModifiers.ReadOnly |
-        DeclarationModifiers.Sealed |
-        DeclarationModifiers.Static |
-        DeclarationModifiers.Virtual |
-        DeclarationModifiers.Unsafe;
-
-    private static readonly DeclarationModifiers s_classModifiers =
-        DeclarationModifiers.Abstract |
-        DeclarationModifiers.New |
-        DeclarationModifiers.Partial |
-        DeclarationModifiers.Sealed |
-        DeclarationModifiers.Static |
-        DeclarationModifiers.Unsafe |
-        DeclarationModifiers.File;
-
-    private static readonly DeclarationModifiers s_recordModifiers =
-        DeclarationModifiers.Abstract |
-        DeclarationModifiers.New |
-        DeclarationModifiers.Partial |
-        DeclarationModifiers.Sealed |
-        DeclarationModifiers.Unsafe |
-        DeclarationModifiers.File;
-
-    private static readonly DeclarationModifiers s_structModifiers =
-        DeclarationModifiers.New |
-        DeclarationModifiers.Partial |
-        DeclarationModifiers.ReadOnly |
-        DeclarationModifiers.Ref |
-        DeclarationModifiers.Unsafe |
-        DeclarationModifiers.File;
-
-    private static readonly DeclarationModifiers s_interfaceModifiers = DeclarationModifiers.New | DeclarationModifiers.Partial | DeclarationModifiers.Unsafe | DeclarationModifiers.File;
-    private static readonly DeclarationModifiers s_accessorModifiers = DeclarationModifiers.Abstract | DeclarationModifiers.New | DeclarationModifiers.Override | DeclarationModifiers.Virtual;
-
-    private static readonly DeclarationModifiers s_localFunctionModifiers =
-        DeclarationModifiers.Async |
-        DeclarationModifiers.Static |
-        DeclarationModifiers.Unsafe |
-        DeclarationModifiers.Extern;
-
-    private static readonly DeclarationModifiers s_lambdaModifiers =
-        DeclarationModifiers.Async |
-        DeclarationModifiers.Static;
-
-    private static DeclarationModifiers GetAllowedModifiers(SyntaxKind kind)
-    {
-        switch (kind)
-        {
-            case SyntaxKind.RecordDeclaration:
-                return s_recordModifiers;
-            case SyntaxKind.ClassDeclaration:
-                return s_classModifiers;
-
-            case SyntaxKind.EnumDeclaration:
-                return DeclarationModifiers.New | DeclarationModifiers.File;
-
-            case SyntaxKind.DelegateDeclaration:
-                return DeclarationModifiers.New | DeclarationModifiers.Unsafe | DeclarationModifiers.File;
-
-            case SyntaxKind.InterfaceDeclaration:
-                return s_interfaceModifiers;
-
-            case SyntaxKind.StructDeclaration:
-            case SyntaxKind.RecordStructDeclaration:
-                return s_structModifiers;
-
-            case SyntaxKind.MethodDeclaration:
-            case SyntaxKind.OperatorDeclaration:
-            case SyntaxKind.ConversionOperatorDeclaration:
-                return s_methodModifiers;
-
-            case SyntaxKind.ConstructorDeclaration:
-                return s_constructorModifiers;
-
-            case SyntaxKind.DestructorDeclaration:
-                return s_destructorModifiers;
-
-            case SyntaxKind.FieldDeclaration:
-                return s_fieldModifiers;
-
-            case SyntaxKind.PropertyDeclaration:
-                return s_propertyModifiers;
-
-            case SyntaxKind.IndexerDeclaration:
-                return s_indexerModifiers;
-
-            case SyntaxKind.EventFieldDeclaration:
-                return s_eventFieldModifiers;
-
-            case SyntaxKind.EventDeclaration:
-                return s_eventModifiers;
-
-            case SyntaxKind.GetAccessorDeclaration:
-            case SyntaxKind.SetAccessorDeclaration:
-            case SyntaxKind.AddAccessorDeclaration:
-            case SyntaxKind.RemoveAccessorDeclaration:
-                return s_accessorModifiers;
-
-            case SyntaxKind.LocalFunctionStatement:
-                return s_localFunctionModifiers;
-            case SyntaxKind.ParenthesizedLambdaExpression:
-            case SyntaxKind.SimpleLambdaExpression:
-            case SyntaxKind.AnonymousMethodExpression:
-                return s_lambdaModifiers;
-
-            case SyntaxKind.EnumMemberDeclaration:
-            case SyntaxKind.Parameter:
-            case SyntaxKind.LocalDeclarationStatement:
-            default:
-                return DeclarationModifiers.None;
-        }
-    }
-
-    public override DeclarationModifiers GetModifiers(SyntaxNode declaration)
-    {
-        var modifierTokens = GetModifierTokens(declaration);
-        GetAccessibilityAndModifiers(modifierTokens, out _, out var modifiers, out _);
-        return modifiers;
-    }
-
-    private static SyntaxTokenList GetModifierTokens(SyntaxNode declaration)
-        => CSharpAccessibilityFacts.GetModifierTokens(declaration);
-
-    public override SyntaxNode WithModifiers(SyntaxNode declaration, DeclarationModifiers modifiers)
-        => this.Isolate(declaration, d => this.WithModifiersInternal(d, modifiers));
-
-    private SyntaxNode WithModifiersInternal(SyntaxNode declaration, DeclarationModifiers modifiers)
-    {
-        modifiers &= GetAllowedModifiers(declaration.Kind());
-        var existingModifiers = this.GetModifiers(declaration);
-
-        if (modifiers != existingModifiers)
-        {
-            return this.Isolate(declaration, d =>
-            {
-                var tokens = GetModifierTokens(d);
-                GetAccessibilityAndModifiers(tokens, out var accessibility, out var tmp, out _);
-                if (accessibility != Accessibility.NotApplicable)
-                {
-                    if (modifiers.IsFile ||
-                        (modifiers.IsStatic && declaration.IsKind(SyntaxKind.ConstructorDeclaration)))
-                    {
-                        // We remove the accessibility if the modifiers don't allow it.
-                        accessibility = Accessibility.NotApplicable;
-                    }
-                }
-                var newTokens = Merge(tokens, AsModifierList(accessibility, modifiers));
-                return SetModifierTokens(d, newTokens);
-            });
-=======
     private static SyntaxNode SetModifierTokens(SyntaxNode declaration, SyntaxTokenList modifiers)
         => declaration switch
         {
@@ -3529,123 +2057,8 @@
                 }
 
                 break;
->>>>>>> 0e59c207
-        }
-        else
-        {
-            // no change
-            return declaration;
-        }
-    }
-
-<<<<<<< HEAD
-    private static SyntaxNode SetModifierTokens(SyntaxNode declaration, SyntaxTokenList modifiers)
-        => declaration switch
-        {
-            MemberDeclarationSyntax memberDecl => memberDecl.WithModifiers(modifiers),
-            ParameterSyntax parameter => parameter.WithModifiers(modifiers),
-            LocalDeclarationStatementSyntax localDecl => localDecl.WithModifiers(modifiers),
-            LocalFunctionStatementSyntax localFunc => localFunc.WithModifiers(modifiers),
-            AccessorDeclarationSyntax accessor => accessor.WithModifiers(modifiers),
-            AnonymousFunctionExpressionSyntax anonymous => anonymous.WithModifiers(modifiers),
-            _ => declaration,
-        };
-
-    private static SyntaxTokenList AsModifierList(Accessibility accessibility, DeclarationModifiers modifiers, SyntaxKind kind)
-        => AsModifierList(accessibility, GetAllowedModifiers(kind) & modifiers);
-
-    private static SyntaxTokenList AsModifierList(Accessibility accessibility, DeclarationModifiers modifiers)
-    {
-        using var _ = ArrayBuilder<SyntaxToken>.GetInstance(out var list);
-
-        switch (accessibility)
-        {
-            case Accessibility.Internal:
-                list.Add(SyntaxFactory.Token(SyntaxKind.InternalKeyword));
-                break;
-            case Accessibility.Public:
-                list.Add(SyntaxFactory.Token(SyntaxKind.PublicKeyword));
-                break;
-            case Accessibility.Private:
-                list.Add(SyntaxFactory.Token(SyntaxKind.PrivateKeyword));
-                break;
-            case Accessibility.Protected:
-                list.Add(SyntaxFactory.Token(SyntaxKind.ProtectedKeyword));
-                break;
-            case Accessibility.ProtectedOrInternal:
-                list.Add(SyntaxFactory.Token(SyntaxKind.InternalKeyword));
-                list.Add(SyntaxFactory.Token(SyntaxKind.ProtectedKeyword));
-                break;
-            case Accessibility.ProtectedAndInternal:
-                list.Add(SyntaxFactory.Token(SyntaxKind.PrivateKeyword));
-                list.Add(SyntaxFactory.Token(SyntaxKind.ProtectedKeyword));
-                break;
-            case Accessibility.NotApplicable:
-                break;
-        }
-
-        if (modifiers.IsFile)
-            list.Add(SyntaxFactory.Token(SyntaxKind.FileKeyword));
-
-        if (modifiers.IsAbstract)
-            list.Add(SyntaxFactory.Token(SyntaxKind.AbstractKeyword));
-
-        if (modifiers.IsNew)
-            list.Add(SyntaxFactory.Token(SyntaxKind.NewKeyword));
-
-        if (modifiers.IsSealed)
-            list.Add(SyntaxFactory.Token(SyntaxKind.SealedKeyword));
-
-        if (modifiers.IsOverride)
-            list.Add(SyntaxFactory.Token(SyntaxKind.OverrideKeyword));
-
-        if (modifiers.IsVirtual)
-            list.Add(SyntaxFactory.Token(SyntaxKind.VirtualKeyword));
-
-        if (modifiers.IsStatic)
-            list.Add(SyntaxFactory.Token(SyntaxKind.StaticKeyword));
-
-        if (modifiers.IsAsync)
-            list.Add(SyntaxFactory.Token(SyntaxKind.AsyncKeyword));
-
-        if (modifiers.IsConst)
-            list.Add(SyntaxFactory.Token(SyntaxKind.ConstKeyword));
-
-        if (modifiers.IsReadOnly)
-            list.Add(SyntaxFactory.Token(SyntaxKind.ReadOnlyKeyword));
-
-        if (modifiers.IsUnsafe)
-            list.Add(SyntaxFactory.Token(SyntaxKind.UnsafeKeyword));
-
-        if (modifiers.IsVolatile)
-            list.Add(SyntaxFactory.Token(SyntaxKind.VolatileKeyword));
-
-        if (modifiers.IsExtern)
-            list.Add(SyntaxFactory.Token(SyntaxKind.ExternKeyword));
-
-        if (modifiers.IsRequired)
-            list.Add(SyntaxFactory.Token(SyntaxKind.RequiredKeyword));
-
-        // partial and ref must be last
-        if (modifiers.IsRef)
-            list.Add(SyntaxFactory.Token(SyntaxKind.RefKeyword));
-
-        if (modifiers.IsPartial)
-            list.Add(SyntaxFactory.Token(SyntaxKind.PartialKeyword));
-
-        return SyntaxFactory.TokenList(list);
-    }
-
-    private static TypeParameterListSyntax? AsTypeParameterList(IEnumerable<string>? typeParameterNames)
-    {
-        var typeParameters = typeParameterNames != null
-            ? SyntaxFactory.TypeParameterList(SyntaxFactory.SeparatedList(typeParameterNames.Select(name => SyntaxFactory.TypeParameter(name))))
-            : null;
-
-        if (typeParameters != null && typeParameters.Parameters.Count == 0)
-        {
-            typeParameters = null;
-=======
+        }
+
         return declaration;
     }
 
@@ -3810,432 +2223,9 @@
             }
 
             return SyntaxFactory.Token(token.Kind()).WithTriviaFrom(rewrittenToken);
->>>>>>> 0e59c207
-        }
-    }
-
-<<<<<<< HEAD
-        return typeParameters;
-    }
-
-    public override SyntaxNode WithTypeParameters(SyntaxNode declaration, IEnumerable<string>? typeParameterNames)
-    {
-        var typeParameters = AsTypeParameterList(typeParameterNames);
-
-        return declaration switch
-        {
-            MethodDeclarationSyntax method => method.WithTypeParameterList(typeParameters),
-            TypeDeclarationSyntax type => type.WithTypeParameterList(typeParameters),
-            DelegateDeclarationSyntax @delegate => @delegate.WithTypeParameterList(typeParameters),
-            _ => declaration,
-        };
-    }
-
-    internal override SyntaxNode WithExplicitInterfaceImplementations(
-            SyntaxNode declaration,
-            ImmutableArray<ISymbol> explicitInterfaceImplementations,
-            bool removeDefaults)
-        => WithAccessibility(declaration switch
-        {
-            MethodDeclarationSyntax method
-                => WithoutContraints(method.ReplaceNodes(method.ParameterList.Parameters, (_, p) => RemoveDefaultValue(p, removeDefaults))
-                                           .WithExplicitInterfaceSpecifier(CreateExplicitInterfaceSpecifier(explicitInterfaceImplementations))),
-            PropertyDeclarationSyntax member
-                => member.WithExplicitInterfaceSpecifier(CreateExplicitInterfaceSpecifier(explicitInterfaceImplementations)),
-            EventDeclarationSyntax member
-                => member.WithExplicitInterfaceSpecifier(CreateExplicitInterfaceSpecifier(explicitInterfaceImplementations)),
-            _ => declaration,
-        }, Accessibility.NotApplicable);
-
-    private static MethodDeclarationSyntax WithoutContraints(MethodDeclarationSyntax method)
-    {
-        if (method.ConstraintClauses.Count == 0)
-            return method;
-
-        return method.WithConstraintClauses(default)
-                     .WithParameterList(method.ParameterList.WithTrailingTrivia(
-                        method.ParameterList.GetTrailingTrivia().Add(SyntaxFactory.ElasticMarker).AddRange(method.ConstraintClauses.Last().GetTrailingTrivia())));
-    }
-
-    private static SyntaxNode RemoveDefaultValue(ParameterSyntax parameter, bool removeDefaults)
-    {
-        if (!removeDefaults)
-            return parameter;
-
-        if (parameter.Default == null)
-            return parameter;
-
-        parameter = parameter.WithDefault(null);
-        if (!parameter.Identifier.TrailingTrivia.Any(t => t.IsSingleOrMultiLineComment()))
-            parameter = parameter.WithIdentifier(parameter.Identifier.WithoutTrailingTrivia());
-
-        return parameter;
-    }
-
-    private static ExplicitInterfaceSpecifierSyntax CreateExplicitInterfaceSpecifier(ImmutableArray<ISymbol> explicitInterfaceImplementations)
-        => SyntaxFactory.ExplicitInterfaceSpecifier(explicitInterfaceImplementations[0].ContainingType.GenerateNameSyntax());
-
-    public override SyntaxNode WithTypeConstraint(SyntaxNode declaration, string typeParameterName, SpecialTypeConstraintKind kinds, IEnumerable<SyntaxNode>? types)
-        => declaration switch
-        {
-            MethodDeclarationSyntax method => method.WithConstraintClauses(WithTypeConstraints(method.ConstraintClauses, typeParameterName, kinds, types)),
-            TypeDeclarationSyntax type => type.WithConstraintClauses(WithTypeConstraints(type.ConstraintClauses, typeParameterName, kinds, types)),
-            DelegateDeclarationSyntax @delegate => @delegate.WithConstraintClauses(WithTypeConstraints(@delegate.ConstraintClauses, typeParameterName, kinds, types)),
-            _ => declaration,
-        };
-
-    private static SyntaxList<TypeParameterConstraintClauseSyntax> WithTypeConstraints(
-        SyntaxList<TypeParameterConstraintClauseSyntax> clauses, string typeParameterName, SpecialTypeConstraintKind kinds, IEnumerable<SyntaxNode>? types)
-    {
-        var constraints = types != null
-            ? SyntaxFactory.SeparatedList<TypeParameterConstraintSyntax>(types.Select(t => SyntaxFactory.TypeConstraint((TypeSyntax)t)))
-            : SyntaxFactory.SeparatedList<TypeParameterConstraintSyntax>();
-
-        if ((kinds & SpecialTypeConstraintKind.Constructor) != 0)
-        {
-            constraints = constraints.Add(SyntaxFactory.ConstructorConstraint());
-        }
-
-        var isReferenceType = (kinds & SpecialTypeConstraintKind.ReferenceType) != 0;
-        var isValueType = (kinds & SpecialTypeConstraintKind.ValueType) != 0;
-
-        if (isReferenceType || isValueType)
-        {
-            constraints = constraints.Insert(0, SyntaxFactory.ClassOrStructConstraint(isReferenceType ? SyntaxKind.ClassConstraint : SyntaxKind.StructConstraint));
-        }
-
-        var clause = clauses.FirstOrDefault(c => c.Name.Identifier.ToString() == typeParameterName);
-
-        if (clause == null)
-        {
-            if (constraints.Count > 0)
-            {
-                return clauses.Add(SyntaxFactory.TypeParameterConstraintClause(typeParameterName.ToIdentifierName(), constraints));
-            }
-            else
-            {
-                return clauses;
-            }
-        }
-        else if (constraints.Count == 0)
-        {
-            return clauses.Remove(clause);
-        }
-        else
-        {
-            return clauses.Replace(clause, clause.WithConstraints(constraints));
-        }
-    }
-
-    public override DeclarationKind GetDeclarationKind(SyntaxNode declaration)
-        => CSharpAccessibilityFacts.GetDeclarationKind(declaration);
-
-    public override string GetName(SyntaxNode declaration)
-        => declaration switch
-        {
-            BaseTypeDeclarationSyntax baseTypeDeclaration => baseTypeDeclaration.Identifier.ValueText,
-            DelegateDeclarationSyntax delegateDeclaration => delegateDeclaration.Identifier.ValueText,
-            MethodDeclarationSyntax methodDeclaration => methodDeclaration.Identifier.ValueText,
-            BaseFieldDeclarationSyntax baseFieldDeclaration => this.GetName(baseFieldDeclaration.Declaration),
-            PropertyDeclarationSyntax propertyDeclaration => propertyDeclaration.Identifier.ValueText,
-            EnumMemberDeclarationSyntax enumMemberDeclaration => enumMemberDeclaration.Identifier.ValueText,
-            EventDeclarationSyntax eventDeclaration => eventDeclaration.Identifier.ValueText,
-            BaseNamespaceDeclarationSyntax namespaceDeclaration => namespaceDeclaration.Name.ToString(),
-            UsingDirectiveSyntax usingDirective => usingDirective.Name.ToString(),
-            ParameterSyntax parameter => parameter.Identifier.ValueText,
-            LocalDeclarationStatementSyntax localDeclaration => this.GetName(localDeclaration.Declaration),
-            VariableDeclarationSyntax variableDeclaration when variableDeclaration.Variables.Count == 1 => variableDeclaration.Variables[0].Identifier.ValueText,
-            VariableDeclaratorSyntax variableDeclarator => variableDeclarator.Identifier.ValueText,
-            TypeParameterSyntax typeParameter => typeParameter.Identifier.ValueText,
-            AttributeListSyntax attributeList when attributeList.Attributes.Count == 1 => attributeList.Attributes[0].Name.ToString(),
-            AttributeSyntax attribute => attribute.Name.ToString(),
-            _ => string.Empty
-        };
-
-    public override SyntaxNode WithName(SyntaxNode declaration, string name)
-        => this.Isolate(declaration, d => this.WithNameInternal(d, name));
-
-    private SyntaxNode WithNameInternal(SyntaxNode declaration, string name)
-    {
-        var id = name.ToIdentifierToken();
-        return declaration switch
-        {
-            BaseTypeDeclarationSyntax typeDeclaration => ReplaceWithTrivia(declaration, typeDeclaration.Identifier, id),
-            DelegateDeclarationSyntax delegateDeclaration => ReplaceWithTrivia(declaration, delegateDeclaration.Identifier, id),
-            MethodDeclarationSyntax methodDeclaration => ReplaceWithTrivia(declaration, methodDeclaration.Identifier, id),
-
-            BaseFieldDeclarationSyntax fieldDeclaration when fieldDeclaration.Declaration.Variables.Count == 1 =>
-                ReplaceWithTrivia(declaration, fieldDeclaration.Declaration.Variables[0].Identifier, id),
-
-            PropertyDeclarationSyntax propertyDeclaration => ReplaceWithTrivia(declaration, propertyDeclaration.Identifier, id),
-            EnumMemberDeclarationSyntax enumMemberDeclaration => ReplaceWithTrivia(declaration, enumMemberDeclaration.Identifier, id),
-            EventDeclarationSyntax eventDeclaration => ReplaceWithTrivia(declaration, eventDeclaration.Identifier, id),
-            BaseNamespaceDeclarationSyntax namespaceDeclaration => ReplaceWithTrivia(declaration, namespaceDeclaration.Name, this.DottedName(name)),
-            UsingDirectiveSyntax usingDeclaration => ReplaceWithTrivia(declaration, usingDeclaration.Name, this.DottedName(name)),
-            ParameterSyntax parameter => ReplaceWithTrivia(declaration, parameter.Identifier, id),
-
-            LocalDeclarationStatementSyntax localDeclaration when localDeclaration.Declaration.Variables.Count == 1 =>
-                ReplaceWithTrivia(declaration, localDeclaration.Declaration.Variables[0].Identifier, id),
-
-            TypeParameterSyntax typeParameter => ReplaceWithTrivia(declaration, typeParameter.Identifier, id),
-
-            AttributeListSyntax attributeList when attributeList.Attributes.Count == 1 =>
-                ReplaceWithTrivia(declaration, attributeList.Attributes[0].Name, this.DottedName(name)),
-
-            AttributeSyntax attribute => ReplaceWithTrivia(declaration, attribute.Name, this.DottedName(name)),
-
-            VariableDeclarationSyntax variableDeclaration when variableDeclaration.Variables.Count == 1 =>
-                ReplaceWithTrivia(declaration, variableDeclaration.Variables[0].Identifier, id),
-
-            VariableDeclaratorSyntax variableDeclarator => ReplaceWithTrivia(declaration, variableDeclarator.Identifier, id),
-            _ => declaration
-        };
-    }
-
-    public override SyntaxNode? GetType(SyntaxNode declaration)
-    {
-        switch (declaration.Kind())
-        {
-            case SyntaxKind.DelegateDeclaration:
-                return NotVoid(((DelegateDeclarationSyntax)declaration).ReturnType);
-            case SyntaxKind.MethodDeclaration:
-                return NotVoid(((MethodDeclarationSyntax)declaration).ReturnType);
-            case SyntaxKind.FieldDeclaration:
-                return ((FieldDeclarationSyntax)declaration).Declaration.Type;
-            case SyntaxKind.PropertyDeclaration:
-                return ((PropertyDeclarationSyntax)declaration).Type;
-            case SyntaxKind.IndexerDeclaration:
-                return ((IndexerDeclarationSyntax)declaration).Type;
-            case SyntaxKind.EventFieldDeclaration:
-                return ((EventFieldDeclarationSyntax)declaration).Declaration.Type;
-            case SyntaxKind.EventDeclaration:
-                return ((EventDeclarationSyntax)declaration).Type;
-            case SyntaxKind.Parameter:
-                return ((ParameterSyntax)declaration).Type;
-            case SyntaxKind.LocalDeclarationStatement:
-                return ((LocalDeclarationStatementSyntax)declaration).Declaration.Type;
-            case SyntaxKind.VariableDeclaration:
-                return ((VariableDeclarationSyntax)declaration).Type;
-            case SyntaxKind.VariableDeclarator:
-                if (declaration.Parent != null)
-                {
-                    return this.GetType(declaration.Parent);
-                }
-
-                break;
-        }
-
-        return null;
-    }
-
-    private static TypeSyntax? NotVoid(TypeSyntax type)
-        => type is PredefinedTypeSyntax pd && pd.Keyword.IsKind(SyntaxKind.VoidKeyword) ? null : type;
-
-    public override SyntaxNode WithType(SyntaxNode declaration, SyntaxNode type)
-        => Isolate(declaration, d => WithTypeInternal(d, type));
-
-    private static SyntaxNode WithTypeInternal(SyntaxNode declaration, SyntaxNode type)
-        => declaration.Kind() switch
-        {
-            SyntaxKind.DelegateDeclaration => ((DelegateDeclarationSyntax)declaration).WithReturnType((TypeSyntax)type),
-            SyntaxKind.MethodDeclaration => ((MethodDeclarationSyntax)declaration).WithReturnType((TypeSyntax)type),
-            SyntaxKind.FieldDeclaration => ((FieldDeclarationSyntax)declaration).WithDeclaration(((FieldDeclarationSyntax)declaration).Declaration.WithType((TypeSyntax)type)),
-            SyntaxKind.PropertyDeclaration => ((PropertyDeclarationSyntax)declaration).WithType((TypeSyntax)type),
-            SyntaxKind.IndexerDeclaration => ((IndexerDeclarationSyntax)declaration).WithType((TypeSyntax)type),
-            SyntaxKind.EventFieldDeclaration => ((EventFieldDeclarationSyntax)declaration).WithDeclaration(((EventFieldDeclarationSyntax)declaration).Declaration.WithType((TypeSyntax)type)),
-            SyntaxKind.EventDeclaration => ((EventDeclarationSyntax)declaration).WithType((TypeSyntax)type),
-            SyntaxKind.Parameter => ((ParameterSyntax)declaration).WithType((TypeSyntax)type),
-            SyntaxKind.LocalDeclarationStatement => ((LocalDeclarationStatementSyntax)declaration).WithDeclaration(((LocalDeclarationStatementSyntax)declaration).Declaration.WithType((TypeSyntax)type)),
-            SyntaxKind.VariableDeclaration => ((VariableDeclarationSyntax)declaration).WithType((TypeSyntax)type),
-            _ => declaration,
-        };
-
-    private SyntaxNode Isolate(SyntaxNode declaration, Func<SyntaxNode, SyntaxNode> editor)
-        => PreserveTrivia(AsIsolatedDeclaration(declaration), editor);
-
-    private SyntaxNode AsIsolatedDeclaration(SyntaxNode declaration)
-    {
-        switch (declaration.Kind())
-        {
-            case SyntaxKind.VariableDeclaration:
-                var vd = (VariableDeclarationSyntax)declaration;
-                if (vd.Parent != null && vd.Variables.Count == 1)
-                {
-                    return AsIsolatedDeclaration(vd.Parent);
-                }
-
-                break;
-
-            case SyntaxKind.VariableDeclarator:
-                var v = (VariableDeclaratorSyntax)declaration;
-                if (v.Parent != null && v.Parent.Parent != null)
-                {
-                    return ClearTrivia(WithVariable(v.Parent.Parent, v));
-                }
-
-                break;
-
-            case SyntaxKind.Attribute:
-                var attr = (AttributeSyntax)declaration;
-                if (attr.Parent != null)
-                {
-                    var attrList = (AttributeListSyntax)attr.Parent;
-                    return attrList.WithAttributes(SyntaxFactory.SingletonSeparatedList(attr)).WithTarget(null);
-                }
-
-                break;
-        }
-
-        return declaration;
-    }
-
-    private static SyntaxNode WithVariable(SyntaxNode declaration, VariableDeclaratorSyntax variable)
-    {
-        var vd = GetVariableDeclaration(declaration);
-        if (vd != null)
-        {
-            return WithVariableDeclaration(declaration, vd.WithVariables(SyntaxFactory.SingletonSeparatedList(variable)));
-        }
-
-        return declaration;
-    }
-
-    private static VariableDeclarationSyntax? GetVariableDeclaration(SyntaxNode declaration)
-        => declaration.Kind() switch
-        {
-            SyntaxKind.FieldDeclaration => ((FieldDeclarationSyntax)declaration).Declaration,
-            SyntaxKind.EventFieldDeclaration => ((EventFieldDeclarationSyntax)declaration).Declaration,
-            SyntaxKind.LocalDeclarationStatement => ((LocalDeclarationStatementSyntax)declaration).Declaration,
-            _ => null,
-        };
-
-    private static SyntaxNode WithVariableDeclaration(SyntaxNode declaration, VariableDeclarationSyntax variables)
-        => declaration.Kind() switch
-        {
-            SyntaxKind.FieldDeclaration => ((FieldDeclarationSyntax)declaration).WithDeclaration(variables),
-            SyntaxKind.EventFieldDeclaration => ((EventFieldDeclarationSyntax)declaration).WithDeclaration(variables),
-            SyntaxKind.LocalDeclarationStatement => ((LocalDeclarationStatementSyntax)declaration).WithDeclaration(variables),
-            _ => declaration,
-        };
-
-    private static SyntaxNode GetFullDeclaration(SyntaxNode declaration)
-    {
-        switch (declaration.Kind())
-        {
-            case SyntaxKind.VariableDeclaration:
-                var vd = (VariableDeclarationSyntax)declaration;
-                if (CSharpAccessibilityFacts.ParentIsFieldDeclaration(vd)
-                    || CSharpAccessibilityFacts.ParentIsEventFieldDeclaration(vd)
-                    || CSharpAccessibilityFacts.ParentIsLocalDeclarationStatement(vd))
-                {
-                    Contract.ThrowIfNull(vd.Parent);
-                    return vd.Parent;
-                }
-                else
-                {
-                    return vd;
-                }
-
-            case SyntaxKind.VariableDeclarator:
-            case SyntaxKind.Attribute:
-                if (declaration.Parent != null)
-                {
-                    return GetFullDeclaration(declaration.Parent);
-                }
-
-                break;
-        }
-
-        return declaration;
-    }
-
-    private SyntaxNode? AsNodeLike(SyntaxNode existingNode, SyntaxNode newNode)
-    {
-        switch (GetDeclarationKind(existingNode))
-        {
-            case DeclarationKind.Class:
-            case DeclarationKind.Interface:
-            case DeclarationKind.Struct:
-            case DeclarationKind.Enum:
-            case DeclarationKind.Namespace:
-            case DeclarationKind.CompilationUnit:
-                var container = GetDeclaration(existingNode.Parent);
-                if (container != null)
-                {
-                    return AsMemberOf(container, newNode);
-                }
-
-                break;
-
-            case DeclarationKind.Attribute:
-                return AsAttributeList(newNode);
-        }
-
-        return newNode;
-    }
-
-    public override IReadOnlyList<SyntaxNode> GetParameters(SyntaxNode declaration)
-    {
-        var list = declaration.GetParameterList();
-        return list != null
-            ? list.Parameters
-            : declaration is SimpleLambdaExpressionSyntax simpleLambda
-                ? new[] { simpleLambda.Parameter }
-                : SpecializedCollections.EmptyReadOnlyList<SyntaxNode>();
-    }
-
-    public override SyntaxNode InsertParameters(SyntaxNode declaration, int index, IEnumerable<SyntaxNode> parameters)
-    {
-        var newParameters = AsParameterList(parameters);
-
-        var currentList = declaration.GetParameterList();
-        currentList ??= declaration.IsKind(SyntaxKind.IndexerDeclaration)
-            ? SyntaxFactory.BracketedParameterList()
-            : SyntaxFactory.ParameterList();
-
-        var newList = currentList.WithParameters(currentList.Parameters.InsertRange(index, newParameters.Parameters));
-        return WithParameterList(declaration, newList);
-    }
-
-    public override IReadOnlyList<SyntaxNode> GetSwitchSections(SyntaxNode switchStatement)
-    {
-        var statement = switchStatement as SwitchStatementSyntax;
-        return statement?.Sections ?? SpecializedCollections.EmptyReadOnlyList<SyntaxNode>();
-    }
-
-    public override SyntaxNode InsertSwitchSections(SyntaxNode switchStatement, int index, IEnumerable<SyntaxNode> switchSections)
-    {
-        if (switchStatement is not SwitchStatementSyntax statement)
-        {
-            return switchStatement;
-        }
-
-        var newSections = statement.Sections.InsertRange(index, switchSections.Cast<SwitchSectionSyntax>());
-        return AddMissingTokens(statement, recurse: false).WithSections(newSections);
-    }
-
-    private static TNode AddMissingTokens<TNode>(TNode node, bool recurse)
-        where TNode : CSharpSyntaxNode
-    {
-        var rewriter = new AddMissingTokensRewriter(recurse);
-        return (TNode)rewriter.Visit(node);
-    }
-
-    private class AddMissingTokensRewriter : CSharpSyntaxRewriter
-    {
-        private readonly bool _recurse;
-        private bool _firstVisit = true;
-
-        public AddMissingTokensRewriter(bool recurse)
-            => _recurse = recurse;
-
-        [return: NotNullIfNotNull("node")]
-        public override SyntaxNode? Visit(SyntaxNode? node)
-        {
-            if (!_recurse && !_firstVisit)
-            {
-                return node;
-=======
+        }
+    }
+
     internal override SyntaxNode? GetParameterListNode(SyntaxNode declaration)
         => declaration.GetParameterList();
 
@@ -4569,120 +2559,9 @@
             else
             {
                 return declaration;
->>>>>>> 0e59c207
             }
-
-            _firstVisit = false;
-            return base.Visit(node);
-        }
-
-<<<<<<< HEAD
-        public override SyntaxToken VisitToken(SyntaxToken token)
-        {
-            var rewrittenToken = base.VisitToken(token);
-            if (!rewrittenToken.IsMissing || !CSharp.SyntaxFacts.IsPunctuationOrKeyword(token.Kind()))
-            {
-                return rewrittenToken;
-            }
-
-            return SyntaxFactory.Token(token.Kind()).WithTriviaFrom(rewrittenToken);
-        }
-    }
-
-    internal override SyntaxNode? GetParameterListNode(SyntaxNode declaration)
-        => declaration.GetParameterList();
-
-    private static SyntaxNode WithParameterList(SyntaxNode declaration, BaseParameterListSyntax list)
-    {
-        switch (declaration.Kind())
-        {
-            case SyntaxKind.DelegateDeclaration:
-                return ((DelegateDeclarationSyntax)declaration).WithParameterList(list);
-            case SyntaxKind.MethodDeclaration:
-                return ((MethodDeclarationSyntax)declaration).WithParameterList(list);
-            case SyntaxKind.OperatorDeclaration:
-                return ((OperatorDeclarationSyntax)declaration).WithParameterList(list);
-            case SyntaxKind.ConversionOperatorDeclaration:
-                return ((ConversionOperatorDeclarationSyntax)declaration).WithParameterList(list);
-            case SyntaxKind.ConstructorDeclaration:
-                return ((ConstructorDeclarationSyntax)declaration).WithParameterList(list);
-            case SyntaxKind.DestructorDeclaration:
-                return ((DestructorDeclarationSyntax)declaration).WithParameterList(list);
-            case SyntaxKind.IndexerDeclaration:
-                return ((IndexerDeclarationSyntax)declaration).WithParameterList(list);
-            case SyntaxKind.LocalFunctionStatement:
-                return ((LocalFunctionStatementSyntax)declaration).WithParameterList((ParameterListSyntax)list);
-            case SyntaxKind.ParenthesizedLambdaExpression:
-                return ((ParenthesizedLambdaExpressionSyntax)declaration).WithParameterList((ParameterListSyntax)list);
-            case SyntaxKind.SimpleLambdaExpression:
-                var lambda = (SimpleLambdaExpressionSyntax)declaration;
-                var parameters = list.Parameters;
-                if (parameters.Count == 1 && IsSimpleLambdaParameter(parameters[0]))
-                {
-                    return lambda.WithParameter(parameters[0]);
-                }
-                else
-                {
-                    return SyntaxFactory.ParenthesizedLambdaExpression(AsParameterList(parameters), lambda.Body)
-                        .WithLeadingTrivia(lambda.GetLeadingTrivia())
-                        .WithTrailingTrivia(lambda.GetTrailingTrivia());
-                }
-            case SyntaxKind.RecordDeclaration:
-            case SyntaxKind.RecordStructDeclaration:
-                return ((RecordDeclarationSyntax)declaration).WithParameterList((ParameterListSyntax)list);
-            default:
-                return declaration;
-        }
-    }
-
-    public override SyntaxNode? GetExpression(SyntaxNode declaration)
-    {
-        switch (declaration.Kind())
-        {
-            case SyntaxKind.ParenthesizedLambdaExpression:
-                return ((ParenthesizedLambdaExpressionSyntax)declaration).Body as ExpressionSyntax;
-            case SyntaxKind.SimpleLambdaExpression:
-                return ((SimpleLambdaExpressionSyntax)declaration).Body as ExpressionSyntax;
-
-            case SyntaxKind.PropertyDeclaration:
-                var pd = (PropertyDeclarationSyntax)declaration;
-                if (pd.ExpressionBody != null)
-                {
-                    return pd.ExpressionBody.Expression;
-                }
-
-                goto default;
-
-            case SyntaxKind.IndexerDeclaration:
-                var id = (IndexerDeclarationSyntax)declaration;
-                if (id.ExpressionBody != null)
-                {
-                    return id.ExpressionBody.Expression;
-                }
-
-                goto default;
-
-            case SyntaxKind.MethodDeclaration:
-                var method = (MethodDeclarationSyntax)declaration;
-                if (method.ExpressionBody != null)
-                {
-                    return method.ExpressionBody.Expression;
-                }
-
-                goto default;
-
-            case SyntaxKind.LocalFunctionStatement:
-                var local = (LocalFunctionStatementSyntax)declaration;
-                if (local.ExpressionBody != null)
-                {
-                    return local.ExpressionBody.Expression;
-                }
-
-                goto default;
-
-            default:
-                return GetEqualsValue(declaration)?.Value;
-=======
+        }
+
         var newList = currentList.WithAccessors(currentList.Accessors.InsertRange(index, newAccessors.Accessors));
         return WithAccessorList(declaration, newList);
     }
@@ -4759,163 +2638,8 @@
             {
                 return this.ReplaceNode(declaration, accessorList, accessorList.AddAccessors(accessor));
             }
->>>>>>> 0e59c207
-        }
-    }
-
-<<<<<<< HEAD
-    public override SyntaxNode WithExpression(SyntaxNode declaration, SyntaxNode expression)
-        => this.Isolate(declaration, d => WithExpressionInternal(d, expression));
-
-    private static SyntaxNode WithExpressionInternal(SyntaxNode declaration, SyntaxNode expression)
-    {
-        var expr = (ExpressionSyntax)expression;
-
-        switch (declaration.Kind())
-        {
-            case SyntaxKind.ParenthesizedLambdaExpression:
-                return ((ParenthesizedLambdaExpressionSyntax)declaration).WithBody((CSharpSyntaxNode)expr ?? CreateBlock());
-
-            case SyntaxKind.SimpleLambdaExpression:
-                return ((SimpleLambdaExpressionSyntax)declaration).WithBody((CSharpSyntaxNode)expr ?? CreateBlock());
-
-            case SyntaxKind.PropertyDeclaration:
-                var pd = (PropertyDeclarationSyntax)declaration;
-                if (pd.ExpressionBody != null)
-                {
-                    return ReplaceWithTrivia(pd, pd.ExpressionBody.Expression, expr);
-                }
-
-                goto default;
-
-            case SyntaxKind.IndexerDeclaration:
-                var id = (IndexerDeclarationSyntax)declaration;
-                if (id.ExpressionBody != null)
-                {
-                    return ReplaceWithTrivia(id, id.ExpressionBody.Expression, expr);
-                }
-
-                goto default;
-
-            case SyntaxKind.MethodDeclaration:
-                var method = (MethodDeclarationSyntax)declaration;
-                if (method.ExpressionBody != null)
-                {
-                    return ReplaceWithTrivia(method, method.ExpressionBody.Expression, expr);
-                }
-
-                goto default;
-
-            case SyntaxKind.LocalFunctionStatement:
-                var local = (LocalFunctionStatementSyntax)declaration;
-                if (local.ExpressionBody != null)
-                {
-                    return ReplaceWithTrivia(local, local.ExpressionBody.Expression, expr);
-                }
-
-                goto default;
-
-            default:
-                var eq = GetEqualsValue(declaration);
-                if (eq != null)
-                {
-                    if (expression == null)
-                    {
-                        return WithEqualsValue(declaration, initializer: null);
-                    }
-                    else
-                    {
-                        // use replace so we only change the value part.
-                        return ReplaceWithTrivia(declaration, eq.Value, expr);
-                    }
-                }
-                else if (expression != null)
-                {
-                    return WithEqualsValue(declaration, SyntaxFactory.EqualsValueClause(expr));
-                }
-                else
-                {
-                    return declaration;
-                }
-        }
-    }
-
-    private static EqualsValueClauseSyntax? GetEqualsValue(SyntaxNode declaration)
-    {
-        switch (declaration.Kind())
-        {
-            case SyntaxKind.FieldDeclaration:
-                var fd = (FieldDeclarationSyntax)declaration;
-                if (fd.Declaration.Variables.Count == 1)
-                {
-                    return fd.Declaration.Variables[0].Initializer;
-                }
-
-                break;
-            case SyntaxKind.PropertyDeclaration:
-                var pd = (PropertyDeclarationSyntax)declaration;
-                return pd.Initializer;
-            case SyntaxKind.LocalDeclarationStatement:
-                var ld = (LocalDeclarationStatementSyntax)declaration;
-                if (ld.Declaration.Variables.Count == 1)
-                {
-                    return ld.Declaration.Variables[0].Initializer;
-                }
-
-                break;
-            case SyntaxKind.VariableDeclaration:
-                var vd = (VariableDeclarationSyntax)declaration;
-                if (vd.Variables.Count == 1)
-                {
-                    return vd.Variables[0].Initializer;
-                }
-
-                break;
-            case SyntaxKind.VariableDeclarator:
-                return ((VariableDeclaratorSyntax)declaration).Initializer;
-            case SyntaxKind.Parameter:
-                return ((ParameterSyntax)declaration).Default;
-        }
-
-        return null;
-    }
-
-    private static SyntaxNode WithEqualsValue(SyntaxNode declaration, EqualsValueClauseSyntax? initializer)
-    {
-        switch (declaration.Kind())
-        {
-            case SyntaxKind.FieldDeclaration:
-                var fd = (FieldDeclarationSyntax)declaration;
-                if (fd.Declaration.Variables.Count == 1)
-                {
-                    return ReplaceWithTrivia(declaration, fd.Declaration.Variables[0], fd.Declaration.Variables[0].WithInitializer(initializer));
-                }
-
-                break;
-            case SyntaxKind.PropertyDeclaration:
-                var pd = (PropertyDeclarationSyntax)declaration;
-                return pd.WithInitializer(initializer);
-            case SyntaxKind.LocalDeclarationStatement:
-                var ld = (LocalDeclarationStatementSyntax)declaration;
-                if (ld.Declaration.Variables.Count == 1)
-                {
-                    return ReplaceWithTrivia(declaration, ld.Declaration.Variables[0], ld.Declaration.Variables[0].WithInitializer(initializer));
-                }
-
-                break;
-            case SyntaxKind.VariableDeclaration:
-                var vd = (VariableDeclarationSyntax)declaration;
-                if (vd.Variables.Count == 1)
-                {
-                    return ReplaceWithTrivia(declaration, vd.Variables[0], vd.Variables[0].WithInitializer(initializer));
-                }
-
-                break;
-            case SyntaxKind.VariableDeclarator:
-                return ((VariableDeclaratorSyntax)declaration).WithInitializer(initializer);
-            case SyntaxKind.Parameter:
-                return ((ParameterSyntax)declaration).WithDefault(initializer);
-=======
+        }
+
         return declaration;
     }
 
@@ -4948,187 +2672,9 @@
         else
         {
             return this.WithAccessor(declaration, kind, (AccessorDeclarationSyntax)this.WithStatements(accessor, statements));
->>>>>>> 0e59c207
-        }
-    }
-
-<<<<<<< HEAD
-        return declaration;
-    }
-
-    private static readonly IReadOnlyList<SyntaxNode> s_EmptyList = SpecializedCollections.EmptyReadOnlyList<SyntaxNode>();
-
-    public override IReadOnlyList<SyntaxNode> GetStatements(SyntaxNode declaration)
-    {
-        switch (declaration.Kind())
-        {
-            case SyntaxKind.MethodDeclaration:
-                return ((MethodDeclarationSyntax)declaration).Body?.Statements ?? s_EmptyList;
-            case SyntaxKind.OperatorDeclaration:
-                return ((OperatorDeclarationSyntax)declaration).Body?.Statements ?? s_EmptyList;
-            case SyntaxKind.ConversionOperatorDeclaration:
-                return ((ConversionOperatorDeclarationSyntax)declaration).Body?.Statements ?? s_EmptyList;
-            case SyntaxKind.ConstructorDeclaration:
-                return ((ConstructorDeclarationSyntax)declaration).Body?.Statements ?? s_EmptyList;
-            case SyntaxKind.DestructorDeclaration:
-                return ((DestructorDeclarationSyntax)declaration).Body?.Statements ?? s_EmptyList;
-            case SyntaxKind.LocalFunctionStatement:
-                return ((LocalFunctionStatementSyntax)declaration).Body?.Statements ?? s_EmptyList;
-            case SyntaxKind.AnonymousMethodExpression:
-                return (((AnonymousMethodExpressionSyntax)declaration).Body as BlockSyntax)?.Statements ?? s_EmptyList;
-            case SyntaxKind.ParenthesizedLambdaExpression:
-                return (((ParenthesizedLambdaExpressionSyntax)declaration).Body as BlockSyntax)?.Statements ?? s_EmptyList;
-            case SyntaxKind.SimpleLambdaExpression:
-                return (((SimpleLambdaExpressionSyntax)declaration).Body as BlockSyntax)?.Statements ?? s_EmptyList;
-            case SyntaxKind.GetAccessorDeclaration:
-            case SyntaxKind.SetAccessorDeclaration:
-            case SyntaxKind.AddAccessorDeclaration:
-            case SyntaxKind.RemoveAccessorDeclaration:
-                return ((AccessorDeclarationSyntax)declaration).Body?.Statements ?? s_EmptyList;
-            default:
-                return s_EmptyList;
-        }
-    }
-
-    public override SyntaxNode WithStatements(SyntaxNode declaration, IEnumerable<SyntaxNode> statements)
-    {
-        var body = CreateBlock(statements);
-        var somebody = statements != null ? body : null;
-        var semicolon = statements == null ? SyntaxFactory.Token(SyntaxKind.SemicolonToken) : default;
-
-        switch (declaration.Kind())
-        {
-            case SyntaxKind.MethodDeclaration:
-                return ((MethodDeclarationSyntax)declaration).WithBody(somebody).WithSemicolonToken(semicolon).WithExpressionBody(null);
-            case SyntaxKind.OperatorDeclaration:
-                return ((OperatorDeclarationSyntax)declaration).WithBody(somebody).WithSemicolonToken(semicolon).WithExpressionBody(null);
-            case SyntaxKind.ConversionOperatorDeclaration:
-                return ((ConversionOperatorDeclarationSyntax)declaration).WithBody(somebody).WithSemicolonToken(semicolon).WithExpressionBody(null);
-            case SyntaxKind.ConstructorDeclaration:
-                return ((ConstructorDeclarationSyntax)declaration).WithBody(somebody).WithSemicolonToken(semicolon).WithExpressionBody(null);
-            case SyntaxKind.DestructorDeclaration:
-                return ((DestructorDeclarationSyntax)declaration).WithBody(somebody).WithSemicolonToken(semicolon).WithExpressionBody(null);
-            case SyntaxKind.LocalFunctionStatement:
-                return ((LocalFunctionStatementSyntax)declaration).WithBody(somebody).WithSemicolonToken(semicolon).WithExpressionBody(null);
-            case SyntaxKind.AnonymousMethodExpression:
-                return ((AnonymousMethodExpressionSyntax)declaration).WithBody(body);
-            case SyntaxKind.ParenthesizedLambdaExpression:
-                return ((ParenthesizedLambdaExpressionSyntax)declaration).WithBody(body);
-            case SyntaxKind.SimpleLambdaExpression:
-                return ((SimpleLambdaExpressionSyntax)declaration).WithBody(body);
-            case SyntaxKind.GetAccessorDeclaration:
-            case SyntaxKind.SetAccessorDeclaration:
-            case SyntaxKind.AddAccessorDeclaration:
-            case SyntaxKind.RemoveAccessorDeclaration:
-                return ((AccessorDeclarationSyntax)declaration).WithBody(somebody).WithSemicolonToken(semicolon).WithExpressionBody(null);
-            default:
-                return declaration;
-        }
-    }
-
-    public override IReadOnlyList<SyntaxNode> GetAccessors(SyntaxNode declaration)
-    {
-        var list = GetAccessorList(declaration);
-        return list?.Accessors ?? s_EmptyList;
-    }
-
-    public override SyntaxNode InsertAccessors(SyntaxNode declaration, int index, IEnumerable<SyntaxNode> accessors)
-    {
-        var newAccessors = AsAccessorList(accessors, declaration.Kind());
-
-        var currentList = GetAccessorList(declaration);
-        if (currentList == null)
-        {
-            if (CanHaveAccessors(declaration))
-            {
-                currentList = SyntaxFactory.AccessorList();
-            }
-            else
-            {
-                return declaration;
-            }
-        }
-
-        var newList = currentList.WithAccessors(currentList.Accessors.InsertRange(index, newAccessors.Accessors));
-        return WithAccessorList(declaration, newList);
-    }
-
-    internal static AccessorListSyntax? GetAccessorList(SyntaxNode declaration)
-        => (declaration as BasePropertyDeclarationSyntax)?.AccessorList;
-
-    private static bool CanHaveAccessors(SyntaxNode declaration)
-        => declaration.Kind() switch
-        {
-            SyntaxKind.PropertyDeclaration => ((PropertyDeclarationSyntax)declaration).ExpressionBody == null,
-            SyntaxKind.IndexerDeclaration => ((IndexerDeclarationSyntax)declaration).ExpressionBody == null,
-            SyntaxKind.EventDeclaration => true,
-            _ => false,
-        };
-
-    private static SyntaxNode WithAccessorList(SyntaxNode declaration, AccessorListSyntax accessorList)
-        => declaration switch
-        {
-            BasePropertyDeclarationSyntax baseProperty => baseProperty.WithAccessorList(accessorList),
-            _ => declaration,
-        };
-
-    private static AccessorListSyntax AsAccessorList(IEnumerable<SyntaxNode> nodes, SyntaxKind parentKind)
-    {
-        return SyntaxFactory.AccessorList(
-            SyntaxFactory.List(nodes.Select(n => AsAccessor(n, parentKind)).WhereNotNull()));
-    }
-
-    private static AccessorDeclarationSyntax? AsAccessor(SyntaxNode node, SyntaxKind parentKind)
-    {
-        switch (parentKind)
-        {
-            case SyntaxKind.PropertyDeclaration:
-            case SyntaxKind.IndexerDeclaration:
-                switch (node.Kind())
-                {
-                    case SyntaxKind.GetAccessorDeclaration:
-                    case SyntaxKind.SetAccessorDeclaration:
-                        return (AccessorDeclarationSyntax)node;
-                }
-
-                break;
-            case SyntaxKind.EventDeclaration:
-                switch (node.Kind())
-                {
-                    case SyntaxKind.AddAccessorDeclaration:
-                    case SyntaxKind.RemoveAccessorDeclaration:
-                        return (AccessorDeclarationSyntax)node;
-                }
-
-                break;
-        }
-
-        return null;
-    }
-
-    private static AccessorDeclarationSyntax? GetAccessor(SyntaxNode declaration, SyntaxKind kind)
-    {
-        var accessorList = GetAccessorList(declaration);
-        return accessorList?.Accessors.FirstOrDefault(a => a.IsKind(kind));
-    }
-
-    private SyntaxNode WithAccessor(SyntaxNode declaration, SyntaxKind kind, AccessorDeclarationSyntax accessor)
-        => WithAccessor(declaration, GetAccessorList(declaration), kind, accessor);
-
-    private SyntaxNode WithAccessor(SyntaxNode declaration, AccessorListSyntax? accessorList, SyntaxKind kind, AccessorDeclarationSyntax? accessor)
-    {
-        if (accessorList != null)
-        {
-            var acc = accessorList.Accessors.FirstOrDefault(a => a.IsKind(kind));
-            if (acc != null)
-            {
-                return this.ReplaceNode(declaration, acc, accessor);
-            }
-            else if (accessor != null)
-            {
-                return this.ReplaceNode(declaration, accessorList, accessorList.AddAccessors(accessor));
-            }
-=======
+        }
+    }
+
     public override IReadOnlyList<SyntaxNode> GetBaseAndInterfaceTypes(SyntaxNode declaration)
     {
         var baseList = GetBaseList(declaration);
@@ -5167,115 +2713,9 @@
         else
         {
             return AddBaseList(declaration, SyntaxFactory.BaseList([SyntaxFactory.SimpleBaseType((TypeSyntax)interfaceType)]));
->>>>>>> 0e59c207
-        }
-    }
-
-<<<<<<< HEAD
-        return declaration;
-    }
-
-    public override IReadOnlyList<SyntaxNode> GetGetAccessorStatements(SyntaxNode declaration)
-    {
-        var accessor = GetAccessor(declaration, SyntaxKind.GetAccessorDeclaration);
-        return accessor?.Body?.Statements ?? s_EmptyList;
-    }
-
-    public override IReadOnlyList<SyntaxNode> GetSetAccessorStatements(SyntaxNode declaration)
-    {
-        var accessor = GetAccessor(declaration, SyntaxKind.SetAccessorDeclaration);
-        return accessor?.Body?.Statements ?? s_EmptyList;
-    }
-
-    public override SyntaxNode WithGetAccessorStatements(SyntaxNode declaration, IEnumerable<SyntaxNode> statements)
-        => this.WithAccessorStatements(declaration, SyntaxKind.GetAccessorDeclaration, statements);
-
-    public override SyntaxNode WithSetAccessorStatements(SyntaxNode declaration, IEnumerable<SyntaxNode> statements)
-        => this.WithAccessorStatements(declaration, SyntaxKind.SetAccessorDeclaration, statements);
-
-    private SyntaxNode WithAccessorStatements(SyntaxNode declaration, SyntaxKind kind, IEnumerable<SyntaxNode> statements)
-    {
-        var accessor = GetAccessor(declaration, kind);
-        if (accessor == null)
-        {
-            accessor = AccessorDeclaration(kind, statements);
-            return this.WithAccessor(declaration, kind, accessor);
-        }
-        else
-        {
-            return this.WithAccessor(declaration, kind, (AccessorDeclarationSyntax)this.WithStatements(accessor, statements));
-        }
-    }
-
-    public override IReadOnlyList<SyntaxNode> GetBaseAndInterfaceTypes(SyntaxNode declaration)
-    {
-        var baseList = GetBaseList(declaration);
-        if (baseList != null)
-        {
-            return baseList.Types.OfType<SimpleBaseTypeSyntax>().Select(bt => bt.Type).ToReadOnlyCollection();
-        }
-        else
-        {
-            return SpecializedCollections.EmptyReadOnlyList<SyntaxNode>();
-        }
-    }
-
-    public override SyntaxNode AddBaseType(SyntaxNode declaration, SyntaxNode baseType)
-    {
-        var baseList = GetBaseList(declaration);
-
-        if (baseList != null)
-        {
-            return WithBaseList(declaration, baseList.WithTypes(baseList.Types.Insert(0, SyntaxFactory.SimpleBaseType((TypeSyntax)baseType))));
-        }
-        else
-        {
-            return AddBaseList(declaration, SyntaxFactory.BaseList(SyntaxFactory.SingletonSeparatedList<BaseTypeSyntax>(SyntaxFactory.SimpleBaseType((TypeSyntax)baseType))));
-        }
-    }
-
-    public override SyntaxNode AddInterfaceType(SyntaxNode declaration, SyntaxNode interfaceType)
-    {
-        var baseList = GetBaseList(declaration);
-
-        if (baseList != null)
-        {
-            return WithBaseList(declaration, baseList.WithTypes(baseList.Types.Insert(baseList.Types.Count, SyntaxFactory.SimpleBaseType((TypeSyntax)interfaceType))));
-        }
-        else
-        {
-            return AddBaseList(declaration, SyntaxFactory.BaseList(SyntaxFactory.SingletonSeparatedList<BaseTypeSyntax>(SyntaxFactory.SimpleBaseType((TypeSyntax)interfaceType))));
-        }
-    }
-
-    private static SyntaxNode AddBaseList(SyntaxNode declaration, BaseListSyntax baseList)
-    {
-        var newDecl = WithBaseList(declaration, baseList);
-
-        // move trivia from type identifier to after base list
-        return ShiftTrivia(newDecl, GetBaseList(newDecl)!);
-    }
-
-    private static BaseListSyntax? GetBaseList(SyntaxNode declaration)
-        => declaration is TypeDeclarationSyntax typeDeclaration
-            ? typeDeclaration.BaseList
-            : null;
-
-    private static SyntaxNode WithBaseList(SyntaxNode declaration, BaseListSyntax baseList)
-        => declaration is TypeDeclarationSyntax typeDeclaration
-            ? typeDeclaration.WithBaseList(baseList)
-            : declaration;
-
-    #endregion
-
-    #region Remove, Replace, Insert
-
-    public override SyntaxNode ReplaceNode(SyntaxNode root, SyntaxNode declaration, SyntaxNode? newDeclaration)
-    {
-        if (newDeclaration == null)
-        {
-            return RemoveNode(root, declaration);
-=======
+        }
+    }
+
     private static SyntaxNode AddBaseList(SyntaxNode declaration, BaseListSyntax baseList)
     {
         var newDecl = WithBaseList(declaration, baseList);
@@ -5334,48 +2774,6 @@
 
                 // replace declaration with multiple declarations
                 return ReplaceRange(root, fullDecl, SplitAndReplace(fullDecl, index, [newDeclaration]));
-            }
-
-            // attempt normal replace
-            return base.ReplaceNode(root, declaration, newFullDecl);
-        }
-        else
-        {
-            return base.ReplaceNode(root, declaration, newDeclaration);
->>>>>>> 0e59c207
-        }
-    }
-
-<<<<<<< HEAD
-        newDeclaration = AsNodeLike(declaration, newDeclaration);
-        if (newDeclaration == null)
-        {
-            return RemoveNode(root, declaration);
-        }
-
-        if (root.Span.Contains(declaration.Span))
-        {
-            var newFullDecl = AsIsolatedDeclaration(newDeclaration);
-            var fullDecl = GetFullDeclaration(declaration);
-
-            // special handling for replacing at location of sub-declaration
-            if (fullDecl != declaration && fullDecl.IsKind(newFullDecl.Kind()))
-            {
-                // try to replace inline if possible
-                if (GetDeclarationCount(newFullDecl) == 1)
-                {
-                    var newSubDecl = GetSubDeclarations(newFullDecl)[0];
-                    if (AreInlineReplaceableSubDeclarations(declaration, newSubDecl))
-                    {
-                        return base.ReplaceNode(root, declaration, newSubDecl);
-                    }
-                }
-
-                // replace sub declaration by splitting full declaration and inserting between
-                var index = IndexOf(GetSubDeclarations(fullDecl), declaration);
-
-                // replace declaration with multiple declarations
-                return ReplaceRange(root, fullDecl, SplitAndReplace(fullDecl, index, new[] { newDeclaration }));
             }
 
             // attempt normal replace
@@ -5438,59 +2836,6 @@
                     var ld2 = (LocalDeclarationStatementSyntax)decl2;
                     return SyntaxFactory.AreEquivalent(ld1.Modifiers, ld2.Modifiers);
 
-=======
-    // returns true if one sub-declaration can be replaced inline with another sub-declaration
-    private static bool AreInlineReplaceableSubDeclarations(SyntaxNode decl1, SyntaxNode decl2)
-    {
-        var kind = decl1.Kind();
-        if (decl2.IsKind(kind))
-        {
-            switch (kind)
-            {
-                case SyntaxKind.Attribute:
-                case SyntaxKind.VariableDeclarator:
-                    return AreSimilarExceptForSubDeclarations(decl1.Parent, decl2.Parent);
-            }
-        }
-
-        return false;
-    }
-
-    private static bool AreSimilarExceptForSubDeclarations(SyntaxNode? decl1, SyntaxNode? decl2)
-    {
-        if (decl1 == decl2)
-        {
-            return true;
-        }
-
-        if (decl1 == null || decl2 == null)
-        {
-            return false;
-        }
-
-        var kind = decl1.Kind();
-        if (decl2.IsKind(kind))
-        {
-            switch (kind)
-            {
-                case SyntaxKind.FieldDeclaration:
-                    var fd1 = (FieldDeclarationSyntax)decl1;
-                    var fd2 = (FieldDeclarationSyntax)decl2;
-                    return SyntaxFactory.AreEquivalent(fd1.Modifiers, fd2.Modifiers)
-                        && SyntaxFactory.AreEquivalent(fd1.AttributeLists, fd2.AttributeLists);
-
-                case SyntaxKind.EventFieldDeclaration:
-                    var efd1 = (EventFieldDeclarationSyntax)decl1;
-                    var efd2 = (EventFieldDeclarationSyntax)decl2;
-                    return SyntaxFactory.AreEquivalent(efd1.Modifiers, efd2.Modifiers)
-                        && SyntaxFactory.AreEquivalent(efd1.AttributeLists, efd2.AttributeLists);
-
-                case SyntaxKind.LocalDeclarationStatement:
-                    var ld1 = (LocalDeclarationStatementSyntax)decl1;
-                    var ld2 = (LocalDeclarationStatementSyntax)decl2;
-                    return SyntaxFactory.AreEquivalent(ld1.Modifiers, ld2.Modifiers);
-
->>>>>>> 0e59c207
                 case SyntaxKind.AttributeList:
                     // don't compare targets, since aren't part of the abstraction
                     return true;
@@ -5529,19 +2874,11 @@
             }
 
             return newNodes;
-<<<<<<< HEAD
         }
         else
         {
             return newDeclarations;
         }
-=======
-        }
-        else
-        {
-            return newDeclarations;
-        }
->>>>>>> 0e59c207
     }
 
     public override SyntaxNode InsertNodesBefore(SyntaxNode root, SyntaxNode declaration, IEnumerable<SyntaxNode> newDeclarations)
@@ -5591,7 +2928,6 @@
             declaration = declaration.Parent;
             newDeclarations = newDeclarations.Select(declaration => declaration is StatementSyntax statement ? SyntaxFactory.GlobalStatement(statement) : declaration);
         }
-<<<<<<< HEAD
 
         if (root.Span.Contains(declaration.Span))
         {
@@ -5603,19 +2939,6 @@
         }
     }
 
-=======
-
-        if (root.Span.Contains(declaration.Span))
-        {
-            return this.Isolate(root.TrackNodes(declaration), r => this.InsertNodesAfterInternal(r, r.GetCurrentNode(declaration)!, newDeclarations));
-        }
-        else
-        {
-            return base.InsertNodesAfter(root, declaration, newDeclarations);
-        }
-    }
-
->>>>>>> 0e59c207
     private SyntaxNode InsertNodesAfterInternal(SyntaxNode root, SyntaxNode declaration, IEnumerable<SyntaxNode> newDeclarations)
     {
         var fullDecl = GetFullDeclaration(declaration);
@@ -5640,15 +2963,10 @@
     private IEnumerable<SyntaxNode> SplitAndInsert(SyntaxNode multiPartDeclaration, int index, IEnumerable<SyntaxNode> newDeclarations)
     {
         var count = GetDeclarationCount(multiPartDeclaration);
-<<<<<<< HEAD
-        var newNodes = new List<SyntaxNode>();
-        newNodes.Add(this.WithSubDeclarationsRemoved(multiPartDeclaration, index, count - index).WithTrailingTrivia(SyntaxFactory.ElasticSpace));
-=======
         var newNodes = new List<SyntaxNode>
         {
             this.WithSubDeclarationsRemoved(multiPartDeclaration, index, count - index).WithTrailingTrivia(SyntaxFactory.ElasticSpace)
         };
->>>>>>> 0e59c207
         newNodes.AddRange(newDeclarations);
         newNodes.Add(this.WithSubDeclarationsRemoved(multiPartDeclaration, 0, index).WithLeadingTrivia(SyntaxFactory.ElasticSpace));
         return newNodes;
@@ -5665,11 +2983,7 @@
             SyntaxKind.LocalDeclarationStatement => ((LocalDeclarationStatementSyntax)declaration).Declaration.Variables,
             SyntaxKind.VariableDeclaration => ((VariableDeclarationSyntax)declaration).Variables,
             SyntaxKind.AttributeList => ((AttributeListSyntax)declaration).Attributes,
-<<<<<<< HEAD
-            _ => SpecializedCollections.EmptyReadOnlyList<SyntaxNode>(),
-=======
             _ => [],
->>>>>>> 0e59c207
         };
 
     public override SyntaxNode RemoveNode(SyntaxNode root, SyntaxNode node)
@@ -5769,13 +3083,8 @@
             var newNode = node.WithTrailingTrivia(node.GetTrailingTrivia().AddRange(previousToken.TrailingTrivia));
             var newPreviousToken = previousToken.WithTrailingTrivia(default(SyntaxTriviaList));
             return root.ReplaceSyntax(
-<<<<<<< HEAD
-                nodes: new[] { node }, computeReplacementNode: (o, r) => newNode,
-                tokens: new[] { previousToken }, computeReplacementToken: (o, r) => newPreviousToken,
-=======
                 nodes: [node], computeReplacementNode: (o, r) => newNode,
                 tokens: [previousToken], computeReplacementToken: (o, r) => newPreviousToken,
->>>>>>> 0e59c207
                 trivia: null, computeReplacementTrivia: null);
         }
 
@@ -5829,11 +3138,7 @@
                 (ExpressionSyntax)condition,
                 CreateBlock(trueStatements),
                 SyntaxFactory.ElseClause(
-<<<<<<< HEAD
-                    falseArray.Count == 1 && falseArray[0] is IfStatementSyntax ? (StatementSyntax)falseArray[0] : CreateBlock(falseArray)));
-=======
                     falseArray is [IfStatementSyntax ifStatement] ? ifStatement : CreateBlock(falseArray)));
->>>>>>> 0e59c207
         }
     }
 
@@ -5841,11 +3146,7 @@
         => SyntaxFactory.Block(AsStatementList(statements)).WithAdditionalAnnotations(Simplifier.Annotation);
 
     private static SyntaxList<StatementSyntax> AsStatementList(IEnumerable<SyntaxNode>? nodes)
-<<<<<<< HEAD
-        => nodes == null ? default : SyntaxFactory.List(nodes.Select(AsStatement));
-=======
         => nodes == null ? default : [.. nodes.Select(AsStatement)];
->>>>>>> 0e59c207
 
     private static StatementSyntax AsStatement(SyntaxNode node)
     {
@@ -5879,11 +3180,7 @@
 
     public override SyntaxNode ElementBindingExpression(IEnumerable<SyntaxNode> arguments)
         => SyntaxFactory.ElementBindingExpression(
-<<<<<<< HEAD
-            SyntaxFactory.BracketedArgumentList(SyntaxFactory.SeparatedList(arguments)));
-=======
             SyntaxFactory.BracketedArgumentList([.. arguments.Cast<ArgumentSyntax>()]));
->>>>>>> 0e59c207
 
     /// <summary>
     /// Parenthesize the left hand size of a member access, invocation or element access expression
@@ -5891,15 +3188,6 @@
     private static ExpressionSyntax ParenthesizeLeft(ExpressionSyntax expression)
     {
         if (expression is TypeSyntax ||
-<<<<<<< HEAD
-            expression.IsKind(SyntaxKind.ThisExpression) ||
-            expression.IsKind(SyntaxKind.BaseExpression) ||
-            expression.IsKind(SyntaxKind.ParenthesizedExpression) ||
-            expression.IsKind(SyntaxKind.SimpleMemberAccessExpression) ||
-            expression.IsKind(SyntaxKind.InvocationExpression) ||
-            expression.IsKind(SyntaxKind.ElementAccessExpression) ||
-            expression.IsKind(SyntaxKind.MemberBindingExpression))
-=======
             expression.Kind()
                 is SyntaxKind.ThisExpression
                 or SyntaxKind.BaseExpression
@@ -5908,7 +3196,6 @@
                 or SyntaxKind.InvocationExpression
                 or SyntaxKind.ElementAccessExpression
                 or SyntaxKind.MemberBindingExpression)
->>>>>>> 0e59c207
         {
             return expression;
         }
@@ -5917,411 +3204,6 @@
     }
 
     private static SeparatedSyntaxList<ExpressionSyntax> AsExpressionList(IEnumerable<SyntaxNode> expressions)
-<<<<<<< HEAD
-        => SyntaxFactory.SeparatedList(expressions.OfType<ExpressionSyntax>());
-
-    public override SyntaxNode ArrayCreationExpression(SyntaxNode elementType, SyntaxNode size)
-    {
-        var arrayType = SyntaxFactory.ArrayType((TypeSyntax)elementType, SyntaxFactory.SingletonList(SyntaxFactory.ArrayRankSpecifier(SyntaxFactory.SingletonSeparatedList((ExpressionSyntax)size))));
-        return SyntaxFactory.ArrayCreationExpression(arrayType);
-    }
-
-    public override SyntaxNode ArrayCreationExpression(SyntaxNode elementType, IEnumerable<SyntaxNode> elements)
-    {
-        var arrayType = SyntaxFactory.ArrayType((TypeSyntax)elementType, SyntaxFactory.SingletonList(
-            SyntaxFactory.ArrayRankSpecifier(SyntaxFactory.SingletonSeparatedList((ExpressionSyntax)SyntaxFactory.OmittedArraySizeExpression()))));
-        var initializer = SyntaxFactory.InitializerExpression(SyntaxKind.ArrayInitializerExpression, AsExpressionList(elements));
-        return SyntaxFactory.ArrayCreationExpression(arrayType, initializer);
-    }
-
-    public override SyntaxNode ObjectCreationExpression(SyntaxNode type, IEnumerable<SyntaxNode> arguments)
-        => SyntaxFactory.ObjectCreationExpression((TypeSyntax)type, CreateArgumentList(arguments), null);
-
-    internal override SyntaxNode ObjectCreationExpression(SyntaxNode type, SyntaxToken openParen, SeparatedSyntaxList<SyntaxNode> arguments, SyntaxToken closeParen)
-        => SyntaxFactory.ObjectCreationExpression(
-            (TypeSyntax)type,
-            SyntaxFactory.ArgumentList(openParen, arguments, closeParen),
-            initializer: null);
-
-    private static ArgumentListSyntax CreateArgumentList(IEnumerable<SyntaxNode> arguments)
-        => SyntaxFactory.ArgumentList(CreateArguments(arguments));
-
-    private static SeparatedSyntaxList<ArgumentSyntax> CreateArguments(IEnumerable<SyntaxNode> arguments)
-        => SyntaxFactory.SeparatedList(arguments.Select(AsArgument));
-
-    private static ArgumentSyntax AsArgument(SyntaxNode argOrExpression)
-        => argOrExpression as ArgumentSyntax ?? SyntaxFactory.Argument((ExpressionSyntax)argOrExpression);
-
-    public override SyntaxNode InvocationExpression(SyntaxNode expression, IEnumerable<SyntaxNode> arguments)
-        => SyntaxFactory.InvocationExpression(ParenthesizeLeft((ExpressionSyntax)expression), CreateArgumentList(arguments));
-
-    public override SyntaxNode ElementAccessExpression(SyntaxNode expression, IEnumerable<SyntaxNode> arguments)
-        => SyntaxFactory.ElementAccessExpression(ParenthesizeLeft((ExpressionSyntax)expression), SyntaxFactory.BracketedArgumentList(CreateArguments(arguments)));
-
-    internal override SyntaxToken NumericLiteralToken(string text, ulong value)
-        => SyntaxFactory.Literal(text, value);
-
-    public override SyntaxNode DefaultExpression(SyntaxNode type)
-        => SyntaxFactory.DefaultExpression((TypeSyntax)type).WithAdditionalAnnotations(Simplifier.Annotation);
-
-    public override SyntaxNode DefaultExpression(ITypeSymbol type)
-    {
-        // If it's just a reference type, then "null" is the default expression for it.  Note:
-        // this counts for actual reference type, or a type parameter with a 'class' constraint.
-        // Also, if it's a nullable type, then we can use "null".
-        if (type.IsReferenceType ||
-            type.IsPointerType() ||
-            type.IsNullable())
-        {
-            return SyntaxFactory.LiteralExpression(SyntaxKind.NullLiteralExpression);
-        }
-
-        switch (type.SpecialType)
-        {
-            case SpecialType.System_Boolean:
-                return SyntaxFactory.LiteralExpression(SyntaxKind.FalseLiteralExpression);
-            case SpecialType.System_SByte:
-            case SpecialType.System_Byte:
-            case SpecialType.System_Int16:
-            case SpecialType.System_UInt16:
-            case SpecialType.System_Int32:
-            case SpecialType.System_UInt32:
-            case SpecialType.System_Int64:
-            case SpecialType.System_UInt64:
-            case SpecialType.System_Decimal:
-            case SpecialType.System_Single:
-            case SpecialType.System_Double:
-                return SyntaxFactory.LiteralExpression(
-                    SyntaxKind.NumericLiteralExpression, SyntaxFactory.Literal("0", 0));
-        }
-
-        // Default to a "default(<typename>)" expression.
-        return DefaultExpression(type.GenerateTypeSyntax());
-    }
-
-    private static SyntaxNode Parenthesize(SyntaxNode expression, bool includeElasticTrivia = true, bool addSimplifierAnnotation = true)
-        => CSharpSyntaxGeneratorInternal.Parenthesize(expression, includeElasticTrivia, addSimplifierAnnotation);
-
-    public override SyntaxNode IsTypeExpression(SyntaxNode expression, SyntaxNode type)
-        => SyntaxFactory.BinaryExpression(SyntaxKind.IsExpression, (ExpressionSyntax)Parenthesize(expression), (TypeSyntax)type);
-
-    public override SyntaxNode TypeOfExpression(SyntaxNode type)
-        => SyntaxFactory.TypeOfExpression((TypeSyntax)type);
-
-    public override SyntaxNode TryCastExpression(SyntaxNode expression, SyntaxNode type)
-        => SyntaxFactory.BinaryExpression(SyntaxKind.AsExpression, (ExpressionSyntax)Parenthesize(expression), (TypeSyntax)type);
-
-    public override SyntaxNode CastExpression(SyntaxNode type, SyntaxNode expression)
-        => SyntaxFactory.CastExpression((TypeSyntax)type, (ExpressionSyntax)Parenthesize(expression)).WithAdditionalAnnotations(Simplifier.Annotation);
-
-    public override SyntaxNode ConvertExpression(SyntaxNode type, SyntaxNode expression)
-        => SyntaxFactory.CastExpression((TypeSyntax)type, (ExpressionSyntax)Parenthesize(expression)).WithAdditionalAnnotations(Simplifier.Annotation);
-
-    public override SyntaxNode AssignmentStatement(SyntaxNode left, SyntaxNode right)
-        => SyntaxFactory.AssignmentExpression(SyntaxKind.SimpleAssignmentExpression, (ExpressionSyntax)left, (ExpressionSyntax)Parenthesize(right));
-
-    private static SyntaxNode CreateBinaryExpression(SyntaxKind syntaxKind, SyntaxNode left, SyntaxNode right)
-        => SyntaxFactory.BinaryExpression(syntaxKind, (ExpressionSyntax)Parenthesize(left), (ExpressionSyntax)Parenthesize(right));
-
-    public override SyntaxNode ValueEqualsExpression(SyntaxNode left, SyntaxNode right)
-        => CreateBinaryExpression(SyntaxKind.EqualsExpression, left, right);
-
-    public override SyntaxNode ReferenceEqualsExpression(SyntaxNode left, SyntaxNode right)
-        => CreateBinaryExpression(SyntaxKind.EqualsExpression, left, right);
-
-    public override SyntaxNode ValueNotEqualsExpression(SyntaxNode left, SyntaxNode right)
-        => CreateBinaryExpression(SyntaxKind.NotEqualsExpression, left, right);
-
-    public override SyntaxNode ReferenceNotEqualsExpression(SyntaxNode left, SyntaxNode right)
-        => CreateBinaryExpression(SyntaxKind.NotEqualsExpression, left, right);
-
-    public override SyntaxNode LessThanExpression(SyntaxNode left, SyntaxNode right)
-        => CreateBinaryExpression(SyntaxKind.LessThanExpression, left, right);
-
-    public override SyntaxNode LessThanOrEqualExpression(SyntaxNode left, SyntaxNode right)
-        => CreateBinaryExpression(SyntaxKind.LessThanOrEqualExpression, left, right);
-
-    public override SyntaxNode GreaterThanExpression(SyntaxNode left, SyntaxNode right)
-        => CreateBinaryExpression(SyntaxKind.GreaterThanExpression, left, right);
-
-    public override SyntaxNode GreaterThanOrEqualExpression(SyntaxNode left, SyntaxNode right)
-        => CreateBinaryExpression(SyntaxKind.GreaterThanOrEqualExpression, left, right);
-
-    public override SyntaxNode NegateExpression(SyntaxNode expression)
-        => SyntaxFactory.PrefixUnaryExpression(SyntaxKind.UnaryMinusExpression, (ExpressionSyntax)Parenthesize(expression));
-
-    public override SyntaxNode AddExpression(SyntaxNode left, SyntaxNode right)
-        => CreateBinaryExpression(SyntaxKind.AddExpression, left, right);
-
-    public override SyntaxNode SubtractExpression(SyntaxNode left, SyntaxNode right)
-        => CreateBinaryExpression(SyntaxKind.SubtractExpression, left, right);
-
-    public override SyntaxNode MultiplyExpression(SyntaxNode left, SyntaxNode right)
-        => CreateBinaryExpression(SyntaxKind.MultiplyExpression, left, right);
-
-    public override SyntaxNode DivideExpression(SyntaxNode left, SyntaxNode right)
-        => CreateBinaryExpression(SyntaxKind.DivideExpression, left, right);
-
-    public override SyntaxNode ModuloExpression(SyntaxNode left, SyntaxNode right)
-        => CreateBinaryExpression(SyntaxKind.ModuloExpression, left, right);
-
-    public override SyntaxNode BitwiseAndExpression(SyntaxNode left, SyntaxNode right)
-        => CreateBinaryExpression(SyntaxKind.BitwiseAndExpression, left, right);
-
-    public override SyntaxNode BitwiseOrExpression(SyntaxNode left, SyntaxNode right)
-        => CreateBinaryExpression(SyntaxKind.BitwiseOrExpression, left, right);
-
-    public override SyntaxNode BitwiseNotExpression(SyntaxNode operand)
-        => SyntaxFactory.PrefixUnaryExpression(SyntaxKind.BitwiseNotExpression, (ExpressionSyntax)Parenthesize(operand));
-
-    public override SyntaxNode LogicalAndExpression(SyntaxNode left, SyntaxNode right)
-        => CreateBinaryExpression(SyntaxKind.LogicalAndExpression, left, right);
-
-    public override SyntaxNode LogicalOrExpression(SyntaxNode left, SyntaxNode right)
-        => CreateBinaryExpression(SyntaxKind.LogicalOrExpression, left, right);
-
-    public override SyntaxNode LogicalNotExpression(SyntaxNode expression)
-        => SyntaxFactory.PrefixUnaryExpression(SyntaxKind.LogicalNotExpression, (ExpressionSyntax)Parenthesize(expression));
-
-    public override SyntaxNode ConditionalExpression(SyntaxNode condition, SyntaxNode whenTrue, SyntaxNode whenFalse)
-        => SyntaxFactory.ConditionalExpression((ExpressionSyntax)Parenthesize(condition), (ExpressionSyntax)Parenthesize(whenTrue), (ExpressionSyntax)Parenthesize(whenFalse));
-
-    public override SyntaxNode CoalesceExpression(SyntaxNode left, SyntaxNode right)
-        => CreateBinaryExpression(SyntaxKind.CoalesceExpression, left, right);
-
-    public override SyntaxNode ThisExpression()
-        => SyntaxFactory.ThisExpression();
-
-    public override SyntaxNode BaseExpression()
-        => SyntaxFactory.BaseExpression();
-
-    public override SyntaxNode LiteralExpression(object? value)
-        => ExpressionGenerator.GenerateNonEnumValueExpression(type: null, value, canUseFieldReference: true);
-
-    public override SyntaxNode TypedConstantExpression(TypedConstant value)
-        => ExpressionGenerator.GenerateExpression(value);
-
-    public override SyntaxNode IdentifierName(string identifier)
-        => identifier.ToIdentifierName();
-
-    public override SyntaxNode GenericName(string identifier, IEnumerable<SyntaxNode> typeArguments)
-        => GenericName(identifier.ToIdentifierToken(), typeArguments);
-
-    internal override SyntaxNode GenericName(SyntaxToken identifier, IEnumerable<SyntaxNode> typeArguments)
-        => SyntaxFactory.GenericName(identifier,
-            SyntaxFactory.TypeArgumentList(SyntaxFactory.SeparatedList(typeArguments.Cast<TypeSyntax>())));
-
-    public override SyntaxNode WithTypeArguments(SyntaxNode expression, IEnumerable<SyntaxNode> typeArguments)
-    {
-        switch (expression.Kind())
-        {
-            case SyntaxKind.IdentifierName:
-                var sname = (SimpleNameSyntax)expression;
-                return SyntaxFactory.GenericName(sname.Identifier, SyntaxFactory.TypeArgumentList(SyntaxFactory.SeparatedList(typeArguments.Cast<TypeSyntax>())));
-
-            case SyntaxKind.GenericName:
-                var gname = (GenericNameSyntax)expression;
-                return gname.WithTypeArgumentList(SyntaxFactory.TypeArgumentList(SyntaxFactory.SeparatedList(typeArguments.Cast<TypeSyntax>())));
-
-            case SyntaxKind.QualifiedName:
-                var qname = (QualifiedNameSyntax)expression;
-                return qname.WithRight((SimpleNameSyntax)this.WithTypeArguments(qname.Right, typeArguments));
-
-            case SyntaxKind.AliasQualifiedName:
-                var aname = (AliasQualifiedNameSyntax)expression;
-                return aname.WithName((SimpleNameSyntax)this.WithTypeArguments(aname.Name, typeArguments));
-
-            case SyntaxKind.SimpleMemberAccessExpression:
-            case SyntaxKind.PointerMemberAccessExpression:
-                var sma = (MemberAccessExpressionSyntax)expression;
-                return sma.WithName((SimpleNameSyntax)this.WithTypeArguments(sma.Name, typeArguments));
-
-            default:
-                return expression;
-        }
-    }
-
-    public override SyntaxNode QualifiedName(SyntaxNode left, SyntaxNode right)
-        => SyntaxFactory.QualifiedName((NameSyntax)left, (SimpleNameSyntax)right).WithAdditionalAnnotations(Simplifier.Annotation);
-
-    internal override SyntaxNode GlobalAliasedName(SyntaxNode name)
-        => SyntaxFactory.AliasQualifiedName(
-            SyntaxFactory.IdentifierName(SyntaxFactory.Token(SyntaxKind.GlobalKeyword)),
-            (SimpleNameSyntax)name);
-
-    public override SyntaxNode NameExpression(INamespaceOrTypeSymbol namespaceOrTypeSymbol)
-        => namespaceOrTypeSymbol.GenerateNameSyntax();
-
-    public override SyntaxNode TypeExpression(ITypeSymbol typeSymbol)
-        => typeSymbol.GenerateTypeSyntax();
-
-    public override SyntaxNode TypeExpression(SpecialType specialType)
-        => specialType switch
-        {
-            SpecialType.System_Boolean => SyntaxFactory.PredefinedType(SyntaxFactory.Token(SyntaxKind.BoolKeyword)),
-            SpecialType.System_Byte => SyntaxFactory.PredefinedType(SyntaxFactory.Token(SyntaxKind.ByteKeyword)),
-            SpecialType.System_Char => SyntaxFactory.PredefinedType(SyntaxFactory.Token(SyntaxKind.CharKeyword)),
-            SpecialType.System_Decimal => SyntaxFactory.PredefinedType(SyntaxFactory.Token(SyntaxKind.DecimalKeyword)),
-            SpecialType.System_Double => SyntaxFactory.PredefinedType(SyntaxFactory.Token(SyntaxKind.DoubleKeyword)),
-            SpecialType.System_Int16 => SyntaxFactory.PredefinedType(SyntaxFactory.Token(SyntaxKind.ShortKeyword)),
-            SpecialType.System_Int32 => SyntaxFactory.PredefinedType(SyntaxFactory.Token(SyntaxKind.IntKeyword)),
-            SpecialType.System_Int64 => SyntaxFactory.PredefinedType(SyntaxFactory.Token(SyntaxKind.LongKeyword)),
-            SpecialType.System_Object => SyntaxFactory.PredefinedType(SyntaxFactory.Token(SyntaxKind.ObjectKeyword)),
-            SpecialType.System_SByte => SyntaxFactory.PredefinedType(SyntaxFactory.Token(SyntaxKind.SByteKeyword)),
-            SpecialType.System_Single => SyntaxFactory.PredefinedType(SyntaxFactory.Token(SyntaxKind.FloatKeyword)),
-            SpecialType.System_String => SyntaxFactory.PredefinedType(SyntaxFactory.Token(SyntaxKind.StringKeyword)),
-            SpecialType.System_UInt16 => SyntaxFactory.PredefinedType(SyntaxFactory.Token(SyntaxKind.UShortKeyword)),
-            SpecialType.System_UInt32 => SyntaxFactory.PredefinedType(SyntaxFactory.Token(SyntaxKind.UIntKeyword)),
-            SpecialType.System_UInt64 => SyntaxFactory.PredefinedType(SyntaxFactory.Token(SyntaxKind.ULongKeyword)),
-            _ => throw new NotSupportedException("Unsupported SpecialType"),
-        };
-
-    public override SyntaxNode ArrayTypeExpression(SyntaxNode type)
-        => SyntaxFactory.ArrayType((TypeSyntax)type, SyntaxFactory.SingletonList(SyntaxFactory.ArrayRankSpecifier()));
-
-    public override SyntaxNode NullableTypeExpression(SyntaxNode type)
-    {
-        if (type is NullableTypeSyntax)
-        {
-            return type;
-        }
-        else
-        {
-            return SyntaxFactory.NullableType((TypeSyntax)type);
-        }
-    }
-
-    internal override SyntaxNode CreateTupleType(IEnumerable<SyntaxNode> elements)
-        => SyntaxFactory.TupleType(SyntaxFactory.SeparatedList(elements.Cast<TupleElementSyntax>()));
-
-    public override SyntaxNode TupleElementExpression(SyntaxNode type, string? name = null)
-        => SyntaxFactory.TupleElement((TypeSyntax)type, name?.ToIdentifierToken() ?? default);
-
-    public override SyntaxNode Argument(string? name, RefKind refKind, SyntaxNode expression)
-    {
-        return SyntaxFactory.Argument(
-            name == null ? null : SyntaxFactory.NameColon(name),
-            GetArgumentModifiers(refKind),
-            (ExpressionSyntax)expression);
-    }
-
-    public override SyntaxNode LocalDeclarationStatement(SyntaxNode? type, string name, SyntaxNode? initializer, bool isConst)
-        => CSharpSyntaxGeneratorInternal.Instance.LocalDeclarationStatement(type, name.ToIdentifierToken(), initializer, isConst);
-
-    public override SyntaxNode UsingStatement(SyntaxNode? type, string name, SyntaxNode expression, IEnumerable<SyntaxNode> statements)
-    {
-        return SyntaxFactory.UsingStatement(
-            CSharpSyntaxGeneratorInternal.VariableDeclaration(type, name.ToIdentifierToken(), expression),
-            expression: null,
-            statement: CreateBlock(statements));
-    }
-
-    public override SyntaxNode UsingStatement(SyntaxNode expression, IEnumerable<SyntaxNode> statements)
-    {
-        return SyntaxFactory.UsingStatement(
-            declaration: null,
-            expression: (ExpressionSyntax)expression,
-            statement: CreateBlock(statements));
-    }
-
-    public override SyntaxNode LockStatement(SyntaxNode expression, IEnumerable<SyntaxNode> statements)
-    {
-        return SyntaxFactory.LockStatement(
-            expression: (ExpressionSyntax)expression,
-            statement: CreateBlock(statements));
-    }
-
-    public override SyntaxNode TryCatchStatement(IEnumerable<SyntaxNode>? tryStatements, IEnumerable<SyntaxNode>? catchClauses, IEnumerable<SyntaxNode>? finallyStatements = null)
-    {
-        return SyntaxFactory.TryStatement(
-            CreateBlock(tryStatements),
-            catchClauses != null ? SyntaxFactory.List(catchClauses.Cast<CatchClauseSyntax>()) : default,
-            finallyStatements != null ? SyntaxFactory.FinallyClause(CreateBlock(finallyStatements)) : null);
-    }
-
-    public override SyntaxNode CatchClause(SyntaxNode type, string name, IEnumerable<SyntaxNode> statements)
-    {
-        return SyntaxFactory.CatchClause(
-            SyntaxFactory.CatchDeclaration((TypeSyntax)type, name.ToIdentifierToken()),
-            filter: null,
-            block: CreateBlock(statements));
-    }
-
-    public override SyntaxNode WhileStatement(SyntaxNode condition, IEnumerable<SyntaxNode> statements)
-        => SyntaxFactory.WhileStatement((ExpressionSyntax)condition, CreateBlock(statements));
-
-    public override SyntaxNode SwitchStatement(SyntaxNode expression, IEnumerable<SyntaxNode> caseClauses)
-    {
-        if (expression is TupleExpressionSyntax)
-        {
-            return SyntaxFactory.SwitchStatement(
-                (ExpressionSyntax)expression,
-                caseClauses.Cast<SwitchSectionSyntax>().ToSyntaxList());
-        }
-        else
-        {
-            return SyntaxFactory.SwitchStatement(
-                SyntaxFactory.Token(SyntaxKind.SwitchKeyword),
-                SyntaxFactory.Token(SyntaxKind.OpenParenToken),
-                (ExpressionSyntax)expression,
-                SyntaxFactory.Token(SyntaxKind.CloseParenToken),
-                SyntaxFactory.Token(SyntaxKind.OpenBraceToken),
-                caseClauses.Cast<SwitchSectionSyntax>().ToSyntaxList(),
-                SyntaxFactory.Token(SyntaxKind.CloseBraceToken));
-        }
-    }
-
-    public override SyntaxNode SwitchSection(IEnumerable<SyntaxNode> expressions, IEnumerable<SyntaxNode> statements)
-        => SyntaxFactory.SwitchSection(AsSwitchLabels(expressions), AsStatementList(statements));
-
-    internal override SyntaxNode SwitchSectionFromLabels(IEnumerable<SyntaxNode> labels, IEnumerable<SyntaxNode> statements)
-    {
-        return SyntaxFactory.SwitchSection(
-            labels.Cast<SwitchLabelSyntax>().ToSyntaxList(),
-            AsStatementList(statements));
-    }
-
-    public override SyntaxNode DefaultSwitchSection(IEnumerable<SyntaxNode> statements)
-        => SyntaxFactory.SwitchSection(SyntaxFactory.SingletonList(SyntaxFactory.DefaultSwitchLabel() as SwitchLabelSyntax), AsStatementList(statements));
-
-    private static SyntaxList<SwitchLabelSyntax> AsSwitchLabels(IEnumerable<SyntaxNode> expressions)
-    {
-        var labels = default(SyntaxList<SwitchLabelSyntax>);
-
-        if (expressions != null)
-        {
-            labels = labels.AddRange(expressions.Select(e => SyntaxFactory.CaseSwitchLabel((ExpressionSyntax)e)));
-        }
-
-        return labels;
-    }
-
-    public override SyntaxNode ExitSwitchStatement()
-        => SyntaxFactory.BreakStatement();
-
-    internal override SyntaxNode ScopeBlock(IEnumerable<SyntaxNode> statements)
-        => SyntaxFactory.Block(statements.Cast<StatementSyntax>());
-
-    internal override SyntaxNode GlobalStatement(SyntaxNode statement)
-        => SyntaxFactory.GlobalStatement((StatementSyntax)statement);
-
-    public override SyntaxNode ValueReturningLambdaExpression(IEnumerable<SyntaxNode>? parameterDeclarations, SyntaxNode expression)
-    {
-        var parameters = parameterDeclarations?.Cast<ParameterSyntax>().ToList();
-
-        if (parameters != null && parameters.Count == 1 && IsSimpleLambdaParameter(parameters[0]))
-        {
-            return SyntaxFactory.SimpleLambdaExpression(parameters[0], (CSharpSyntaxNode)expression);
-        }
-        else
-        {
-            return SyntaxFactory.ParenthesizedLambdaExpression(AsParameterList(parameters), (CSharpSyntaxNode)expression);
-        }
-    }
-
-    private static bool IsSimpleLambdaParameter(SyntaxNode node)
-        => node is ParameterSyntax p && p.Type == null && p.Default == null && p.Modifiers.Count == 0;
-=======
         => [.. expressions.OfType<ExpressionSyntax>()];
 
     public override SyntaxNode ArrayCreationExpression(SyntaxNode elementType, SyntaxNode size)
@@ -6728,7 +3610,6 @@
 
     private static bool IsSimpleLambdaParameter(SyntaxNode node)
         => node is ParameterSyntax { Type: null, Default: null, Modifiers.Count: 0 };
->>>>>>> 0e59c207
 
     public override SyntaxNode VoidReturningLambdaExpression(IEnumerable<SyntaxNode>? lambdaParameters, SyntaxNode expression)
         => this.ValueReturningLambdaExpression(lambdaParameters, expression);
@@ -6753,11 +3634,7 @@
     }
 
     public override SyntaxNode TupleExpression(IEnumerable<SyntaxNode> arguments)
-<<<<<<< HEAD
-        => SyntaxFactory.TupleExpression(SyntaxFactory.SeparatedList(arguments.Select(AsArgument)));
-=======
         => SyntaxFactory.TupleExpression([.. arguments.Select(AsArgument)]);
->>>>>>> 0e59c207
 
     internal override SyntaxNode RemoveAllComments(SyntaxNode node)
     {
