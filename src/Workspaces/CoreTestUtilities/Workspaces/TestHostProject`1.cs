--- conflicted
+++ resolved
@@ -21,15 +21,6 @@
 {
     private readonly HostLanguageServices _languageServices;
 
-<<<<<<< HEAD
-        private readonly ProjectId _id;
-        private readonly string _name;
-        private readonly string _assemblyName;
-        public IEnumerable<TDocument> Documents;
-        public IEnumerable<TDocument> AdditionalDocuments;
-        public IEnumerable<TDocument> AnalyzerConfigDocuments;
-        public IEnumerable<ProjectReference> ProjectReferences;
-=======
     private readonly ProjectId _id;
     private readonly string _name;
     private readonly IEnumerable<AnalyzerReference> _analyzerReferences;
@@ -40,7 +31,6 @@
     public IEnumerable<TDocument> AdditionalDocuments;
     public IEnumerable<TDocument> AnalyzerConfigDocuments;
     public IEnumerable<ProjectReference> ProjectReferences;
->>>>>>> 554fe0e7
 
     public override string Name
     {
@@ -52,9 +42,6 @@
 
     public IEnumerable<MetadataReference> MetadataReferences { get; }
 
-<<<<<<< HEAD
-        public IEnumerable<AnalyzerReference> AnalyzerReferences { get; }
-=======
     public IEnumerable<AnalyzerReference> AnalyzerReferences
     {
         get
@@ -62,7 +49,6 @@
             return _analyzerReferences;
         }
     }
->>>>>>> 554fe0e7
 
     public CompilationOptions CompilationOptions { get; }
 
@@ -95,9 +81,6 @@
     internal void OnProjectFilePathChanged(string filePath)
         => FilePath = filePath;
 
-<<<<<<< HEAD
-        public string DefaultNamespace { get; }
-=======
     public string DefaultNamespace
     {
         get { return _defaultNamespace; }
@@ -179,62 +162,18 @@
                 doc.SetProject(this);
             }
         }
->>>>>>> 554fe0e7
 
         if (additionalDocuments != null)
         {
-<<<<<<< HEAD
-            _assemblyName = assemblyName;
-            _name = projectName;
-            _id = ProjectId.CreateNewId(debugName: this.AssemblyName);
-            _languageServices = languageServices;
-            CompilationOptions = compilationOptions;
-            ParseOptions = parseOptions;
-            MetadataReferences = references;
-            AnalyzerReferences = analyzerReferences ?? SpecializedCollections.EmptyEnumerable<AnalyzerReference>();
-            this.Documents = documents;
-            this.AdditionalDocuments = additionalDocuments ?? SpecializedCollections.EmptyEnumerable<TDocument>();
-            this.AnalyzerConfigDocuments = analyzerConfigDocuments ?? SpecializedCollections.EmptyEnumerable<TDocument>();
-            ProjectReferences = SpecializedCollections.EmptyEnumerable<ProjectReference>();
-            IsSubmission = isSubmission;
-            HostObjectType = hostObjectType;
-            Version = VersionStamp.Create();
-            FilePath = filePath;
-            DefaultNamespace = defaultNamespace;
-=======
             foreach (var doc in additionalDocuments)
             {
                 doc.SetProject(this);
             }
->>>>>>> 554fe0e7
         }
 
         if (analyzerConfigDocuments != null)
         {
-<<<<<<< HEAD
-            _name = name ?? "TestProject";
-
-            _id = ProjectId.CreateNewId(debugName: this.Name);
-
-            language = language ?? LanguageNames.CSharp;
-            _languageServices = hostServices.GetLanguageServices(language);
-
-            CompilationOptions = compilationOptions ?? this.LanguageServiceProvider.GetService<ICompilationFactoryService>().GetDefaultCompilationOptions();
-            ParseOptions = parseOptions ?? this.LanguageServiceProvider.GetService<ISyntaxTreeFactoryService>().GetDefaultParseOptions();
-            this.Documents = documents ?? SpecializedCollections.EmptyEnumerable<TDocument>();
-            this.AdditionalDocuments = additionalDocuments ?? SpecializedCollections.EmptyEnumerable<TDocument>();
-            this.AnalyzerConfigDocuments = analyzerConfigDocuments ?? SpecializedCollections.EmptyEnumerable<TDocument>();
-            ProjectReferences = projectReferences != null ? projectReferences.Select(p => new ProjectReference(p.Id)) : SpecializedCollections.EmptyEnumerable<ProjectReference>();
-            MetadataReferences = metadataReferences ?? new MetadataReference[] { NetFramework.mscorlib };
-            AnalyzerReferences = analyzerReferences ?? SpecializedCollections.EmptyEnumerable<AnalyzerReference>();
-            _assemblyName = assemblyName ?? "TestProject";
-            Version = VersionStamp.Create();
-            DefaultNamespace = defaultNamespace;
-
-            if (documents != null)
-=======
             foreach (var doc in analyzerConfigDocuments)
->>>>>>> 554fe0e7
             {
                 doc.SetProject(this);
             }
