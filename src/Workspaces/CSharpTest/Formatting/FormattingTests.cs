﻿// Licensed to the .NET Foundation under one or more agreements.
// The .NET Foundation licenses this file to you under the MIT license.
// See the LICENSE file in the project root for more information.

using System;
using System.Threading;
using System.Threading.Tasks;
using Microsoft.CodeAnalysis.CSharp.Formatting;
using Microsoft.CodeAnalysis.CSharp.Shared.Extensions;
using Microsoft.CodeAnalysis.Editor.UnitTests.CodeActions;
using Microsoft.CodeAnalysis.Formatting;
using Microsoft.CodeAnalysis.Test.Utilities;
using Roslyn.Test.Utilities;
using Xunit;
using static Microsoft.CodeAnalysis.CSharp.Formatting.CSharpFormattingOptions2;

namespace Microsoft.CodeAnalysis.CSharp.UnitTests.Formatting;

using static CSharpSyntaxTokens;

[Trait(Traits.Feature, Traits.Features.Formatting)]
public sealed class FormattingTests : CSharpFormattingTestBase
{
    [Fact]
    public async Task Format1()
        => await AssertFormatAsync("namespace A { }", "namespace A{}");

    [Fact]
    public async Task Format2()
    {
        var content = """
            class A {
                        }
            """;

        var expected = """
            class A
            {
            }
            """;
        await AssertFormatAsync(expected, content);
    }

    [Fact]
    public async Task Format3()
    {
        var content = """
            class A
                        {        
            int             i               =               20          ;           }
            """;

        var expected = """
            class A
            {
                int i = 20;
            }
            """;

        await AssertFormatAsync(expected, content);
    }

    [Fact]
    public async Task Format4()
    {
        var content = """
            class A
                        {        
            int             i               =               20          ;           int             j           =           1           +           2       ;
                                    T           .               S           =           Test            (           10              )           ;
                                    }
            """;

        var expected = """
            class A
            {
                int i = 20; int j = 1 + 2;
                T.S           =           Test(           10              );
            }
            """;

        await AssertFormatAsync(expected, content);
    }

    [Fact]
    public async Task Format5()
    {
        var content = """
            class A
                        {        
                List                    <           int             >                Method              <               TArg                ,           TArg2           >               (                   TArg                a,              TArg2                   b               )
                                {
            int             i               =               20          ;           int             j           =           1           +           2       ;
                                    T           .               S           =           Test            (           10              )           ;
                                    }           }
            """;

        var expected = """
            class A
            {
                List<int> Method<TArg, TArg2>(TArg a, TArg2 b)
                {
                    int i = 20; int j = 1 + 2;
                    T.S = Test(10);
                }
            }
            """;

        await AssertFormatAsync(expected, content);
    }

    [Fact]
    public async Task Format6()
    {
        var content = """
            class A
                        {        
            A           a               =               new             A                   {
                               Property1             =                               1,                     Property2               =                       3,
                    Property3       =             {         1       ,           2           ,           3   }           };
                }
            """;

        var expected = """
            class A
            {
                A a = new A
                {
                    Property1 = 1,
                    Property2 = 3,
                    Property3 = { 1, 2, 3 }
                };
            }
            """;

        await AssertFormatAsync(expected, content);
    }

    [Fact]
    public async Task Format7()
    {
        var content = """
            class A
                        {        
                var             a           =           from        i       in          new        [  ]     {           1           ,       2           ,       3       }       where           i       >       10          select      i           ;           
            }
            """;

        var expected = """
            class A
            {
                var a = from i in new[] { 1, 2, 3 } where i > 10 select i;
            }
            """;

        await AssertFormatAsync(expected, content);
    }

    [Fact]
    public async Task Format8()
    {
        var content = """
            class A
                        {        
            void Method()
            {
                                        if (true)
                                        {
                                        }
                                        else if (false)
                                        {
                                        }
            }
            }
            """;

        var expected = """
            class A
            {
                void Method()
                {
                    if (true)
                    {
                    }
                    else if (false)
                    {
                    }
                }
            }
            """;

        await AssertFormatAsync(expected, content);
    }

    [Fact]
    public async Task Format9()
    {
        var content = """
            class A
                        {        
            void Method()
            {
                                        if (true)                             {                             }                             else if (false)                              {                             }
            }
            }
            """;

        var expected = """
            class A
            {
                void Method()
                {
                    if (true) { } else if (false) { }
                }
            }
            """;

        await AssertFormatAsync(expected, content);
    }

    [Fact]
    public async Task Format10()
    {
        var content = """
            class A
                        {        
                var             a           =           from        i       in          new        [  ]     {           1           ,       2           ,       3       }       
            where           i       >       10          select      i           ;           
            }
            """;

        var expected = """
            class A
            {
                var a = from i in new[] { 1, 2, 3 }
                        where i > 10
                        select i;
            }
            """;

        await AssertFormatAsync(expected, content);
    }

    [Fact]
    public async Task ObjectInitializer()
    {
        await AssertFormatAsync("""
            public class C
            {
                public C()
                {
                    C c = new C()
                    {
                        c = new C()
                        {
                            goo = 1,
                            bar = 2
                        }
                    };
                }
            }
            """, """
            public class C
            {
                public C()
                {
                    C c = new C()
                                    {
                                                    c = new C()
                    {
                                        goo = 1,
                            bar = 2
                    }
                                    };
                }
            }
            """);
    }

    [Fact]
    public async Task AnonymousType()
    {
        await AssertFormatAsync("""
            class C
            {
                C()
                {
                    var anonType = new
                    {
                        p3 = new
                        {
                            p1 = 3,
                            p2 = null
                        },
                        p4 = true
                    };
                }
            }
            """, """
            class C
            {
                C()
                {
                    var anonType = new
                {
                                p3= new 
                    {
                                        p1 = 3,
                      p2 = null
                                     },
                p4 = true
                    };
                }
            }
            """);
    }

    [Fact]
    public async Task MultilineLambda()
    {
        await AssertFormatAsync("""
            class C
            {
                C()
                {
                    System.Func<int, int> ret = x =>
                                {
                                    System.Func<int, int> ret2 = y =>
                                                        {
                                                            y++;
                                                            return y;
                                                        };
                                    return x + 1;
                                };
                }
            }
            """, """
            class C
            {
                C()
                {
                    System.Func<int, int> ret = x =>
                                {
            System.Func<int, int> ret2 = y =>
                                {
                                        y++;
                                        return y;
                };
                                    return x + 1;
                    };
                }
            }
            """);
    }

    [Fact]
    public async Task AnonymousMethod()
    {
        await AssertFormatAsync("""
            class C
            {
                C()
                {
                    timer.Tick += delegate (object sender, EventArgs e)
                                    {
                                        MessageBox.Show(this, "Timer ticked");
                                    };
                }
            }
            """, """
            class C
            {
                C()
                {
                    timer.Tick += delegate(object sender, EventArgs e)
                                    {
              MessageBox.Show(this, "Timer ticked");
                                    };
                }
            }
            """);
    }

    [Fact]
    public async Task Scen1()
    {
        await AssertFormatAsync("""
            namespace Namespace1
            {
                class Program
                {
                    static int i = 1 + 2;

                    static void Main(string[] args)
                    {
                        Program p = new Program();

                        if (i < 5)
                            i = 0;

                        for (i = 0; i < 3; i++)
                            Console.WriteLine(i);

                        while (i < 4)
                            i++;

                        do
                        {
                        } while (i < 4);

                        Method(i, "hello", true);

                    }

                    static void Method(int i, string s, bool b)
                    {
                    }
                }
            }
            """, """
            namespace Namespace1
            {
            class Program
            {
            static int i=1+2;

            static void Main(string[] args)
            {
            Program p=new Program();

            if (i<5)
                                    i=0;
                        
            for (i=0;i<3;i++)
                                    Console.WriteLine(i);

            while (i<4)
                                        i++;

            do{
                                    }while(i<4);

            Method(i,"hello",true);

            }

            static void Method(int i, string s, bool b)
            {
            }
            }
            }
            """);
    }

    [Fact]
    public async Task Scen2()
    {
        await AssertFormatAsync("""
            namespace MyNamespace
            {
                class Class1
                {
                }
                enum E
                {
                }
                namespace NestedNamespace
                {
                }
            }

            namespace Namespace1
            {
                class Class1<T>
                {
                    int i;
                    class NestedClass
                    {
                    }
                    T t;
                    T Method<RR>(RR r) where RR : Class1<T>
                    {
                        return default(T);
                    }
                }

                struct S
                {
                    string field1;
                    bool field2;
                    public void Method()
                    {
                    }
                }

                enum E
                {
                    Enum1 = 10,
                    Enum2,
                    Enum3
                }

                class Program
                {
                    static int i = 10;

                    class NestedClass
                    {
                        int field;
                        class NestedClass2
                        {
                            int field;
                            class NestedClass3
                            {
                                enum E
                                {
                                }
                            }
                            int Prop
                            {
                                get { return field; }
                                set { field = value; }
                            }
                            public void Method()
                            {
                            }
                        }
                    }

                    struct S
                    {
                        string field1;
                        bool field2;
                        public void Method()
                        {
                        }
                    }

                    enum E
                    {
                        Enum1 = 10,
                        Enum2,
                        Enum3
                    }

                    public int Prop
                    {
                        get { return i; }
                        set { i = value; }
                    }

                    static void Main()
                    {
                        {
                            Program p = new Program();
                            NestedClass n = new NestedClass();
                        }

                        if (i < 10)
                        {
                            Console.WriteLine(i);
                        }

                        switch (i)
                        {
                            case 1:
                                break;
                            case 2:
                                break;
                            default:
                                break;
                        }

                        for (i = 0; i < 10; i++)
                        {
                            i++;
                        }

                        while (i < 10)
                        {
                            i++;
                        }

                        try
                        {
                            Console.WriteLine();
                        }
                        catch
                        {
                            Console.WriteLine();
                        }
                        finally
                        {
                            Console.WriteLine();
                        }

                    }
                    public void Method<T, R>(T t)
                    {
                        Console.WriteLine(t.ToString());
                    }

                }
            }
            """, """
            namespace MyNamespace
            {
                            class Class1
                            {
                            }
            enum E
            {
            }
                                    namespace NestedNamespace
                                    {
                                    }
            }

            namespace Namespace1
            {
            class Class1<T>
            {
            int i;
            class NestedClass
            {
            }
            T t;
                                            T Method<RR>(RR r) where RR : Class1<T>
                                            {
                                                return default(T);
                                            }
                   }

            struct S
            {
            string field1;
                                        bool field2;
            public void Method()
            {
            }
            }

            enum E
            {
                                        Enum1=10,
            Enum2,
            Enum3
                 }

            class Program
            {
            static int i = 10;

            class NestedClass
            {
                                int field;
            class NestedClass2
            {
            int field;
                            class NestedClass3
            {
                            enum E
                            {
                            }
            }
            int Prop
            {
                                get {return field;}
                                set {field=value;}
            }
            public void Method()
            {
            }
            }
                }

            struct S
            {
                                    string field1;
                        bool field2;
            public void Method()
            {
            }
              }

            enum E
            {
                                Enum1 = 10,
                        Enum2,
            Enum3
               }

            public int Prop
            {
            get {return i;}
            set {i=value;}
                    }

            static void Main()
            {
            {
                            Program p=new Program();
            NestedClass n=new NestedClass();
                        }

            if (i<10)
            {
                                        Console.WriteLine(i);
            }

            switch (i)
            {
                                        case 1:
                            break;
                            case 2:
                                            break;
            default:
            break;
                }

            for (i=0;i<10;i++)
            {
                                        i++;
            }

            while (i<10)
            {
                                        i++;
                }

            try
            {
                                                    Console.WriteLine();
                }
            catch
            {
                                    Console.WriteLine();
                    }
            finally
            {
                                                Console.WriteLine();
                        }

            }
            public void Method<T,R>(T t)
            {
                                        Console.WriteLine(t.ToString());
                        }

            }
            }
            """);
    }

    [Fact]
    public async Task Scen3()
    {
        await AssertFormatAsync("""
            namespace Namespace1
            {
                class Program
                {
                    static void Main()
                    {
                        Program p = new Program();
                    }
                }
            }
            """, """
            namespace Namespace1
            {
            class Program
            {
            static void Main()
            {
            Program p=new Program();
            }
            }
            }
            """);
    }

    [Fact]
    public async Task Scen4()
    {
        await AssertFormatAsync("""
            class Class1
            {
                //	public void goo()
                //	{
                //		// TODO: Add the implementation for Class1.goo() here.
                //	
                //	}
            }
            """, """
            class Class1
            {
                //	public void goo()
            //	{
            //		// TODO: Add the implementation for Class1.goo() here.
            //	
            //	}
            }
            """);
    }

    [Fact]
    public async Task Scen5()
    {
        await AssertFormatAsync("""
            class Class1
            {
                public void Method()
                {
                    {
                        int i = 0;
                        System.Console.WriteLine();
                    }
                }
            }
            """, """
            class Class1
            {
            public void Method()
            {
            {
            int i = 0;
                                System.Console.WriteLine();
            }
            }
            }
            """);
    }

    [Fact]
    public async Task Scen6()
    {
        await AssertFormatAsync("""
            namespace Namespace1
            {
                class OuterClass
                {
                    class InnerClass
                    {
                    }
                }
            }
            """, """
            namespace Namespace1
            {
            class OuterClass
            {
            class InnerClass
            {
            }
            }
            }
            """);
    }

    [Fact]
    public async Task Scen7()
    {
        await AssertFormatAsync("""
            class Class1
            {
                public void Method()
                {
                    int i = 0;
                    switch (i)
                    {
                        case 0:
                            break;
                    }
                    if (i > 0) goto z;
                    i = -i;
                z:
                    i = 2 * i;
                }
            }
            """, """
            class Class1
            {
            public void Method()
            {
            int i = 0;
            switch (i)
            {
            case 0:
            break;
            }
            if (i > 0) goto z;
            i = -i;
            z:
            i = 2 * i;
            }
            }
            """);
    }

    [Fact]
    public async Task Scen8()
    {
        await AssertFormatAsync("""
            class Class1
            {
                public void Method()
                {
                    int i = 10;
                }
            }
            """, """
            class Class1
                  {
                            public void Method()
                    {
                                int i = 10;
                   }
            }
            """);
    }

    [Fact]
    public async Task IndentStatementsInMethod()
    {
        await AssertFormatAsync("""
            class C
            {
                void Goo()
                {
                    int x = 0;
                    int y = 0;
                    int z = 0;
                }
            }
            """, """
            class C
            {
                void Goo()
                {
                    int x = 0;
                        int y = 0;
                  int z = 0;
                }
            }
            """);
    }

    [Fact]
    public async Task IndentFieldsInClass()
    {
        await AssertFormatAsync("""
            class C
            {
                int a = 10;
                int b;
                int c;
            }
            """, """
            class C
            {
                    int a = 10;
                  int b;
              int c;
            }
            """);
    }

    [Fact]
    public async Task IndentUserDefaultSettingTest()
    {
        await AssertFormatAsync("""
            class Class2
            {
                public void nothing()
                {
                    nothing_again(() =>
                        {
                            Console.WriteLine("Nothing");
                        });
                label1:
                    int f = 5;
                label2:
                    switch (f)
                    {
                        case 1:
                            {
                                break;
                            }
                        case 2:
                            int d = f + f;
                        label3:
                            d = d - f;
                            break;
                        default:
                            {
                                int g = f * f;
                                g = g - f;
                                break;
                            }
                    }
                    return;
                }

                public void nothing_again(Action a)
                {
                l:
                    goto l;
                }
            }
            """, """
            class Class2
                {
                public void nothing()
                    {
                nothing_again(() =>
                    {
                    Console.WriteLine("Nothing");
                    });
            label1:
                int f = 5;
            label2:
                switch (f)
                    {
                case 1:
                    {
                break;
                    }
                case 2:
                int d = f + f;
            label3:
                d = d - f;
                break;
                default:
                    {
                int g = f * f;
                g = g - f;
                break;
                    }
                    }
                return;
                    }

                public void nothing_again(Action a)
                    {
                    l:
                        goto l;
                    }
                }
            """);
    }

    [Fact, WorkItem("http://vstfdevdiv:8080/DevDiv2/DevDiv/_workitems/edit/766133")]
    public async Task RelativeIndentationToFirstTokenInBaseTokenWithObjectInitializers()
    {
        var changingOptions = new OptionsCollection(LanguageNames.CSharp)
        {
            { NewLineBeforeOpenBrace, NewLineBeforeOpenBrace.DefaultValue.WithFlagValue(NewLineBeforeOpenBracePlacement.ObjectCollectionArrayInitializers, false) },
        };
        await AssertFormatAsync("""
            class Program
            {
                static void Main(string[] args)
                {
                    var summa = new D {
                        A = 0,
                        B = 4
                    };
                }
            }

            class D
            {
                public int A { get; set; }
                public int B { get; set; }
            }
            """, """
            class Program
            {
                static void Main(string[] args)
                {
                    var summa = new D
                    {
                        A = 0,
                        B = 4
                    };
                }
            }

            class D
            {
                public int A { get; set; }
                public int B { get; set; }
            }
            """, changingOptions);
    }

    [Fact]
    public async Task RemoveSpacingAroundBinaryOperatorsShouldMakeAtLeastOneSpaceForIsAndAsKeywords()
    {
        var changingOptions = new OptionsCollection(LanguageNames.CSharp)
        {
            { CSharpFormattingOptions2.SpacingAroundBinaryOperator, BinaryOperatorSpacingOptions.Remove }
        };
        await AssertFormatAsync("""
            class Class2
            {
                public void nothing()
                {
                    var a = 1*2+3-4/5;
                    a+=1;
                    object o = null;
                    string s = o as string;
                    bool b = o is string;
                }
            }
            """, """
            class Class2
                {
                public void nothing()
                    {
                        var a = 1   *   2  +   3   -  4  /  5;
                        a    += 1;
                        object o = null;
                        string s = o        as       string;
                        bool b   = o        is       string;
                    }
                }
            """, changingOptions);
    }

    [Fact, WorkItem("http://vstfdevdiv:8080/DevDiv2/DevDiv/_workitems/edit/772298")]
    public async Task IndentUserSettingNonDefaultTest_OpenBracesOfLambdaWithNoNewLine()
    {
        var changingOptions = new OptionsCollection(LanguageNames.CSharp)
        {
            { IndentBraces, true },
            { IndentBlock, false },
            { IndentSwitchSection, false },
            { IndentSwitchCaseSection, false },
            { NewLineBeforeOpenBrace, NewLineBeforeOpenBrace.DefaultValue.WithFlagValue(NewLineBeforeOpenBracePlacement.LambdaExpressionBody, false) },
            { LabelPositioning, LabelPositionOptions.LeftMost }
        };

        await AssertFormatAsync("""
            class Class2
                {
                public void nothing()
                    {
                nothing_again(() => {
                Console.WriteLine("Nothing");
                });
                    }
                }
            """, """
            class Class2
            {
                public void nothing()
                {
                    nothing_again(() =>
                        {
                            Console.WriteLine("Nothing");
                        });
                }
            }
            """, changedOptionSet: changingOptions);
    }

    [Fact]
    public async Task IndentUserSettingNonDefaultTest()
    {
        var changingOptions = new OptionsCollection(LanguageNames.CSharp)
        {
            { IndentBraces, true },
            { IndentBlock, false },
            { IndentSwitchSection, false },
            { IndentSwitchCaseSection, false },
            { IndentSwitchCaseSectionWhenBlock, false },
            { LabelPositioning, LabelPositionOptions.LeftMost }
        };

        await AssertFormatAsync("""
            class Class2
                {
                public void nothing()
                    {
                nothing_again(() =>
                    {
                    Console.WriteLine("Nothing");
                    });
            label1:
                int f = 5;
            label2:
                switch (f)
                    {
                case 1:
                    {
                break;
                    }
                case 2:
                int d = f + f;
            label3:
                d = d - f;
                break;
                default:
                    {
                int g = f * f;
                g = g - f;
                break;
                    }
                    }
                return;
                    }

                public void nothing_again(Action a)
                    {
            l:
                goto l;
                    }
                }
            """, """
            class Class2
            {
                public void nothing()
                {
                    nothing_again(() =>
                        {
                            Console.WriteLine("Nothing");
                        });
                label1:
                    int f = 5;
                label2:
                    switch (f)
                    {
                        case 1:
                            {
                                break;
                            }
                        case 2:
                            int d = f + f;
                        label3:
                            d = d - f;
                            break;
                        default:
                            {
                                int g = f * f;
                                g = g - f;
                                break;
                            }
                    }
                    return;
                }

                public void nothing_again(Action a)
                {
                l:
                    goto l;
                }
            }
            """, changedOptionSet: changingOptions);
    }

    [Fact, WorkItem("https://github.com/dotnet/roslyn/issues/20009")]
    public async Task IndentSwitch_IndentCase_IndentWhenBlock()
    {
        var changingOptions = new OptionsCollection(LanguageNames.CSharp)
        {
            { IndentSwitchSection, true },
            { IndentSwitchCaseSection, true },
            { IndentSwitchCaseSectionWhenBlock, true },
        };

        await AssertFormatAsync(
            """
            class Class2
            {
                void M()
                {
                    switch (i)
                    {
                        case 0:
                            {
                            }
                        case 1:
                            break;
                    }
                }
            }
            """,
            """
            class Class2
            {
                void M()
                {
                        switch (i) {
                    case 0: {
                }
                    case 1:
                break;
                        }
                }
            }
            """, changedOptionSet: changingOptions);
    }

    [Fact, WorkItem("https://github.com/dotnet/roslyn/issues/20009")]
    public async Task IndentSwitch_IndentCase_NoIndentWhenBlock()
    {
        var changingOptions = new OptionsCollection(LanguageNames.CSharp)
        {
            { IndentSwitchSection, true },
            { IndentSwitchCaseSection, true },
            { IndentSwitchCaseSectionWhenBlock, false },
        };

        await AssertFormatAsync(
            """
            class Class2
            {
                void M()
                {
                    switch (i)
                    {
                        case 0:
                        {
                        }
                        case 1:
                            break;
                    }
                }
            }
            """,
            """
            class Class2
            {
                void M()
                {
                        switch (i) {
                    case 0: {
                }
                    case 1:
                break;
                        }
                }
            }
            """, changedOptionSet: changingOptions);
    }

    [Fact, WorkItem("https://github.com/dotnet/roslyn/issues/20009")]
    public async Task IndentSwitch_NoIndentCase_IndentWhenBlock()
    {
        var changingOptions = new OptionsCollection(LanguageNames.CSharp)
        {
            { IndentSwitchSection, true },
            { IndentSwitchCaseSection, false },
            { IndentSwitchCaseSectionWhenBlock, true },
        };

        await AssertFormatAsync(
            """
            class Class2
            {
                void M()
                {
                    switch (i)
                    {
                        case 0:
                            {
                            }
                        case 1:
                        break;
                    }
                }
            }
            """,
            """
            class Class2
            {
                void M()
                {
                        switch (i) {
                    case 0: {
                }
                    case 1:
                break;
                        }
                }
            }
            """, changedOptionSet: changingOptions);
    }

    [Fact, WorkItem("https://github.com/dotnet/roslyn/issues/20009")]
    public async Task IndentSwitch_NoIndentCase_NoIndentWhenBlock()
    {
        var changingOptions = new OptionsCollection(LanguageNames.CSharp)
        {
            { IndentSwitchSection, true },
            { IndentSwitchCaseSection, false },
            { IndentSwitchCaseSectionWhenBlock, false },
        };

        await AssertFormatAsync(
            """
            class Class2
            {
                void M()
                {
                    switch (i)
                    {
                        case 0:
                        {
                        }
                        case 1:
                        break;
                    }
                }
            }
            """,
            """
            class Class2
            {
                void M()
                {
                        switch (i) {
                    case 0: {
                }
                    case 1:
                break;
                        }
                }
            }
            """, changedOptionSet: changingOptions);
    }

    [Fact, WorkItem("https://github.com/dotnet/roslyn/issues/20009")]
    public async Task NoIndentSwitch_IndentCase_IndentWhenBlock()
    {
        var changingOptions = new OptionsCollection(LanguageNames.CSharp)
        {
            { IndentSwitchSection, false },
            { IndentSwitchCaseSection, true },
            { IndentSwitchCaseSectionWhenBlock, true },
        };

        await AssertFormatAsync(
            """
            class Class2
            {
                void M()
                {
                    switch (i)
                    {
                    case 0:
                        {
                        }
                    case 1:
                        break;
                    }
                }
            }
            """,
            """
            class Class2
            {
                void M()
                {
                        switch (i) {
                    case 0: {
                }
                    case 1:
                break;
                        }
                }
            }
            """, changedOptionSet: changingOptions);
    }

    [Fact, WorkItem("https://github.com/dotnet/roslyn/issues/20009")]
    public async Task NoIndentSwitch_IndentCase_NoIndentWhenBlock()
    {
        var changingOptions = new OptionsCollection(LanguageNames.CSharp)
        {
            { IndentSwitchSection, false },
            { IndentSwitchCaseSection, true },
            { IndentSwitchCaseSectionWhenBlock, false },
        };

        await AssertFormatAsync(
            """
            class Class2
            {
                void M()
                {
                    switch (i)
                    {
                    case 0:
                    {
                    }
                    case 1:
                        break;
                    }
                }
            }
            """,
            """
            class Class2
            {
                void M()
                {
                        switch (i) {
                    case 0: {
                }
                    case 1:
                break;
                        }
                }
            }
            """, changedOptionSet: changingOptions);
    }

    [Fact, WorkItem("https://github.com/dotnet/roslyn/issues/20009")]
    public async Task NoIndentSwitch_NoIndentCase_IndentWhenBlock()
    {
        var changingOptions = new OptionsCollection(LanguageNames.CSharp)
        {
            { IndentSwitchSection, false },
            { IndentSwitchCaseSection, false },
            { IndentSwitchCaseSectionWhenBlock, true },
        };

        await AssertFormatAsync(
            """
            class Class2
            {
                void M()
                {
                    switch (i)
                    {
                    case 0:
                        {
                        }
                    case 1:
                    break;
                    }
                }
            }
            """,
            """
            class Class2
            {
                void M()
                {
                        switch (i) {
                    case 0: {
                }
                    case 1:
                break;
                        }
                }
            }
            """, changedOptionSet: changingOptions);
    }

    [Fact, WorkItem("https://github.com/dotnet/roslyn/issues/20009")]
    public async Task NoIndentSwitch_NoIndentCase_NoIndentWhenBlock()
    {
        var changingOptions = new OptionsCollection(LanguageNames.CSharp)
        {
            { IndentSwitchSection, false },
            { IndentSwitchCaseSection, false },
            { IndentSwitchCaseSectionWhenBlock, false },
        };

        await AssertFormatAsync(
            """
            class Class2
            {
                void M()
                {
                    switch (i)
                    {
                    case 0:
                    {
                    }
                    case 1:
                    break;
                    }
                }
            }
            """,
            """
            class Class2
            {
                void M()
                {
                        switch (i) {
                    case 0: {
                }
                    case 1:
                break;
                        }
                }
            }
            """, changedOptionSet: changingOptions);
    }

    [Fact]
    public async Task TestWrappingDefault()
    {
        await AssertFormatAsync("""
            class Class5
            {
                delegate void Del(int x);
                public int Age { get { int age = 0; return age; } }
                public int Age2
                {
                    get { int age2 = 0; return age2; }
                    set { int age2 = value; }
                }
                void bar()
                {
                    int x = 0;
                    if (x == 1) x = 2; else x = 3;
                    do { x = 4; } while (x != 4);
                    switch (x) { case 1: break; case 2: break; default: break; }
                    Del d = delegate (int k) { Console.WriteLine(); Console.WriteLine(); };
                }
            }
            """, """
            class Class5
                {
                    delegate void Del(int x);
                    public int Age { get { int age = 0; return age; } }
                    public int Age2
                    {
                        get { int age2 = 0; return age2; }
                        set { int age2 = value; }
                    }
                    void bar()
                    {
                        int x = 0;
                        if(x == 1) x = 2; else x =3;
                        do { x = 4; } while (x != 4);
                        switch (x) { case 1: break; case 2: break; default: break; }
                        Del d = delegate(int k) { Console.WriteLine(); Console.WriteLine(); };
                    }
                }
            """);
    }

    [Fact]
    public async Task TestWrappingNonDefault_FormatBlock()
    {
        var changingOptions = new OptionsCollection(LanguageNames.CSharp)
        {
            { CSharpFormattingOptions2.WrappingPreserveSingleLine, false }
        };
        await AssertFormatAsync("""
            class Class5
            {
                delegate void Del(int x);
                public int Age
                {
                    get
                    {
                        int age = 0; return age;
                    }
                }
                public int Age2
                {
                    get
                    {
                        int age2 = 0; return age2;
                    }
                    set
                    {
                        int age2 = value;
                    }
                }
                void bar()
                {
                    int x = 0;
                    if (x == 1) x = 2; else x = 3;
                    do { x = 4; } while (x != 4);
                    switch (x)
                    {
                        case 1: break;
                        case 2: break;
                        default: break;
                    }
                    Del d = delegate (int k) { Console.WriteLine(); Console.WriteLine(); };
                }
                void goo()
                {
                    int xx = 0; int zz = 0;
                }
            }
            class goo
            {
                int x = 0;
            }
            """, """
            class Class5
            {
                delegate void Del(int x);
                    public int Age { get { int age = 0; return age; } }
                    public int Age2
                    {
                        get { int age2 = 0; return age2; }
                        set { int age2 = value; }
                    }
                    void bar()
                    {
                        int x = 0;
                        if(x == 1) x = 2; else x =3;
                        do { x = 4; } while (x != 4);
                        switch (x) { case 1: break; case 2: break; default: break; }
                        Del d = delegate(int k) { Console.WriteLine(); Console.WriteLine(); };
                    }
                    void goo() { int xx = 0; int zz = 0;}
            }
            class goo{int x = 0;}
            """, changingOptions);
    }

    [Fact]
    public async Task TestWrappingNonDefault_FormatStatmtMethDecl()
    {
        var changingOptions = new OptionsCollection(LanguageNames.CSharp)
        {
            { CSharpFormattingOptions2.WrappingKeepStatementsOnSingleLine, false }
        };
        await AssertFormatAsync("""
            class Class5
            {
                delegate void Del(int x);
                public int Age { get { int age = 0; return age; } }
                public int Age2
                {
                    get { int age2 = 0; return age2; }
                    set { int age2 = value; }
                }
                void bar()
                {
                    int x = 0;
                    if (x == 1)
                        x = 2;
                    else
                        x = 3;
                    do
                    { x = 4; } while (x != 4);
                    switch (x)
                    {
                        case 1:
                            break;
                        case 2:
                            break;
                        default:
                            break;
                    }
                    Del d = delegate (int k)
                    { Console.WriteLine(); Console.WriteLine(); };
                }
                void goo() { int y = 0; int z = 0; }
            }
            class goo
            {
                int x = 0;
            }
            """, """
            class Class5
            {
                delegate void Del(int x);
                    public int Age { get { int age = 0; return age; } }
                    public int Age2
                    {
                        get { int age2 = 0; return age2; }
                        set { int age2 = value; }
                    }
                    void bar()
                    {
                        int x = 0;
                        if(x == 1) x = 2; else x =3;
                        do { x = 4; } while (x != 4);
                        switch (x) { case 1: break; case 2: break; default: break; }
                        Del d = delegate(int k) { Console.WriteLine(); Console.WriteLine(); };
                    }
                    void goo(){int y=0; int z =0 ;}
            }
            class goo
            {
                int x = 0;
            }
            """, changingOptions);
    }

    [Fact]
    public async Task TestWrappingNonDefault()
    {
        var changingOptions = new OptionsCollection(LanguageNames.CSharp)
        {
            { CSharpFormattingOptions2.WrappingPreserveSingleLine, false },
            { CSharpFormattingOptions2.WrappingKeepStatementsOnSingleLine, false }
        };
        await AssertFormatAsync("""
            class Class5
            {
                delegate void Del(int x);
                public int Age
                {
                    get
                    {
                        int age = 0;
                        return age;
                    }
                }
                public int Age2
                {
                    get
                    {
                        int age2 = 0;
                        return age2;
                    }
                    set
                    {
                        int age2 = value;
                    }
                }
                void bar()
                {
                    int x = 0;
                    if (x == 1)
                        x = 2;
                    else
                        x = 3;
                    do
                    {
                        x = 4;
                    } while (x != 4);
                    switch (x)
                    {
                        case 1:
                            break;
                        case 2:
                            break;
                        default:
                            break;
                    }
                    Del d = delegate (int k)
                    {
                        Console.WriteLine();
                        Console.WriteLine();
                    };
                }
            }
            class goo
            {
                int x = 0;
            }
            """, """
            class Class5
            {
                delegate void Del(int x);
                    public int Age { get { int age = 0; return age; } }
                    public int Age2
                    {
                        get { int age2 = 0; return age2; }
                        set { int age2 = value; }
                    }
                    void bar()
                    {
                        int x = 0;
                        if(x == 1) x = 2; else x =3;
                        do { x = 4; } while (x != 4);
                        switch (x) { case 1: break; case 2: break; default: break; }
                        Del d = delegate(int k) { Console.WriteLine(); Console.WriteLine(); };
                    }
            }
            class goo{int x = 0;}
            """, changingOptions);
    }

    [Fact, WorkItem("http://vstfdevdiv:8080/DevDiv2/DevDiv/_workitems/edit/991480")]
    public async Task TestLeaveStatementMethodDeclarationSameLineNotAffectingForStatement()
    {
        var changingOptions = new OptionsCollection(LanguageNames.CSharp)
        {
            { CSharpFormattingOptions2.WrappingKeepStatementsOnSingleLine, false }
        };
        await AssertFormatAsync("""
            class Program
            {
                static void Main(string[] args)
                {
                    for (int d = 0; d < 10; ++d)
                    { }
                }
            }
            """, """
            class Program
            {
                static void Main(string[] args)
                {
                    for (int d = 0; d < 10; ++d) { }
                }
            }
            """, changingOptions);
    }

    [Fact, WorkItem("http://vstfdevdiv:8080/DevDiv2/DevDiv/_workitems/edit/751789")]
    public async Task NewLineForOpenBracesDefault()
    {
        await AssertFormatAsync("""
            class f00
            {
                void br()
                {
                    Func<int, int> ret = x =>
                             {
                                 return x + 1;
                             };
                    var obj = new
                    {
                        // ...
                    };
                    if (true)
                    {
                        System.Console.WriteLine("");
                    }
                    else
                    {
                    }
                    timer.Tick += delegate (object sender, EventArgs e)


            {
                MessageBox.Show(this, "Timer ticked");
            };

                    var obj1 = new goo
                    {
                    };

                    async void LocalFunction()
                    {
                    }

                    try
                    {
                    }
                    catch (Exception e)
                    {
                    }
                    finally
                    { }

                    using (someVar)
                    {
                    }

                    switch (switchVar)
                    {
                        default:
                            break;
                    }
                }
            }

            namespace NS1
            {
                public class goo : System.Object



                {
                    public int f { get; set; }
                }
            }
            """, """
            class f00
            {
                    void br() { 
            Func<int, int> ret = x =>
                     {
                             return x + 1;
                         };
            var obj = new
             {
                    // ...
                };
            if(true) 
            {
                        System.Console.WriteLine("");
                    }
            else 
            {
            }
                    timer.Tick += delegate (object sender, EventArgs e)     


            {
                        MessageBox.Show(this, "Timer ticked");
                    };

            var obj1 = new goo         
                        {
                                        };

                    async void LocalFunction() {
                    }

                       try
                    {
                    }
                    catch (Exception e) 
                    {
                    }
                    finally 
                    {}

                    using (someVar) 
                    {
                    }

                    switch (switchVar)
             {
                        default: 
                            break;
                    }
            }
            }

            namespace NS1 {
            public class goo : System.Object



            {
                public int f { get; set; }
            }
            }
            """);
    }

    [Fact, WorkItem("https://developercommunity.visualstudio.com/content/problem/8808/c-structure-guide-lines-for-unsafe-fixed.html")]
    [WorkItem("http://vstfdevdiv:8080/DevDiv2/DevDiv/_workitems/edit/751789")]
    public async Task NewLineForOpenBracesNonDefault()
    {
        var changingOptions = new OptionsCollection(LanguageNames.CSharp)
        {
            { NewLineBeforeOpenBrace, NewLineBeforeOpenBracePlacement.None }
        };
        await AssertFormatAsync("""
            class f00 {
                void br() {
                    Func<int, int> ret = x => {
                        return x + 1;
                    };
                    var obj = new {
                        // ...
                    };
                    if (true) {
                        System.Console.WriteLine("");
                    }
                    else {
                    }
                    timer.Tick += delegate (object sender, EventArgs e) {
                        MessageBox.Show(this, "Timer ticked");
                    };

                    var obj1 = new goo {
                    };

                    async void LocalFunction() {
                    }

                    try {
                    }
                    catch (Exception e) {
                    }
                    finally { }

                    using (someVar) {
                    }

                    switch (switchVar) {
                        default:
                            break;
                    }

                    unsafe {
                    }

                    fixed (int* p = &i) {
                    }
                }
            }

            namespace NS1 {
                public class goo : System.Object {
                }
            }
            """, """
            class f00
            {
                    void br() { 
            Func<int, int> ret = x =>
            {
                    return x + 1;
                };
            var obj = new
             {
                    // ...
                };
            if(true) 
            {
                        System.Console.WriteLine("");
                    }
            else 
            {
            }
                    timer.Tick += delegate (object sender, EventArgs e)     


            {
                        MessageBox.Show(this, "Timer ticked");
                    };

            var obj1 = new goo         
                        {
                                        };

                    async void LocalFunction() 
                        {
                }

                       try
                    {
                    }
                    catch (Exception e) 
                    {
                    }
                    finally 
                    {}

                    using (someVar) 
                    {
                    }

                    switch (switchVar)
             {
                        default: 
                            break;
                    }

                    unsafe
            {
                    }

                    fixed (int* p = &i)
            {
                    }
            }
            }

            namespace NS1 {
            public class goo : System.Object



            {
            }
            }
            """, changingOptions);
    }

    [Fact]
    public async Task NewLineForKeywordDefault()
    {
        await AssertFormatAsync("""
            class c
            {
                void f00()
                {

                    try
                    {
                        // ...
                    }
                    catch (Exception e)
                    {
                        // ...
                    }
                    finally
                    {
                        // ...
                    }

                    if (a > b)
                    {
                        return 3;
                    }
                    else
                    {
                        return 0;
                    }
                }
            }
            """,
            """
            class c
            {
            void f00(){

            try
            {
                // ...
            } catch (Exception e)
            {
                // ...
            } finally
            {
                // ...
            }

            if (a > b)
            {
                return 3;
            } else
            {
                return 0;
            }
            }
            }
            """);
    }

    [Fact]
    public async Task NewLineForKeywordNonDefault()
    {
        var changingOptions = new OptionsCollection(LanguageNames.CSharp)
        {
            { CSharpFormattingOptions2.NewLineForElse, false },
            { CSharpFormattingOptions2.NewLineForCatch, false },
            { CSharpFormattingOptions2.NewLineForFinally, false }
        };
        await AssertFormatAsync("""
            class c
            {
                void f00()
                {

                    try
                    {
                        // ...
                    } catch (Exception e)
                    {
                        // ...
                    } finally
                    {
                        // ...
                    }
                    if (a > b)
                    {
                        return 3;
                    } else
                    {
                        return 0;
                    }
                }
            }
            """, """
            class c
            {
            void f00(){

            try
            {
                // ...
            }


            catch (Exception e)
            {
                // ...
            }


                        finally
            {
                // ...
            }
            if (a > b)
            {
                return 3;
            }

            else
            {
                return 0;
            }
            }
            }
            """, changingOptions);
    }

    [Fact, WorkItem("https://github.com/dotnet/roslyn/issues/33458")]
    public async Task NoNewLineForElseChecksBraceOwner()
    {
        var changingOptions = new OptionsCollection(LanguageNames.CSharp)
        {
            { NewLineForElse, false },
            { NewLineBeforeOpenBrace, NewLineBeforeOpenBrace.DefaultValue.WithFlagValue(NewLineBeforeOpenBracePlacement.ControlBlocks, false) }
        };

        await AssertFormatAsync("""
            class Class
            {
                void Method()
                {
                    if (true)
                        for (int i = 0; i < 10; i++) {
                            Method();
                        }
                    else
                        return;
                }
            }
            """, """
            class Class
            {
                void Method()
                {
                    if (true)
                        for (int i = 0; i < 10; i++) {
                            Method();
                        } else
                        return;
                }
            }
            """, changedOptionSet: changingOptions);
    }

    [Fact]
    public async Task NewLineForExpressionDefault()
    {
        await AssertFormatAsync("""
            class f00
            {
                void br()
                {
                    var queryLowNums = from num in numbers
                                       where num < 5
                                       select num;

                    var queryLowNums =

                                from num in numbers
                                where num < 5
                                select num;

                    var q = from c in cust
                            from o in c.Orders
                            orderby o.Total descending
                            select new { c.Name, c.OrderID };
                    var obj = new
                    {
                        X1 = 0,
                        Y1 = 1,
                        X2 = 2,
                        Y2 = 3
                    };
                    var obj1 = new { X1 = 0, Y1 = 1, X2 = 2, Y2 = 3 };
                    MyObject obj = new MyObject
                    {
                        X1 = 0,
                        Y1 = 1,
                        X2 = 2,
                        Y2 = 3
                    };
                    MyObject obj = new MyObject { X1 = 0, Y1 = 1, X2 = 2, Y2 = 3 };
                }
            }
            """, """
            class f00
            {
                void br()
                {
            var queryLowNums =           from num in numbers            where num < 5
                        select num;

            var queryLowNums =      

                        from num in numbers            where num < 5
                        select num;

                              var q =  from c in cust
            from o in c.Orders orderby o.Total descending
                    select new { c.Name, c.OrderID };
            var obj = new {         X1 = 0,         Y1 = 1,
                    X2 = 2,
                    Y2 = 3
                };
            var obj1 = new {        X1 = 0,        Y1 = 1,        X2 = 2,        Y2 = 3    };
                    MyObject obj = new MyObject {       X1 = 0,        Y1 = 1,
                    X2 = 2,
                    Y2 = 3
                };
            MyObject obj = new MyObject {       X1 = 0,        Y1 = 1, X2 = 2,       Y2 = 3     };
                }
            }
            """);
    }

    [Fact]
    public async Task NewLineForExpressionNonDefault()
    {
        var changingOptions = new OptionsCollection(LanguageNames.CSharp)
        {
            { CSharpFormattingOptions2.NewLineForMembersInObjectInit, false },
            { CSharpFormattingOptions2.NewLineForMembersInAnonymousTypes, false },
            { CSharpFormattingOptions2.NewLineForClausesInQuery, false }
        };
        await AssertFormatAsync("""
            class f00
            {
                void br()
                {

                    var queryLowNums = from num in numbers where num < 5
                                       select num;

                    var queryLowNums =

                                from num in numbers where num < 5
                                select num;

                    var q = from c in cust
                            from o in c.Orders orderby o.Total descending
                            select new { c.Name, c.OrderID };
                    var obj = new
                    {
                        X1 = 0, Y1 = 1,
                        X2 = 2,
                        Y2 = 3
                    };
                    MyObject obj = new MyObject
                    {
                        X1 = 0, Y1 = 1,
                        X2 = 2,
                        Y2 = 3
                    };
                }
            }
            """, """
            class f00
            {
                void br()
                {

            var queryLowNums =           from num in numbers            where num < 5
                        select num;

            var queryLowNums =      

                        from num in numbers            where num < 5
                        select num;

                              var q =  from c in cust
            from o in c.Orders orderby o.Total descending
                    select new { c.Name, c.OrderID };
            var obj = new {   X1 = 0,         Y1 = 1,
                    X2 = 2,
                    Y2 = 3
                };
                    MyObject obj = new MyObject {       X1 = 0,        Y1 = 1,
                    X2 = 2,
                              Y2 = 3
                };
                }
            }
            """, changingOptions);
    }

    [Fact]
    public async Task Enums_Bug2586()
    {
        await AssertFormatAsync("""
            enum E
            {
                a = 10,
                b,
                c
            }
            """, """
            enum E
            {
                    a = 10,
                  b,
              c
            }
            """);
    }

    [Fact]
    public async Task DoNotInsertLineBreaksInSingleLineEnum()
        => await AssertFormatAsync(@"enum E { a = 10, b, c }", @"enum E { a = 10, b, c }");

    [Fact]
    public async Task AlreadyFormattedSwitchIsNotFormatted_Bug2588()
    {
        await AssertFormatAsync("""
            class C
            {
                void M()
                {
                    switch (3)
                    {
                        case 0:
                            break;
                    }
                }
            }
            """, """
            class C
            {
                void M()
                {
                    switch (3)
                    {
                        case 0:
                            break;
                    }
                }
            }
            """);
    }

    [Fact]
    public async Task BreaksAreAlignedInSwitchCasesFormatted_Bug2587()
    {
        await AssertFormatAsync("""
            class C
            {
                void M()
                {
                    switch (3)
                    {
                        case 0:
                            break;
                    }
                }
            }
            """, """
            class C
            {
                void M()
                {
                    switch (3)
                    {
                        case 0:
                                break;
                    }
                }
            }
            """);
    }

    [Fact]
    public async Task BreaksAndBracesAreAlignedInSwitchCasesWithBracesFormatted_Bug2587()
    {
        await AssertFormatAsync("""
            class C
            {
                void M()
                {
                    switch (3)
                    {
                        case 0:
                            {
                                break;
                            }
                    }
                }
            }
            """, """
            class C
            {
                void M()
                {
                    switch (3)
                    {
                        case 0:
                        {
                                    break;
                            }
                    }
                }
            }
            """);
    }

    [Fact]
    public async Task LineBreaksAreNotInsertedForSwitchCasesOnASingleLine1()
    {
        await AssertFormatAsync("""
            class C
            {
                void M()
                {
                    switch (3)
                    {
                        case 0: break;
                        default: break;
                    }
                }
            }
            """, """
            class C
            {
                void M()
                {
                    switch (3)
                    {
                        case 0: break;
                        default: break;
                    }
                }
            }
            """);
    }

    [Fact]
    public async Task LineBreaksAreNotInsertedForSwitchCasesOnASingleLine2()
    {
        await AssertFormatAsync("""
            class C
            {
                void M()
                {
                    switch (3)
                    {
                        case 0: { break; }
                        default: { break; }
                    }
                }
            }
            """, """
            class C
            {
                void M()
                {
                    switch (3)
                    {
                        case 0: { break; }
                        default: { break; }
                    }
                }
            }
            """);
    }

    [Fact]
    public async Task FormatLabelAndGoto1_Bug2588()
    {
        await AssertFormatAsync("""
            class C
            {
                void M()
                {
                Goo:
                    goto Goo;
                }
            }
            """, """
            class C
            {
                void M()
                {
            Goo:
            goto Goo;
                }
            }
            """);
    }

    [Fact]
    public async Task FormatLabelAndGoto2_Bug2588()
    {
        await AssertFormatAsync("""
            class C
            {
                void M()
                {
                    int x = 0;
                Goo:
                    goto Goo;
                }
            }
            """, """
            class C
            {
                void M()
                {
            int x = 0;
            Goo:
            goto Goo;
                }
            }
            """);
    }

    [Fact]
    public async Task FormatNestedLabelAndGoto1_Bug2588()
    {
        await AssertFormatAsync("""
            class C
            {
                void M()
                {
                    if (true)
                    {
                    Goo:
                        goto Goo;
                    }
                }
            }
            """, """
            class C
            {
                void M()
                {
            if (true)
            {
            Goo:
            goto Goo;
            }
                }
            }
            """);
    }

    [Fact]
    public async Task FormatNestedLabelAndGoto2_Bug2588()
    {
        await AssertFormatAsync("""
            class C
            {
                void M()
                {
                    if (true)
                    {
                        int x = 0;
                    Goo:
                        goto Goo;
                    }
                }
            }
            """, """
            class C
            {
                void M()
                {
            if (true)
            {
            int x = 0;
            Goo:
            goto Goo;
            }
                }
            }
            """);
    }

    [Fact]
    public async Task AlreadyFormattedGotoLabelIsNotFormatted1_Bug2588()
    {
        await AssertFormatAsync("""
            class C
            {
                void M()
                {
                Goo:
                    goto Goo;
                }
            }
            """, """
            class C
            {
                void M()
                {
                Goo:
                    goto Goo;
                }
            }
            """);
    }

    [Fact]
    public async Task AlreadyFormattedGotoLabelIsNotFormatted2_Bug2588()
    {
        await AssertFormatAsync("""
            class C
            {
                void M()
                {
                Goo: goto Goo;
                }
            }
            """, """
            class C
            {
                void M()
                {
                Goo: goto Goo;
                }
            }
            """);
    }

    [Fact]
    public async Task AlreadyFormattedGotoLabelIsNotFormatted3_Bug2588()
    {
        await AssertFormatAsync("""
            class C
            {
                void M()
                {
                    int x = 0;
                Goo:
                    goto Goo;
                }
            }
            """, """
            class C
            {
                void M()
                {
                    int x = 0;
                Goo:
                    goto Goo;
                }
            }
            """);
    }

    [Fact]
    public async Task DoNotAddLineBreakBeforeWhere1_Bug2582()
    {
        await AssertFormatAsync("""
            class C
            {
                void M<T>() where T : I
                {
                }
            }
            """, """
            class C
            {
                void M<T>() where T : I
                {
                }
            }
            """);
    }

    [Fact]
    public async Task DoNotAddLineBreakBeforeWhere2_Bug2582()
    {
        await AssertFormatAsync("""
            class C<T> where T : I
            {
            }
            """, """
            class C<T> where T : I
            {
            }
            """);
    }

    [Fact]
    public async Task DoNotAddSpaceAfterUnaryMinus()
    {
        await AssertFormatAsync("""
            class C
            {
                void M()
                {
                    int x = -1;
                }
            }
            """, """
            class C
            {
                void M()
                {
                    int x = -1;
                }
            }
            """);
    }

    [Fact]
    public async Task DoNotAddSpaceAfterUnaryPlus()
    {
        await AssertFormatAsync("""
            class C
            {
                void M()
                {
                    int x = +1;
                }
            }
            """, """
            class C
            {
                void M()
                {
                    int x = +1;
                }
            }
            """);
    }

    [Fact, WorkItem("http://vstfdevdiv:8080/DevDiv2/DevDiv/_workitems/edit/545909")]
    public async Task DoNotAddSpaceAfterIncrement()
    {
        var code = """
            class C
            {
                void M(int[] i)
                {
                    ++i[0];
                }
            }
            """;
        await AssertFormatAsync(code, code);
    }

    [Fact, WorkItem("http://vstfdevdiv:8080/DevDiv2/DevDiv/_workitems/edit/545909")]
    public async Task DoNotAddSpaceBeforeIncrement()
    {
        var code = """
            class C
            {
                void M(int[] i)
                {
                    i[0]++;
                }
            }
            """;
        await AssertFormatAsync(code, code);
    }

    [Fact, WorkItem("http://vstfdevdiv:8080/DevDiv2/DevDiv/_workitems/edit/545909")]
    public async Task DoNotAddSpaceAfterDecrement()
    {
        var code = """
            class C
            {
                void M(int[] i)
                {
                    --i[0];
                }
            }
            """;
        await AssertFormatAsync(code, code);
    }

    [Fact, WorkItem("http://vstfdevdiv:8080/DevDiv2/DevDiv/_workitems/edit/545909")]
    public async Task DoNotAddSpaceBeforeDecrement()
    {
        var code = """
            class C
            {
                void M(int[] i)
                {
                    i[0]--;
                }
            }
            """;
        await AssertFormatAsync(code, code);
    }

    [Fact]
    public async Task Anchoring()
    {
        await AssertFormatAsync("""
            class C
            {
                void M()
                {
                    Console.WriteLine("Goo",
                        0, 1,
                            2);
                }
            }
            """, """
            class C
            {
                void M()
                {
                                Console.WriteLine("Goo",
                                    0, 1,
                                        2);
                }
            }
            """);
    }

    [Fact]
    public async Task Exclamation()
    {
        await AssertFormatAsync("""
            class C
            {
                void M()
                {
                    if (!true) ;
                }
            }
            """, """
            class C
            {
                void M()
                {
                    if (    !           true        )           ;
                }
            }
            """);
    }

    [Fact]
    public async Task StartAndEndTrivia()
    {
        await AssertFormatAsync("""



            class C { }





            """, """
                  
                    
                    
            class C { }     
                    
                    
                    
                                

            """);
    }

    [Fact]
    public async Task FirstTriviaAndAnchoring1()
    {
        await AssertFormatAsync("""

            namespace N
            {
                class C
                {
                    void Method()
                    {
                        int i =
                            1
                                +
                                    3;
                    }
                }
            }




            """, """
                  
            namespace N {
                    class C {       
                void Method()           {
                                    int         i           =           
                                        1       
                                            +       
                                                3;
                    }
            }
            }       




            """);
    }

    [Fact]
    public async Task FirstTriviaAndAnchoring2()
    {
        await AssertFormatAsync("""

            namespace N
            {
                class C
                {
                    int i =
                        1
                            +
                                3;
                }
            }




            """, """
                      
            namespace N {
                    class C {       
                                    int         i           =           
                                        1       
                                            +       
                                                3;
            }
            }               

                        


            """);
    }

    [Fact]
    public async Task FirstTriviaAndAnchoring3()
    {
        await AssertFormatAsync("""


            class C
            {
                int i =
                    1
                        +
                            3;
            }




            """, """
                  
                        
                    class C {       
                                    int         i           =           
                                        1       
                                            +       
                                                3;
            }
                    



            """);
    }

    [Fact]
    public async Task Base1()
    {
        await AssertFormatAsync("""
            class C
            {
                C() : base()
                {
                }
            }
            """, """
                  class             C
                        {
                C   (   )  :    base    (       )  
                        {
                        }
                }           
            """);
    }

    [Fact]
    public async Task This1()
    {
        await AssertFormatAsync("""
            class C
            {
                C(int i) : this()
                {
                }

                C() { }
            }
            """, """
                  class             C
                        {
                C   (   int         i   )  :    this    (       )  
                        {
                        }

                    C       (           )               {                       }
                }           
            """);
    }

    [Fact]
    public async Task QueryExpression1()
    {
        await AssertFormatAsync("""
            class C
            {
                int Method()
                {
                    var q =
                        from c in from b in cs select b select c;
                }
            }
            """, """
                  class             C
                        {
                    int Method()
                    {
                        var q = 
                            from c in                  from b in cs                         select b     select c;
                    }
                }           
            """);
    }

    [Fact]
    public async Task QueryExpression2()
    {
        await AssertFormatAsync("""
            class C
            {
                int Method()
                {
                    var q = from c in
                                from b in cs
                                select b
                            select c;
                }
            }
            """, """
                  class             C
                        {
                    int Method()
                    {
                        var q = from c in 
                                        from b in cs
                                        select b
                select c;
                    }
                }           
            """);
    }

    [Fact]
    public async Task QueryExpression3()
    {
        await AssertFormatAsync("""
            class C
            {
                int Method()
                {
                    var q = from c in Get(1 +
                                            2 +
                                            3)
                            from b in Get(1 +
                                        2 +
                                        3)
                            select new { b, c };
                }
            }
            """, """
            class C
            {
                int Method()
                {
                    var q =     from c in Get(1 +
                                            2 +
                                            3)
                from b in Get(1 +
                            2 +
                            3)
                    select new {                b,                 c };
                }
            }
            """);
    }

    [Fact]
    public async Task QueryExpression4()
    {
        await AssertFormatAsync("""
            class C
            {
                int Method()
                {
                    var q =
                        from c in
                            from b in cs
                            select b
                        select c;
                }
            }
            """, """
                  class             C
                        {
                    int Method()
                    {
                        var q = 
                            from c in 
                                        from b in cs
                                        select b
                select c;
                    }
                }           
            """);
    }

    [Fact]
    public async Task Label1()
    {
        await AssertFormatAsync("""
            class C
            {
                int Method()
                {
                L: int i = 10;
                }
            }
            """, """
                  class             C
                        {
                    int Method()
                    {
                            L           :                   int         i           =           10                  ;
                    }
                }           
            """);
    }

    [Fact]
    public async Task Label2()
    {
        await AssertFormatAsync("""
            class C
            {
                int Method()
                {
                    int x = 1;
                L: int i = 10;
                }
            }
            """, """
                  class             C
                        {
                    int Method()
                    {
            int             x               =               1               ;
                            L           :                   int         i           =           10                  ;
                    }
                }           
            """);
    }

    [Fact]
    public async Task Label3()
    {
        await AssertFormatAsync("""
            class C
            {
                int Method()
                {
                    int x = 1;
                L:
                    int i = 10;
                }
            }
            """, """
                  class             C
                        {
                    int Method()
                    {
            int             x               =               1               ;
                            L           :                   
            int         i           =           10                  ;
                    }
                }           
            """);
    }

    [Fact]
    public async Task Label4()
    {
        await AssertFormatAsync("""
            class C
            {
                int Method()
                {
                    int x = 1;
                L: int i = 10;
                    int next = 30;
                }
            }
            """, """
                  class             C
                        {
                    int Method()
                    {
            int             x               =               1               ;
                            L           :                   int         i           =           10                  ;
                                                int             next            =                   30;
                    }
                }           
            """);
    }

    [Fact]
    public async Task Label5()
    {
        await AssertFormatAsync("""
            class C
            {
                int Method()
                {
                L: int i = 10;
                    int next = 30;
                }
            }
            """, """
                  class             C
                        {
                    int Method()
                    {
                            L           :                   int         i           =           10                  ;
                                                int             next            =                   30;
                    }
                }           
            """);
    }

    [Fact]
    public async Task Label6()
    {
        await AssertFormatAsync("""
            class C
            {
                int Method()
                {
                L:
                    int i = 10;
                    int next = 30;
                }
            }
            """, """
                  class             C
                        {
                    int Method()
                    {
                            L           :
            int         i           =           10                  ;
                                                int             next            =                   30;
                    }
                }           
            """);
    }

    [Fact]
    public async Task Label7()
    {
        await AssertFormatAsync("""
            class C
            {
                int Method()
                {
                    int i2 = 1;
                L:
                    int i = 10;
                    int next = 30;
                }
            }
            """, """
                  class             C
                        {
                    int Method()
                    {
                int     i2              =       1   ;
                            L           :
            int         i           =           10                  ;
                                                int             next            =                   30;
                    }
                }           
            """);
    }

    [Fact]
    public async Task Label8()
    {
        await AssertFormatAsync("""
            class C
            {
                int Method()
                {
                L:
                    int i =
                        10;
                }
            }
            """, """
                  class             C
                        {
                    int Method()
                    {
                            L:
                                int i =
                                    10;
                    }
                }           
            """);
    }

    [Fact]
    public async Task AutoProperty()
    {
        await AssertFormatAsync("""
            class Class
            {
                private int Age { get; set; }
                public string Names { get; set; }
            }
            """, """
                     class Class
            {
                                              private       int Age{get;                set;                 }
                        public string Names                     {                        get;                      set;}
            }
            """);
    }

    [Fact]
    public async Task NormalPropertyGet()
    {
        await AssertFormatAsync("""
            class Class
            {
                private string name;
                public string Names
                {
                    get
                    {
                        return name;
                    }
                }
            }
            """, """
            class Class
            {
                private string name;
                                      public string Names
                {
                                                     get
                                                {
                                                  return name;
                                               }
                }
            }
            """);
    }

    [Fact]
    public async Task NormalPropertyBoth()
    {
        await AssertFormatAsync("""
            class Class
            {
                private string name;
                public string Names
                {
                    get
                    {
                        return name;
                    }
                    set
                    {
                        name = value;
                    }
                }
            }
            """, """
            class Class
            {
                private string name;
                                            public string Names
                {
                                        get
                    {
                                                               return name;
                                        }
                                                    set
                                         {
                        name = value;
                    }
                }
            }
            """);
    }

    [Fact]
    public async Task ErrorHandling1()
    {
        await AssertFormatAsync("""
            class C
            {
                int Method()
                {
                    int a           b c;
                }
            }
            """, """
                  class             C
                        {
                    int Method()
                    {
                            int             a           b               c           ;
                    }
                }           
            """);
    }

    [Fact, WorkItem("http://vstfdevdiv:8080/DevDiv2/DevDiv/_workitems/edit/537763")]
    public async Task NullableType()
    {
        await AssertFormatAsync("""
            class Program
            {
                static void Main(string[] args)
                {
                    int? i = 10;
                }
            }
            """, """
            class Program
            {
                static void Main(string[] args)
                {
                    int         ? i = 10;
                }
            }
            """);
    }

    [Fact, WorkItem("http://vstfdevdiv:8080/DevDiv2/DevDiv/_workitems/edit/537766")]
    public async Task SuppressWrappingOnBraces()
    {
        await AssertFormatAsync("""
            class Class1
            { }

            """, """
            class Class1
            {}

            """);
    }

    [Fact, WorkItem("http://vstfdevdiv:8080/DevDiv2/DevDiv/_workitems/edit/537824")]
    public async Task DoWhile()
    {
        await AssertFormatAsync("""
            public class Class1
            {
                void Goo()
                {
                    do
                    {
                    } while (true);
                }
            }

            """, """
            public class Class1
            {
                void Goo()
                {
                    do
                    {
                    }while (true);
                }
            }

            """);
    }

    [Fact, WorkItem("http://vstfdevdiv:8080/DevDiv2/DevDiv/_workitems/edit/537774")]
    public async Task SuppressWrappingBug()
    {
        await AssertFormatAsync("""
            class Class1
            {
                int Goo()
                {
                    return 0;
                }
            }

            """, """
            class Class1
            {
                int Goo()
                {return 0;
                }
            }

            """);
    }

    [Fact, WorkItem("http://vstfdevdiv:8080/DevDiv2/DevDiv/_workitems/edit/537768")]
    public async Task PreserveLineForAttribute()
    {
        await AssertFormatAsync("""
            class Class1
            {
                [STAThread]
                static void Main(string[] args)
                {
                }
            }

            """, """
            class Class1
            {
                [STAThread]
            static void Main(string[] args)
                {
                }
            }

            """);
    }

    [Fact, WorkItem("http://vstfdevdiv:8080/DevDiv2/DevDiv/_workitems/edit/537878")]
    public async Task NoFormattingOnMissingTokens()
    {
        await AssertFormatAsync("""
            namespace ClassLibrary1
            {
                class Class1
                {
                    void Goo()
                    {
                        if (true)
                    }
                }
            }

            """, """
            namespace ClassLibrary1
            {
                class Class1
                {
                    void Goo()
                    {
                        if (true)
                    }
                }
            }

            """);
    }

    [Fact, WorkItem("http://vstfdevdiv:8080/DevDiv2/DevDiv/_workitems/edit/537783")]
    public async Task UnaryExpression()
    {
        await AssertFormatAsync("""
            class Program
            {
                static void Main(string[] args)
                {
                    int a = 6;
                    a = a++ + 5;
                }
            }

            """, """
            class Program
            {
                static void Main(string[] args)
                {
                    int a = 6;
                    a = a++ + 5;
                }
            }

            """);
    }

    [Fact, WorkItem("http://vstfdevdiv:8080/DevDiv2/DevDiv/_workitems/edit/537885")]
    public async Task Pointer()
    {
        await AssertFormatAsync("""
            class Program
            {
                static void Main(string[] args)
                {
                    int* p;
                }
            }

            """, """
            class Program
            {
                static void Main(string[] args)
                {
                    int* p;
                }
            }

            """);
    }

    [Fact, WorkItem("https://github.com/dotnet/roslyn/issues/50723")]
    public async Task TuplePointer()
    {
        var properlyFormattedCode = """
            public unsafe static class Program
            {
                public static void Main(string[] args)
                {
                    int* intPointer = null;
                    (int, int)* intIntPointer = null;
                }
            }

            """;
        await AssertFormatAsync(properlyFormattedCode, properlyFormattedCode);
    }

    [Fact, WorkItem("http://vstfdevdiv:8080/DevDiv2/DevDiv/_workitems/edit/537886")]
    public async Task Tild()
    {
        await AssertFormatAsync("""
            class Program
            {
                static void Main(string[] args)
                {
                    int j = 103;
                    j = ~7;
                }
            }

            """, """
            class Program
            {
                static void Main(string[] args)
                {
                    int j = 103;
                    j = ~7;
                }
            }

            """);
    }

    [Fact, WorkItem("http://vstfdevdiv:8080/DevDiv2/DevDiv/_workitems/edit/537884")]
    public async Task ArrayInitializer1()
    {
        await AssertFormatAsync("""
            class Program
            {
                static void Main(string[] args)
                {
                    int[] arr = {1,2,
                    3,4
                    };
                }
            }

            """, """
            class Program
            {
                static void Main(string[] args)
                {
                    int[] arr = {1,2,
                    3,4
                    };
                }
            }

            """);
    }

    [Fact, WorkItem("http://vstfdevdiv:8080/DevDiv2/DevDiv/_workitems/edit/537884")]
    public async Task ArrayInitializer2()
    {
        await AssertFormatAsync("""
            class Program
            {
                static void Main(string[] args)
                {
                    int[] arr = new int[] {1,2,
                    3,4
                    };
                }
            }

            """, """
            class Program
            {
                static void Main(string[] args)
                {
                    int[] arr =  new int [] {1,2,
                    3,4
                    };
                }
            }

            """);
    }

    [Fact, WorkItem("http://vstfdevdiv:8080/DevDiv2/DevDiv/_workitems/edit/537884")]
    public async Task ImplicitArrayInitializer()
    {
        await AssertFormatAsync("""
            class Program
            {
                static void Main(string[] args)
                {
                    var arr = new[] {1,2,
                    3,4
                    };
                }
            }

            """, """
            class Program
            {
                static void Main(string[] args)
                {
                    var arr = new [] {1,2,
                    3,4
                    }           ;
                }
            }

            """);
    }

    [Fact, WorkItem("https://github.com/dotnet/roslyn/issues/65498")]
    public async Task StackAllocArrayInitializer0()
    {
        await AssertFormatAsync("""
            F(stackalloc int[]
                {
                    1,
                    2,
                });
            """, """
            F(stackalloc int[]
                {
                    1,
                    2,
                }                );
            """);
    }

    [Fact, WorkItem("https://github.com/dotnet/roslyn/issues/65498")]
    public async Task StackAllocArrayInitializer0_Implicit()
    {
        await AssertFormatAsync("""
            F(stackalloc[]
                {
                    1,
                    2,
                }
            );
            """, """
            F(                    stackalloc []
                {
                    1,
                    2,
                }
            );
            """);
    }

    [Fact, WorkItem("https://github.com/dotnet/roslyn/issues/65498")]
    public async Task StackAllocArrayInitializer1()
    {
        await AssertFormatAsync("""
            F(
                stackalloc int[]
                {
                    1,2,
                    3,4
                }
            );
            """, """
            F(
                stackalloc int[]
                {
                    1,2,
                    3,4
                }
            );
            """);
    }

    [Fact, WorkItem("https://github.com/dotnet/roslyn/issues/65498")]
    public async Task StackAllocArrayInitializer1_Implicit()
    {
        await AssertFormatAsync("""
            F(
                stackalloc[]
                {
                    1,2,
                    3,4
                }
            );
            """, """
            F(
                stackalloc []
                {
                    1,2,
                    3,4
                }
            );
            """);
    }

    [Fact, WorkItem("https://github.com/dotnet/roslyn/issues/65498")]
    public async Task StackAllocArrayInitializer2()
    {
        await AssertFormatAsync("""
            var x = (stackalloc int[] {1,2,
                 3
            });
            """, """
            var x = (stackalloc int[] {1,2,
                 3
            });
            """);
    }

    [Fact, WorkItem("https://github.com/dotnet/roslyn/issues/65498")]
    public async Task StackAllocArrayInitializer2_Implicit()
    {
        await AssertFormatAsync("""
            var x = (stackalloc[]
            {1,
                2, 3
            });
            """, """
            var x = (stackalloc []
            {1,
                2, 3
            });
            """);
    }

    [Fact, WorkItem("http://vstfdevdiv:8080/DevDiv2/DevDiv/_workitems/edit/537884")]
    public async Task CollectionInitializer()
    {
        await AssertFormatAsync("""
            class Program
            {
                static void Main(string[] args)
                {
                    var arr = new List<int> {1,2,
                    3,4
                    };
                }
            }

            """, """
            class Program
            {
                static void Main(string[] args)
                {
                    var arr = new List<int> {1,2,
                    3,4
                    };
                }
            }

            """);
    }

    [Fact, WorkItem("http://vstfdevdiv:8080/DevDiv2/DevDiv/_workitems/edit/537916")]
    public async Task AddressOfOperator()
    {
        await AssertFormatAsync("""
            unsafe class Class1
            {
                void Method()
                {
                    int a = 12;
                    int* p = &a;
                }
            }

            """, """
            unsafe class Class1
            {
                void Method()
                {
                    int a = 12;
                    int* p = &a;
                }
            }

            """);
    }

    [Fact, WorkItem("http://vstfdevdiv:8080/DevDiv2/DevDiv/_workitems/edit/537885")]
    public async Task DereferenceOperator()
    {
        await AssertFormatAsync("""
            unsafe class Class1
            {
                void Method()
                {
                    int a = 12;
                    int* p = &a;
                    Console.WriteLine(*p);
                }
            }

            """, """
            unsafe class Class1
            {
                void Method()
                {
                    int a = 12;
                    int* p = & a;
                    Console.WriteLine(* p);
                }
            }

            """);
    }

    [Fact, WorkItem("http://vstfdevdiv:8080/DevDiv2/DevDiv/_workitems/edit/537905")]
    public async Task Namespaces()
    {
        await AssertFormatAsync("""
            using System;
            using System.Data;
            """, @"using System; using System.Data;");
    }

    [Fact]
    public async Task NamespaceDeclaration()
    {
        await AssertFormatAsync("""
            namespace N
            {
            }
            """, """
            namespace N
                {
            }
            """);
    }

    [Fact, WorkItem("http://vstfdevdiv:8080/DevDiv2/DevDiv/_workitems/edit/537902")]
    public async Task DoWhile1()
    {
        await AssertFormatAsync("""
            class Program
            {
                static void Main(string[] args)
                {
                    do { }
                    while (i < 4);
                }
            }
            """, """
            class Program
            {
                static void Main(string[] args)
                {
                    do { }
                    while (i < 4);
                }
            }
            """);
    }

    [Fact]
    public async Task NewConstraint()
    {
        await AssertFormatAsync("""
            class Program
            {
                void Test<T>(T t) where T : new()
                {
                }
            }
            """, """
            class Program
            {
                void Test<T>(T t) where T : new (   )
                {
                }
            }
            """);
    }

    [Fact]
    public async Task UnaryExpressionWithInitializer()
    {
        await AssertFormatAsync("""
            using System;
            using System.Collections.Generic;
            using System.Linq;

            class Program
            {
                static void Main(string[] args)
                {
                    if ((new int[] { 1, 2, 3 }).Any())
                    {
                        return;
                    }
                }
            }
            """, """
            using System;
            using System.Collections.Generic;
            using System.Linq;

            class Program
            {
                static void Main(string[] args)
                {
                    if ((new int[] { 1, 2, 3 }          ).Any())
                    {
                        return;
                    }
                }
            }
            """);
    }

    [Fact]
    public async Task Attributes1()
    {
        await AssertFormatAsync("""
            class Program
            {
                [Flags] public void Method() { }
            }
            """, """
            class Program
            {
                    [   Flags       ]       public       void       Method      (       )           {           }
            }
            """);
    }

    [Fact]
    public async Task Attributes2()
    {
        await AssertFormatAsync("""
            class Program
            {
                [Flags]
                public void Method() { }
            }
            """, """
            class Program
            {
                    [   Flags       ]
            public       void       Method      (       )           {           }
            }
            """);
    }

    [Fact, WorkItem("http://vstfdevdiv:8080/DevDiv2/DevDiv/_workitems/edit/538288")]
    public async Task ColonColon1()
    {
        await AssertFormatAsync("""
            class Program
            {
                public void Method()
                {
                    throw new global::System.NotImplementedException();
                }
            }
            """, """
            class Program
            {
            public       void       Method      (       )           {
                throw new global :: System.NotImplementedException();
            }
            }
            """);
    }

    [Fact, WorkItem("http://vstfdevdiv:8080/DevDiv2/DevDiv/_workitems/edit/538354")]
    public async Task BugFix3939()
    {
        await AssertFormatAsync("""
            using
                  System.
                      Collections.
                          Generic;
            """, """
                              using
                                    System.
                                        Collections.
                                            Generic;
            """);
    }

    [Fact, WorkItem("http://vstfdevdiv:8080/DevDiv2/DevDiv/_workitems/edit/538354")]
    public async Task Tab1()
        => await AssertFormatAsync(@"using System;", @"			using System;");

    [Fact, WorkItem("http://vstfdevdiv:8080/DevDiv2/DevDiv/_workitems/edit/538329")]
    public async Task SuppressLinkBreakInIfElseStatement()
    {
        await AssertFormatAsync("""
            class Program
            {
                static void Main(string[] args)
                {
                    int a;
                    if (true) a = 10;
                    else a = 11;
                }
            }
            """, """
            class Program
            {
                static void Main(string[] args)
                {
                    int a;
                    if (true) a = 10;
                    else a = 11;
                }
            }
            """);
    }

    [Fact, WorkItem("http://vstfdevdiv:8080/DevDiv2/DevDiv/_workitems/edit/538464")]
    public async Task BugFix4087()
    {
        await AssertFormatAsync("""
            class Program
            {
                static void Main(string[] args)
                {
                    Func<int, int> fun = x => { return x + 1; }
                }
            }
            """, """
            class Program
            {
                static void Main(string[] args)
                {
                    Func<int, int> fun = x => { return x + 1; }
                }
            }
            """);
    }

    [Fact, WorkItem("http://vstfdevdiv:8080/DevDiv2/DevDiv/_workitems/edit/538511")]
    public async Task AttributeTargetSpecifier()
    {
        var code = """
            public class Class1
            {
                [method :
                void Test()
                {
                }
            }
            """;

        var expected = """
            public class Class1
            {
                [method:
                void Test()
                {
                }
            }
            """;

        await AssertFormatAsync(expected, code);
    }

    [Fact, WorkItem("http://vstfdevdiv:8080/DevDiv2/DevDiv/_workitems/edit/538635")]
    public async Task Finalizer()
    {
        var code = """
            public class Class1
            {
                ~ Class1() { }
            }
            """;

        var expected = """
            public class Class1
            {
                ~Class1() { }
            }
            """;

        await AssertFormatAsync(expected, code);
    }

    [Fact, WorkItem("http://vstfdevdiv:8080/DevDiv2/DevDiv/_workitems/edit/538743")]
    public async Task BugFix4442()
    {
        var code = """
            class Program
            {
                static void Main(string[] args)
                {
                    string str = "ab,die|wo";
                    string[] a = str.Split(new char[] { ',', '|' })
                        ;
                }
            }
            """;

        await AssertFormatAsync(code, code);
    }

    [Fact, WorkItem("http://vstfdevdiv:8080/DevDiv2/DevDiv/_workitems/edit/538658")]
    public async Task BugFix4328()
    {
        var code = """
            class Program
            {
                static void Main(string[] args)
                {
                    double d = new double           ();
                }
            }
            """;
        var expected = """
            class Program
            {
                static void Main(string[] args)
                {
                    double d = new double();
                }
            }
            """;
        await AssertFormatAsync(expected, code);
    }

    [Fact, WorkItem("http://vstfdevdiv:8080/DevDiv2/DevDiv/_workitems/edit/538658")]
    public async Task BugFix4515()
    {
        var code = """
            class Program
            {
                static void Main(string[] args)
                {
                    var t = typeof ( System.Object )    ;
                    var t1 =    default     (   System.Object       )       ;
                    var t2 =        sizeof              (               System.Object       )   ;
                }
            }
            """;
        var expected = """
            class Program
            {
                static void Main(string[] args)
                {
                    var t = typeof(System.Object);
                    var t1 = default(System.Object);
                    var t2 = sizeof(System.Object);
                }
            }
            """;
        await AssertFormatAsync(expected, code);
    }

    [Fact]
    public async Task CastExpressionTest()
    {
        var code = """
            class Program
            {
                static void Main(string[] args)
                {
                    var a = (int) 1;
                }
            }
            """;
        var expected = """
            class Program
            {
                static void Main(string[] args)
                {
                    var a = (int)1;
                }
            }
            """;
        await AssertFormatAsync(expected, code);
    }

    [Fact]
    public async Task NamedParameter()
    {
        var code = """
            class Program
            {
                static void Main(string[] args)
                {
                    Main        (       args           :           null     )       ;  
                }
            }
            """;
        var expected = """
            class Program
            {
                static void Main(string[] args)
                {
                    Main(args: null);
                }
            }
            """;
        await AssertFormatAsync(expected, code);
    }

    [Fact]
    public async Task RefReadonlyParameters()
    {
        var code = """
            class C
            {
                int   this  [   ref     readonly    int      x   ,   ref    readonly   int   y   ]   {   get ;   set ;  }
                void    M  (   ref    readonly     int   x    ,   ref    readonly   int   y   )  {   }
            }
            """;
        var expected = """
            class C
            {
                int this[ref readonly int x, ref readonly int y] { get; set; }
                void M(ref readonly int x, ref readonly int y) { }
            }
            """;
        await AssertFormatAsync(expected, code);
    }

    [Fact, WorkItem("http://vstfdevdiv:8080/DevDiv2/DevDiv/_workitems/edit/539259")]
    public async Task BugFix5143()
    {
        var code = """
            class Program
            {
                static void Main(string[] args)
                {
                    int x = Goo (   
                        delegate (  int     x   )   {   return  x    ; }    )   ;   
                }
            }
            """;
        var expected = """
            class Program
            {
                static void Main(string[] args)
                {
                    int x = Goo(
                        delegate (int x) { return x; });
                }
            }
            """;
        await AssertFormatAsync(expected, code);
    }

    [Fact, WorkItem("http://vstfdevdiv:8080/DevDiv2/DevDiv/_workitems/edit/539338")]
    public async Task BugFix5251()
    {
        var code = """
            class Program
            {
                    public static string Goo { get; private set; }
            }
            """;
        var expected = """
            class Program
            {
                public static string Goo { get; private set; }
            }
            """;
        await AssertFormatAsync(expected, code);
    }

    [Fact, WorkItem("http://vstfdevdiv:8080/DevDiv2/DevDiv/_workitems/edit/539358")]
    public async Task BugFix5277()
    {
        var code = """

            #if true
                        #endif

            """;
        var expected = """

            #if true
            #endif

            """;
        await AssertFormatAsync(expected, code);
    }

    [Fact, WorkItem("http://vstfdevdiv:8080/DevDiv2/DevDiv/_workitems/edit/539542")]
    public async Task BugFix5544()
    {
        var code = """

            class Program
            {
                unsafe static void Main(string[] args)
                {
                    Program* p;
                    p -> Goo = 5;
                }
            }

            """;
        var expected = """

            class Program
            {
                unsafe static void Main(string[] args)
                {
                    Program* p;
                    p->Goo = 5;
                }
            }

            """;
        await AssertFormatAsync(expected, code);
    }

    [Fact, WorkItem("http://vstfdevdiv:8080/DevDiv2/DevDiv/_workitems/edit/539587")]
    public async Task BugFix5602()
    {
        var code = """
                class Bug
                {
                    public static void func()
                    {
                        long b = //
                    }
                }
            """;
        var expected = """
            class Bug
            {
                public static void func()
                {
                    long b = //
                    }
            }
            """;
        await AssertFormatAsync(expected, code);
    }

    [Fact, WorkItem("http://vstfdevdiv:8080/DevDiv2/DevDiv/_workitems/edit/539616")]
    public async Task BugFix5637()
    {
        var code = """
            class Bug
            {
                // test
            	public static void func()
                {
                }
            }
            """;
        var expected = """
            class Bug
            {
                // test
                public static void func()
                {
                }
            }
            """;
        await AssertFormatAsync(expected, code);
    }

    [Fact]
    public async Task GenericType()
    {
        var code = """
            class Bug<T>
            {
                class N : Bug<  T   [   ]   >
                {
                }
            }
            """;
        var expected = """
            class Bug<T>
            {
                class N : Bug<T[]>
                {
                }
            }
            """;
        await AssertFormatAsync(expected, code);
    }

    [Fact, WorkItem("http://vstfdevdiv:8080/DevDiv2/DevDiv/_workitems/edit/539878")]
    public async Task BugFix5978()
    {
        var code = """
            class Program
            {
                static void Main(string[] args)
                {
                    int i = 3;
                label4:
                    if (i < 5)
                    {
                    label5:
            if (i == 4)
            {
            }
            else
            {
            System.Console.WriteLine("a");
            }
                    }
                }
            }
            """;
        var expected = """
            class Program
            {
                static void Main(string[] args)
                {
                    int i = 3;
                label4:
                    if (i < 5)
                    {
                    label5:
                        if (i == 4)
                        {
                        }
                        else
                        {
                            System.Console.WriteLine("a");
                        }
                    }
                }
            }
            """;
        await AssertFormatAsync(expected, code);
    }

    [Fact, WorkItem("http://vstfdevdiv:8080/DevDiv2/DevDiv/_workitems/edit/539878")]
    public async Task BugFix5979()
    {
        var code = """
            delegate int del(int i);
            class Program
            {
                static void Main(string[] args)
                {
                    del q = x =>
                    {
                            label2: goto label1;
                            label1: return x;
                    };
                }
            }
            """;
        var expected = """
            delegate int del(int i);
            class Program
            {
                static void Main(string[] args)
                {
                    del q = x =>
                    {
                    label2: goto label1;
                    label1: return x;
                    };
                }
            }
            """;
        await AssertFormatAsync(expected, code);
    }

    [Fact, WorkItem("http://vstfdevdiv:8080/DevDiv2/DevDiv/_workitems/edit/539891")]
    public async Task BugFix5993()
    {
        var code = """
            public class MyClass
            {
                public static void Main()
                {
                lab1:
                    {
                lab1:// CS0158
                            goto lab1;
                    }
                }
            }
            """;
        var expected = """
            public class MyClass
            {
                public static void Main()
                {
                lab1:
                    {
                    lab1:// CS0158
                        goto lab1;
                    }
                }
            }
            """;
        await AssertFormatAsync(expected, code);
    }

    [Fact, WorkItem("http://vstfdevdiv:8080/DevDiv2/DevDiv/_workitems/edit/540315")]
    public async Task BugFix6536()
    {
        var code = """
            public class MyClass
            {
                public static void Main()
                {
                    int i = - - 1 + + + 1 + - + 1 + - + 1   ;
                }
            }
            """;
        var expected = """
            public class MyClass
            {
                public static void Main()
                {
                    int i = - -1 + + +1 + -+1 + -+1;
                }
            }
            """;
        await AssertFormatAsync(expected, code);
    }

    [Fact, WorkItem("http://vstfdevdiv:8080/DevDiv2/DevDiv/_workitems/edit/540801")]
    public async Task BugFix7211()
    {
        var code = """
            class Program
            {
                static void Main(string[] args)
                {
                    while (0 > new int[] { 1 }.Length)
                    {
                        System.Console.WriteLine("Hello");
                    }
                }
            }
            """;

        var expected = """
            class Program
            {
                static void Main(string[] args)
                {
                    while (0 > new int[] { 1 }.Length)
                    {
                        System.Console.WriteLine("Hello");
                    }
                }
            }
            """;
        await AssertFormatAsync(expected, code);
    }

    [Fact, WorkItem("http://vstfdevdiv:8080/DevDiv2/DevDiv/_workitems/edit/541035")]
    public async Task BugFix7564_1()
    {
        var code = """
            class Program
            {
                static void Main(string[] args)
                {
                    while (null != new int[] { 1 })
                    {
                        System.Console.WriteLine("Hello");
                    }
                }
            }
            """;

        var expected = """
            class Program
            {
                static void Main(string[] args)
                {
                    while (null != new int[] { 1 })
                    {
                        System.Console.WriteLine("Hello");
                    }
                }
            }
            """;
        await AssertFormatAsync(expected, code);
    }

    [Fact, WorkItem("http://vstfdevdiv:8080/DevDiv2/DevDiv/_workitems/edit/541035")]
    public async Task BugFix7564_2()
    {
        var code = """
            class Program
            {
                static void Main(string[] args)
                {
                    foreach (var f in new int[] { 5 })
                    {
                        Console.WriteLine(f);
                    }
                }
            }
            """;

        var expected = """
            class Program
            {
                static void Main(string[] args)
                {
                    foreach (var f in new int[] { 5 })
                    {
                        Console.WriteLine(f);
                    }
                }
            }
            """;
        await AssertFormatAsync(expected, code);
    }

    [Fact, WorkItem(8385, "DevDiv_Projects/Roslyn")]
    public async Task NullCoalescingOperator()
    {
        var code = """
            class C
            {
                void M()
                {
                    object o2 = null??null;
                }
            }
            """;

        var expected = """
            class C
            {
                void M()
                {
                    object o2 = null ?? null;
                }
            }
            """;
        await AssertFormatAsync(expected, code);
    }

    [Fact, WorkItem("http://vstfdevdiv:8080/DevDiv2/DevDiv/_workitems/edit/541925")]
    public async Task QueryContinuation()
    {
        var code = """
            using System.Linq;
            class C
            {
                static void Main(string[] args)
                {
                    var temp = from x in "abc"
                               let z = x.ToString()
                               select z into w
                    select w;
                }
            }
            """;

        var expected = """
            using System.Linq;
            class C
            {
                static void Main(string[] args)
                {
                    var temp = from x in "abc"
                               let z = x.ToString()
                               select z into w
                               select w;
                }
            }
            """;
        await AssertFormatAsync(expected, code);
    }

    [Fact]
    public async Task QueryContinuation2()
    {
        var code = """
            using System.Linq;
            class C
            {
                static void Main(string[] args)
                {
                    var temp = from x in "abc" select x into
                }
            }
            """;

        var expected = """
            using System.Linq;
            class C
            {
                static void Main(string[] args)
                {
                    var temp = from x in "abc"
                               select x into
                }
            }
            """;
        await AssertFormatAsync(expected, code);
    }

    [Fact, WorkItem("http://vstfdevdiv:8080/DevDiv2/DevDiv/_workitems/edit/542305")]
    public async Task AttributeFormatting1()
    {
        var code = """
            class Program
            {
                void AddClass(string name,[OptionalAttribute]    object position,[OptionalAttribute]    object bases)
                {
                }
            }
            """;

        var expected = """
            class Program
            {
                void AddClass(string name, [OptionalAttribute] object position, [OptionalAttribute] object bases)
                {
                }
            }
            """;
        await AssertFormatAsync(expected, code);
    }

    [Fact, WorkItem("http://vstfdevdiv:8080/DevDiv2/DevDiv/_workitems/edit/542304")]
    public async Task CloseBracesInArgumentList()
    {
        var code = """
            class Program
            {
                static void Main(string[] args)
                {
                    var relativeIndentationGetter = new Lazy<int>(() =>
                    {
                        var indentationDelta = operation.IndentationDeltaOrPosition * this.OptionSet.IndentationSize;
                        var baseIndentation = this.tokenStream.GetCurrentColumn(operation.BaseToken);

                        return baseIndentation + indentationDelta;
                    }           ,           isThreadSafe: true);
                }
            }
            """;

        var expected = """
            class Program
            {
                static void Main(string[] args)
                {
                    var relativeIndentationGetter = new Lazy<int>(() =>
                    {
                        var indentationDelta = operation.IndentationDeltaOrPosition * this.OptionSet.IndentationSize;
                        var baseIndentation = this.tokenStream.GetCurrentColumn(operation.BaseToken);

                        return baseIndentation + indentationDelta;
                    }, isThreadSafe: true);
                }
            }
            """;
        await AssertFormatAsync(expected, code);
    }

    [Fact, WorkItem("http://vstfdevdiv:8080/DevDiv2/DevDiv/_workitems/edit/542538")]
    public async Task MissingTokens()
    {
        var code = """
            using System;
            delegate void myDelegate(int name = 1);
            class innerClass
            {
                public innerClass()
                {
                    myDelegate x = (int y=1) => { return; };
                }
            }
            """;

        var expected = """
            using System;
            delegate void myDelegate(int name = 1);
            class innerClass
            {
                public innerClass()
                {
                    myDelegate x = (int y = 1) => { return; };
                }
            }
            """;

        await AssertFormatAsync(expected, code);
    }

    [Fact, WorkItem("http://vstfdevdiv:8080/DevDiv2/DevDiv/_workitems/edit/542199")]
    public async Task ColumnOfVeryFirstToken()
    {
        var code = @"			       W   )b";

        var expected = @"W   )b";

        await AssertFormatAsync(expected, code);
    }

    [Fact, WorkItem("http://vstfdevdiv:8080/DevDiv2/DevDiv/_workitems/edit/542718")]
    public async Task EmptySuppressionSpan()
    {
        var code = """
            enum E
                {
                    a,,
                }
            """;

        var expected = """
            enum E
            {
                a,,
            }
            """;

        await AssertFormatAsync(expected, code);
    }

    [Fact, WorkItem("http://vstfdevdiv:8080/DevDiv2/DevDiv/_workitems/edit/542790")]
    public async Task LabelInSwitch()
    {
        var code = """
            class test
            {
                public static void Main()
                {
                    string target = "t1";
                    switch (target)
                    {
                        case "t1":
                    label1:
                        goto label1;
                        case "t2":
                            label2:
                                goto label2;
                    }
                }
            }
            """;

        var expected = """
            class test
            {
                public static void Main()
                {
                    string target = "t1";
                    switch (target)
                    {
                        case "t1":
                        label1:
                            goto label1;
                        case "t2":
                        label2:
                            goto label2;
                    }
                }
            }
            """;

        await AssertFormatAsync(expected, code);
    }

    [Fact, WorkItem("http://vstfdevdiv:8080/DevDiv2/DevDiv/_workitems/edit/543112")]
    public void FormatArbitaryNode()
    {
        var expected = """
            public int Prop
            {
                get
                {
                    return c;
                }

                set
                {
                    c = value;
                }
            }
            """;

        var property = SyntaxFactory.PropertyDeclaration(
            attributeLists: [],
            [PublicKeyword],
            SyntaxFactory.ParseTypeName("int"),
            null,
            SyntaxFactory.Identifier("Prop"),
            SyntaxFactory.AccessorList([
                SyntaxFactory.AccessorDeclaration(
                    SyntaxKind.GetAccessorDeclaration,
                    SyntaxFactory.Block(SyntaxFactory.ParseStatement("return c;"))),
                SyntaxFactory.AccessorDeclaration(
                    SyntaxKind.SetAccessorDeclaration,
                    SyntaxFactory.Block(SyntaxFactory.ParseStatement("c = value;")))]));

        Assert.NotNull(property);
        using var workspace = new AdhocWorkspace();
        var newProperty = Formatter.Format(property, workspace.Services.SolutionServices, CSharpSyntaxFormattingOptions.Default, CancellationToken.None);

        Assert.Equal(expected, newProperty.ToFullString());
    }

    [Fact, WorkItem("http://vstfdevdiv:8080/DevDiv2/DevDiv/_workitems/edit/543140")]
    public async Task OmittedTypeArgument()
    {
        var code = """
            using System;
            using System.Collections.Generic;
            using System.Linq;
             
            class Program
            {
                static void Main(string[] args)
                {
                    Console.WriteLine(typeof(Dictionary<, >).IsGenericTypeDefinition);
                }
            }
            """;

        var expected = """
            using System;
            using System.Collections.Generic;
            using System.Linq;

            class Program
            {
                static void Main(string[] args)
                {
                    Console.WriteLine(typeof(Dictionary<,>).IsGenericTypeDefinition);
                }
            }
            """;

        await AssertFormatAsync(expected, code);
    }

    [Fact, WorkItem("http://vstfdevdiv:8080/DevDiv2/DevDiv/_workitems/edit/543131")]
    public async Task TryAfterLabel()
    {
        var code = """
            using System;
            class Program
            {
                static object lockObj = new object();
                static int Main()
                {
                    int sum = 0;
                    lock (lockObj)
                        try
                    { sum = 0; }
                    catch (Exception ex)
                    { Console.WriteLine(ex); }
                    return sum;
                }
            }
            """;

        var expected = """
            using System;
            class Program
            {
                static object lockObj = new object();
                static int Main()
                {
                    int sum = 0;
                    lock (lockObj)
                        try
                        { sum = 0; }
                        catch (Exception ex)
                        { Console.WriteLine(ex); }
                    return sum;
                }
            }
            """;

        await AssertFormatAsync(expected, code);
    }

    [Fact]
    public async Task QueryContinuation1()
    {
        var code = """
            using System.Linq;

            class Program
            {
                static void Main(string[] args)
                {
                    var q =             from arg in args
                                        group arg by arg.Length into final
                                        where final
                                            .Select(c => c)
                                            .Distinct()
                                            .Count() > 0
                                        select final;
                }
            }
            """;

        var expected = """
            using System.Linq;

            class Program
            {
                static void Main(string[] args)
                {
                    var q = from arg in args
                            group arg by arg.Length into final
                            where final
                                .Select(c => c)
                                .Distinct()
                                .Count() > 0
                            select final;
                }
            }
            """;

        await AssertFormatAsync(expected, code);
    }

    [Fact]
    public async Task TestCSharpFormattingSpacingOptions()
    {
        var text =
            """

            interface f1
            { }

            interface f2     :    f1 { }

            struct d2   :    f1 { }

            class goo      :      System        .     Object
            {
                public     int     bar    =   1*   2;
                public void goobar      (         ) 
                {
                    goobar        (         );
                }
                public int toofoobar(   int i    ,    int j       )
                {
                    int s = (        int  )   (     34    );
                    if              (   i < 0    )
                    {
                    }
                    return toofoobar(      i,j      );
                }
                public string parfoobar(string       [      ] str)
                {
                    for(int i = 0       ;        i < 28  ;   i++) { }
                    return str[    5    ];
                }
            }
            """;
        var expectedFormattedText =
            """

            interface f1
            { }

            interface f2 : f1 { }

            struct d2 : f1 { }

            class goo : System.Object
            {
                public int bar = 1 * 2;
                public void goobar()
                {
                    goobar();
                }
                public int toofoobar(int i, int j)
                {
                    int s = (int)(34);
                    if (i < 0)
                    {
                    }
                    return toofoobar(i, j);
                }
                public string parfoobar(string[] str)
                {
                    for (int i = 0; i < 28; i++) { }
                    return str[5];
                }
            }
            """;

        await AssertFormatAsync(expectedFormattedText, text);
    }

    [Fact]
    public async Task SpacingFixInTokenBasedForIfAndSwitchCase()
    {
        var code = """
            class Class5{
            void bar()
            {
            if(x == 1) 
            x = 2; else x = 3;
            switch (x) { 
            case 1: break; case 2: break; default: break;}
            }
            }
            """;
        var expectedCode = """
            class Class5
            {
                void bar()
                {
                    if (x == 1)
                        x = 2;
                    else x = 3;
                    switch (x)
                    {
                        case 1: break;
                        case 2: break;
                        default: break;
                    }
                }
            }
            """;
        await AssertFormatAsync(expectedCode, code);
    }

    [Fact]
    public async Task SpacingInDeconstruction()
    {
        var code = """
            class Class5{
            void bar()
            {
            var(x,y)=(1,2);
            }
            }
            """;
        var expectedCode = """
            class Class5
            {
                void bar()
                {
                    var (x, y) = (1, 2);
                }
            }
            """;

        await AssertFormatAsync(expectedCode, code);
    }

    [Fact]
    public async Task SpacingInNullableTuple()
    {
        var code = """
            class Class5
            {
                void bar()
                {
                    (int, string) ? x = (1, "hello");
                }
            }
            """;
        var expectedCode = """
            class Class5
            {
                void bar()
                {
                    (int, string)? x = (1, "hello");
                }
            }
            """;

        await AssertFormatAsync(expectedCode, code);
    }

    [Fact]
    public async Task SpacingInTupleArrayCreation()
    {
        var code = """
            class C
            {
                void bar()
                {
                    (string a, string b)[] ab = new(string a, string b) [1];
                }
            }
            """;
        var expectedCode = """
            class C
            {
                void bar()
                {
                    (string a, string b)[] ab = new (string a, string b)[1];
                }
            }
            """;

        await AssertFormatAsync(expectedCode, code);
    }

    [Fact]
    public async Task SpacingInTupleArrayCreation2()
    {
        var code = """
            class C
            {
                void bar()
                {
                    (string a, string b)[] ab = new(
                }
            }
            """;
        var expectedCode = """
            class C
            {
                void bar()
                {
                    (string a, string b)[] ab = new(
                }
            }
            """;

        await AssertFormatAsync(expectedCode, code);
    }

    [Fact]
    public async Task SpacingInImplicitObjectCreation()
    {
        var code = """
            class C
            {
                void bar()
                {
                    C a = new ();
                }
            }
            """;
        var expectedCode = """
            class C
            {
                void bar()
                {
                    C a = new();
                }
            }
            """;

        await AssertFormatAsync(expectedCode, code);
    }

    [Fact]
    public async Task FormatRecursivePattern_Positional()
    {
        var code = """
            class C
            {
                void M() { _ = this is  ( 1 , 2 )  ; }
            }
            """;
        var expectedCode = """
            class C
            {
                void M() { _ = this is (1, 2); }
            }
            """;

        await AssertFormatAsync(expectedCode, code);
    }

    [Fact]
    public async Task FormatRecursivePattern_Positional_Singleline()
    {
        var code = """
            class C
            {
                void M() {
            _ = this is  ( 1 , 2 )  ; }
            }
            """;
        var expectedCode = """
            class C
            {
                void M()
                {
                    _ = this is (1, 2);
                }
            }
            """;

        await AssertFormatAsync(expectedCode, code);
    }

    [Fact]
    public async Task FormatRecursivePattern_Positional_Multiline()
    {
        var code = """
            class C
            {
                void M() {
            _ = this is  ( 1 ,
            2 ,
            3 )  ; }
            }
            """;
        var expectedCode = """
            class C
            {
                void M()
                {
                    _ = this is (1,
                    2,
                    3);
                }
            }
            """;
        await AssertFormatAsync(expectedCode, code);
    }

    [Fact]
    public async Task FormatRecursivePattern_Positional_Multiline2()
    {
        var code = """
            class C
            {
                void M() {
            _ = this is  ( 1 ,
            2 ,
            3 )  ; }
            }
            """;
        var expectedCode = """
            class C
            {
                void M()
                {
                    _ = this is (1,
                    2,
                    3);
                }
            }
            """;
        await AssertFormatAsync(expectedCode, code);
    }

    [Fact]
    public async Task FormatRecursivePattern_Positional_Multiline3()
    {
        var code = """
            class C
            {
                void M() {
            _ = this is
            ( 1 ,
            2 ,
            3 )  ; }
            }
            """;
        var expectedCode = """
            class C
            {
                void M()
                {
                    _ = this is
                    (1,
                    2,
                    3);
                }
            }
            """;
        await AssertFormatAsync(expectedCode, code);
    }

    [Fact]
    public async Task FormatRecursivePattern_Positional_Multiline4()
    {
        var code = """
            class C
            {
                void M() {
            _ = this is
            ( 1 ,
            2 , 3 )  ; }
            }
            """;
        var expectedCode = """
            class C
            {
                void M()
                {
                    _ = this is
                    (1,
                    2, 3);
                }
            }
            """;
        await AssertFormatAsync(expectedCode, code);
    }

    [Fact]
    public async Task FormatRecursivePattern_Properties_Singleline()
    {
        var code = """
            class C
            {
                void M() { _ = this is  C{  P1 :  1  } ; }
            }
            """;
        var expectedCode = """
            class C
            {
                void M() { _ = this is C { P1: 1 }; }
            }
            """;

        await AssertFormatAsync(expectedCode, code);
    }

    [Fact]
    public async Task FormatRecursivePattern_Properties_Multiline()
    {
        var code = """
            class C
            {
                void M() {
            _ = this is
            {
            P1 :  1  ,
            P2 : 2
            } ;
            }
            }
            """;
        var expectedCode = """
            class C
            {
                void M()
                {
                    _ = this is
                    {
                        P1: 1,
                        P2: 2
                    };
                }
            }
            """;

        await AssertFormatAsync(expectedCode, code);
    }

    [Fact]
    public async Task FormatRecursivePattern_Properties_Multiline2()
    {
        var code = """
            class C
            {
                void M() {
            _ = this is {
            P1 :  1  ,
            P2 : 2
            } ;
            }
            }
            """;
        var expectedCode = """
            class C
            {
                void M()
                {
                    _ = this is
                    {
                        P1: 1,
                        P2: 2
                    };
                }
            }
            """;

        await AssertFormatAsync(expectedCode, code);
    }

    [Fact]
    public async Task FormatRecursivePattern_Properties_Multiline3()
    {
        var code = """
            class C
            {
                void M() {
            _ = this is {
            P1 :  1  ,
            P2 : 2, P3: 3
            } ;
            }
            }
            """;
        var expectedCode = """
            class C
            {
                void M()
                {
                    _ = this is
                    {
                        P1: 1,
                        P2: 2, P3: 3
                    };
                }
            }
            """;

        await AssertFormatAsync(expectedCode, code);
    }

    [Fact, WorkItem("https://github.com/dotnet/roslyn/issues/27268")]
    public async Task FormatRecursivePattern_NoSpaceBetweenTypeAndPositionalSubpattern()
    {
        var code = """
            class C
            {
                void M() {
            _ = this is  C( 1 , 2 ){}  ; }
            }
            """;
        var expectedCode = """
            class C
            {
                void M()
                {
                    _ = this is C(1, 2) { };
                }
            }
            """;
        // no space separates the type and the positional pattern
        await AssertFormatAsync(expectedCode, code);
    }

    [Fact, WorkItem("https://github.com/dotnet/roslyn/issues/27268")]
    public async Task FormatRecursivePattern_PreferSpaceBetweenTypeAndPositionalSubpattern()
    {
        var changingOptions = new OptionsCollection(LanguageNames.CSharp)
        {
            { CSharpFormattingOptions2.SpaceAfterMethodCallName, true }
        };
        var code = """
            class C
            {
                void M() {
            _ = this is  C( 1 , 2 ){}  ; }
            }
            """;
        var expectedCode = """
            class C
            {
                void M()
                {
                    _ = this is C (1, 2) { };
                }
            }
            """;
        await AssertFormatAsync(expectedCode, code, changedOptionSet: changingOptions);
    }

    [Fact, WorkItem("https://github.com/dotnet/roslyn/issues/27268")]
    public async Task FormatRecursivePattern_PreferSpaceInsidePositionalSubpatternParentheses()
    {
        var changingOptions = new OptionsCollection(LanguageNames.CSharp)
        {
            { CSharpFormattingOptions2.SpaceWithinMethodCallParentheses, true }
        };
        var code = """
            class C
            {
                void M() {
            _ = this is  C( 1 , 2 ){}  ;
            _ = this is  C(  ){}  ; }
            }
            """;
        var expectedCode = """
            class C
            {
                void M()
                {
                    _ = this is C( 1, 2 ) { };
                    _ = this is C() { };
                }
            }
            """;
        await AssertFormatAsync(expectedCode, code, changedOptionSet: changingOptions);
    }

    [Fact, WorkItem("https://github.com/dotnet/roslyn/issues/27268")]
    public async Task FormatRecursivePattern_PreferSpaceInsideEmptyPositionalSubpatternParentheses()
    {
        var changingOptions = new OptionsCollection(LanguageNames.CSharp)
        {
            { CSharpFormattingOptions2.SpaceBetweenEmptyMethodCallParentheses, true }
        };
        var code = """
            class C
            {
                void M() {
            _ = this is  C( 1 , 2 ){}  ;
            _ = this is  C(  ){}  ; }
            }
            """;
        var expectedCode = """
            class C
            {
                void M()
                {
                    _ = this is C(1, 2) { };
                    _ = this is C( ) { };
                }
            }
            """;
        await AssertFormatAsync(expectedCode, code, changedOptionSet: changingOptions);
    }

    [Fact, WorkItem("https://github.com/dotnet/roslyn/issues/34683")]
    public async Task FormatRecursivePattern_InBinaryOperation()
    {
        var changingOptions = new OptionsCollection(LanguageNames.CSharp)
        {
            { CSharpFormattingOptions2.SpaceWithinMethodCallParentheses, true }
        };
        var code = """
            class C
            {
                void M()
                {
                    return
                        typeWithAnnotations is { } && true;
                }
            }
            """;
        var expectedCode = code;
        await AssertFormatAsync(expectedCode, code, changedOptionSet: changingOptions);
    }

    [Fact]
    public async Task FormatPropertyPattern_MultilineAndEmpty()
    {
        var code = """
            class C
            {
                void M() {
            _ = this is
                        {
                            };
            }
            }
            """;
        var expectedCode = """
            class C
            {
                void M()
                {
                    _ = this is
                    {
                    };
                }
            }
            """;
        await AssertFormatAsync(expectedCode, code);
    }

    [Fact]
    public async Task FormatSwitchExpression_IndentArms()
    {
        var code = """
            class C
            {
                void M() {
            _ = this switch
            {
            { P1: 1} => true,
            (0, 1) => true,
            _ => false
            };

            }
            }
            """;
        var expectedCode = """
            class C
            {
                void M()
                {
                    _ = this switch
                    {
                        { P1: 1 } => true,
                        (0, 1) => true,
                        _ => false
                    };

                }
            }
            """;
        await AssertFormatAsync(expectedCode, code);
    }

    [Fact]
    public async Task FormatPropertyPattern_FollowedByInvocation()
    {
        var code = """
            class C
            {
                void M() {
            _ = this is { }
            M();
            }
            }
            """;
        var expectedCode = """
            class C
            {
                void M()
                {
                    _ = this is { }
                    M();
                }
            }
            """;
        // although 'M' will be parsed into the pattern on line above, we should not wrap the pattern
        await AssertFormatAsync(expectedCode, code);
    }

    [Fact]
    public async Task FormatPositionalPattern_FollowedByInvocation()
    {
        var code = """
            class C
            {
                void M() {
            _ = this is (1, 2) { }
            M();
            }
            }
            """;
        var expectedCode = """
            class C
            {
                void M()
                {
                    _ = this is (1, 2) { }
                    M();
                }
            }
            """;
        // although 'M' will be parsed into the pattern on line above, we should not wrap the pattern
        await AssertFormatAsync(expectedCode, code);
    }

    [Fact]
    public async Task FormatPositionalPattern_FollowedByScope()
    {
        var code = """
            class C
            {
                void M() {
            _ = this is (1, 2)
            {
                M();
            }
            }
            }
            """;
        var expectedCode = """
            class C
            {
                void M()
                {
                    _ = this is (1, 2)
                    {
                    M();
                }
            }
            }
            """;
        // You should not invoke Format on incomplete code and expect nice results
        await AssertFormatAsync(expectedCode, code);
    }

    [Fact]
    public async Task FormatSwitchExpression_MultilineAndNoArms()
    {
        var code = """
            class C
            {
                void M() {
            _ = this switch
            {
                };
            }
            }
            """;
        var expectedCode = """
            class C
            {
                void M()
                {
                    _ = this switch
                    {
                    };
                }
            }
            """;
        await AssertFormatAsync(expectedCode, code);
    }

    [Fact]
    public async Task FormatSwitchExpression_ExpressionAnchoredToArm()
    {
        var code = """
            class C
            {
                void M() {
            _ = this switch
            {
            { P1: 1} 
            => true,
            (0, 1)
                => true,
            _
                    => false
            };

            }
            }
            """;
        var expectedCode = """
            class C
            {
                void M()
                {
                    _ = this switch
                    {
                        { P1: 1 }
                        => true,
                        (0, 1)
                            => true,
                        _
                                => false
                    };

                }
            }
            """;
        await AssertFormatAsync(expectedCode, code);
    }

    [Fact]
    public async Task FormatSwitchExpression_NoSpaceBeforeColonInArm()
    {
        var code = """
            class C
            {
                void M() {
            _ = this switch
            {
            { P1: 1}
            => true,
            (0, 1)
                => true,
            _
                    => false
            };

            }
            }
            """;
        var expectedCode = """
            class C
            {
                void M()
                {
                    _ = this switch
                    {
                        { P1: 1 }
                        => true,
                        (0, 1)
                            => true,
                        _
                                => false
                    };

                }
            }
            """;
        await AssertFormatAsync(expectedCode, code);
    }

    [Fact]
    public async Task FormatSwitchExpression_ArmCommaWantsNewline()
    {
        var code = """
            class C
            {
                void M() {
            _ = this switch
            {
            { P1: 1} => true,
            (0, 1) => true, _ => false
            };

            }
            }
            """;
        var expectedCode = """
            class C
            {
                void M()
                {
                    _ = this switch
                    {
                        { P1: 1 } => true,
                        (0, 1) => true,
                        _ => false
                    };

                }
            }
            """;
        await AssertFormatAsync(expectedCode, code);
    }

    [Fact]
    public async Task FormatSwitchExpression_ArmCommaPreservesLines()
    {
        var code = """
            class C
            {
                void M() {
            _ = this switch
            {
            { P1: 1} => true,

            (0, 1) => true, _ => false
            };

            }
            }
            """;
        var expectedCode = """
            class C
            {
                void M()
                {
                    _ = this switch
                    {
                        { P1: 1 } => true,

                        (0, 1) => true,
                        _ => false
                    };

                }
            }
            """;
        await AssertFormatAsync(expectedCode, code);
    }

    [Fact, WorkItem("https://github.com/dotnet/roslyn/issues/33839")]
    public async Task FormatSwitchExpression_ExpressionBody()
    {
        var code = """

            public class Test
            {
                public object Method(int i)
                    => i switch
            {
            1 => 'a',
            2 => 'b',
            _ => null,
            };
            }
            """;
        var expectedCode = """

            public class Test
            {
                public object Method(int i)
                    => i switch
                    {
                        1 => 'a',
                        2 => 'b',
                        _ => null,
                    };
            }
            """;

        await AssertFormatAsync(expectedCode, code);
    }

    [Theory, WorkItem("https://github.com/dotnet/roslyn/issues/72196")]
    [InlineData("[]")]
    [InlineData("[a]")]
    [InlineData("[a, b]")]
    [InlineData("[..]")]
    [InlineData("[var a, .., var b]")]
    [InlineData("[{ } a, null]")]
    [InlineData("[a, []]")]
    public async Task FormatSwitchExpression_ListPatternAligned(string listPattern)
    {
        var code = $$"""
            class C
            {
                void M()
                {
                    _ = Array.Empty<string>() switch
                    {
                    {{listPattern}} => 0,
                        _ => 1,
                    };
                }
            }
            """;
        var expectedCode = $$"""
            class C
            {
                void M()
                {
                    _ = Array.Empty<string>() switch
                    {
                        {{listPattern}} => 0,
                        _ => 1,
                    };
                }
            }
            """;
        await AssertFormatAsync(expectedCode, code);
    }

    [Fact]
    public async Task FormatSwitchWithPropertyPattern()
    {
        var code = """
            class C
            {
                void M()
                {
                    switch (this)
                    {
                        case { P1: 1, P2: { P3: 3, P4: 4 } }:
                            break;
                    }
                }
            }
            """;
        var expectedCode = """
            class C
            {
                void M()
                {
                    switch (this)
                    {
                        case { P1: 1, P2: { P3: 3, P4: 4 } }:
                            break;
                    }
                }
            }
            """;
        await AssertFormatAsync(expectedCode, code);
    }

    [Fact]
    public async Task FormatSwitchWithPropertyPattern_Singleline()
    {
        var code = """
            class C
            {
                void M()
                {
                    switch (this)
                    {
                        case { P1: 1, P2: { P3: 3, P4: 4 } }: break;
                    }
                }
            }
            """;
        var expectedCode = """
            class C
            {
                void M()
                {
                    switch (this)
                    {
                        case { P1: 1, P2: { P3: 3, P4: 4 } }: break;
                    }
                }
            }
            """;

        await AssertFormatAsync(expectedCode, code);
    }

    [Fact]
    public async Task FormatSwitchWithPropertyPattern_Singleline2()
    {
        var code = """
            class C
            {
                void M()
                {
                    switch (this)
                    {
                        case { P1: 1, P2: { P3: 3, P4: 4 } }: System.Console.Write(1);
                break;
                    }
                }
            }
            """;
        var expectedCode = """
            class C
            {
                void M()
                {
                    switch (this)
                    {
                        case { P1: 1, P2: { P3: 3, P4: 4 } }:
                            System.Console.Write(1);
                            break;
                    }
                }
            }
            """;
        await AssertFormatAsync(expectedCode, code);
    }

    [Fact]
    public async Task SpacingInTupleExtension()
    {
        var code = """
            static class Class5
            {
                static void Extension(this(int, string) self) { }
            }
            """;
        var expectedCode = """
            static class Class5
            {
                static void Extension(this (int, string) self) { }
            }
            """;

        await AssertFormatAsync(expectedCode, code);
    }

    [Fact]
    public async Task SpacingInNestedDeconstruction()
    {
        var code = """
            class Class5{
            void bar()
            {
            ( int x1 , var( x2,x3 ) )=(1,(2,3));
            }
            }
            """;
        var expectedCode = """
            class Class5
            {
                void bar()
                {
                    (int x1, var (x2, x3)) = (1, (2, 3));
                }
            }
            """;

        await AssertFormatAsync(expectedCode, code);
    }

    [Fact]
    public async Task SpacingInSuppressNullableWarningExpression()
    {
        var code =
            """
            class C
            {
                static object F()
                {
                    object? o[] = null;
                    object? x = null;
                    object? y = null;
                    return x ! ?? (y) ! ?? o[0] !;
                }
            }
            """;
        var expectedCode =
            """
            class C
            {
                static object F()
                {
                    object? o[] = null;
                    object? x = null;
                    object? y = null;
                    return x! ?? (y)! ?? o[0]!;
                }
            }
            """;

        await AssertFormatAsync(expectedCode, code);
    }

    [Fact, WorkItem("http://vstfdevdiv:8080/DevDiv2/DevDiv/_workitems/edit/545335")]
    public async Task PreprocessorOnSameLine()
    {
        var code = """
            class C
            {
            }#line default

            #line hidden
            """;

        var expected = """
            class C
            {
            }#line default

            #line hidden
            """;

        await AssertFormatAsync(expected, code);
    }

    [Fact, WorkItem("http://vstfdevdiv:8080/DevDiv2/DevDiv/_workitems/edit/545626")]
    public async Task ArraysInAttributes()
    {
        var code = """
            [A(X = new int[] { 1 })]
            public class A : Attribute
            {
                public int[] X;
            }
            """;

        var expected = """
            [A(X = new int[] { 1 })]
            public class A : Attribute
            {
                public int[] X;
            }
            """;

        await AssertFormatAsync(expected, code);
    }

    [Fact, WorkItem("http://vstfdevdiv:8080/DevDiv2/DevDiv/_workitems/edit/530580")]
    public async Task NoNewLineAfterBraceInExpression()
    {
        var code = """
            public class A
            {
                void Method()
                {
                     var po = cancellationToken.CanBeCanceled ?
                        new ParallelOptions() { CancellationToken = cancellationToken }     :
                        defaultParallelOptions;
                }
            }
            """;

        var expected = """
            public class A
            {
                void Method()
                {
                    var po = cancellationToken.CanBeCanceled ?
                       new ParallelOptions() { CancellationToken = cancellationToken } :
                       defaultParallelOptions;
                }
            }
            """;

        await AssertFormatAsync(expected, code);
    }

    [Fact, WorkItem("http://vstfdevdiv:8080/DevDiv2/DevDiv/_workitems/edit/530580")]
    public async Task NoIndentForNestedUsingWithoutBraces()
    {
        var code = """
            class C
            {
            void M()
            {
            using (null)
            using (null)
            { 
            }
            }
            }

            """;

        var expected = """
            class C
            {
                void M()
                {
                    using (null)
                    using (null)
                    {
                    }
                }
            }

            """;

        await AssertFormatAsync(expected, code);
    }

    [Fact, WorkItem("http://vstfdevdiv:8080/DevDiv2/DevDiv/_workitems/edit/530580")]
    public async Task NoIndentForNestedUsingWithoutBraces2()
    {
        var code = """
            class C
            {
                void M()
                {
                    using (null)
                        using (null)
                        using (null)
                        {
                        }
                }
            }

            """;

        var expected = """
            class C
            {
                void M()
                {
                    using (null)
                    using (null)
                    using (null)
                    {
                    }
                }
            }

            """;

        await AssertFormatAsync(expected, code);
    }

    [Fact, WorkItem("http://vstfdevdiv:8080/DevDiv2/DevDiv/_workitems/edit/530580")]
    public async Task NoIndentForNestedUsingWithoutBraces3()
    {
        var code = """
            class C
            {
                void M()
                {
                    using (null)
                        using (null)
                        using (null)
                    {
                    }
                }
            }

            """;

        var expected = """
            class C
            {
                void M()
                {
                    using (null)
                    using (null)
                    using (null)
                    {
                    }
                }
            }

            """;

        await AssertFormatAsync(expected, code);
    }

    [Fact, WorkItem("http://vstfdevdiv:8080/DevDiv2/DevDiv/_workitems/edit/546678")]
    public async Task UnicodeWhitespace()
    {
        var code = "\u001A";

        await AssertFormatAsync("", code);
    }

    [Fact, WorkItem(17431, "DevDiv_Projects/Roslyn")]
    public async Task NoElasticRuleOnRegularFile()
    {
        var code = """
            class Consumer
            {
                public int P
                {
                            }
            }
            """;

        var expected = """
            class Consumer
            {
                public int P
                {
                }
            }
            """;

        await AssertFormatAsync(expected, code);
    }

    [Fact, WorkItem(584599, "DevDiv_Projects/Roslyn")]
    public async Task CaseSection()
    {
        var code = """
            class C
            {
                void Method()
                {
                    switch(i)
                    {
                                // test1
                        case 1:
                                            // test2
                        case 2:
                                        // test3
                            int i2 = 10;
                                    // test 4
                        case 4:
            // test 5
                    }
                }
            }
            """;

        var expected = """
            class C
            {
                void Method()
                {
                    switch (i)
                    {
                        // test1
                        case 1:
                        // test2
                        case 2:
                            // test3
                            int i2 = 10;
                        // test 4
                        case 4:
                            // test 5
                    }
                }
            }
            """;

        await AssertFormatAsync(expected, code);
    }

    [Fact, WorkItem(553654, "DevDiv_Projects/Roslyn")]
    public async Task Bugfix_553654_LabelStatementIndenting()
    {
        var changingOptions = new OptionsCollection(LanguageNames.CSharp)
        {
            { CSharpFormattingOptions2.LabelPositioning, LabelPositionOptions.LeftMost }
        };

        var code = """
            class Program
            {
                void F()
                {
                    foreach (var x in new int[] { })
                    {
                        goo:
                        int a = 1;
                    }
                }
            }
            """;

        var expected = """
            class Program
            {
                void F()
                {
                    foreach (var x in new int[] { })
                    {
            goo:
                        int a = 1;
                    }
                }
            }
            """;
        await AssertFormatAsync(expected, code, changingOptions);
    }

    [Fact, WorkItem(707064, "DevDiv_Projects/Roslyn")]
    public async Task Bugfix_707064_SpaceAfterSecondSemiColonInFor()
    {
        var code = """
            class Program
            {
                void F()
                {
                    for (int i = 0; i < 5;)
                    {
                    }
                }
            }
            """;

        var expected = """
            class Program
            {
                void F()
                {
                    for (int i = 0; i < 5;)
                    {
                    }
                }
            }
            """;
        await AssertFormatAsync(expected, code);
    }

    [Fact, WorkItem("http://vstfdevdiv:8080/DevDiv2/DevDiv/_workitems/edit/772313")]
    public async Task Bugfix_772313_ReturnKeywordBeforeQueryClauseDoesNotTriggerNewLineOnFormat()
    {
        var code = """
            class C
            {
                int M()
                {
                    return             from c in "
                           select c;
                }
            }
            """;

        var expected = """
            class C
            {
                int M()
                {
                    return from c in "
                           select c;
                }
            }
            """;
        await AssertFormatAsync(expected, code);
    }

    [Fact, WorkItem("http://vstfdevdiv:8080/DevDiv2/DevDiv/_workitems/edit/772304")]
    public async Task Bugfix_772313_PreserveMethodParameterIndentWhenAttributePresent()
    {
        var code = """
            class C
            {
                void M
                (
                    [In]
                              bool b
                );
            }

            class C
            {
                void M
                (
                    [In]
               List<bool> b
                );
            }

            class C
            {
                void M
                (
                    [In]
                            [In, In]
               List<bool> b
                );
            }
            """;

        var expected = """
            class C
            {
                void M
                (
                    [In]
                              bool b
                );
            }

            class C
            {
                void M
                (
                    [In]
               List<bool> b
                );
            }

            class C
            {
                void M
                (
                    [In]
                            [In, In]
               List<bool> b
                );
            }
            """;
        await AssertFormatAsync(expected, code);
    }

    [Fact, WorkItem("http://vstfdevdiv:8080/DevDiv2/DevDiv/_workitems/edit/776513")]
    public async Task Bugfix_776513_CheckBraceIfNotMissingBeforeApplyingOperationForBracedBlocks()
    {
        var code = """
            var alwaysTriggerList = new[]
                Dim triggerOnlyWithLettersList =
            """;

        var expected = """
            var alwaysTriggerList = new[]
                Dim triggerOnlyWithLettersList =
            """;
        await AssertFormatAsync(expected, code);
    }

    [Fact, WorkItem("http://vstfdevdiv:8080/DevDiv2/DevDiv/_workitems/edit/769342")]
    public async Task ShouldFormatDocCommentWithIndentSameAsTabSizeWithUseTabTrue()
    {
        var optionSet = new OptionsCollection(LanguageNames.CSharp) { { FormattingOptions2.UseTabs, true } };

        await AssertFormatAsync("""
            namespace ConsoleApplication1
            {
            	/// <summary>
            	/// fka;jsgdflkhsjflgkhdsl;
            	/// </summary>
            	class Program
            	{
            	}
            }
            """, """
            namespace ConsoleApplication1
            {
                /// <summary>
                /// fka;jsgdflkhsjflgkhdsl;
                /// </summary>
                class Program
                {
                }
            }
            """, changedOptionSet: optionSet);
    }

    [Fact, WorkItem("http://vstfdevdiv:8080/DevDiv2/DevDiv/_workitems/edit/797278")]
    public async Task TestSpacingOptionAroundControlFlow()
    {
        const string code = """

            class Program
            {
                public void goo()
                {
                    int i;
                    for(i=0; i<10; i++)
                    {}

                    foreach(i in new[] {1,2,3})
                    {}

                    if (i==10)
                    {}

                    while(i==10)
                    {}

                    switch(i)
                    {
                        default: break;
                    }

                    do {} while (true);

                    try
                    { }
                    catch (System.Exception)
                    { }
                    catch (System.Exception e) when (true)
                    { }

                    using(somevar)
                    { }

                    lock(somevar)
                    { }

                    fixed(char* p = str)
                    { }
                }
            }
            """;
        const string expected = """

            class Program
            {
                public void goo()
                {
                    int i;
                    for ( i = 0; i < 10; i++ )
                    { }

                    foreach ( i in new[] { 1, 2, 3 } )
                    { }

                    if ( i == 10 )
                    { }

                    while ( i == 10 )
                    { }

                    switch ( i )
                    {
                        default: break;
                    }

                    do { } while ( true );

                    try
                    { }
                    catch ( System.Exception )
                    { }
                    catch ( System.Exception e ) when ( true )
                    { }

                    using ( somevar )
                    { }

                    lock ( somevar )
                    { }

                    fixed ( char* p = str )
                    { }
                }
            }
            """;
        var optionSet = new OptionsCollection(LanguageNames.CSharp)
        {
            { SpaceBetweenParentheses, SpaceBetweenParentheses.DefaultValue.WithFlagValue( SpacePlacementWithinParentheses.ControlFlowStatements, true) },
        };

        await AssertFormatAsync(expected, code, changedOptionSet: optionSet);
    }

    [Fact, WorkItem("https://github.com/dotnet/roslyn/issues/37031")]
    [WorkItem("http://vstfdevdiv:8080/DevDiv2/DevDiv/_workitems/edit/176345")]
    public async Task TestSpacingOptionAfterControlFlowKeyword()
    {
        var code = """

            class Program
            {
                public void goo()
                {
                    int i;
                    for (i=0; i<10; i++)
                    {}

                    foreach (i in new[] {1,2,3})
                    {}

                    if (i==10)
                    {}

                    while (i==10)
                    {}

                    switch (i)
                    {
                        default: break;
                    }

                    do {} while (true);

                    try
                    { }
                    catch (System.Exception e) when (true)
                    { }

                    using (somevar)
                    { }

                    lock (somevar)
                    { }

                    fixed (somevar)
                    { }
                }
            }
            """;
        var expected = """

            class Program
            {
                public void goo()
                {
                    int i;
                    for(i = 0; i < 10; i++)
                    { }

                    foreach(i in new[] { 1, 2, 3 })
                    { }

                    if(i == 10)
                    { }

                    while(i == 10)
                    { }

                    switch(i)
                    {
                        default: break;
                    }

                    do { } while(true);

                    try
                    { }
                    catch(System.Exception e) when(true)
                    { }

                    using(somevar)
                    { }

                    lock(somevar)
                    { }

                    fixed(somevar)
                    { }
                }
            }
            """;
        var optionSet = new OptionsCollection(LanguageNames.CSharp) { { CSharpFormattingOptions2.SpaceAfterControlFlowStatementKeyword, false } };
        await AssertFormatAsync(expected, code, changedOptionSet: optionSet);
    }

    [Fact, WorkItem("http://vstfdevdiv:8080/DevDiv2/DevDiv/_workitems/edit/766212")]
    public async Task TestOptionForSpacingAroundCommas()
    {
        var code = """

            class Program
            {
                public void Main()
                {
                    var a = new[] {1,2,3};
                    var digits = new List<int> {1,2,3,4};
                }
            }
            """;
        var expectedDefault = """

            class Program
            {
                public void Main()
                {
                    var a = new[] { 1, 2, 3 };
                    var digits = new List<int> { 1, 2, 3, 4 };
                }
            }
            """;
        await AssertFormatAsync(expectedDefault, code);

        var expectedAfterCommaDisabled = """

            class Program
            {
                public void Main()
                {
                    var a = new[] { 1,2,3 };
                    var digits = new List<int> { 1,2,3,4 };
                }
            }
            """;
        var optionSet = new OptionsCollection(LanguageNames.CSharp) { { CSharpFormattingOptions2.SpaceAfterComma, false } };
        await AssertFormatAsync(expectedAfterCommaDisabled, code, changedOptionSet: optionSet);

        var expectedBeforeCommaEnabled = """

            class Program
            {
                public void Main()
                {
                    var a = new[] { 1 ,2 ,3 };
                    var digits = new List<int> { 1 ,2 ,3 ,4 };
                }
            }
            """;
        optionSet.Add(CSharpFormattingOptions2.SpaceBeforeComma, true);
        await AssertFormatAsync(expectedBeforeCommaEnabled, code, changedOptionSet: optionSet);
    }

    [Fact, WorkItem("http://vstfdevdiv:8080/DevDiv2/DevDiv/_workitems/edit/772308")]
    public async Task Bugfix_772308_SeparateSuppressionForEachCaseLabelEvenIfEmpty()
    {
        var code = """

            class C
            {
                int M()
                {
                    switch (1)
                    {
                        case 1: return 1;
                        case 2: return 2;
                        case 3:
                        case 4:                           return 4;
                        default:
                    }
                }
            }

            """;

        var expected = """

            class C
            {
                int M()
                {
                    switch (1)
                    {
                        case 1: return 1;
                        case 2: return 2;
                        case 3:
                        case 4: return 4;
                        default:
                    }
                }
            }

            """;
        await AssertFormatAsync(expected, code);
    }

    [Fact, WorkItem("http://vstfdevdiv:8080/DevDiv2/DevDiv/_workitems/edit/844913")]
    public async Task QueryExpressionInExpression()
    {
        var code = """

            class C
            {
                public void CreateSettingsFile(string path, string comment) {
            			var xml = new XDocument(
            				new XDeclaration(1.0, utf8, yes),
                            new XComment(comment),
            				new XElement(UserSettings,
                                new XElement(ToolsOptions,
                                    from t in KnownSettings.DefaultCategories
                        group t by t.Item1 into cat
                        select new XElement(ToolsOptionsCategory,
                        new XAttribute(name, cat.Key),
                        cat.Select(sc => new XElement(ToolsOptionsSubCategory, new XAttribute(name, sc.Item2)))
                        )
                                )
                            )
            			);
                        UpdateSettingsXml(xml);
                        xml.Save(path);
                        SettingsPath = path;
                    }
                }

            """;

        var expected = """

            class C
            {
                public void CreateSettingsFile(string path, string comment)
                {
                    var xml = new XDocument(
                        new XDeclaration(1.0, utf8, yes),
                        new XComment(comment),
                        new XElement(UserSettings,
                            new XElement(ToolsOptions,
                                from t in KnownSettings.DefaultCategories
                                group t by t.Item1 into cat
                                select new XElement(ToolsOptionsCategory,
                                    new XAttribute(name, cat.Key),
                                    cat.Select(sc => new XElement(ToolsOptionsSubCategory, new XAttribute(name, sc.Item2)))
                                    )
                            )
                        )
                    );
                    UpdateSettingsXml(xml);
                    xml.Save(path);
                    SettingsPath = path;
                }
            }

            """;
        await AssertFormatAsync(expected, code);
    }

    [Fact, WorkItem("http://vstfdevdiv:8080/DevDiv2/DevDiv/_workitems/edit/843479")]
    public async Task EmbeddedStatementElse()
    {
        var changingOptions = new OptionsCollection(LanguageNames.CSharp)
        {
            { CSharpFormattingOptions2.NewLineForElse, false }
        };

        var code = """

            class C
            {
                void Method()
                {
                    if (true)
                            Console.WriteLine();              else
                            Console.WriteLine();
                }
            }

            """;

        var expected = """

            class C
            {
                void Method()
                {
                    if (true)
                        Console.WriteLine();
                    else
                        Console.WriteLine();
                }
            }

            """;
        await AssertFormatAsync(expected, code, changingOptions);
    }

    [Fact, WorkItem("http://vstfdevdiv:8080/DevDiv2/DevDiv/_workitems/edit/772311")]
    public async Task LineCommentAtTheEndOfLine()
    {
        var code = """

            using System;

            class Program
            {
                static void Main(string[] args)
                {
                    Console.WriteLine(); // this is a comment
                                                    // that I would like to keep

                            // properly indented
                }
            }

            """;

        var expected = """

            using System;

            class Program
            {
                static void Main(string[] args)
                {
                    Console.WriteLine(); // this is a comment
                                         // that I would like to keep

                    // properly indented
                }
            }

            """;
        await AssertFormatAsync(expected, code);
    }

    [Fact, WorkItem("https://github.com/dotnet/roslyn/issues/38224")]
    public async Task BlockCommentAtTheEndOfLine1()
    {
        var code = """

            using System;

            class Program
            {
                static void Main(string[] args)
                {
                    Console.WriteLine(); /* this is a comment */
                                                    // that I would like to keep

                            // properly indented
                }
            }

            """;

        var expected = """

            using System;

            class Program
            {
                static void Main(string[] args)
                {
                    Console.WriteLine(); /* this is a comment */
                    // that I would like to keep

                    // properly indented
                }
            }

            """;
        await AssertFormatAsync(expected, code);
    }

    [Fact, WorkItem("https://github.com/dotnet/roslyn/issues/38224")]
    public async Task BlockCommentAtTheEndOfLine2()
    {
        var code = """

            using System;

            class Program
            {
                static void Main(string[] args)
                {
                    Console.WriteLine(); // this is a comment
                                                    /* that I would like to keep */

                            // properly indented
                }
            }

            """;

        var expected = """

            using System;

            class Program
            {
                static void Main(string[] args)
                {
                    Console.WriteLine(); // this is a comment
                    /* that I would like to keep */

                    // properly indented
                }
            }

            """;
        await AssertFormatAsync(expected, code);
    }

    [Fact, WorkItem("https://github.com/dotnet/roslyn/issues/38224")]
    public async Task BlockCommentAtBeginningOfLine()
    {
        var code = """

            using System;

            class Program
            {
                static void Main(
                    int x, // Some comment
                    /*A*/ int y)
                {
                }
            }

            """;
        await AssertFormatAsync(code, code);
    }

    [Fact, WorkItem("http://vstfdevdiv:8080/DevDiv2/DevDiv/_workitems/edit/772311")]
    public async Task TestTab()
    {
        var code = """

            using System;

            class Program
            {
            		/// <summary>
            		/// This function is the callback used to execute a command when a menu item is clicked.
            		/// See the Initialize method to see how the menu item is associated to this function using
            		/// the OleMenuCommandService service and the MenuCommand class.
            		/// </summary>
            		private void MenuItemCallback(object sender, EventArgs e) {
            			// Show a Message Box to prove we were here
            			IVsUIShell uiShell = (IVsUIShell)GetService(typeof(SVsUIShell));
            			Guid clsid = Guid.Empty;
            			int result;
            			Microsoft.VisualStudio.ErrorHandler.ThrowOnFailure(uiShell.ShowMessageBox(
            					   0,
            					   ref clsid,
            					   Rebracer,
                                   string.Format(CultureInfo.CurrentCulture, Inside {0}.MenuItemCallback(), this.ToString()),
            					   string.Empty,
            					   0,
            					   OLEMSGBUTTON.OLEMSGBUTTON_OK,
            					   OLEMSGDEFBUTTON.OLEMSGDEFBUTTON_FIRST,
            					   OLEMSGICON.OLEMSGICON_INFO,
            					   0,        // false
            					   out result));
                    }
                }

            """;

        var expected = """

            using System;

            class Program
            {
            	/// <summary>
            	/// This function is the callback used to execute a command when a menu item is clicked.
            	/// See the Initialize method to see how the menu item is associated to this function using
            	/// the OleMenuCommandService service and the MenuCommand class.
            	/// </summary>
            	private void MenuItemCallback(object sender, EventArgs e)
            	{
            		// Show a Message Box to prove we were here
            		IVsUIShell uiShell = (IVsUIShell)GetService(typeof(SVsUIShell));
            		Guid clsid = Guid.Empty;
            		int result;
            		Microsoft.VisualStudio.ErrorHandler.ThrowOnFailure(uiShell.ShowMessageBox(
            				   0,
            				   ref clsid,
            				   Rebracer,
            				   string.Format(CultureInfo.CurrentCulture, Inside { 0}.MenuItemCallback(), this.ToString()),
            					   string.Empty,
            					   0,
            					   OLEMSGBUTTON.OLEMSGBUTTON_OK,
            					   OLEMSGDEFBUTTON.OLEMSGDEFBUTTON_FIRST,
            					   OLEMSGICON.OLEMSGICON_INFO,
            					   0,        // false
            					   out result));
            	}
            }

            """;
        var optionSet = new OptionsCollection(LanguageNames.CSharp) { { FormattingOptions2.UseTabs, true } };

        await AssertFormatAsync(expected, code, changedOptionSet: optionSet);
        await AssertFormatAsync(expected, expected, changedOptionSet: optionSet);
    }

    [Fact]
    public async Task LeaveBlockSingleLine_False()
    {
        var code = """

            namespace N { class C { int x; } }
            """;

        var expected = """

            namespace N
            {
                class C
                {
                    int x;
                }
            }
            """;

        var options = new OptionsCollection(LanguageNames.CSharp) { { CSharpFormattingOptions2.WrappingPreserveSingleLine, false } };
        await AssertFormatAsync(expected, code, changedOptionSet: options);
    }

    [Fact]
    public async Task LeaveBlockSingleLine_False2()
    {
        var code = """

            class C { void goo() { } }
            """;

        var expected = """

            class C
            {
                void goo()
                {
                }
            }
            """;

        var options = new OptionsCollection(LanguageNames.CSharp) { { CSharpFormattingOptions2.WrappingPreserveSingleLine, false } };
        await AssertFormatAsync(expected, code, changedOptionSet: options);
    }

    [Fact]
    public async Task LeaveStatementMethodDeclarationSameLine_False()
    {
        var code = """

            class Program
            {
                void goo()
                {
                    int x = 0; int y = 0;
                }
            }
            """;

        var expected = """

            class Program
            {
                void goo()
                {
                    int x = 0;
                    int y = 0;
                }
            }
            """;

        var options = new OptionsCollection(LanguageNames.CSharp) { { CSharpFormattingOptions2.WrappingKeepStatementsOnSingleLine, false } };
        await AssertFormatAsync(expected, code, changedOptionSet: options);
    }

    [Fact]
    public async Task SpaceWithinEmptyBracketPrecedencesSpaceBeforeOrAfterComma_0000()
    {
        var code = """

            class Program
            {
                int[ ] x;
                int[ , ] y;
                int[ , , ] z = new int[1,2,3];
                var a = new[ ] { 0 };
            }
            """;

        var expected = """

            class Program
            {
                int[] x;
                int[,] y;
                int[,,] z = new int[1,2,3];
                var a = new[] { 0 };
            }
            """;

        var options = new OptionsCollection(LanguageNames.CSharp)
        {
            { SpaceBetweenEmptySquareBrackets, false },
            { SpaceWithinSquareBrackets, false },
            { SpaceBeforeComma, false },
            { SpaceAfterComma, false },
        };
        await AssertFormatAsync(expected, code, changedOptionSet: options);
    }

    [Fact]
    public async Task SpaceWithinEmptyBracketPrecedencesSpaceBeforeOrAfterComma_0001()
    {
        var code = """

            class Program
            {
                int[ ] x;
                int[ , ] y;
                int[ , , ] z = new int[1,2,3];
                var a = new[ ] { 0 };
            }
            """;

        var expected = """

            class Program
            {
                int[] x;
                int[,] y;
                int[,,] z = new int[1, 2, 3];
                var a = new[] { 0 };
            }
            """;

        var options = new OptionsCollection(LanguageNames.CSharp)
        {
            { SpaceBetweenEmptySquareBrackets, false },
            { SpaceWithinSquareBrackets, false },
            { SpaceBeforeComma, false },
            { SpaceAfterComma, true },
        };
        await AssertFormatAsync(expected, code, changedOptionSet: options);
    }

    [Fact]
    public async Task SpaceWithinEmptyBracketPrecedencesSpaceBeforeOrAfterComma_0010()
    {
        var code = """

            class Program
            {
                int[ ] x;
                int[ , ] y;
                int[ , , ] z = new int[1,2,3];
                var a = new[ ] { 0 };
            }
            """;

        var expected = """

            class Program
            {
                int[] x;
                int[,] y;
                int[,,] z = new int[1 ,2 ,3];
                var a = new[] { 0 };
            }
            """;

        var options = new OptionsCollection(LanguageNames.CSharp)
        {
            { SpaceBetweenEmptySquareBrackets, false },
            { SpaceWithinSquareBrackets, false },
            { SpaceBeforeComma, true },
            { SpaceAfterComma, false },
        };
        await AssertFormatAsync(expected, code, changedOptionSet: options);
    }

    [Fact]
    public async Task SpaceWithinEmptyBracketPrecedencesSpaceBeforeOrAfterComma_0011()
    {
        var code = """

            class Program
            {
                int[ ] x;
                int[ , ] y;
                int[ , , ] z = new int[1,2,3];
                var a = new[ ] { 0 };
            }
            """;

        var expected = """

            class Program
            {
                int[] x;
                int[,] y;
                int[,,] z = new int[1 , 2 , 3];
                var a = new[] { 0 };
            }
            """;

        var options = new OptionsCollection(LanguageNames.CSharp)
        {
            { SpaceBetweenEmptySquareBrackets, false },
            { SpaceWithinSquareBrackets, false },
            { SpaceBeforeComma, true },
            { SpaceAfterComma, true },
        };
        await AssertFormatAsync(expected, code, changedOptionSet: options);
    }

    [Fact]
    public async Task SpaceWithinEmptyBracketPrecedencesSpaceBeforeOrAfterComma_0100()
    {
        var code = """

            class Program
            {
                int[ ] x;
                int[, ] y;
                int[, , ] z = new int[1,2,3];
                var a = new[ ] { 0 };
            }
            """;

        var expected = """

            class Program
            {
                int[] x;
                int[,] y;
                int[,,] z = new int[ 1,2,3 ];
                var a = new[] { 0 };
            }
            """;

        var options = new OptionsCollection(LanguageNames.CSharp)
        {
            { SpaceBetweenEmptySquareBrackets, false },
            { SpaceWithinSquareBrackets, true },
            { SpaceBeforeComma, false },
            { SpaceAfterComma, false },
        };
        await AssertFormatAsync(expected, code, changedOptionSet: options);
    }

    [Fact]
    public async Task SpaceWithinEmptyBracketPrecedencesSpaceBeforeOrAfterComma_0101()
    {
        var code = """

            class Program
            {
                int[ ] x;
                int[, ] y;
                int[, , ] z = new int[1,2,3];
                var a = new[ ] { 0 };
            }
            """;

        var expected = """

            class Program
            {
                int[] x;
                int[,] y;
                int[,,] z = new int[ 1, 2, 3 ];
                var a = new[] { 0 };
            }
            """;

        var options = new OptionsCollection(LanguageNames.CSharp)
        {
            { SpaceBetweenEmptySquareBrackets, false },
            { SpaceWithinSquareBrackets, true },
            { SpaceBeforeComma, false },
            { SpaceAfterComma, true },
        };
        await AssertFormatAsync(expected, code, changedOptionSet: options);
    }

    [Fact]
    public async Task SpaceWithinEmptyBracketPrecedencesSpaceBeforeOrAfterComma_0110()
    {
        var code = """

            class Program
            {
                int[ ] x;
                int[, ] y;
                int[, , ] z = new int[1,2,3];
                var a = new[ ] { 0 };
            }
            """;

        var expected = """

            class Program
            {
                int[] x;
                int[,] y;
                int[,,] z = new int[ 1 ,2 ,3 ];
                var a = new[] { 0 };
            }
            """;

        var options = new OptionsCollection(LanguageNames.CSharp)
        {
            { SpaceBetweenEmptySquareBrackets, false },
            { SpaceWithinSquareBrackets, true },
            { SpaceBeforeComma, true },
            { SpaceAfterComma, false },
        };
        await AssertFormatAsync(expected, code, changedOptionSet: options);
    }

    [Fact]
    public async Task SpaceWithinEmptyBracketPrecedencesSpaceBeforeOrAfterComma_0111()
    {
        var code = """

            class Program
            {
                int[ ] x;
                int[, ] y;
                int[, , ] z = new int[1,2,3];
                var a = new[ ] { 0 };
            }
            """;

        var expected = """

            class Program
            {
                int[] x;
                int[,] y;
                int[,,] z = new int[ 1 , 2 , 3 ];
                var a = new[] { 0 };
            }
            """;

        var options = new OptionsCollection(LanguageNames.CSharp)
        {
            { SpaceBetweenEmptySquareBrackets, false },
            { SpaceWithinSquareBrackets, true },
            { SpaceBeforeComma, true },
            { SpaceAfterComma, true },
        };
        await AssertFormatAsync(expected, code, changedOptionSet: options);
    }

    [Fact]
    public async Task SpaceWithinEmptyBracketPrecedencesSpaceBeforeOrAfterComma_1000()
    {
        var code = """

            class Program
            {
                int[] x;
                int[ ,] y;
                int[ , ,] z = new int[1,2,3];
                var a = new[] { 0 };
            }
            """;

        var expected = """

            class Program
            {
                int[ ] x;
                int[ , ] y;
                int[ , , ] z = new int[1,2,3];
                var a = new[ ] { 0 };
            }
            """;

        var options = new OptionsCollection(LanguageNames.CSharp)
        {
            { SpaceBetweenEmptySquareBrackets, true },
            { SpaceWithinSquareBrackets, false },
            { SpaceBeforeComma, false },
            { SpaceAfterComma, false },
        };
        await AssertFormatAsync(expected, code, changedOptionSet: options);
    }

    [Fact]
    public async Task SpaceWithinEmptyBracketPrecedencesSpaceBeforeOrAfterComma_1001()
    {
        var code = """

            class Program
            {
                int[] x;
                int[ ,] y;
                int[ , ,] z = new int[1,2,3];
                var a = new[] { 0 };
            }
            """;

        var expected = """

            class Program
            {
                int[ ] x;
                int[ , ] y;
                int[ , , ] z = new int[1, 2, 3];
                var a = new[ ] { 0 };
            }
            """;

        var options = new OptionsCollection(LanguageNames.CSharp)
        {
            { SpaceBetweenEmptySquareBrackets, true },
            { SpaceWithinSquareBrackets, false },
            { SpaceBeforeComma, false },
            { SpaceAfterComma, true },
        };
        await AssertFormatAsync(expected, code, changedOptionSet: options);
    }

    [Fact]
    public async Task SpaceWithinEmptyBracketPrecedencesSpaceBeforeOrAfterComma_1010()
    {
        var code = """

            class Program
            {
                int[] x;
                int[ ,] y;
                int[ , ,] z = new int[1,2,3];
                var a = new[] { 0 };
            }
            """;

        var expected = """

            class Program
            {
                int[ ] x;
                int[ , ] y;
                int[ , , ] z = new int[1 ,2 ,3];
                var a = new[ ] { 0 };
            }
            """;

        var options = new OptionsCollection(LanguageNames.CSharp)
        {
            { SpaceBetweenEmptySquareBrackets, true },
            { SpaceWithinSquareBrackets, false },
            { SpaceBeforeComma, true },
            { SpaceAfterComma, false },
        };
        await AssertFormatAsync(expected, code, changedOptionSet: options);
    }

    [Fact]
    public async Task SpaceWithinEmptyBracketPrecedencesSpaceBeforeOrAfterComma_1011()
    {
        var code = """

            class Program
            {
                int[] x;
                int[ ,] y;
                int[ , ,] z = new int[1,2,3];
                var a = new[] { 0 };
            }
            """;

        var expected = """

            class Program
            {
                int[ ] x;
                int[ , ] y;
                int[ , , ] z = new int[1 , 2 , 3];
                var a = new[ ] { 0 };
            }
            """;

        var options = new OptionsCollection(LanguageNames.CSharp)
        {
            { SpaceBetweenEmptySquareBrackets, true },
            { SpaceWithinSquareBrackets, false },
            { SpaceBeforeComma, true },
            { SpaceAfterComma, true },
        };
        await AssertFormatAsync(expected, code, changedOptionSet: options);
    }

    [Fact]
    public async Task SpaceWithinEmptyBracketPrecedencesSpaceBeforeOrAfterComma_1100()
    {
        var code = """

            class Program
            {
                int[ ] x;
                int[ , ] y;
                int[ , , ] z = new int[1,2,3];
                var a = new[ ] { 0 };
            }
            """;

        var expected = """

            class Program
            {
                int[ ] x;
                int[ , ] y;
                int[ , , ] z = new int[ 1,2,3 ];
                var a = new[ ] { 0 };
            }
            """;

        var options = new OptionsCollection(LanguageNames.CSharp)
        {
            { SpaceBetweenEmptySquareBrackets, true },
            { SpaceWithinSquareBrackets, true },
            { SpaceBeforeComma, false },
            { SpaceAfterComma, false },
        };
        await AssertFormatAsync(expected, code, changedOptionSet: options);
    }

    [Fact]
    public async Task SpaceWithinEmptyBracketPrecedencesSpaceBeforeOrAfterComma_1101()
    {
        var code = """

            class Program
            {
                int[ ] x;
                int[ , ] y;
                int[ , , ] z = new int[1,2,3];
                var a = new[ ] { 0 };
            }
            """;

        var expected = """

            class Program
            {
                int[ ] x;
                int[ , ] y;
                int[ , , ] z = new int[ 1, 2, 3 ];
                var a = new[ ] { 0 };
            }
            """;

        var options = new OptionsCollection(LanguageNames.CSharp)
        {
            { SpaceBetweenEmptySquareBrackets, true },
            { SpaceWithinSquareBrackets, true },
            { SpaceBeforeComma, false },
            { SpaceAfterComma, true },
        };
        await AssertFormatAsync(expected, code, changedOptionSet: options);
    }

    [Fact]
    public async Task SpaceWithinEmptyBracketPrecedencesSpaceBeforeOrAfterComma_1110()
    {
        var code = """

            class Program
            {
                int[ ] x;
                int[ , ] y;
                int[ , , ] z = new int[1,2,3];
                var a = new[ ] { 0 };
            }
            """;

        var expected = """

            class Program
            {
                int[ ] x;
                int[ , ] y;
                int[ , , ] z = new int[ 1 ,2 ,3 ];
                var a = new[ ] { 0 };
            }
            """;

        var options = new OptionsCollection(LanguageNames.CSharp)
        {
            { SpaceBetweenEmptySquareBrackets, true },
            { SpaceWithinSquareBrackets, true },
            { SpaceBeforeComma, true },
            { SpaceAfterComma, false },
        };
        await AssertFormatAsync(expected, code, changedOptionSet: options);
    }

    [Fact]
    public async Task SpaceWithinEmptyBracketPrecedencesSpaceBeforeOrAfterComma_1111()
    {
        var code = """

            class Program
            {
                int[ ] x;
                int[ , ] y;
                int[ , , ] z = new int[1,2,3];
                var a = new[ ] { 0 };
            }
            """;

        var expected = """

            class Program
            {
                int[ ] x;
                int[ , ] y;
                int[ , , ] z = new int[ 1 , 2 , 3 ];
                var a = new[ ] { 0 };
            }
            """;

        var options = new OptionsCollection(LanguageNames.CSharp)
        {
            { SpaceBetweenEmptySquareBrackets, true },
            { SpaceWithinSquareBrackets, true },
            { SpaceBeforeComma, true },
            { SpaceAfterComma, true },
        };
        await AssertFormatAsync(expected, code, changedOptionSet: options);
    }

    [Fact, WorkItem("https://github.com/dotnet/roslyn/issues/14128")]
    public async Task SpaceBeforeCommasInLocalFunctionParameters()
    {
        var code = """

            class Program
            {
                void Goo()
                {
                    void LocalFunction(int i, string s)
                    {
                    }
                }
            }
            """;

        var expected = """

            class Program
            {
                void Goo()
                {
                    void LocalFunction(int i , string s)
                    {
                    }
                }
            }
            """;

        var options = new OptionsCollection(LanguageNames.CSharp)
        {
            { SpaceBeforeComma, true },
        };
        await AssertFormatAsync(expected, code, changedOptionSet: options);
    }

    [Fact]
    public async Task ArrayDeclarationShouldFollowEmptySquareBrackets()
    {
        const string code = """

            class Program
            {
               var t = new Goo(new[ ] { "a", "b" });
            }
            """;

        const string expected = """

            class Program
            {
                var t = new Goo(new[] { "a", "b" });
            }
            """;

        var options = new OptionsCollection(LanguageNames.CSharp)
        {
            { CSharpFormattingOptions2.SpaceWithinSquareBrackets, true },
            { CSharpFormattingOptions2.SpaceBetweenEmptySquareBrackets, false }
        };
        await AssertFormatAsync(expected, code, changedOptionSet: options);
    }

    [Fact]
    public async Task SquareBracesBefore_True()
    {
        var code = """

            class Program
            {
                int[] x;
            }
            """;

        var expected = """

            class Program
            {
                int [] x;
            }
            """;

        var options = new OptionsCollection(LanguageNames.CSharp) { { CSharpFormattingOptions2.SpaceBeforeOpenSquareBracket, true } };
        await AssertFormatAsync(expected, code, changedOptionSet: options);
    }

    [Fact]
    public async Task SquareBracesAndValue_True()
    {
        var code = """

            class Program
            {
                int[3] x;
            }
            """;

        var expected = """

            class Program
            {
                int[ 3 ] x;
            }
            """;

        var options = new OptionsCollection(LanguageNames.CSharp) { { CSharpFormattingOptions2.SpaceWithinSquareBrackets, true } };
        await AssertFormatAsync(expected, code, changedOptionSet: options);
    }

    [Fact, WorkItem("http://vstfdevdiv:8080/DevDiv2/DevDiv/_workitems/edit/917351")]
    public async Task TestLockStatement()
    {
        var code = """

            class Program
            {
                public void Method()
                {
                    lock (expression)
                        {
                    // goo
            }
                }
            }
            """;

        var expected = """

            class Program
            {
                public void Method()
                {
                    lock (expression) {
                        // goo
                    }
                }
            }
            """;

        var options = new OptionsCollection(LanguageNames.CSharp)
        {
            { NewLineBeforeOpenBrace, NewLineBeforeOpenBrace.DefaultValue.WithFlagValue(NewLineBeforeOpenBracePlacement.ControlBlocks, false) }
        };

        await AssertFormatAsync(expected, code, changedOptionSet: options);
    }

    [Fact, WorkItem("http://vstfdevdiv:8080/DevDiv2/DevDiv/_workitems/edit/962416")]
    public async Task TestCheckedAndUncheckedStatement()
    {
        var code = """

            class Program
            {
                public void Method()
                {
                    checked
                        {
                    // goo
            }
                        unchecked 
                                {
                        }
                }
            }
            """;

        var expected = """

            class Program
            {
                public void Method()
                {
                    checked {
                        // goo
                    }
                    unchecked {
                    }
                }
            }
            """;

        var options = new OptionsCollection(LanguageNames.CSharp)
        {
            { NewLineBeforeOpenBrace , NewLineBeforeOpenBrace.DefaultValue.WithFlagValue(NewLineBeforeOpenBracePlacement.ControlBlocks, false) }
        };

        await AssertFormatAsync(expected, code, changedOptionSet: options);
    }

    [Fact, WorkItem("http://vstfdevdiv:8080/DevDiv2/DevDiv/_workitems/edit/953535")]
    public async Task ConditionalMemberAccess()
    {
        var code = """

            using System;
            class A
            {
                public A a;
            }

            class Program
            {
                static void Main(string[] args)
                {
                    A a = null;
                    A         ?.a = null;
                    System.Console.WriteLine(args       ?[0]);
                    System.Console.WriteLine(args                   ?.Length);
                }
            }
            """;

        var expected = """

            using System;
            class A
            {
                public A a;
            }

            class Program
            {
                static void Main(string[] args)
                {
                    A a = null;
                    A?.a = null;
                    System.Console.WriteLine(args?[0]);
                    System.Console.WriteLine(args?.Length);
                }
            }
            """;
        var parseOptions = new CSharpParseOptions();
        await AssertFormatAsync(expected, code, parseOptions: parseOptions);
    }

    [Fact, WorkItem("http://vstfdevdiv:8080/DevDiv2/DevDiv/_workitems/edit/924172")]
    public async Task IgnoreSpacesInDeclarationStatementEnabled()
    {
        var changingOptions = new OptionsCollection(LanguageNames.CSharp)
        {
            { CSharpFormattingOptions2.SpacesIgnoreAroundVariableDeclaration, true }
        };
        var code = """

            class Program
            {
                static void Main(string[] args)
                {
                    int       s;
                }
            }
            """;

        var expected = """

            class Program
            {
                static void Main(string[] args)
                {
                    int       s;
                }
            }
            """;
        await AssertFormatAsync(expected, code, changedOptionSet: changingOptions);
    }

    [Fact, WorkItem("http://vstfdevdiv:8080/DevDiv2/DevDiv/_workitems/edit/899492")]
    public async Task CommentIsLeadingTriviaOfStatementNotLabel()
    {
        var code = """

            class C
            {
                void M()
                {
                label:
                    // comment
                    M();
                    M();
                }
            }
            """;

        var expected = """

            class C
            {
                void M()
                {
                label:
                    // comment
                    M();
                    M();
                }
            }
            """;
        await AssertFormatAsync(expected, code);
    }

    [Fact, WorkItem("http://vstfdevdiv:8080/DevDiv2/DevDiv/_workitems/edit/991547")]
    public async Task DoNotWrappingTryCatchFinallyIfOnSingleLine()
    {
        var code = """

            class C
            {
                void M()
                {
                    try { }
                    catch { }
                    finally { }
                }
            }
            """;

        var expected = """

            class C
            {
                void M()
                {
                    try { }
                    catch { }
                    finally { }
                }
            }
            """;
        await AssertFormatAsync(expected, code);
    }

    [Fact]
    public async Task InterpolatedStrings1()
    {
        var code = """

            class C
            {
                void M()
                {
                    var a = "World";
                    var b = $"Hello, {a}";
                }
            }
            """;

        var expected = """

            class C
            {
                void M()
                {
                    var a = "World";
                    var b = $"Hello, {a}";
                }
            }
            """;

        await AssertFormatAsync(expected, code);
    }

    [Fact]
    public async Task InterpolatedStrings2()
    {
        var code = """

            class C
            {
                void M()
                {
                    var a = "Hello";
                    var b = "World";
                    var c = $"{a}, {b}";
                }
            }
            """;

        var expected = """

            class C
            {
                void M()
                {
                    var a = "Hello";
                    var b = "World";
                    var c = $"{a}, {b}";
                }
            }
            """;

        await AssertFormatAsync(expected, code);
    }

    [Fact]
    public async Task InterpolatedStrings3()
    {
        var code = """

            class C
            {
                void M()
                {
                    var a = "World";
                    var b = $"Hello, { a }";
                }
            }
            """;

        var expected = """

            class C
            {
                void M()
                {
                    var a = "World";
                    var b = $"Hello, {a}";
                }
            }
            """;

        await AssertFormatAsync(expected, code);
    }

    [Fact]
    public async Task InterpolatedRawStrings3()
    {
        var code = """"

            class C
            {
                void M()
                {
                    var a = "World";
                    var b = $"""Hello, { a }""";
                }
            }
            """";

        var expected = """"

            class C
            {
                void M()
                {
                    var a = "World";
                    var b = $"""Hello, {a}""";
                }
            }
            """";

        await AssertFormatAsync(expected, code);
    }

    [Fact]
    public async Task InterpolatedStrings4()
    {
        var code = """

            class C
            {
                void M()
                {
                    var a = "Hello";
                    var b = "World";
                    var c = $"{ a }, { b }";
                }
            }
            """;

        var expected = """

            class C
            {
                void M()
                {
                    var a = "Hello";
                    var b = "World";
                    var c = $"{a}, {b}";
                }
            }
            """;

        await AssertFormatAsync(expected, code);
    }

    [Fact]
    public async Task InterpolatedStrings5()
    {
        var code = """

            class C
            {
                void M()
                {
                    var a = "World";
                    var b = $@"Hello, {a}";
                }
            }
            """;

        var expected = """

            class C
            {
                void M()
                {
                    var a = "World";
                    var b = $@"Hello, {a}";
                }
            }
            """;

        await AssertFormatAsync(expected, code);
    }

    [Fact]
    public async Task InterpolatedStrings6()
    {
        var code = """

            class C
            {
                void M()
                {
                    var a = "Hello";
                    var b = "World";
                    var c = $@"{a}, {b}";
                }
            }
            """;

        var expected = """

            class C
            {
                void M()
                {
                    var a = "Hello";
                    var b = "World";
                    var c = $@"{a}, {b}";
                }
            }
            """;

        await AssertFormatAsync(expected, code);
    }

    [Fact]
    public async Task InterpolatedStrings7()
    {
        var code = """

            class C
            {
                void M()
                {
                    var a = "World";
                    var b = $@"Hello, { a }";
                }
            }
            """;

        var expected = """

            class C
            {
                void M()
                {
                    var a = "World";
                    var b = $@"Hello, {a}";
                }
            }
            """;

        await AssertFormatAsync(expected, code);
    }

    [Fact]
    public async Task InterpolatedStrings8()
    {
        var code = """

            class C
            {
                void M()
                {
                    var a = "Hello";
                    var b = "World";
                    var c = $@"{ a }, { b }";
                }
            }
            """;

        var expected = """

            class C
            {
                void M()
                {
                    var a = "Hello";
                    var b = "World";
                    var c = $@"{a}, {b}";
                }
            }
            """;

        await AssertFormatAsync(expected, code);
    }

    [Fact]
    public async Task InterpolatedStrings9()
    {
        var code = """

            class C
            {
                void M()
                {
                    var a = "Hello";
                    var c = $"{ a }, World";
                }
            }
            """;

        var expected = """

            class C
            {
                void M()
                {
                    var a = "Hello";
                    var c = $"{a}, World";
                }
            }
            """;

        await AssertFormatAsync(expected, code);
    }

    [Fact]
    public async Task InterpolatedStrings10()
    {
        var code = """

            class C
            {
                void M()
                {
                    var s = $"{42 , -4 :x}";
                }
            }
            """;

        var expected = """

            class C
            {
                void M()
                {
                    var s = $"{42,-4:x}";
                }
            }
            """;

        await AssertFormatAsync(expected, code);
    }

    [Fact]
    public async Task InterpolatedRawStrings10()
    {
        var code = """"

            class C
            {
                void M()
                {
                    var s = $"""{42 , -4 :x}""";
                }
            }
            """";

        var expected = """"

            class C
            {
                void M()
                {
                    var s = $"""{42,-4:x}""";
                }
            }
            """";

        await AssertFormatAsync(expected, code);
    }

    [Fact, WorkItem("https://github.com/dotnet/roslyn/issues/59811")]
    public async Task InterpolatedStrings11()
    {
        var code = """

            class C
            {
                void M()
                {
                    var hostAddress = "host";
                    var nasTypeId = "nas";
                    var version = "1.2";
                    var c = $"{      hostAddress?? ""}/{nasTypeId   }/{version??""}";
                }
            }
            """;

        var expected = """

            class C
            {
                void M()
                {
                    var hostAddress = "host";
                    var nasTypeId = "nas";
                    var version = "1.2";
                    var c = $"{hostAddress ?? ""}/{nasTypeId}/{version ?? ""}";
                }
            }
            """;

        await AssertFormatAsync(expected, code);
    }

    [Fact, WorkItem("https://github.com/dotnet/roslyn/issues/59811")]
    public async Task InterpolatedStrings12()
    {
        var code = """

            class C
            {
                void M()
                {
                    var a = 1.2M;
                    var c = $"{   a : 000.00 }";
                }
            }
            """;

        var expected = """

            class C
            {
                void M()
                {
                    var a = 1.2M;
                    var c = $"{a: 000.00 }";
                }
            }
            """;

        await AssertFormatAsync(expected, code);
    }

    [Fact, WorkItem("https://github.com/dotnet/roslyn/issues/59811")]
    public async Task InterpolatedStrings13()
    {
        var code = """

            class C
            {
                void M()
                {
                    var a = 1.2M;
                    var c = $"{ (a > 2?"a":"b"}";
                }
            }
            """;

        var expected = """

            class C
            {
                void M()
                {
                    var a = 1.2M;
                    var c = $"{(a > 2 ? "a" : "b"}";
                }
            }
            """;

        await AssertFormatAsync(expected, code);
    }

    [Fact]
    public async Task InterpolatedStrings14()
    {
        var code = """

            class C
            {
                void M()
                {
                    var s = $"{ 42 , -4 :x}";
                }
            }
            """;

        var expected = """

            class C
            {
                void M()
                {
                    var s = $"{42,-4:x}";
                }
            }
            """;

        await AssertFormatAsync(expected, code);
    }

    [Fact]
    public async Task InterpolatedStrings15()
    {
        var code = """

            class C
            {
                void M()
                {
                    var s = $"{   42 , -4   }";
                }
            }
            """;

        var expected = """

            class C
            {
                void M()
                {
                    var s = $"{42,-4}";
                }
            }
            """;

        await AssertFormatAsync(expected, code);
    }

    [Fact]
    public async Task InterpolatedStrings16()
    {
        var code = """

            class C
            {
                void M()
                {
                    var s = $"{  42 , -4 : x }";
                }
            }
            """;

        var expected = """

            class C
            {
                void M()
                {
                    var s = $"{42,-4: x }";
                }
            }
            """;

        await AssertFormatAsync(expected, code);
    }

    [Fact, WorkItem("https://github.com/dotnet/roslyn/issues/1151")]
    [WorkItem("http://vstfdevdiv:8080/DevDiv2/DevDiv/_workitems/edit/1041787")]
    public async Task ReconstructWhitespaceStringUsingTabs_SingleLineComment()
    {
        var optionSet = new OptionsCollection(LanguageNames.CSharp) { { FormattingOptions2.UseTabs, true } };
        await AssertFormatAsync("""
            using System;

            class Program
            {
            	static void Main(string[] args)
            	{
            		Console.WriteLine("");        // GooBar
            	}
            }
            """, """
            using System;

            class Program
            {
                static void Main(string[] args)
                {
                    Console.WriteLine("");        // GooBar
                }
            }
            """, optionSet);
    }

    [Fact, WorkItem("https://github.com/dotnet/roslyn/issues/1151")]
    [WorkItem("http://vstfdevdiv:8080/DevDiv2/DevDiv/_workitems/edit/961559")]
    [WorkItem("http://vstfdevdiv:8080/DevDiv2/DevDiv/_workitems/edit/1041787")]
    public async Task ReconstructWhitespaceStringUsingTabs_MultiLineComment()
    {
        var optionSet = new OptionsCollection(LanguageNames.CSharp) { { FormattingOptions2.UseTabs, true } };
        await AssertFormatAsync("""
            using System;

            class Program
            {
            	static void Main(string[] args)
            	{
            		Console.WriteLine("");        /* GooBar */
            	}
            }
            """, """
            using System;

            class Program
            {
                static void Main(string[] args)
                {
                    Console.WriteLine("");        /* GooBar */
                }
            }
            """, optionSet);
    }

    [Fact, WorkItem("http://vstfdevdiv:8080/DevDiv2/DevDiv/_workitems/edit/1100920")]
    public async Task NoLineOperationAroundInterpolationSyntax()
    {
        await AssertFormatAsync("""
            class Program
            {
                static string F(int a, int b, int c)
                {
                    return $"{a} (index: 0x{b}, size: {c}): "
                }
            }
            """, """
            class Program
            {
                static string F(int a, int b, int c)
                {
                    return $"{a} (index: 0x{ b}, size: { c}): "
                }
            }
            """);
    }

    [Fact, WorkItem("https://github.com/dotnet/roslyn/issues/62")]
    public async Task SpaceAfterWhenInExceptionFilter()
    {
        const string expected = """
            class C
            {
                void M()
                {
                    try
                    {
                        if (x)
                        {
                            G();
                        }
                    }
                    catch (Exception e) when (H(e))
                    {

                    }
                }
            }
            """;

        const string code = """
            class C
            {
                void M()
                {
                    try
                    {
                        if(x){
                            G();
                        }
                    }
                    catch(Exception e) when (H(e))
                    {

                    }
                }
            }
            """;
        await AssertFormatAsync(expected, code);
    }

    [Fact, WorkItem("http://vstfdevdiv:8080/DevDiv2/DevDiv/_workitems/edit/1089196")]
    [WorkItem("https://github.com/dotnet/roslyn/issues/285")]
    public async Task FormatHashInBadDirectiveToZeroColumnAnywhereInsideIfDef()
    {
        const string code = """
            class MyClass
            {
                static void Main(string[] args)
                {
            #if false

                        #

            #endif
                }
            }
            """;

        const string expected = """
            class MyClass
            {
                static void Main(string[] args)
                {
            #if false

            #

            #endif
                }
            }
            """;
        await AssertFormatAsync(expected, code);
    }

    [Fact, WorkItem("http://vstfdevdiv:8080/DevDiv2/DevDiv/_workitems/edit/1089196")]
    [WorkItem("https://github.com/dotnet/roslyn/issues/285")]
    public async Task FormatHashElseToZeroColumnAnywhereInsideIfDef()
    {
        const string code = """
            class MyClass
            {
                static void Main(string[] args)
                {
            #if false

                        #else
                    Appropriate indentation should be here though #
            #endif
                }
            }
            """;

        const string expected = """
            class MyClass
            {
                static void Main(string[] args)
                {
            #if false

            #else
                    Appropriate indentation should be here though #
            #endif
                }
            }
            """;
        await AssertFormatAsync(expected, code);
    }

    [Fact, WorkItem("http://vstfdevdiv:8080/DevDiv2/DevDiv/_workitems/edit/1089196")]
    [WorkItem("https://github.com/dotnet/roslyn/issues/285")]
    public async Task FormatHashsToZeroColumnAnywhereInsideIfDef()
    {
        const string code = """
            class MyClass
            {
                static void Main(string[] args)
                {
            #if false

                        #else
                    #

            #endif
                }
            }
            """;

        const string expected = """
            class MyClass
            {
                static void Main(string[] args)
                {
            #if false

            #else
            #

            #endif
                }
            }
            """;
        await AssertFormatAsync(expected, code);
    }

    [Fact, WorkItem("https://github.com/dotnet/roslyn/issues/1118")]
    public void DoNotAssumeCertainNodeAreAlwaysParented()
    {
        var block = SyntaxFactory.Block();
        Formatter.Format(block, new AdhocWorkspace().Services.SolutionServices, CSharpSyntaxFormattingOptions.Default, CancellationToken.None);
    }

    [Fact, WorkItem("https://github.com/dotnet/roslyn/issues/776")]
    public async Task SpacingRulesAroundMethodCallAndParenthesisAppliedInAttributeNonDefault()
    {
        var changingOptions = new OptionsCollection(LanguageNames.CSharp)
        {
            { CSharpFormattingOptions2.SpaceAfterMethodCallName, true },
            { CSharpFormattingOptions2.SpaceBetweenEmptyMethodCallParentheses, true },
            { CSharpFormattingOptions2.SpaceWithinMethodCallParentheses, true }
        };
        await AssertFormatAsync("""
            [Obsolete ( "Test" ), Obsolete ( )]
            class Program
            {
                static void Main(string[] args)
                {
                }
            }
            """, """
            [Obsolete("Test"), Obsolete()]
            class Program
            {
                static void Main(string[] args)
                {
                }
            }
            """, changingOptions);
    }

    [Fact, WorkItem("https://github.com/dotnet/roslyn/issues/776")]
    public async Task SpacingRulesAroundMethodCallAndParenthesisAppliedInAttribute()
    {
        var code = """
            [Obsolete("Test"), Obsolete()]
            class Program
            {
                static void Main(string[] args)
                {
                }
            }
            """;
        await AssertFormatAsync(code, code);
    }

    [Fact]
    public async Task SpacingInMethodCallArguments_True()
    {
        const string code = """

            [Bar(A=1,B=2)]
            class Program
            {
                public void goo()
                {
                    var a = typeof(A);
                    var b = M(a);
                    var c = default(A);
                    var d = sizeof(A);
                    M();
                }
            }
            """;
        const string expected = """

            [Bar ( A = 1, B = 2 )]
            class Program
            {
                public void goo()
                {
                    var a = typeof ( A );
                    var b = M ( a );
                    var c = default ( A );
                    var d = sizeof ( A );
                    M ( );
                }
            }
            """;
        var optionSet = new OptionsCollection(LanguageNames.CSharp)
        {
            { CSharpFormattingOptions2.SpaceWithinMethodCallParentheses, true },
            { CSharpFormattingOptions2.SpaceAfterMethodCallName, true },
            { CSharpFormattingOptions2.SpaceBetweenEmptyMethodCallParentheses, true },
        };
        await AssertFormatAsync(expected, code, changedOptionSet: optionSet);
    }

    [Fact, WorkItem("https://github.com/dotnet/roslyn/issues/1298")]
    public async Task DoNotforceAccessorsToNewLineWithPropertyInitializers()
    {
        var code = """
            using System.Collections.Generic;

            class Program
            {
                public List<ExcludeValidation> ValidationExcludeFilters { get; }
                = new List<ExcludeValidation>();
            }

            public class ExcludeValidation
            {
            }
            """;

        var expected = """
            using System.Collections.Generic;

            class Program
            {
                public List<ExcludeValidation> ValidationExcludeFilters { get; }
                = new List<ExcludeValidation>();
            }

            public class ExcludeValidation
            {
            }
            """;
        await AssertFormatAsync(expected, code);
    }

    [Fact, WorkItem("https://github.com/dotnet/roslyn/issues/1339")]
    public async Task DoNotFormatAutoPropertyInitializerIfNotDifferentLine()
    {
        var code = """
            class Program
            {
                public int d { get; }
                        = 3;
                static void Main(string[] args)
                {
                }
            }
            """;
        await AssertFormatAsync(code, code);
    }

    [Fact]
    public async Task SpacingForForStatementInfiniteLoop()
    {
        var code = """

            class Program
            {
                void Main()
                {
                    for ( ;;)
                    {
                    }
                }
            }
            """;
        var expected = """

            class Program
            {
                void Main()
                {
                    for (; ; )
                    {
                    }
                }
            }
            """;
        await AssertFormatAsync(expected, code);
    }

    [Fact]
    public async Task SpacingForForStatementInfiniteLoopWithNoSpaces()
    {
        var code = """

            class Program
            {
                void Main()
                {
                    for ( ; ; )
                    {
                    }
                }
            }
            """;
        var expected = """

            class Program
            {
                void Main()
                {
                    for (;;)
                    {
                    }
                }
            }
            """;
        var optionSet = new OptionsCollection(LanguageNames.CSharp)
        {
            { CSharpFormattingOptions2.SpaceAfterSemicolonsInForStatement, false },
        };

        await AssertFormatAsync(expected, code, changedOptionSet: optionSet);
    }

    [Fact]
    public async Task SpacingForForStatementInfiniteLoopWithSpacesBefore()
    {
        var code = """

            class Program
            {
                void Main()
                {
                    for (;; )
                    {
                    }
                }
            }
            """;
        var expected = """

            class Program
            {
                void Main()
                {
                    for ( ; ;)
                    {
                    }
                }
            }
            """;
        var optionSet = new OptionsCollection(LanguageNames.CSharp)
        {
            { CSharpFormattingOptions2.SpaceBeforeSemicolonsInForStatement, true },
            { CSharpFormattingOptions2.SpaceAfterSemicolonsInForStatement, false },
        };

        await AssertFormatAsync(expected, code, changedOptionSet: optionSet);
    }

    [Fact]
    public async Task SpacingForForStatementInfiniteLoopWithSpacesBeforeAndAfter()
    {
        var code = """

            class Program
            {
                void Main()
                {
                    for (;;)
                    {
                    }
                }
            }
            """;
        var expected = """

            class Program
            {
                void Main()
                {
                    for ( ; ; )
                    {
                    }
                }
            }
            """;
        var optionSet = new OptionsCollection(LanguageNames.CSharp)
        {
            { CSharpFormattingOptions2.SpaceBeforeSemicolonsInForStatement, true },
        };

        await AssertFormatAsync(expected, code, changedOptionSet: optionSet);
    }

    [Fact, WorkItem("https://github.com/dotnet/roslyn/issues/4240")]
    [WorkItem("https://github.com/dotnet/roslyn/issues/4421")]
    public async Task VerifySpacingAfterMethodDeclarationName_Default()
    {
        var code = """
            class Program<T>
            {
                public static Program operator +   (Program p1, Program p2) { return null; }
                public static implicit operator string (Program p) { return null; }
                public static void M  () { }
                public void F<T>    () { }
            }
            """;
        var expected = """
            class Program<T>
            {
                public static Program operator +(Program p1, Program p2) { return null; }
                public static implicit operator string(Program p) { return null; }
                public static void M() { }
                public void F<T>() { }
            }
            """;
        await AssertFormatAsync(expected, code);
    }

    [Fact, WorkItem("https://github.com/dotnet/roslyn/issues/4421")]
    [WorkItem("https://github.com/dotnet/roslyn/issues/4240")]
    public async Task VerifySpacingAfterMethodDeclarationName_NonDefault()
    {
        var changingOptions = new OptionsCollection(LanguageNames.CSharp)
        {
            { CSharpFormattingOptions2.SpacingAfterMethodDeclarationName, true }
        };
        var code = """
            class Program<T>
            {
                public static Program operator +   (Program p1, Program p2) { return null; }
                public static implicit operator string     (Program p) { return null; }
                public static void M  () { }
                public void F<T>   () { }
            }
            """;
        var expected = """
            class Program<T>
            {
                public static Program operator + (Program p1, Program p2) { return null; }
                public static implicit operator string (Program p) { return null; }
                public static void M () { }
                public void F<T> () { }
            }
            """;
        await AssertFormatAsync(expected, code, changedOptionSet: changingOptions);
    }

    [Fact, WorkItem("https://github.com/dotnet/roslyn/issues/939")]
    public async Task DoNotFormatInsideArrayInitializers()
    {
        var code = """
            class Program
            {
                static void Main(string[] args)
                {
                    int[] sss = new[] {
                                   //Comment1
                            2,
                        5,            324534,    345345,
                                    //Comment2
                                        //This comment should not line up with the previous comment
                                234234
                                 //Comment3
                            ,         234,
                        234234
                                            /*
                                            This is a multiline comment
                                            */
                                //Comment4
                          };
                }
            }
            """;
        await AssertFormatAsync(code, code);
    }

    [Fact, WorkItem("https://github.com/dotnet/roslyn/issues/4280")]
    [WorkItem("http://vstfdevdiv:8080/DevDiv2/DevDiv/_workitems/edit/1184285")]
    public async Task FormatDictionaryInitializers()
    {
        var code = """
            class Program
            {
                void Main()
                {
                    var sample = new Dictionary<string, string> {["x"] = "d"    ,["z"]   =  "XX" };
                }
            }
            """;
        var expected = """
            class Program
            {
                void Main()
                {
                    var sample = new Dictionary<string, string> { ["x"] = "d", ["z"] = "XX" };
                }
            }
            """;
        await AssertFormatAsync(expected, code);
    }

    [Fact, WorkItem("https://github.com/dotnet/roslyn/issues/3256")]
    public async Task SwitchSectionHonorsNewLineForBracesinControlBlockOption_Default()
    {
        var code = """
            class Program
            {
                public void goo()
                {
                    int f = 1;
                    switch (f) {
                        case 1: {
                                // DO nothing
                                break;
                            }
                    }
                }
            }
            """;
        var expected = """
            class Program
            {
                public void goo()
                {
                    int f = 1;
                    switch (f)
                    {
                        case 1:
                            {
                                // DO nothing
                                break;
                            }
                    }
                }
            }
            """;
        await AssertFormatAsync(expected, code);
    }

    [Fact, WorkItem("https://github.com/dotnet/roslyn/issues/3256")]
    public async Task SwitchSectionHonorsNewLineForBracesinControlBlockOption_NonDefault()
    {
        var changingOptions = new OptionsCollection(LanguageNames.CSharp)
        {
            { NewLineBeforeOpenBrace, NewLineBeforeOpenBrace.DefaultValue.WithFlagValue(NewLineBeforeOpenBracePlacement.ControlBlocks, false) }
        };
        var code = """
            class Program
            {
                public void goo()
                {
                    int f = 1;
                    switch (f)
                    {
                        case 1:
                            {
                                // DO nothing
                                break;
                            }
                    }
                }
            }
            """;

        var expected = """
            class Program
            {
                public void goo()
                {
                    int f = 1;
                    switch (f) {
                        case 1: {
                                // DO nothing
                                break;
                            }
                    }
                }
            }
            """;
        await AssertFormatAsync(expected, code, changedOptionSet: changingOptions);
    }

    [Fact, WorkItem("https://github.com/dotnet/roslyn/issues/4014")]
    public async Task FormattingCodeWithMissingTokensShouldRespectFormatTabsOption1()
    {
        var optionSet = new OptionsCollection(LanguageNames.CSharp) { { FormattingOptions2.UseTabs, true } };

        await AssertFormatAsync("""
            class Program
            {
            	static void Main()
            	{
            		return // Note the missing semicolon
            	} // The tab here should stay a tab
            }
            """, """
            class Program
            {
            	static void Main()
            	{
            		return // Note the missing semicolon
            	} // The tab here should stay a tab
            }
            """, changedOptionSet: optionSet);
    }

    [Fact, WorkItem("https://github.com/dotnet/roslyn/issues/4014")]
    public async Task FormattingCodeWithMissingTokensShouldRespectFormatTabsOption2()
    {
        var optionSet = new OptionsCollection(LanguageNames.CSharp) { { FormattingOptions2.UseTabs, true } };

        await AssertFormatAsync("""
            struct Goo
            {
            	private readonly string bar;

            	public Goo(readonly string bar)
            	{
            	}
            }
            """, """
            struct Goo
            {
            	private readonly string bar;

            	public Goo(readonly string bar)
            	{
            	}
            }
            """, changedOptionSet: optionSet);
    }

    [Fact, WorkItem("https://github.com/dotnet/roslyn/issues/4014")]
    public async Task FormattingCodeWithBrokenLocalDeclarationShouldRespectFormatTabsOption()
    {
        var optionSet = new OptionsCollection(LanguageNames.CSharp) { { FormattingOptions2.UseTabs, true } };

        await AssertFormatAsync("""
            class AClass
            {
            	void AMethod(Object anArgument)
            	{
            		if (anArgument == null)
            		{
            			throw new ArgumentNullException(nameof(anArgument));
            		}
            		anArgument

            		DoSomething();
            	}

            	void DoSomething()
            	{
            	}
            }
            """, """
            class AClass
            {
            	void AMethod(Object anArgument)
            	{
            		if (anArgument == null)
            		{
            			throw new ArgumentNullException(nameof(anArgument));
            		}anArgument

            		DoSomething();
            	}

            	void DoSomething()
            	{
            	}
            }
            """, changedOptionSet: optionSet);
    }

    [Fact, WorkItem("https://github.com/dotnet/roslyn/issues/4014")]
    public async Task FormattingCodeWithBrokenInterpolatedStringShouldRespectFormatTabsOption()
    {
        var optionSet = new OptionsCollection(LanguageNames.CSharp) { { FormattingOptions2.UseTabs, true } };

        await AssertFormatAsync("""
            class AClass
            {
            	void Main()
            	{
            		Test($"\"_{\"");
            		Console.WriteLine(args);
            	}
            }
            """, """
            class AClass
            {
            	void Main()
            	{
            		Test($"\"_{\"");
            		Console.WriteLine(args);
            	}
            }
            """, changedOptionSet: optionSet);
    }

    [Fact, WorkItem("https://github.com/dotnet/roslyn/issues/84")]
    [WorkItem("http://vstfdevdiv:8080/DevDiv2/DevDiv/_workitems/edit/849870")]
    public async Task NewLinesForBracesInPropertiesTest()
    {
        var changingOptions = new OptionsCollection(LanguageNames.CSharp)
        {
            { NewLineBeforeOpenBrace, NewLineBeforeOpenBrace.DefaultValue.WithFlagValue(NewLineBeforeOpenBracePlacement.Properties, false) },
        };
        await AssertFormatAsync("""
            class Class2
            {
                int Goo {
                    get
                    {
                        return 1;
                    }
                }

                int MethodGoo()
                {
                    return 42;
                }
            }
            """, """
            class Class2
            {
                int Goo
                {
                    get
                    {
                        return 1;
                    }
                }

                int MethodGoo()
                {
                    return 42; 
                }
            }
            """, changingOptions);
    }

    [Fact, WorkItem("http://vstfdevdiv:8080/DevDiv2/DevDiv/_workitems/edit/849870")]
    [WorkItem("https://github.com/dotnet/roslyn/issues/84")]
    public async Task NewLinesForBracesInAccessorsTest()
    {
        var changingOptions = new OptionsCollection(LanguageNames.CSharp)
        {
            { NewLineBeforeOpenBrace, NewLineBeforeOpenBrace.DefaultValue.WithFlagValue(NewLineBeforeOpenBracePlacement.Accessors, false) },
        };
        await AssertFormatAsync("""
            class Class2
            {
                int Goo
                {
                    get {
                        return 1;
                    }
                }

                int MethodGoo()
                {
                    return 42;
                }
            }
            """, """
            class Class2
            {
                int Goo
                {
                    get
                    {
                        return 1;
                    }
                }

                int MethodGoo()
                {
                    return 42; 
                }
            }
            """, changingOptions);
    }

    [Fact, WorkItem("http://vstfdevdiv:8080/DevDiv2/DevDiv/_workitems/edit/849870")]
    [WorkItem("https://github.com/dotnet/roslyn/issues/84")]
    public async Task NewLinesForBracesInPropertiesAndAccessorsTest()
    {
        var changingOptions = new OptionsCollection(LanguageNames.CSharp)
        {
            { NewLineBeforeOpenBrace, NewLineBeforeOpenBrace.DefaultValue
                .WithFlagValue(NewLineBeforeOpenBracePlacement.Properties, false)
                .WithFlagValue(NewLineBeforeOpenBracePlacement.Accessors, false)},
        };
        await AssertFormatAsync("""
            class Class2
            {
                int Goo {
                    get {
                        return 1;
                    }
                }

                int MethodGoo()
                {
                    return 42;
                }
            }
            """, """
            class Class2
            {
                int Goo
                {
                    get
                    {
                        return 1;
                    }
                }

                int MethodGoo()
                {
                    return 42; 
                }
            }
            """, changingOptions);
    }

    [Fact, WorkItem(111079, "devdiv.visualstudio.com")]
    public async Task TestThrowInIfOnSingleLine()
    {
        var code = """

            class C
            {
                void M()
                {
                    if (true) throw new Exception(
                        "message");
                }
            }

            """;

        await AssertFormatAsync(code, code);
    }

    [Fact, WorkItem("https://connect.microsoft.com/VisualStudio/feedback/details/1711675/autoformatting-issues")]
    public async Task SingleLinePropertiesPreservedWithLeaveStatementsAndMembersOnSingleLineFalse()
    {
        var changedOptionSet = new OptionsCollection(LanguageNames.CSharp)
        {
            { CSharpFormattingOptions2.WrappingPreserveSingleLine, true },
            { CSharpFormattingOptions2.WrappingKeepStatementsOnSingleLine, false},
        };

        await AssertFormatAsync("""

            class C
            {
                string Name { get; set; }
            }
            """, """

            class C
            {
                string  Name    {    get    ;   set     ;    }
            }
            """, changedOptionSet: changedOptionSet);
    }

    [Fact, WorkItem("https://github.com/dotnet/roslyn/issues/4720")]
    public async Task KeepAccessorWithAttributeOnSingleLine()
    {
        await AssertFormatAsync("""

            class Program
            {
                public Int32 PaymentMethodID
                {
                    [System.Diagnostics.DebuggerStepThrough]
                    get { return 10; }
                }
            }
            """, """

            class Program
            {
                public Int32 PaymentMethodID
                {
                    [System.Diagnostics.DebuggerStepThrough]
                    get { return 10; }
                }
            }
            """);
    }

    [Fact, WorkItem("https://github.com/dotnet/roslyn/issues/6905")]
    public async Task KeepConstructorBodyInSameLineAsBaseConstructorInitializer()
    {
        var code = """

            class C
            {
                public C(int s)
                    : base() { }
                public C()
                {
                }
            }
            """;
        await AssertFormatAsync(code, code);
    }

    [Fact, WorkItem("https://github.com/dotnet/roslyn/issues/6905")]
    public async Task KeepConstructorBodyInSameLineAsThisConstructorInitializer()
    {
        var code = """

            class C
            {
                public C(int s)
                    : this() { }
                public C()
                {
                }
            }
            """;
        await AssertFormatAsync(code, code);
    }

    [Fact, WorkItem("https://github.com/dotnet/roslyn/issues/6905")]
    public async Task KeepConstructorBodyInSameLineAsThisConstructorInitializerAdjustSpace()
    {
        await AssertFormatAsync("""

            class C
            {
                public C(int s)
                    : this() { }
                public C()
                {
                }
            }
            """, """

            class C
            {
                public C(int s)
                    : this()      { }
                public C()
                {
                }
            }
            """);
    }

    [Fact, WorkItem("https://github.com/dotnet/roslyn/issues/4720")]
    public async Task OneSpaceBetweenAccessorsAndAttributes()
    {
        await AssertFormatAsync("""

            class Program
            {
                public int SomeProperty { [SomeAttribute] get; [SomeAttribute] private set; }
            }
            """, """

            class Program
            {
                public int SomeProperty {    [SomeAttribute] get;    [SomeAttribute] private set; }
            }
            """);
    }

    [Fact, WorkItem("https://github.com/dotnet/roslyn/issues/7900")]
    public async Task FormatEmbeddedStatementInsideLockStatement()
    {
        await AssertFormatAsync("""

            class C
            {
                private object _l = new object();
                public void M()
                {
                    lock (_l) Console.WriteLine("d");
                }
            }
            """, """

            class C
            {
                private object _l = new object();
                public void M()
                {
                    lock (_l)     Console.WriteLine("d");
                }
            }
            """);
    }

    [Fact, WorkItem("https://github.com/dotnet/roslyn/issues/7900")]
    public async Task FormatEmbeddedStatementInsideLockStatementDifferentLine()
    {
        await AssertFormatAsync("""

            class C
            {
                private object _l = new object();
                public void M()
                {
                    lock (_l)
                        Console.WriteLine("d");
                }
            }
            """, """

            class C
            {
                private object _l = new object();
                public void M()
                {
                    lock (_l)
                Console.WriteLine("d");
                }
            }
            """);
    }

    [Fact]
    public async Task PropertyDeclarationSimple()
    {
        var expected = @"if (o is Point p)";
        await AssertFormatBodyAsync(expected, expected);
        await AssertFormatBodyAsync(expected, @"if (o is Point   p)");
        await AssertFormatBodyAsync(expected, @"if (o is Point p  )");
    }

    [Fact]
    public async Task PropertyDeclarationTypeOnNewLine()
    {
        var expected = """

            var y = o is
            Point p;
            """;
        await AssertFormatBodyAsync(expected, expected);
        await AssertFormatBodyAsync(expected, """

            var y = o is
            Point p;    
            """);

        await AssertFormatBodyAsync(expected, """

            var y = o   is
            Point p    ;
            """);

        await AssertFormatBodyAsync(expected, """

            var y = o   is
            Point     p    ;
            """);
    }

    [Fact]
    public async Task CasePatternDeclarationSimple()
    {
        var expected = """

            switch (o)
            {
                case Point p:
            }
            """;

        await AssertFormatBodyAsync(expected, expected);
        await AssertFormatBodyAsync(expected, """

            switch (o)
            {
                case Point p   :
            }
            """);

        await AssertFormatBodyAsync(expected, """

            switch (o)
            {
                case Point    p   :
            }
            """);
    }

    [Fact, WorkItem("https://github.com/dotnet/roslyn/issues/23703")]
    public async Task FormatNullableArray()
    {
        var code = """

            class C
            {
                object[]? F = null;
            }
            """;
        await AssertFormatAsync(code, code);
    }

    [Fact, WorkItem("https://github.com/dotnet/roslyn/issues/23703")]
    public async Task FormatConditionalWithArrayAccess()
    {
        var code = """

            class C
            {
                void M()
                {
                    _ = array[1] ? 2 : 3;
                }
            }
            """;
        await AssertFormatAsync(code, code);
    }

    private Task AssertFormatBodyAsync(string expected, string input)
    {
        static string transform(string s)
        {
            var lines = s.Split([Environment.NewLine], StringSplitOptions.None);
            for (var i = 0; i < lines.Length; i++)
            {
                if (!string.IsNullOrEmpty(lines[i]))
                {
                    lines[i] = new string(' ', count: 8) + lines[i];
                }
            }

            return string.Join(Environment.NewLine, lines);
        }

        var pattern = """

            class C
            {{
                void M()
                {{
            {0}
                }}
            }}
            """;

        expected = string.Format(pattern, transform(expected));
        input = string.Format(pattern, transform(input));
        return AssertFormatAsync(expected, input);
    }

    [Fact, WorkItem("https://github.com/dotnet/roslyn/issues/6628")]
    public async Task FormatElseBlockBracesOnDifferentLineToNewLines()
    {
        await AssertFormatAsync("""

            class C
            {
                public void M()
                {
                    if (true)
                    {
                    }
                    else
                    {
                    }
                }
            }
            """, """

            class C
            {
                public void M()
                {
                    if (true)
                    {
                    }
                    else {
                    }
                }
            }
            """);
    }

    [Fact, WorkItem("https://github.com/dotnet/roslyn/issues/6628")]
    public async Task FormatOnElseBlockBracesOnSameLineRemainsInSameLine_1()
    {
        var code = """

            class C
            {
                public void M()
                {
                    if (true)
                    {
                    }
                    else { }
                }
            }
            """;
        await AssertFormatAsync(code, code);
    }

    [Fact, WorkItem("https://github.com/dotnet/roslyn/issues/11572")]
    public async Task FormatAttributeOnSameLineAsField()
    {
        await AssertFormatAsync(
            """

            class C
            {
                [Attr] int i;
            }
            """,
            """

            class C {
                [Attr]   int   i;
            }
            """);
    }

    [Fact, WorkItem("https://github.com/dotnet/roslyn/issues/21789")]
    public async Task FormatMultipleAttributeOnSameLineAsField1()
    {
        await AssertFormatAsync(
            """

            class C
            {
                [Attr1]
                [Attr2]
                [Attr3][Attr4] int i;
            }
            """,
            """

            class C {
                [Attr1]
                [Attr2]
                [Attr3][Attr4]   int   i;
            }
            """);
    }

    [Fact, WorkItem("https://github.com/dotnet/roslyn/issues/21789")]
    public async Task FormatMultipleAttributesOnSameLineAsField2()
    {
        await AssertFormatAsync(
            """

            class C
            {
                [Attr1]
                [Attr2]
                [Attr3][Attr4] int i;
            }
            """,
            """

            class C {
                [Attr1][Attr2]
                [Attr3][Attr4]   int   i;
            }
            """);
    }

    [Fact, WorkItem("https://github.com/dotnet/roslyn/issues/21789")]
    public async Task FormatMultipleAttributeOnSameLineAndFieldOnNewLine()
    {
        await AssertFormatAsync(
            """

            class C
            {
                [Attr1]
                [Attr2]
                int i;
            }
            """,
            """

            class C {
                [Attr1][Attr2]
                int   i;
            }
            """);
    }

    [Fact, WorkItem("https://github.com/dotnet/roslyn/issues/6628")]
    public async Task FormatOnElseBlockBracesOnSameLineRemainsInSameLine_2()
    {
        var code = """

            class C
            {
                public void M()
                {
                    if (true)
                    {
                    }
                    else
                    { }
                }
            }
            """;
        await AssertFormatAsync(code, code);
    }

    [Fact, WorkItem("https://github.com/dotnet/roslyn/issues/25098")]
    public void FormatSingleStructDeclaration()
        => Formatter.Format(SyntaxFactory.StructDeclaration("S"), DefaultWorkspace.Services.SolutionServices, CSharpSyntaxFormattingOptions.Default, CancellationToken.None);

    [Fact]
    public async Task FormatIndexExpression()
    {
        await AssertFormatAsync("""

            class C
            {
                void M()
                {
                    object x = ^1;
                    object y = ^1
                }
            }
            """, """

            class C
            {
                void M()
                {
                    object x = ^1;
                    object y = ^1
                }
            }
            """);
    }

    [Fact]
    public async Task FormatRangeExpression_NoOperands()
    {
        await AssertFormatAsync("""

            class C
            {
                void M()
                {
                    object x = ..;
                    object y = ..
                }
            }
            """, """

            class C
            {
                void M()
                {
                    object x = ..;
                    object y = ..
                }
            }
            """);
    }

    [Fact]
    public async Task FormatRangeExpression_RightOperand()
    {
        await AssertFormatAsync("""

            class C
            {
                void M()
                {
                    object x = ..1;
                    object y = ..1
                }
            }
            """, """

            class C
            {
                void M()
                {
                    object x = ..1;
                    object y = ..1
                }
            }
            """);
    }

    [Fact]
    public async Task FormatRangeExpression_LeftOperand()
    {
        await AssertFormatAsync("""

            class C
            {
                void M()
                {
                    object x = 1..;
                    object y = 1..
                }
            }
            """, """

            class C
            {
                void M()
                {
                    object x = 1..;
                    object y = 1..
                }
            }
            """);
    }

    [Fact]
    public async Task FormatRangeExpression_BothOperands()
    {
        await AssertFormatAsync("""

            class C
            {
                void M()
                {
                    object x = 1..2;
                    object y = 1..2
                }
            }
            """, """

            class C
            {
                void M()
                {
                    object x = 1..2;
                    object y = 1..2
                }
            }
            """);
    }

    [Fact, WorkItem("https://github.com/dotnet/roslyn/issues/32113")]
    public async Task FormatCommaAfterCloseBrace_CommaRemainIntheSameLine()
    {
        await AssertFormatAsync(
            """

            public class Test
            {
                public void Foo()
                {
                    (Action, Action, Action) tuple = (
                        () => { Console.WriteLine(2.997e8); },
                        () => { Console.WriteLine(6.67e-11); },
                        () => { Console.WriteLine(1.602e-19); }
                    );
                }
            }
            """,
            """

            public class Test
            {
                public void Foo()
                {
                    (Action, Action, Action) tuple = (
                        () => { Console.WriteLine(2.997e8); },
                        () => { Console.WriteLine(6.67e-11); },
                        () => { Console.WriteLine(1.602e-19); }
                    );
                }
            }
            """);
    }

    [Fact, WorkItem("https://github.com/dotnet/roslyn/issues/32113")]
    public async Task FormatCommaAfterCloseBrace_SpaceSurroundWillBeRemoved()
    {
        await AssertFormatAsync(
            """

            public class Test
            {
                public void Foo()
                {
                    (Action, Action, Action) tuple = (
                        () => { Console.WriteLine(2.997e8); },
                        () => { Console.WriteLine(6.67e-11); },
                        () => { Console.WriteLine(1.602e-19); }
                    );
                }
            }
            """,
            """

            public class Test
            {
                public void Foo()
                {
                    (Action, Action, Action) tuple = (
                        () => { Console.WriteLine(2.997e8); }                             ,        
                        () => { Console.WriteLine(6.67e-11); }   ,    
                        () => { Console.WriteLine(1.602e-19); }
                    );
                }
            }
            """);
    }

    [Theory, WorkItem("https://github.com/dotnet/roslyn/issues/31571")]
    [WorkItem("https://github.com/dotnet/roslyn/issues/33910")]
    [CombinatorialData]
    public async Task ConversionOperator_CorrectlySpaceArgumentList(
        [CombinatorialValues("implicit", "explicit")] string operatorType,
        [CombinatorialValues("string", "string[]", "System.Action<int>", "int?", "int*", "(int, int)")] string targetType,
        bool spacingAfterMethodDeclarationName)
    {
        var expectedSpacing = spacingAfterMethodDeclarationName ? " " : "";
        var initialSpacing = spacingAfterMethodDeclarationName ? "" : " ";
        var changedOptionSet = new OptionsCollection(LanguageNames.CSharp) { { SpacingAfterMethodDeclarationName, spacingAfterMethodDeclarationName } };
        await AssertFormatAsync(
            $$"""

            public unsafe class Test
            {
                public static {{operatorType}} operator {{targetType}}{{expectedSpacing}}() => throw null;
            }
            """,
            $$"""

            public unsafe class Test
            {
                public static {{operatorType}} operator {{targetType}}{{initialSpacing}}() => throw null;
            }
            """,
            changedOptionSet: changedOptionSet);
    }

    [Fact, WorkItem("https://github.com/dotnet/roslyn/issues/31868")]
    public async Task SpaceAroundDeclaration()
    {
        var changingOptions = new OptionsCollection(LanguageNames.CSharp)
        {
            { CSharpFormattingOptions2.SpacesIgnoreAroundVariableDeclaration, true }
        };
        await AssertFormatAsync(
            """

            class Program
            {
                public void FixMyType()
                {
                    var    myint    =    0;
                }
            }
            """,
            """

            class Program
            {
                public void FixMyType()
                {
                    var    myint    =    0;
                }
            }
            """, changedOptionSet: changingOptions);
    }

    [Fact, WorkItem("https://github.com/dotnet/roslyn/issues/31868")]
    public async Task SpaceAroundDeclarationAndPreserveSingleLine()
    {
        var changingOptions = new OptionsCollection(LanguageNames.CSharp)
        {
            { CSharpFormattingOptions2.SpacesIgnoreAroundVariableDeclaration, true },
            { CSharpFormattingOptions2.WrappingKeepStatementsOnSingleLine, false }
        };
        await AssertFormatAsync(
            """

            class Program
            {
                public void FixMyType()
                {
                    var    myint    =    0;
                }
            }
            """,
            """

            class Program
            {
                public void FixMyType()
                {
                    var    myint    =    0;
                }
            }
            """, changedOptionSet: changingOptions);
    }

    [Fact]
    public async Task ClassConstraint()
    {
        await AssertFormatAsync(
            """

            class Program<T>
                where T : class?
            {
            }
            """,
            """

            class Program<T>
                where T : class ?
            {
            }
            """);
    }

    [Fact]
    public async Task SingleLinePropertyPattern1()
    {
        await AssertFormatAsync(
            """

            using System.Collections.Generic;
            class Program
            {
                public void FixMyType()
                {
                    _ = new List<int>() is
                    {
                        Count: { },
                    };
                }
            }
            """,
            """

            using System.Collections.Generic;
            class Program
            {
                public void FixMyType()
                {
                    _ = new List<int>() is
                    {
                        Count:{},
                    };
                }
            }
            """);
    }

    [Fact]
    public async Task SingleLinePropertyPattern2()
    {
        await AssertFormatAsync(
            """

            using System.Collections.Generic;
            class Program
            {
                public void FixMyType(object o)
                {
                    _ = o is List<int> { Count: { } };
                }
            }
            """,
            """

            using System.Collections.Generic;
            class Program
            {
                public void FixMyType(object o)
                {
                    _ = o is List<int>{Count:{}};
                }
            }
            """);
    }

    [Fact, WorkItem("https://github.com/dotnet/roslyn/issues/37030")]
    public async Task SpaceAroundEnumMemberDeclarationIgnored()
    {
        var changingOptions = new OptionsCollection(LanguageNames.CSharp)
        {
            { CSharpFormattingOptions2.SpacesIgnoreAroundVariableDeclaration, true }
        };
        await AssertFormatAsync(
            """

            enum TestEnum
            {
                Short           = 1,
                LongItemName    = 2
            }
            """,
            """

            enum TestEnum
            {
                Short           = 1,
                LongItemName    = 2
            }
            """, changedOptionSet: changingOptions);
    }

    [Fact, WorkItem("https://github.com/dotnet/roslyn/issues/37030")]
    public async Task SpaceAroundEnumMemberDeclarationSingle()
    {
        var changingOptions = new OptionsCollection(LanguageNames.CSharp)
        {
            { CSharpFormattingOptions2.SpacesIgnoreAroundVariableDeclaration, false }
        };
        await AssertFormatAsync(
            """

            enum TestEnum
            {
                Short = 1,
                LongItemName = 2
            }
            """,
            """

            enum TestEnum
            {
                Short           = 1,
                LongItemName    = 2
            }
            """, changedOptionSet: changingOptions);
    }

    [Fact, WorkItem("https://github.com/dotnet/roslyn/issues/38895")]
    public async Task FormattingNbsp()
    {
        await AssertFormatAsync(
            """

            class C
            {
                List<C> list = new List<C>
                {
            new C()
                };
            }
            """,
            """

            class C
            {
                List<C> list = new List<C>
                {
            &nbsp;&nbsp;&nbsp;&nbsp;&nbsp;&nbsp;&nbsp;&nbsp;&nbsp;&nbsp;&nbsp;&nbsp;new&nbsp;C()
                };
            }
            """.Replace("&nbsp;", "\u00A0"));
    }

    [Fact, WorkItem("https://github.com/dotnet/roslyn/issues/47438")]
    public async Task IndentationForMultilineWith()
    {
        var code = """
            record C(int X)
            {
                C M()
                {
                    return this with
            {
            X = 1
            };
                }
            }
            """;
        var expectedCode = """
            record C(int X)
            {
                C M()
                {
                    return this with
                    {
                        X = 1
                    };
                }
            }
            """;

        await AssertFormatAsync(expectedCode, code);
    }

    [Fact, WorkItem("https://github.com/dotnet/roslyn/issues/47438")]
    public async Task IndentationForMultilineWith_ArrowBody()
    {
        var code = """
            record C(int X)
            {
                C M()
                    => this with
            {
            X = 1
            };
            }
            """;
        var expectedCode = """
            record C(int X)
            {
                C M()
                    => this with
                    {
                        X = 1
                    };
            }
            """;

        await AssertFormatAsync(expectedCode, code);
    }

    [Fact, WorkItem("https://github.com/dotnet/roslyn/issues/47438")]
    public async Task IndentationForMultilineWith_ArrowBody_WithTrailingComma()
    {
        var code = """
            record C(int X)
            {
                C M()
                    => this with
            {
            X = 1,
            };
            }
            """;
        var expectedCode = """
            record C(int X)
            {
                C M()
                    => this with
                    {
                        X = 1,
                    };
            }
            """;

        await AssertFormatAsync(expectedCode, code);
    }

    [Fact, WorkItem("https://github.com/dotnet/roslyn/issues/41022")]
    public async Task SpacingAfterAttribute()
    {
        var code = """
            class C
            {
                void M([My]string?[]?[] x)
                {
                }
            }
            """;
        var expectedCode = """
            class C
            {
                void M([My] string?[]?[] x)
                {
                }
            }
            """;

        await AssertFormatAsync(expectedCode, code);
    }

    [Fact, WorkItem("https://github.com/dotnet/roslyn/issues/41022")]
    public async Task SpacingAfterAttribute_Multiple()
    {
        var code = """
            class C
            {
                void M([My][My]  int x)
                {
                }
            }
            """;
        var expectedCode = """
            class C
            {
                void M([My][My] int x)
                {
                }
            }
            """;

        await AssertFormatAsync(expectedCode, code);
    }

    [Fact, WorkItem("https://github.com/dotnet/roslyn/issues/41022")]
    public async Task SpacingAfterAttribute_Multiple2()
    {
        var code = """
            class C
            {
                void M([My] [My]  int x)
                {
                }
            }
            """;
        var expectedCode = """
            class C
            {
                void M([My][My] int x)
                {
                }
            }
            """;

        await AssertFormatAsync(expectedCode, code);
    }

    [Fact, WorkItem("https://github.com/dotnet/roslyn/issues/41022")]
    public async Task SpacingAfterAttribute_MultipleOnDeclaration()
    {
        var code = """
            class C
            {
                [My] [My]  void M()
                {
                }
            }
            """;
        var expectedCode = """
            class C
            {
                [My]
                [My]
                void M()
                {
                }
            }
            """;

        await AssertFormatAsync(expectedCode, code);
    }

    [Fact, WorkItem("https://github.com/dotnet/roslyn/issues/47442")]
    public async Task IndentImplicitObjectCreationInitializer()
    {
        var code = """

            class C
            {
                public string Name { get; set; }
                public static C Create1(string name)
                    => new C()
                {
                    Name = name
                };
                public static C Create2(string name)
                    => new()
                {
                    Name = name
                };
            }
            """;
        var expectedCode = """

            class C
            {
                public string Name { get; set; }
                public static C Create1(string name)
                    => new C()
                    {
                        Name = name
                    };
                public static C Create2(string name)
                    => new()
                    {
                        Name = name
                    };
            }
            """;

        await AssertFormatAsync(expectedCode, code);
    }

    [Fact, WorkItem("https://github.com/dotnet/roslyn/issues/36913")]
    public async Task NewLinesForBraces_SwitchExpression_Default()
    {
        await AssertFormatAsync(
            """

            class A
            {
                void br()
                {
                    var msg = 1 switch
                    {
                        _ => null
                    };
                }
            }
            """,
            """

            class A
            {
                void br()
                {
                    var msg = 1 switch {
                        _ => null
                    };
                }
            }
            """);
    }

    [Fact, WorkItem("https://github.com/dotnet/roslyn/issues/36913")]
    public async Task NewLinesForBraces_SwitchExpression_NonDefault()
    {
        var changingOptions = new OptionsCollection(LanguageNames.CSharp)
        {
            { NewLineBeforeOpenBrace, NewLineBeforeOpenBrace.DefaultValue.WithFlagValue(NewLineBeforeOpenBracePlacement.ObjectCollectionArrayInitializers, false) },
        };
        await AssertFormatAsync(
            """

            class A
            {
                void br()
                {
                    var msg = 1 switch {
                        _ => null
                    };
                }
            }
            """,
            """

            class A
            {
                void br()
                {
                    var msg = 1 switch
                    {
                        _ => null
                    };
                }
            }
            """, changedOptionSet: changingOptions);
    }

    [Fact, WorkItem("https://github.com/dotnet/roslyn/discussions/49725")]
    public async Task NewLinesForBraces_RecordWithInitializer_Default()
    {
        await AssertFormatAsync(
            """

            record R(int X);
            class C
            {
                void Goo(R r)
                {
                    var r2 = r with
                    {
                        X = 0
                    };
                }
            }
            """,
            """

            record R(int X);
            class C
            {
                void Goo(R r)
                {
                    var r2 = r with {
                        X = 0
                    };
                }
            }
            """);
    }

    [Fact, WorkItem("https://github.com/dotnet/roslyn/discussions/49725")]
    public async Task NewLinesForBraces_RecordWithInitializer_NonDefault()
    {
        var changingOptions = new OptionsCollection(LanguageNames.CSharp)
        {
            { NewLineBeforeOpenBrace, NewLineBeforeOpenBrace.DefaultValue.WithFlagValue(NewLineBeforeOpenBracePlacement.ObjectCollectionArrayInitializers, false) },
        };
        await AssertFormatAsync(
            """

            record R(int X);
            class C
            {
                void Goo(R r)
                {
                    var r2 = r with {
                        X = 0
                    };
                }
            }
            """,
            """

            record R(int X);
            class C
            {
                void Goo(R r)
                {
                    var r2 = r with
                    {
                        X = 0
                    };
                }
            }
            """, changedOptionSet: changingOptions);
    }

    [Fact]
    public async Task NoSpacesInPropertyPatterns()
    {
        var code = """
            class C
            {
                int IntProperty { get; set; }
                void M()
                {
                    _ = this is {  IntProperty : 2 };
                }
            }
            """;
        var expectedCode = """
            class C
            {
                int IntProperty { get; set; }
                void M()
                {
                    _ = this is { IntProperty: 2 };
                }
            }
            """;
        await AssertFormatAsync(expectedCode, code);
    }

    [Fact]
    public async Task NoSpacesInExtendedPropertyPatterns()
    {
        var code = """
            class C
            {
                C CProperty { get; set; }
                int IntProperty { get; set; }
                void M()
                {
                    _ = this is {  CProperty . IntProperty : 2 };
                }
            }
            """;
        var expectedCode = """
            class C
            {
                C CProperty { get; set; }
                int IntProperty { get; set; }
                void M()
                {
                    _ = this is { CProperty.IntProperty: 2 };
                }
            }
            """;
        await AssertFormatAsync(expectedCode, code);
    }

    [Fact, WorkItem("https://github.com/dotnet/roslyn/issues/52413")]
    public async Task NewLinesForBraces_PropertyPatternClauses_Default()
    {
        await AssertFormatAsync(
            """

            class A
            {
                public string Name { get; }

                public bool IsFoo(A a)
                {
                    return a is
                    {
                        Name: "foo",
                    };
                }
            }
            """,
            """

            class A
            {
                public string Name { get; }

                public bool IsFoo(A a)
                {
                    return a is {
                        Name: "foo",
                    };
                }
            }
            """);
    }

    [Fact, WorkItem("https://github.com/dotnet/roslyn/issues/52413")]
    public async Task NewLinesForBraces_PropertyPatternClauses_NonDefault()
    {
        var changingOptions = new OptionsCollection(LanguageNames.CSharp)
        {
            { NewLineBeforeOpenBrace, NewLineBeforeOpenBrace.DefaultValue.WithFlagValue(NewLineBeforeOpenBracePlacement.ObjectCollectionArrayInitializers, false) },
        };
        await AssertFormatAsync(
            """

            class A
            {
                public string Name { get; }

                public bool IsFoo(A a)
                {
                    return a is {
                        Name: "foo",
                    };
                }
            }
            """,
            """

            class A
            {
                public string Name { get; }

                public bool IsFoo(A a)
                {
                    return a is
                    {
                        Name: "foo",
                    };
                }
            }
            """, changedOptionSet: changingOptions);
    }

    [Fact, Trait(Traits.Feature, Traits.Features.Formatting)]
    [WorkItem(57854, "https://github.com/dotnet/roslyn/issues/57854")]
    public async Task NewLinesForBraces_PropertyPatternClauses_NonDefaultInSwitchExpression()
    {
        var changingOptions = new OptionsCollection(LanguageNames.CSharp)
        {
            { NewLineBeforeOpenBrace, NewLineBeforeOpenBrace.DefaultValue.WithFlagValue(NewLineBeforeOpenBracePlacement.ObjectCollectionArrayInitializers, false) },
        };
        await AssertFormatAsync(
            """

            class A
            {
                public string Name { get; }

                public bool IsFoo(A a)
                {
                    return a switch {
                        { Name: "foo" } => true,
                        _ => false,
                    };
                }
            }
            """,
            """

            class A
            {
                public string Name { get; }

                public bool IsFoo(A a)
                {
                    return a switch
                    {
                        { Name: "foo" } => true,
                        _ => false,
                    };
                }
            }
            """, changedOptionSet: changingOptions);
    }

    [Theory, CombinatorialData]
    [WorkItem("https://github.com/dotnet/roslyn/issues/52413")]
    public async Task NewLinesForBraces_PropertyPatternClauses_SingleLine(bool option)
    {
        var changingOptions = new OptionsCollection(LanguageNames.CSharp)
        {
            { NewLineBeforeOpenBrace, NewLineBeforeOpenBrace.DefaultValue.WithFlagValue(NewLineBeforeOpenBracePlacement.ObjectCollectionArrayInitializers, option) },
        };
        var code = """

            class A
            {
                public string Name { get; }

                public bool IsFoo(A a)
                {
                    return a is { Name: "foo" };
                }
            }
            """;
        await AssertFormatAsync(code, code, changedOptionSet: changingOptions);
    }

    [Fact]
    public async Task RecordClass()
    {
        await AssertFormatAsync(
            """

            record class R(int X);

            """,
            """

            record  class  R(int X);

            """);
    }

    [Fact]
    public async Task Class()
    {
        await AssertFormatAsync(
            """

            class R(int X);

            """,
            """

            class  R(int X)  ;

            """);
    }

    [Fact]
    public async Task Interface()
    {
        await AssertFormatAsync(
            """

            interface R(int X);

            """,
            """

            interface  R(int X)  ;

            """);
    }

    [Fact]
    public async Task RecordStruct()
    {
        await AssertFormatAsync(
            """

            record struct R(int X);

            """,
            """

            record  struct  R(int X);

            """);
    }

    [Fact]
    public async Task Struct()
    {
        await AssertFormatAsync(
            """

            struct R(int X);

            """,
            """

            struct  R(int X)  ;

            """);
    }

    [Fact]
    public async Task FormatListPattern()
    {
        var code = """

            class C
            {
                void M() {
            _ = this is[1,2,>=3];
            }
            }
            """;
        await AssertFormatAsync(code: code, expected: """

            class C
            {
                void M()
                {
                    _ = this is [1, 2, >= 3];
                }
            }
            """);

        var options = new OptionsCollection(LanguageNames.CSharp)
        {
            { SpaceBetweenEmptySquareBrackets, false },
            { SpaceWithinSquareBrackets, false },
            { SpaceBeforeComma, false },
            { SpaceAfterComma, false },
        };

        await AssertFormatAsync(code: code, changedOptionSet: options, expected: """

            class C
            {
                void M()
                {
                    _ = this is [1,2,>= 3];
                }
            }
            """);

        options = new OptionsCollection(LanguageNames.CSharp)
        {
            { SpaceBeforeOpenSquareBracket, false }, // ignored
            { SpaceBetweenEmptySquareBrackets, true },
            { SpaceWithinSquareBrackets, true },
            { SpaceBeforeComma, true },
            { SpaceAfterComma, true },
        };

        await AssertFormatAsync(code: code, changedOptionSet: options, expected: """

            class C
            {
                void M()
                {
                    _ = this is [ 1 , 2 , >= 3 ];
                }
            }
            """);
    }

    [Fact]
    public async Task FormatListPattern_Parentheses()
    {
        var code = """

            class C
            {
                void M((int[], int[]) a) {
            _ = a is([1,2,>=3],[1,2]);
            }
            }
            """;
        await AssertFormatAsync(code: code, expected: """

            class C
            {
                void M((int[], int[]) a)
                {
                    _ = a is ([1, 2, >= 3], [1, 2]);
                }
            }
            """);

        var options = new OptionsCollection(LanguageNames.CSharp)
        {
            { SpaceBetweenEmptySquareBrackets, false },
            { SpaceWithinSquareBrackets, false },
            { SpaceBeforeComma, false },
            { SpaceAfterComma, false },
        };

        await AssertFormatAsync(code: code, changedOptionSet: options, expected: """

            class C
            {
                void M((int[], int[]) a)
                {
                    _ = a is ([1,2,>= 3],[1,2]);
                }
            }
            """);

        options = new OptionsCollection(LanguageNames.CSharp)
        {
            { SpaceBeforeOpenSquareBracket, false }, // ignored
            { SpaceBetweenEmptySquareBrackets, true },
            { SpaceWithinSquareBrackets, true },
            { SpaceBeforeComma, true },
            { SpaceAfterComma, true },
        };

        await AssertFormatAsync(code: code, changedOptionSet: options, expected: """

            class C
            {
                void M((int[ ], int[ ]) a)
                {
                    _ = a is ([ 1 , 2 , >= 3 ], [ 1 , 2 ]);
                }
            }
            """);
    }

    [Fact]
    public async Task FormatListPattern_TrailingComma()
    {
        var code = """

            class C
            {
                void M() {
            _ = this is[1,2,>=3,];
            }
            }
            """;
        await AssertFormatAsync(code: code, expected: """

            class C
            {
                void M()
                {
                    _ = this is [1, 2, >= 3,];
                }
            }
            """);

        var options = new OptionsCollection(LanguageNames.CSharp)
        {
            { SpaceBetweenEmptySquareBrackets, false },
            { SpaceWithinSquareBrackets, false },
            { SpaceBeforeComma, false },
            { SpaceAfterComma, false },
        };

        await AssertFormatAsync(code: code, changedOptionSet: options, expected: """

            class C
            {
                void M()
                {
                    _ = this is [1,2,>= 3,];
                }
            }
            """);

        options = new OptionsCollection(LanguageNames.CSharp)
        {
            { SpaceBeforeOpenSquareBracket, false }, // ignored
            { SpaceBetweenEmptySquareBrackets, true },
            { SpaceWithinSquareBrackets, true },
            { SpaceBeforeComma, true },
            { SpaceAfterComma, true },
        };

        await AssertFormatAsync(code: code, changedOptionSet: options, expected: """

            class C
            {
                void M()
                {
                    _ = this is [ 1 , 2 , >= 3 , ];
                }
            }
            """);
    }

    [Fact]
    public async Task FormatListPattern_WithNewline()
    {
        var code = """

            class C
            {
                void M() {
            _ = this is
            [1,2,>=3
            ];
            }
            }
            """;
        await AssertFormatAsync(code: code, expected: """

            class C
            {
                void M()
                {
                    _ = this is
                    [1, 2, >= 3
                    ];
                }
            }
            """);

        var options = new OptionsCollection(LanguageNames.CSharp)
        {
            { SpaceBetweenEmptySquareBrackets, false },
            { SpaceWithinSquareBrackets, false },
            { SpaceBeforeComma, false },
            { SpaceAfterComma, false },
        };

        await AssertFormatAsync(code: code, changedOptionSet: options, expected: """

            class C
            {
                void M()
                {
                    _ = this is
                    [1,2,>= 3
                    ];
                }
            }
            """);

        options = new OptionsCollection(LanguageNames.CSharp)
        {
            { SpaceBeforeOpenSquareBracket, false }, // ignored
            { SpaceBetweenEmptySquareBrackets, true },
            { SpaceWithinSquareBrackets, true },
            { SpaceBeforeComma, true },
            { SpaceAfterComma, true },
        };

        await AssertFormatAsync(code: code, changedOptionSet: options, expected: """

            class C
            {
                void M()
                {
                    _ = this is
                    [ 1 , 2 , >= 3
                    ];
                }
            }
            """);
    }

    [Fact]
    public async Task FormatSlicePattern()
    {
        var code = """
            class C
            {
                void M() {
            _ = this is[ 0,.. var  rest ];
            }
            }
            """;
        var expectedCode = """
            class C
            {
                void M()
                {
                    _ = this is [0, .. var rest];
                }
            }
            """;
        await AssertFormatAsync(expectedCode, code);
    }

    [Fact]
    public async Task FormatSlicePattern_NoSpace()
    {
        var code = """
            class C
            {
                void M() {
            _ = this is[ 0,..var  rest ];
            }
            }
            """;
        var expectedCode = """
            class C
            {
                void M()
                {
                    _ = this is [0, .. var rest];
                }
            }
            """;
        await AssertFormatAsync(expectedCode, code);
    }

    [Fact]
    public async Task FormatSlicePatternWithAnd()
    {
        var code = """
            class C
            {
                void M() {
            _ = this is[ 0,.. {Count: >0} and var  rest ];
            }
            }
            """;
        var expectedCode = """
            class C
            {
                void M()
                {
                    _ = this is [0, .. { Count: > 0 } and var rest];
                }
            }
            """;
        await AssertFormatAsync(expectedCode, code);
    }

    [Fact]
    public async Task FormatLengthAndListPattern()
    {
        var code = """
            class C
            {
                void M() {
            _ = this is{Count:>0 and var x}and[ 1,2,3 ];
            }
            }
            """;
        var expectedCode = """
            class C
            {
                void M()
                {
                    _ = this is { Count: > 0 and var x } and [1, 2, 3];
                }
            }
            """;
        await AssertFormatAsync(expectedCode, code);
    }

    [Fact]
    public async Task LambdaReturnType_01()
    {
        await AssertFormatAsync(
            """
            class Program
            {
                Delegate D = void () => { };
            }
            """,
            """
            class Program
            {
                Delegate D = void  ()  =>  {  };
            }
            """);
    }

    [Fact]
    public async Task LambdaReturnType_02()
    {
        await AssertFormatAsync(
            """
            class Program
            {
                Delegate D = A.B () => { };
            }
            """,
            """
            class Program
            {
                Delegate D = A.B()=>{  };
            }
            """);
    }

    [Fact]
    public async Task LambdaReturnType_03()
    {
        await AssertFormatAsync(
            """
            class Program
            {
                Delegate D = A<B> (x) => x;
            }
            """,
            """
            class Program
            {
                Delegate D = A < B >  ( x ) => x;
            }
            """);
    }

    [Fact]
    public async Task LambdaReturnType_04()
    {
        await AssertFormatAsync(
            """
            class Program
            {
                object F = Func((A, B) ((A, B) t) => t);
            }
            """,
            """
            class Program
            {
                object F = Func((A,B)((A,B)t)=>t);
            }
            """);
    }

    [Fact]
    public async Task LineSpanDirective()
    {
        var optionSet = new OptionsCollection(LanguageNames.CSharp) { { FormattingOptions2.UseTabs, true } };
        await AssertFormatAsync(
            """
            class Program
            {
            	static void Main()
            	{
            #line (1, 1) - (1, 100) 5 "a.razor"
            	}
            }
            """,
            """
            class Program
            {
                static void Main()
                {
            #line (1,1)-(1,100) 5 "a.razor"
                }
            }
            """, changedOptionSet: optionSet);
    }

    [Fact]
    public async Task FileScopedNamespace()
    {
        await AssertFormatAsync(
            expected: """

            namespace NS;

            class C { }

            """,
            code: """

            namespace NS;

                class C { }

            """);
    }

    [Fact, WorkItem("https://github.com/dotnet/roslyn/issues/56498")]
    public async Task NewInImplicitObjectCreation()
    {
        await AssertFormatAsync(
            expected: """

            class C
            {
                void M()
                {
                    string v = new();
                }
            }

            """,
            code: """

            class C
            {
                void M() {
                    string  v     =    new   ();
                }
            }

            """);
    }

    [Fact, WorkItem("https://github.com/dotnet/roslyn/issues/56498")]
    public async Task NewInTupleArrayCreation()
    {
        await AssertFormatAsync(
            expected: """

            class C
            {
                void M()
                {
                    var v = new (int, int)[];
                }
            }

            """,
            code: """

            class C
            {
                void M() {
                    var  v     =    new   (int,   int)  [ ];
                }
            }

            """);
    }

    [Fact, WorkItem("https://github.com/dotnet/roslyn/issues/56498")]
    public async Task NewInArrayCreation()
    {
        await AssertFormatAsync(
            expected: """

            class C
            {
                void M()
                {
                    var v = new int[1];
                }
            }

            """,
            code: """

            class C
            {
                void M() {
                    var  v     =    new   int  [  1  ];
                }
            }

            """);
    }

    [Fact, WorkItem("https://github.com/dotnet/roslyn/issues/56498")]
    public async Task NewInImplicitArrayCreation()
    {
        await AssertFormatAsync(
            expected: """

            class C
            {
                void M()
                {
                    var v = new[] { 1, 2, 3 };
                }
            }

            """,
            code: """

            class C
            {
                void M() {
                    var  v     =    new     [ ] {  1,  2,  3 };
                }
            }

            """);
    }

    [Fact, WorkItem("https://github.com/dotnet/roslyn/issues/56498")]
    public async Task NewInConstructorConstraint()
    {
        await AssertFormatAsync(
            expected: """

            class C
            {
                void M<T>() where T : new()
                {
                }
            }

            """,
            code: """

            class C
            {
                void M<T>()   where   T   :   new    (   ) {
                }
            }

            """);
    }

    [Fact, WorkItem("https://github.com/dotnet/roslyn/issues/56498")]
    public async Task NewMethodOverloadWithTupleReturnType()
    {
        await AssertFormatAsync(
            expected: """

            class C
            {
                new (int, int) M() { }
            }

            """,
            code: """

            class C
            {
                new  (int, int) M() { }
            }

            """);
    }

    [Fact, WorkItem("https://github.com/dotnet/roslyn/issues/56498")]
    public async Task NewPropertyWithTupleReturnType()
    {
        await AssertFormatAsync(
            expected: """

            class C
            {
                new (int, int) Property { get; set; }
            }

            """,
            code: """

            class C
            {
                new  (int, int) Property { get; set; }
            }

            """);
    }

    [Fact, WorkItem("https://github.com/dotnet/roslyn/issues/56498")]
    public async Task NewIndexerWithTupleReturnType()
    {
        await AssertFormatAsync(
            expected: """

            class C
            {
                new (int, int) this[int i] { get => throw null; }
            }

            """,
            code: """

            class C
            {
                new  (int, int) this[int i] { get => throw null; }
            }

            """);
    }

    [Fact, WorkItem("https://github.com/dotnet/roslyn/issues/56543")]
    public async Task FormatAttributeOnLambda()
    {
        await AssertFormatAsync(
            expected: """

            var f = [Attribute] () => { };

            """,
            code: """

            var f =  [Attribute] () => { };

            """);
    }

    [Fact, WorkItem("https://github.com/dotnet/roslyn/issues/56543")]
    public async Task FormatAttributeOnLambda_TwoAttributes()
    {
        await AssertFormatAsync(
            expected: """

            var f = [Attribute][Attribute2] () => { };

            """,
            code: """

            var f =  [Attribute]  [Attribute2] () => { };

            """);
    }

    [Fact, WorkItem("https://github.com/dotnet/roslyn/issues/56543")]
    public async Task FormatAttributeOnMethod_TwoAttributes()
    {
        await AssertFormatAsync(
            expected: """

            [Attribute][Attribute2]
            void M()
            { }

            """,
            code: """

              [Attribute]  [Attribute2]
            void M()
            { }

            """);
    }

    [Fact, WorkItem("https://github.com/dotnet/roslyn/issues/56543")]
    public async Task FormatAttributeOnTypeParameter_TwoAttributes()
    {
        await AssertFormatAsync(
            expected: """

            class C<[Attribute][Attribute2] T> { }

            """,
            code: """

            class C<  [Attribute]  [Attribute2]  T  > { }

            """);
    }

    [Fact, WorkItem("https://github.com/dotnet/roslyn/issues/56543")]
    public async Task FormatAttributeOnTypeParameter_TwoAttributes_Method()
    {
        await AssertFormatAsync(
            expected: """

            class C
            {
                void M<[Attribute][Attribute2] T>() { }
            }

            """,
            code: """

            class C
            {
                void M<  [Attribute]  [Attribute2]  T  > ( ) { }
            }

            """);
    }

    [Fact, WorkItem("https://github.com/dotnet/roslyn/issues/56543")]
    public async Task FormatAttributeOnParameter_TwoAttributes()
    {
        await AssertFormatAsync(
            expected: """

            class C
            {
                void M([Attribute][Attribute2] T t) { }
            }

            """,
            code: """

            class C
            {
                void M(  [Attribute]  [Attribute2]  T  t  ) { }
            }

            """);
    }

    [Fact, WorkItem("https://github.com/dotnet/roslyn/issues/56543")]
    public async Task FormatAttributeOnLambdaWithExplicitType()
    {
        await AssertFormatAsync(
            expected: """

            var f = [Attribute] int () => 1;

            """,
            code: """

            var f =  [Attribute] int () => 1;

            """);
    }

    [Fact, WorkItem("https://github.com/dotnet/roslyn/issues/56543")]
    public async Task FormatAttributeOnLambdaInInvocation()
    {
        await AssertFormatAsync(
            expected: """

            f([Attribute] () => { });

            """,
            code: """

            f( [Attribute] () => { });

            """);
    }

    [Fact]
    public async Task FormatAttributeOnLambdaParameter()
    {
        await AssertFormatAsync(expected: """
            var f = ([Attribute] int x = 1) => x;
            """, code: """
            var f = (  [ Attribute ]int x=1)=>x;
            """);
    }

    [Fact]
    public async Task FormatRawStringInterpolation()
    {
        await AssertFormatAsync(
            expected: """"

            var s = $"""{s}"""

            """",
            code: """"

            var s = $"""{s}"""

            """");
    }

    [Fact]
    public async Task FormatRawStringInterpolation2()
    {
        await AssertFormatAsync(
            expected: """"

            var s = $"""{s,0: x }"""

            """",
            code: """"

            var s = $"""{s, 0 : x }"""

            """");
    }

    [Fact]
    public async Task FormatUsingAliasToType1()
    {
        await AssertFormatAsync(
            expected: """

            f([Attribute] () => { });

            """,
            code: """

            f( [Attribute] () => { });

            """);
    }

<<<<<<< HEAD
        [Theory]
        [InlineData("using X=int ;", "using X = int;")]
        [InlineData("global   using X=int ;", "global using X = int;")]
        [InlineData("using X=nint;", "using X = nint;")]
        [InlineData("using X=dynamic;", "using X = dynamic;")]
        [InlineData("using X=int [] ;", "using X = int[];")]
        [InlineData("using X=(int,int) ;", "using X = (int, int);")]
        [InlineData("using  unsafe  X=int * ;", "using unsafe X = int*;")]
        [InlineData("global   using  unsafe  X=int * ;", "global using unsafe X = int*;")]
        [InlineData("using X=int ?;", "using X = int?;")]
        [InlineData("using X=delegate * <int,int> ;", "using X = delegate*<int, int>;")]
        public async Task TestNormalizeUsingAlias(string text, string expected)
        {
            await AssertFormatAsync(expected, text);
        }

        [Fact]
        public async Task FormatWithElement1()
        {
            await AssertFormatAsync(
                expected: """
                var v = [with()];
                """,
                code: """
                var v = [ with ( ) ];
                """);
        }

        [Fact]
        public async Task FormatWithElement2()
        {
            await AssertFormatAsync(
                expected: """
                var v = [with(1, 2)];
                """,
                code: """
                var v = [ with ( 1 , 2 ) ];
                """);
        }

        [Fact]
        public async Task FormatWithElement3()
        {
            await AssertFormatAsync(
                expected: """
                var v = [with(1, 2), 3];
                """,
                code: """
                var v = [ with ( 1 , 2 ) , 3];
                """);
        }

        [Fact]
        public async Task FormatKeyValuePair1()
        {
            await AssertFormatAsync(
                expected: """
                var v = [k: v];
                """,
                code: """
                var v = [ k :  v ];
                """);
        }

        [Fact]
        public async Task FormatKeyValuePair2()
        {
            await AssertFormatAsync(
                expected: """
                var v = [k: v, k: v];
                """,
                code: """
                var v = [ k :  v , k :  v ];
                """);
        }

        [Fact]
        public async Task FormatKeyValuePair3()
        {
            await AssertFormatAsync(
                expected: """
                var v = [null: 1 + 1, (x.y): from x in y select z];
                """,
                code: """
                var v = [ null :  1  +  1 , ( x . y ) :  from   x    in   y    select  z ];
                """);
        }
=======
    [Theory]
    [InlineData("using X=int ;", "using X = int;")]
    [InlineData("global   using X=int ;", "global using X = int;")]
    [InlineData("using X=nint;", "using X = nint;")]
    [InlineData("using X=dynamic;", "using X = dynamic;")]
    [InlineData("using X=int [] ;", "using X = int[];")]
    [InlineData("using X=(int,int) ;", "using X = (int, int);")]
    [InlineData("using  unsafe  X=int * ;", "using unsafe X = int*;")]
    [InlineData("global   using  unsafe  X=int * ;", "global using unsafe X = int*;")]
    [InlineData("using X=int ?;", "using X = int?;")]
    [InlineData("using X=delegate * <int,int> ;", "using X = delegate*<int, int>;")]
    public async Task TestNormalizeUsingAlias(string text, string expected)
    {
        await AssertFormatAsync(expected, text);
    }

    [Fact]
    public async Task FormatNullConditionalAssignment()
    {
        await AssertFormatAsync(
            expected: """
            x?.y = z;
            """,
            code: """
             x ? . y  =  z ;
            """);
    }

    [Fact]
    public async Task TestExtension1()
    {
        await AssertFormatAsync(
            """
            static class C
            {
                extension(string s)
                {
                    public void M()
                    {
                    }
                }
            }
            """,
            """
            static class C
            {
                    extension   (   string   s   )
                        {
                            public  void    M   (   )
                                {
                                }
                        }
            }
            """,
            parseOptions: CSharpParseOptions.Default.WithLanguageVersion(LanguageVersionExtensions.CSharpNext));
>>>>>>> cdcc3c40
    }
}<|MERGE_RESOLUTION|>--- conflicted
+++ resolved
@@ -12488,95 +12488,6 @@
             """);
     }
 
-<<<<<<< HEAD
-        [Theory]
-        [InlineData("using X=int ;", "using X = int;")]
-        [InlineData("global   using X=int ;", "global using X = int;")]
-        [InlineData("using X=nint;", "using X = nint;")]
-        [InlineData("using X=dynamic;", "using X = dynamic;")]
-        [InlineData("using X=int [] ;", "using X = int[];")]
-        [InlineData("using X=(int,int) ;", "using X = (int, int);")]
-        [InlineData("using  unsafe  X=int * ;", "using unsafe X = int*;")]
-        [InlineData("global   using  unsafe  X=int * ;", "global using unsafe X = int*;")]
-        [InlineData("using X=int ?;", "using X = int?;")]
-        [InlineData("using X=delegate * <int,int> ;", "using X = delegate*<int, int>;")]
-        public async Task TestNormalizeUsingAlias(string text, string expected)
-        {
-            await AssertFormatAsync(expected, text);
-        }
-
-        [Fact]
-        public async Task FormatWithElement1()
-        {
-            await AssertFormatAsync(
-                expected: """
-                var v = [with()];
-                """,
-                code: """
-                var v = [ with ( ) ];
-                """);
-        }
-
-        [Fact]
-        public async Task FormatWithElement2()
-        {
-            await AssertFormatAsync(
-                expected: """
-                var v = [with(1, 2)];
-                """,
-                code: """
-                var v = [ with ( 1 , 2 ) ];
-                """);
-        }
-
-        [Fact]
-        public async Task FormatWithElement3()
-        {
-            await AssertFormatAsync(
-                expected: """
-                var v = [with(1, 2), 3];
-                """,
-                code: """
-                var v = [ with ( 1 , 2 ) , 3];
-                """);
-        }
-
-        [Fact]
-        public async Task FormatKeyValuePair1()
-        {
-            await AssertFormatAsync(
-                expected: """
-                var v = [k: v];
-                """,
-                code: """
-                var v = [ k :  v ];
-                """);
-        }
-
-        [Fact]
-        public async Task FormatKeyValuePair2()
-        {
-            await AssertFormatAsync(
-                expected: """
-                var v = [k: v, k: v];
-                """,
-                code: """
-                var v = [ k :  v , k :  v ];
-                """);
-        }
-
-        [Fact]
-        public async Task FormatKeyValuePair3()
-        {
-            await AssertFormatAsync(
-                expected: """
-                var v = [null: 1 + 1, (x.y): from x in y select z];
-                """,
-                code: """
-                var v = [ null :  1  +  1 , ( x . y ) :  from   x    in   y    select  z ];
-                """);
-        }
-=======
     [Theory]
     [InlineData("using X=int ;", "using X = int;")]
     [InlineData("global   using X=int ;", "global using X = int;")]
@@ -12632,6 +12543,77 @@
             }
             """,
             parseOptions: CSharpParseOptions.Default.WithLanguageVersion(LanguageVersionExtensions.CSharpNext));
->>>>>>> cdcc3c40
+    }
+
+    [Fact]
+    public async Task FormatWithElement1()
+    {
+        await AssertFormatAsync(
+            expected: """
+                var v = [with()];
+                """,
+            code: """
+                var v = [ with ( ) ];
+                """);
+    }
+
+    [Fact]
+    public async Task FormatWithElement2()
+    {
+        await AssertFormatAsync(
+            expected: """
+                var v = [with(1, 2)];
+                """,
+            code: """
+                var v = [ with ( 1 , 2 ) ];
+                """);
+    }
+
+    [Fact]
+    public async Task FormatWithElement3()
+    {
+        await AssertFormatAsync(
+            expected: """
+                var v = [with(1, 2), 3];
+                """,
+            code: """
+                var v = [ with ( 1 , 2 ) , 3];
+                """);
+    }
+
+    [Fact]
+    public async Task FormatKeyValuePair1()
+    {
+        await AssertFormatAsync(
+            expected: """
+                var v = [k: v];
+                """,
+            code: """
+                var v = [ k :  v ];
+                """);
+    }
+
+    [Fact]
+    public async Task FormatKeyValuePair2()
+    {
+        await AssertFormatAsync(
+            expected: """
+                var v = [k: v, k: v];
+                """,
+            code: """
+                var v = [ k :  v , k :  v ];
+                """);
+    }
+
+    [Fact]
+    public async Task FormatKeyValuePair3()
+    {
+        await AssertFormatAsync(
+            expected: """
+                var v = [null: 1 + 1, (x.y): from x in y select z];
+                """,
+            code: """
+                var v = [ null :  1  +  1 , ( x . y ) :  from   x    in   y    select  z ];
+                """);
     }
 }