﻿// Licensed to the .NET Foundation under one or more agreements.
// The .NET Foundation licenses this file to you under the MIT license.
// See the LICENSE file in the project root for more information.

#nullable disable

using System;
using System.Collections.Generic;
using System.Linq;
using System.Runtime.InteropServices;
using System.Threading;
using Microsoft.CodeAnalysis.CSharp.Formatting;
using Microsoft.CodeAnalysis.CSharp.Syntax;
using Microsoft.CodeAnalysis.Editing;
using Microsoft.CodeAnalysis.Formatting;
using Microsoft.CodeAnalysis.Shared.Extensions;
using Microsoft.CodeAnalysis.Test.Utilities;
using Roslyn.Test.Utilities;
using Xunit;

namespace Microsoft.CodeAnalysis.CSharp.UnitTests.Editing
{
    [UseExportProvider]
    public class SyntaxGeneratorTests
    {
        private readonly CSharpCompilation _emptyCompilation = CSharpCompilation.Create("empty",
            references: new[] { TestMetadata.Net451.mscorlib, TestMetadata.Net451.System });

        private Workspace _workspace;
        private SyntaxGenerator _generator;

        public SyntaxGeneratorTests()
        {
        }

        private Workspace Workspace
            => _workspace ??= new AdhocWorkspace();

        private SyntaxGenerator Generator
            => _generator ??= SyntaxGenerator.GetGenerator(Workspace, LanguageNames.CSharp);

        public static Compilation Compile(string code)
        {
            return CSharpCompilation.Create("test")
                .AddReferences(TestMetadata.Net451.mscorlib)
                .AddSyntaxTrees(SyntaxFactory.ParseSyntaxTree(code));
        }

        private static void VerifySyntax<TSyntax>(SyntaxNode node, string expectedText) where TSyntax : SyntaxNode
        {
            Assert.IsAssignableFrom<TSyntax>(node);
            var normalized = node.NormalizeWhitespace().ToFullString();
            AssertEx.Equal(expectedText, normalized);
        }

        private static void VerifySyntaxRaw<TSyntax>(SyntaxNode node, string expectedText) where TSyntax : SyntaxNode
        {
            Assert.IsAssignableFrom<TSyntax>(node);
            var normalized = node.ToFullString();
            Assert.Equal(expectedText, normalized);
        }

        #region Expressions and Statements
        [Fact]
        public void TestLiteralExpressions()
        {
            VerifySyntax<LiteralExpressionSyntax>(Generator.LiteralExpression(0), "0");
            VerifySyntax<LiteralExpressionSyntax>(Generator.LiteralExpression(1), "1");
            VerifySyntax<PrefixUnaryExpressionSyntax>(Generator.LiteralExpression(-1), "-1");
            VerifySyntax<MemberAccessExpressionSyntax>(Generator.LiteralExpression(int.MinValue), "global::System.Int32.MinValue");
            VerifySyntax<MemberAccessExpressionSyntax>(Generator.LiteralExpression(int.MaxValue), "global::System.Int32.MaxValue");

            VerifySyntax<LiteralExpressionSyntax>(Generator.LiteralExpression(0L), "0L");
            VerifySyntax<LiteralExpressionSyntax>(Generator.LiteralExpression(1L), "1L");
            VerifySyntax<PrefixUnaryExpressionSyntax>(Generator.LiteralExpression(-1L), "-1L");
            VerifySyntax<MemberAccessExpressionSyntax>(Generator.LiteralExpression(long.MinValue), "global::System.Int64.MinValue");
            VerifySyntax<MemberAccessExpressionSyntax>(Generator.LiteralExpression(long.MaxValue), "global::System.Int64.MaxValue");

            VerifySyntax<LiteralExpressionSyntax>(Generator.LiteralExpression(0UL), "0UL");
            VerifySyntax<LiteralExpressionSyntax>(Generator.LiteralExpression(1UL), "1UL");
            VerifySyntax<LiteralExpressionSyntax>(Generator.LiteralExpression(ulong.MinValue), "0UL");
            VerifySyntax<MemberAccessExpressionSyntax>(Generator.LiteralExpression(ulong.MaxValue), "global::System.UInt64.MaxValue");

            VerifySyntax<LiteralExpressionSyntax>(Generator.LiteralExpression(0.0f), "0F");
            VerifySyntax<LiteralExpressionSyntax>(Generator.LiteralExpression(1.0f), "1F");
            VerifySyntax<PrefixUnaryExpressionSyntax>(Generator.LiteralExpression(-1.0f), "-1F");
            VerifySyntax<MemberAccessExpressionSyntax>(Generator.LiteralExpression(float.MinValue), "global::System.Single.MinValue");
            VerifySyntax<MemberAccessExpressionSyntax>(Generator.LiteralExpression(float.MaxValue), "global::System.Single.MaxValue");
            VerifySyntax<MemberAccessExpressionSyntax>(Generator.LiteralExpression(float.Epsilon), "global::System.Single.Epsilon");
            VerifySyntax<MemberAccessExpressionSyntax>(Generator.LiteralExpression(float.NaN), "global::System.Single.NaN");
            VerifySyntax<MemberAccessExpressionSyntax>(Generator.LiteralExpression(float.NegativeInfinity), "global::System.Single.NegativeInfinity");
            VerifySyntax<MemberAccessExpressionSyntax>(Generator.LiteralExpression(float.PositiveInfinity), "global::System.Single.PositiveInfinity");

            VerifySyntax<LiteralExpressionSyntax>(Generator.LiteralExpression(0.0), "0D");
            VerifySyntax<LiteralExpressionSyntax>(Generator.LiteralExpression(1.0), "1D");
            VerifySyntax<PrefixUnaryExpressionSyntax>(Generator.LiteralExpression(-1.0), "-1D");
            VerifySyntax<MemberAccessExpressionSyntax>(Generator.LiteralExpression(double.MinValue), "global::System.Double.MinValue");
            VerifySyntax<MemberAccessExpressionSyntax>(Generator.LiteralExpression(double.MaxValue), "global::System.Double.MaxValue");
            VerifySyntax<MemberAccessExpressionSyntax>(Generator.LiteralExpression(double.Epsilon), "global::System.Double.Epsilon");
            VerifySyntax<MemberAccessExpressionSyntax>(Generator.LiteralExpression(double.NaN), "global::System.Double.NaN");
            VerifySyntax<MemberAccessExpressionSyntax>(Generator.LiteralExpression(double.NegativeInfinity), "global::System.Double.NegativeInfinity");
            VerifySyntax<MemberAccessExpressionSyntax>(Generator.LiteralExpression(double.PositiveInfinity), "global::System.Double.PositiveInfinity");

            VerifySyntax<LiteralExpressionSyntax>(Generator.LiteralExpression(0m), "0M");
            VerifySyntax<LiteralExpressionSyntax>(Generator.LiteralExpression(0.00m), "0.00M");
            VerifySyntax<LiteralExpressionSyntax>(Generator.LiteralExpression(1.00m), "1.00M");
            VerifySyntax<PrefixUnaryExpressionSyntax>(Generator.LiteralExpression(-1.00m), "-1.00M");
            VerifySyntax<LiteralExpressionSyntax>(Generator.LiteralExpression(1.0000000000m), "1.0000000000M");
            VerifySyntax<LiteralExpressionSyntax>(Generator.LiteralExpression(0.000000m), "0.000000M");
            VerifySyntax<LiteralExpressionSyntax>(Generator.LiteralExpression(0.0000000m), "0.0000000M");
            VerifySyntax<LiteralExpressionSyntax>(Generator.LiteralExpression(1000000000m), "1000000000M");
            VerifySyntax<LiteralExpressionSyntax>(Generator.LiteralExpression(123456789.123456789m), "123456789.123456789M");
            VerifySyntax<LiteralExpressionSyntax>(Generator.LiteralExpression(1E-28m), "0.0000000000000000000000000001M");
            VerifySyntax<LiteralExpressionSyntax>(Generator.LiteralExpression(0E-28m), "0.0000000000000000000000000000M");
            VerifySyntax<LiteralExpressionSyntax>(Generator.LiteralExpression(1E-29m), "0.0000000000000000000000000000M");
            VerifySyntax<LiteralExpressionSyntax>(Generator.LiteralExpression(-1E-29m), "0.0000000000000000000000000000M");
            VerifySyntax<MemberAccessExpressionSyntax>(Generator.LiteralExpression(decimal.MinValue), "global::System.Decimal.MinValue");
            VerifySyntax<MemberAccessExpressionSyntax>(Generator.LiteralExpression(decimal.MaxValue), "global::System.Decimal.MaxValue");

            VerifySyntax<LiteralExpressionSyntax>(Generator.LiteralExpression('c'), "'c'");

            VerifySyntax<LiteralExpressionSyntax>(Generator.LiteralExpression("str"), "\"str\"");
            VerifySyntax<LiteralExpressionSyntax>(Generator.LiteralExpression("s\"t\"r"), "\"s\\\"t\\\"r\"");

            VerifySyntax<LiteralExpressionSyntax>(Generator.LiteralExpression(true), "true");
            VerifySyntax<LiteralExpressionSyntax>(Generator.LiteralExpression(false), "false");
        }

        [Fact]
        public void TestShortLiteralExpressions()
        {
            VerifySyntax<LiteralExpressionSyntax>(Generator.LiteralExpression((short)0), "0");
            VerifySyntax<LiteralExpressionSyntax>(Generator.LiteralExpression((short)1), "1");
            VerifySyntax<PrefixUnaryExpressionSyntax>(Generator.LiteralExpression((short)-1), "-1");
            VerifySyntax<MemberAccessExpressionSyntax>(Generator.LiteralExpression(short.MinValue), "global::System.Int16.MinValue");
            VerifySyntax<MemberAccessExpressionSyntax>(Generator.LiteralExpression(short.MaxValue), "global::System.Int16.MaxValue");
        }

        [Fact]
        public void TestUshortLiteralExpressions()
        {
            VerifySyntax<LiteralExpressionSyntax>(Generator.LiteralExpression((ushort)0), "0");
            VerifySyntax<LiteralExpressionSyntax>(Generator.LiteralExpression((ushort)1), "1");
            VerifySyntax<LiteralExpressionSyntax>(Generator.LiteralExpression(ushort.MinValue), "0");
            VerifySyntax<MemberAccessExpressionSyntax>(Generator.LiteralExpression(ushort.MaxValue), "global::System.UInt16.MaxValue");
        }

        [Fact]
        public void TestSbyteLiteralExpressions()
        {
            VerifySyntax<LiteralExpressionSyntax>(Generator.LiteralExpression((sbyte)0), "0");
            VerifySyntax<LiteralExpressionSyntax>(Generator.LiteralExpression((sbyte)1), "1");
            VerifySyntax<PrefixUnaryExpressionSyntax>(Generator.LiteralExpression((sbyte)-1), "-1");
            VerifySyntax<MemberAccessExpressionSyntax>(Generator.LiteralExpression(sbyte.MinValue), "global::System.SByte.MinValue");
            VerifySyntax<MemberAccessExpressionSyntax>(Generator.LiteralExpression(sbyte.MaxValue), "global::System.SByte.MaxValue");
        }

        [Fact]
        public void TestByteLiteralExpressions()
        {
            VerifySyntax<LiteralExpressionSyntax>(Generator.LiteralExpression((byte)0), "0");
            VerifySyntax<LiteralExpressionSyntax>(Generator.LiteralExpression((byte)1), "1");
            VerifySyntax<LiteralExpressionSyntax>(Generator.LiteralExpression(byte.MinValue), "0");
            VerifySyntax<LiteralExpressionSyntax>(Generator.LiteralExpression(byte.MaxValue), "255");
        }

        [Fact]
        public void TestAttributeData()
        {
            VerifySyntax<AttributeListSyntax>(Generator.Attribute(GetAttributeData(
@"using System; 
public class MyAttribute : Attribute { }",
@"[MyAttribute]")),
@"[global::MyAttribute]");

            VerifySyntax<AttributeListSyntax>(Generator.Attribute(GetAttributeData(
@"using System; 
public class MyAttribute : Attribute { public MyAttribute(object value) { } }",
@"[MyAttribute(null)]")),
@"[global::MyAttribute(null)]");

            VerifySyntax<AttributeListSyntax>(Generator.Attribute(GetAttributeData(
@"using System; 
public class MyAttribute : Attribute { public MyAttribute(int value) { } }",
@"[MyAttribute(123)]")),
@"[global::MyAttribute(123)]");

            VerifySyntax<AttributeListSyntax>(Generator.Attribute(GetAttributeData(
@"using System; 
public class MyAttribute : Attribute { public MyAttribute(double value) { } }",
@"[MyAttribute(12.3)]")),
@"[global::MyAttribute(12.3)]");

            VerifySyntax<AttributeListSyntax>(Generator.Attribute(GetAttributeData(
@"using System; 
public class MyAttribute : Attribute { public MyAttribute(string value) { } }",
@"[MyAttribute(""value"")]")),
@"[global::MyAttribute(""value"")]");

            VerifySyntax<AttributeListSyntax>(Generator.Attribute(GetAttributeData(
@"using System; 
public enum E { A, B, C }
public class MyAttribute : Attribute { public MyAttribute(E value) { } }",
@"[MyAttribute(E.A)]")),
@"[global::MyAttribute(global::E.A)]");

            VerifySyntax<AttributeListSyntax>(Generator.Attribute(GetAttributeData(
@"using System; 
public class MyAttribute : Attribute { public MyAttribute(Type value) { } }",
@"[MyAttribute(typeof (MyAttribute))]")),
@"[global::MyAttribute(typeof(global::MyAttribute))]");

            VerifySyntax<AttributeListSyntax>(Generator.Attribute(GetAttributeData(
@"using System; 
public class MyAttribute : Attribute { public MyAttribute(int[] values) { } }",
@"[MyAttribute(new [] {1, 2, 3})]")),
@"[global::MyAttribute(new[] { 1, 2, 3 })]");

            VerifySyntax<AttributeListSyntax>(Generator.Attribute(GetAttributeData(
@"using System; 
public class MyAttribute : Attribute { public int Value {get; set;} }",
@"[MyAttribute(Value = 123)]")),
@"[global::MyAttribute(Value = 123)]");

            var attributes = Generator.GetAttributes(Generator.AddAttributes(
                Generator.NamespaceDeclaration("n"),
                Generator.Attribute("Attr")));
            Assert.True(attributes.Count == 1);
        }

        private static AttributeData GetAttributeData(string decl, string use)
        {
            var compilation = Compile(decl + "\r\n" + use + "\r\nclass C { }");
            var typeC = compilation.GlobalNamespace.GetMembers("C").First() as INamedTypeSymbol;
            return typeC.GetAttributes().First();
        }

        [Fact]
        public void TestNameExpressions()
        {
            VerifySyntax<IdentifierNameSyntax>(Generator.IdentifierName("x"), "x");
            VerifySyntax<QualifiedNameSyntax>(Generator.QualifiedName(Generator.IdentifierName("x"), Generator.IdentifierName("y")), "x.y");
            VerifySyntax<QualifiedNameSyntax>(Generator.DottedName("x.y"), "x.y");

            VerifySyntax<GenericNameSyntax>(Generator.GenericName("x", Generator.IdentifierName("y")), "x<y>");
            VerifySyntax<GenericNameSyntax>(Generator.GenericName("x", Generator.IdentifierName("y"), Generator.IdentifierName("z")), "x<y, z>");

            // convert identifier name into generic name
            VerifySyntax<GenericNameSyntax>(Generator.WithTypeArguments(Generator.IdentifierName("x"), Generator.IdentifierName("y")), "x<y>");

            // convert qualified name into qualified generic name
            VerifySyntax<QualifiedNameSyntax>(Generator.WithTypeArguments(Generator.DottedName("x.y"), Generator.IdentifierName("z")), "x.y<z>");

            // convert member access expression into generic member access expression
            VerifySyntax<MemberAccessExpressionSyntax>(Generator.WithTypeArguments(Generator.MemberAccessExpression(Generator.IdentifierName("x"), Generator.IdentifierName("y")), Generator.IdentifierName("z")), "x.y<z>");

            // convert existing generic name into a different generic name
            var gname = Generator.WithTypeArguments(Generator.IdentifierName("x"), Generator.IdentifierName("y"));
            VerifySyntax<GenericNameSyntax>(gname, "x<y>");
            VerifySyntax<GenericNameSyntax>(Generator.WithTypeArguments(gname, Generator.IdentifierName("z")), "x<z>");
        }

        [Fact]
        public void TestTypeExpressions()
        {
            // these are all type syntax too
            VerifySyntax<TypeSyntax>(Generator.IdentifierName("x"), "x");
            VerifySyntax<TypeSyntax>(Generator.QualifiedName(Generator.IdentifierName("x"), Generator.IdentifierName("y")), "x.y");
            VerifySyntax<TypeSyntax>(Generator.DottedName("x.y"), "x.y");
            VerifySyntax<TypeSyntax>(Generator.GenericName("x", Generator.IdentifierName("y")), "x<y>");
            VerifySyntax<TypeSyntax>(Generator.GenericName("x", Generator.IdentifierName("y"), Generator.IdentifierName("z")), "x<y, z>");

            VerifySyntax<TypeSyntax>(Generator.ArrayTypeExpression(Generator.IdentifierName("x")), "x[]");
            VerifySyntax<TypeSyntax>(Generator.ArrayTypeExpression(Generator.ArrayTypeExpression(Generator.IdentifierName("x"))), "x[][]");
            VerifySyntax<TypeSyntax>(Generator.NullableTypeExpression(Generator.IdentifierName("x")), "x?");
            VerifySyntax<TypeSyntax>(Generator.NullableTypeExpression(Generator.NullableTypeExpression(Generator.IdentifierName("x"))), "x?");

            var intType = _emptyCompilation.GetSpecialType(SpecialType.System_Int32);
            VerifySyntax<TupleElementSyntax>(Generator.TupleElementExpression(Generator.IdentifierName("x")), "x");
            VerifySyntax<TupleElementSyntax>(Generator.TupleElementExpression(Generator.IdentifierName("x"), "y"), "x y");
            VerifySyntax<TupleElementSyntax>(Generator.TupleElementExpression(intType), "global::System.Int32");
            VerifySyntax<TupleElementSyntax>(Generator.TupleElementExpression(intType, "y"), "global::System.Int32 y");
            VerifySyntax<TypeSyntax>(Generator.TupleTypeExpression(Generator.TupleElementExpression(Generator.IdentifierName("x")), Generator.TupleElementExpression(Generator.IdentifierName("y"))), "(x, y)");
            VerifySyntax<TypeSyntax>(Generator.TupleTypeExpression(new[] { intType, intType }), "(global::System.Int32, global::System.Int32)");
            VerifySyntax<TypeSyntax>(Generator.TupleTypeExpression(new[] { intType, intType }, new[] { "x", "y" }), "(global::System.Int32 x, global::System.Int32 y)");
        }

        [Fact]
        public void TestSpecialTypeExpression()
        {
            VerifySyntax<TypeSyntax>(Generator.TypeExpression(SpecialType.System_Byte), "byte");
            VerifySyntax<TypeSyntax>(Generator.TypeExpression(SpecialType.System_SByte), "sbyte");

            VerifySyntax<TypeSyntax>(Generator.TypeExpression(SpecialType.System_Int16), "short");
            VerifySyntax<TypeSyntax>(Generator.TypeExpression(SpecialType.System_UInt16), "ushort");

            VerifySyntax<TypeSyntax>(Generator.TypeExpression(SpecialType.System_Int32), "int");
            VerifySyntax<TypeSyntax>(Generator.TypeExpression(SpecialType.System_UInt32), "uint");

            VerifySyntax<TypeSyntax>(Generator.TypeExpression(SpecialType.System_Int64), "long");
            VerifySyntax<TypeSyntax>(Generator.TypeExpression(SpecialType.System_UInt64), "ulong");

            VerifySyntax<TypeSyntax>(Generator.TypeExpression(SpecialType.System_Single), "float");
            VerifySyntax<TypeSyntax>(Generator.TypeExpression(SpecialType.System_Double), "double");

            VerifySyntax<TypeSyntax>(Generator.TypeExpression(SpecialType.System_Char), "char");
            VerifySyntax<TypeSyntax>(Generator.TypeExpression(SpecialType.System_String), "string");

            VerifySyntax<TypeSyntax>(Generator.TypeExpression(SpecialType.System_Object), "object");
            VerifySyntax<TypeSyntax>(Generator.TypeExpression(SpecialType.System_Decimal), "decimal");
        }

        [Fact]
        public void TestSymbolTypeExpressions()
        {
            var genericType = _emptyCompilation.GetSpecialType(SpecialType.System_Collections_Generic_IEnumerable_T);
            VerifySyntax<QualifiedNameSyntax>(Generator.TypeExpression(genericType), "global::System.Collections.Generic.IEnumerable<T>");

            var arrayType = _emptyCompilation.CreateArrayTypeSymbol(_emptyCompilation.GetSpecialType(SpecialType.System_Int32));
            VerifySyntax<ArrayTypeSyntax>(Generator.TypeExpression(arrayType), "global::System.Int32[]");
        }

        [Fact]
        public void TestMathAndLogicExpressions()
        {
            VerifySyntax<PrefixUnaryExpressionSyntax>(Generator.NegateExpression(Generator.IdentifierName("x")), "-(x)");
            VerifySyntax<BinaryExpressionSyntax>(Generator.AddExpression(Generator.IdentifierName("x"), Generator.IdentifierName("y")), "(x) + (y)");
            VerifySyntax<BinaryExpressionSyntax>(Generator.SubtractExpression(Generator.IdentifierName("x"), Generator.IdentifierName("y")), "(x) - (y)");
            VerifySyntax<BinaryExpressionSyntax>(Generator.MultiplyExpression(Generator.IdentifierName("x"), Generator.IdentifierName("y")), "(x) * (y)");
            VerifySyntax<BinaryExpressionSyntax>(Generator.DivideExpression(Generator.IdentifierName("x"), Generator.IdentifierName("y")), "(x) / (y)");
            VerifySyntax<BinaryExpressionSyntax>(Generator.ModuloExpression(Generator.IdentifierName("x"), Generator.IdentifierName("y")), "(x) % (y)");

            VerifySyntax<PrefixUnaryExpressionSyntax>(Generator.BitwiseNotExpression(Generator.IdentifierName("x")), "~(x)");
            VerifySyntax<BinaryExpressionSyntax>(Generator.BitwiseAndExpression(Generator.IdentifierName("x"), Generator.IdentifierName("y")), "(x) & (y)");
            VerifySyntax<BinaryExpressionSyntax>(Generator.BitwiseOrExpression(Generator.IdentifierName("x"), Generator.IdentifierName("y")), "(x) | (y)");

            VerifySyntax<PrefixUnaryExpressionSyntax>(Generator.LogicalNotExpression(Generator.IdentifierName("x")), "!(x)");
            VerifySyntax<BinaryExpressionSyntax>(Generator.LogicalAndExpression(Generator.IdentifierName("x"), Generator.IdentifierName("y")), "(x) && (y)");
            VerifySyntax<BinaryExpressionSyntax>(Generator.LogicalOrExpression(Generator.IdentifierName("x"), Generator.IdentifierName("y")), "(x) || (y)");
        }

        [Fact]
        public void TestEqualityAndInequalityExpressions()
        {
            VerifySyntax<BinaryExpressionSyntax>(Generator.ReferenceEqualsExpression(Generator.IdentifierName("x"), Generator.IdentifierName("y")), "(x) == (y)");
            VerifySyntax<BinaryExpressionSyntax>(Generator.ValueEqualsExpression(Generator.IdentifierName("x"), Generator.IdentifierName("y")), "(x) == (y)");

            VerifySyntax<BinaryExpressionSyntax>(Generator.ReferenceNotEqualsExpression(Generator.IdentifierName("x"), Generator.IdentifierName("y")), "(x) != (y)");
            VerifySyntax<BinaryExpressionSyntax>(Generator.ValueNotEqualsExpression(Generator.IdentifierName("x"), Generator.IdentifierName("y")), "(x) != (y)");

            VerifySyntax<BinaryExpressionSyntax>(Generator.LessThanExpression(Generator.IdentifierName("x"), Generator.IdentifierName("y")), "(x) < (y)");
            VerifySyntax<BinaryExpressionSyntax>(Generator.LessThanOrEqualExpression(Generator.IdentifierName("x"), Generator.IdentifierName("y")), "(x) <= (y)");

            VerifySyntax<BinaryExpressionSyntax>(Generator.GreaterThanExpression(Generator.IdentifierName("x"), Generator.IdentifierName("y")), "(x) > (y)");
            VerifySyntax<BinaryExpressionSyntax>(Generator.GreaterThanOrEqualExpression(Generator.IdentifierName("x"), Generator.IdentifierName("y")), "(x) >= (y)");
        }

        [Fact]
        public void TestConditionalExpressions()
        {
            VerifySyntax<BinaryExpressionSyntax>(Generator.CoalesceExpression(Generator.IdentifierName("x"), Generator.IdentifierName("y")), "(x) ?? (y)");
            VerifySyntax<ConditionalExpressionSyntax>(Generator.ConditionalExpression(Generator.IdentifierName("x"), Generator.IdentifierName("y"), Generator.IdentifierName("z")), "(x) ? (y) : (z)");
        }

        [Fact]
        public void TestMemberAccessExpressions()
        {
            VerifySyntax<MemberAccessExpressionSyntax>(Generator.MemberAccessExpression(Generator.IdentifierName("x"), Generator.IdentifierName("y")), "x.y");
            VerifySyntax<MemberAccessExpressionSyntax>(Generator.MemberAccessExpression(Generator.IdentifierName("x"), "y"), "x.y");
            VerifySyntax<MemberAccessExpressionSyntax>(Generator.MemberAccessExpression(Generator.MemberAccessExpression(Generator.IdentifierName("x"), Generator.IdentifierName("y")), Generator.IdentifierName("z")), "x.y.z");
            VerifySyntax<MemberAccessExpressionSyntax>(Generator.MemberAccessExpression(Generator.InvocationExpression(Generator.IdentifierName("x"), Generator.IdentifierName("y")), Generator.IdentifierName("z")), "x(y).z");
            VerifySyntax<MemberAccessExpressionSyntax>(Generator.MemberAccessExpression(Generator.ElementAccessExpression(Generator.IdentifierName("x"), Generator.IdentifierName("y")), Generator.IdentifierName("z")), "x[y].z");
            VerifySyntax<MemberAccessExpressionSyntax>(Generator.MemberAccessExpression(Generator.AddExpression(Generator.IdentifierName("x"), Generator.IdentifierName("y")), Generator.IdentifierName("z")), "((x) + (y)).z");
            VerifySyntax<MemberAccessExpressionSyntax>(Generator.MemberAccessExpression(Generator.NegateExpression(Generator.IdentifierName("x")), Generator.IdentifierName("y")), "(-(x)).y");
        }

        [Fact]
        public void TestArrayCreationExpressions()
        {
            VerifySyntax<ArrayCreationExpressionSyntax>(
                Generator.ArrayCreationExpression(Generator.IdentifierName("x"), Generator.LiteralExpression(10)),
                "new x[10]");

            VerifySyntax<ArrayCreationExpressionSyntax>(
                Generator.ArrayCreationExpression(Generator.IdentifierName("x"), new SyntaxNode[] { Generator.IdentifierName("y"), Generator.IdentifierName("z") }),
                """
                new x[]
                {
                    y,
                    z
                }
                """);
        }

        [Fact]
        public void TestObjectCreationExpressions()
        {
            VerifySyntax<ObjectCreationExpressionSyntax>(
                Generator.ObjectCreationExpression(Generator.IdentifierName("x")),
                "new x()");

            VerifySyntax<ObjectCreationExpressionSyntax>(
                Generator.ObjectCreationExpression(Generator.IdentifierName("x"), Generator.IdentifierName("y")),
                "new x(y)");

            var intType = _emptyCompilation.GetSpecialType(SpecialType.System_Int32);
            var listType = _emptyCompilation.GetTypeByMetadataName("System.Collections.Generic.List`1");
            var listOfIntType = listType.Construct(intType);

            VerifySyntax<ObjectCreationExpressionSyntax>(
                Generator.ObjectCreationExpression(listOfIntType, Generator.IdentifierName("y")),
                "new global::System.Collections.Generic.List<global::System.Int32>(y)");  // should this be 'int' or if not shouldn't it have global::?
        }

        [Fact]
        public void TestElementAccessExpressions()
        {
            VerifySyntax<ElementAccessExpressionSyntax>(
                Generator.ElementAccessExpression(Generator.IdentifierName("x"), Generator.IdentifierName("y")),
                "x[y]");

            VerifySyntax<ElementAccessExpressionSyntax>(
                Generator.ElementAccessExpression(Generator.IdentifierName("x"), Generator.IdentifierName("y"), Generator.IdentifierName("z")),
                "x[y, z]");

            VerifySyntax<ElementAccessExpressionSyntax>(
                Generator.ElementAccessExpression(Generator.MemberAccessExpression(Generator.IdentifierName("x"), Generator.IdentifierName("y")), Generator.IdentifierName("z")),
                "x.y[z]");

            VerifySyntax<ElementAccessExpressionSyntax>(
                Generator.ElementAccessExpression(Generator.ElementAccessExpression(Generator.IdentifierName("x"), Generator.IdentifierName("y")), Generator.IdentifierName("z")),
                "x[y][z]");

            VerifySyntax<ElementAccessExpressionSyntax>(
                Generator.ElementAccessExpression(Generator.InvocationExpression(Generator.IdentifierName("x"), Generator.IdentifierName("y")), Generator.IdentifierName("z")),
                "x(y)[z]");

            VerifySyntax<ElementAccessExpressionSyntax>(
                Generator.ElementAccessExpression(Generator.AddExpression(Generator.IdentifierName("x"), Generator.IdentifierName("y")), Generator.IdentifierName("z")),
                "((x) + (y))[z]");
        }

        [Fact]
        public void TestCastAndConvertExpressions()
        {
            VerifySyntax<CastExpressionSyntax>(Generator.CastExpression(Generator.IdentifierName("x"), Generator.IdentifierName("y")), "(x)(y)");
            VerifySyntax<CastExpressionSyntax>(Generator.ConvertExpression(Generator.IdentifierName("x"), Generator.IdentifierName("y")), "(x)(y)");
        }

        [Fact]
        public void TestIsAndAsExpressions()
        {
            VerifySyntax<BinaryExpressionSyntax>(Generator.IsTypeExpression(Generator.IdentifierName("x"), Generator.IdentifierName("y")), "(x) is y");
            VerifySyntax<BinaryExpressionSyntax>(Generator.TryCastExpression(Generator.IdentifierName("x"), Generator.IdentifierName("y")), "(x) as y");
            VerifySyntax<TypeOfExpressionSyntax>(Generator.TypeOfExpression(Generator.IdentifierName("x")), "typeof(x)");
        }

        [Fact]
        public void TestInvocationExpressions()
        {
            // without explicit arguments
            VerifySyntax<InvocationExpressionSyntax>(Generator.InvocationExpression(Generator.IdentifierName("x")), "x()");
            VerifySyntax<InvocationExpressionSyntax>(Generator.InvocationExpression(Generator.IdentifierName("x"), Generator.IdentifierName("y")), "x(y)");
            VerifySyntax<InvocationExpressionSyntax>(Generator.InvocationExpression(Generator.IdentifierName("x"), Generator.IdentifierName("y"), Generator.IdentifierName("z")), "x(y, z)");

            // using explicit arguments
            VerifySyntax<InvocationExpressionSyntax>(Generator.InvocationExpression(Generator.IdentifierName("x"), Generator.Argument(Generator.IdentifierName("y"))), "x(y)");
            VerifySyntax<InvocationExpressionSyntax>(Generator.InvocationExpression(Generator.IdentifierName("x"), Generator.Argument(RefKind.Ref, Generator.IdentifierName("y"))), "x(ref y)");
            VerifySyntax<InvocationExpressionSyntax>(Generator.InvocationExpression(Generator.IdentifierName("x"), Generator.Argument(RefKind.Out, Generator.IdentifierName("y"))), "x(out y)");

            // auto parenthesizing
            VerifySyntax<InvocationExpressionSyntax>(Generator.InvocationExpression(Generator.MemberAccessExpression(Generator.IdentifierName("x"), Generator.IdentifierName("y"))), "x.y()");
            VerifySyntax<InvocationExpressionSyntax>(Generator.InvocationExpression(Generator.ElementAccessExpression(Generator.IdentifierName("x"), Generator.IdentifierName("y"))), "x[y]()");
            VerifySyntax<InvocationExpressionSyntax>(Generator.InvocationExpression(Generator.InvocationExpression(Generator.IdentifierName("x"), Generator.IdentifierName("y"))), "x(y)()");
            VerifySyntax<InvocationExpressionSyntax>(Generator.InvocationExpression(Generator.AddExpression(Generator.IdentifierName("x"), Generator.IdentifierName("y"))), "((x) + (y))()");
        }

        [Fact]
        public void TestAssignmentStatement()
            => VerifySyntax<AssignmentExpressionSyntax>(Generator.AssignmentStatement(Generator.IdentifierName("x"), Generator.IdentifierName("y")), "x = (y)");

        [Fact]
        public void TestExpressionStatement()
        {
            VerifySyntax<ExpressionStatementSyntax>(Generator.ExpressionStatement(Generator.IdentifierName("x")), "x;");
            VerifySyntax<ExpressionStatementSyntax>(Generator.ExpressionStatement(Generator.InvocationExpression(Generator.IdentifierName("x"))), "x();");
        }

        [Fact]
        public void TestLocalDeclarationStatements()
        {
            VerifySyntax<LocalDeclarationStatementSyntax>(Generator.LocalDeclarationStatement(Generator.IdentifierName("x"), "y"), "x y;");
            VerifySyntax<LocalDeclarationStatementSyntax>(Generator.LocalDeclarationStatement(Generator.IdentifierName("x"), "y", Generator.IdentifierName("z")), "x y = z;");

            VerifySyntax<LocalDeclarationStatementSyntax>(Generator.LocalDeclarationStatement(Generator.IdentifierName("x"), "y", isConst: true), "const x y;");
            VerifySyntax<LocalDeclarationStatementSyntax>(Generator.LocalDeclarationStatement(Generator.IdentifierName("x"), "y", Generator.IdentifierName("z"), isConst: true), "const x y = z;");

            VerifySyntax<LocalDeclarationStatementSyntax>(Generator.LocalDeclarationStatement("y", Generator.IdentifierName("z")), "var y = z;");
        }

        [Fact]
        public void TestAddHandlerExpressions()
        {
            VerifySyntax<AssignmentExpressionSyntax>(
                Generator.AddEventHandler(Generator.IdentifierName("@event"), Generator.IdentifierName("handler")),
                "@event += (handler)");
        }

        [Fact]
        public void TestSubtractHandlerExpressions()
        {
            VerifySyntax<AssignmentExpressionSyntax>(
                Generator.RemoveEventHandler(Generator.IdentifierName("@event"),
                Generator.IdentifierName("handler")), "@event -= (handler)");
        }

        [Fact]
        public void TestAwaitExpressions()
            => VerifySyntax<AwaitExpressionSyntax>(Generator.AwaitExpression(Generator.IdentifierName("x")), "await x");

        [Fact]
        public void TestNameOfExpressions()
            => VerifySyntax<InvocationExpressionSyntax>(Generator.NameOfExpression(Generator.IdentifierName("x")), "nameof(x)");

        [Fact]
        public void TestTupleExpression()
        {
            VerifySyntax<TupleExpressionSyntax>(Generator.TupleExpression(
                new[] { Generator.IdentifierName("x"), Generator.IdentifierName("y") }), "(x, y)");

            VerifySyntax<TupleExpressionSyntax>(Generator.TupleExpression(
                new[] { Generator.Argument("goo", RefKind.None, Generator.IdentifierName("x")),
                        Generator.Argument("bar", RefKind.None, Generator.IdentifierName("y")) }), "(goo: x, bar: y)");
        }

        [Fact]
        public void TestReturnStatements()
        {
            VerifySyntax<ReturnStatementSyntax>(Generator.ReturnStatement(), "return;");
            VerifySyntax<ReturnStatementSyntax>(Generator.ReturnStatement(Generator.IdentifierName("x")), "return x;");
        }

        [Fact]
        public void TestYieldReturnStatements()
        {
            VerifySyntax<YieldStatementSyntax>(Generator.YieldReturnStatement(Generator.LiteralExpression(1)), "yield return 1;");
            VerifySyntax<YieldStatementSyntax>(Generator.YieldReturnStatement(Generator.IdentifierName("x")), "yield return x;");
        }

        [Fact]
        public void TestThrowStatements()
        {
            VerifySyntax<ThrowStatementSyntax>(Generator.ThrowStatement(), "throw;");
            VerifySyntax<ThrowStatementSyntax>(Generator.ThrowStatement(Generator.IdentifierName("x")), "throw x;");
        }

        [Fact]
        public void TestIfStatements()
        {
            VerifySyntax<IfStatementSyntax>(
                Generator.IfStatement(Generator.IdentifierName("x"), new SyntaxNode[] { }),
                "if (x)\r\n{\r\n}");

            VerifySyntax<IfStatementSyntax>(
                Generator.IfStatement(Generator.IdentifierName("x"), new SyntaxNode[] { }, new SyntaxNode[] { }),
                "if (x)\r\n{\r\n}\r\nelse\r\n{\r\n}");

            VerifySyntax<IfStatementSyntax>(
                Generator.IfStatement(Generator.IdentifierName("x"),
                    new SyntaxNode[] { Generator.IdentifierName("y") }),
                "if (x)\r\n{\r\n    y;\r\n}");

            VerifySyntax<IfStatementSyntax>(
                Generator.IfStatement(Generator.IdentifierName("x"),
                    new SyntaxNode[] { Generator.IdentifierName("y") },
                    new SyntaxNode[] { Generator.IdentifierName("z") }),
                "if (x)\r\n{\r\n    y;\r\n}\r\nelse\r\n{\r\n    z;\r\n}");

            VerifySyntax<IfStatementSyntax>(
                Generator.IfStatement(Generator.IdentifierName("x"),
                    new SyntaxNode[] { Generator.IdentifierName("y") },
                    Generator.IfStatement(Generator.IdentifierName("p"), new SyntaxNode[] { Generator.IdentifierName("q") })),
                "if (x)\r\n{\r\n    y;\r\n}\r\nelse if (p)\r\n{\r\n    q;\r\n}");

            VerifySyntax<IfStatementSyntax>(
                Generator.IfStatement(Generator.IdentifierName("x"),
                    new SyntaxNode[] { Generator.IdentifierName("y") },
                    Generator.IfStatement(Generator.IdentifierName("p"), new SyntaxNode[] { Generator.IdentifierName("q") }, Generator.IdentifierName("z"))),
                "if (x)\r\n{\r\n    y;\r\n}\r\nelse if (p)\r\n{\r\n    q;\r\n}\r\nelse\r\n{\r\n    z;\r\n}");
        }

        [Fact]
        public void TestSwitchStatements()
        {
            VerifySyntax<SwitchStatementSyntax>(
                Generator.SwitchStatement(Generator.IdentifierName("x"),
                    Generator.SwitchSection(Generator.IdentifierName("y"),
                        new[] { Generator.IdentifierName("z") })),
                "switch (x)\r\n{\r\n    case y:\r\n        z;\r\n}");

            VerifySyntax<SwitchStatementSyntax>(
                Generator.SwitchStatement(Generator.IdentifierName("x"),
                    Generator.SwitchSection(
                        new[] { Generator.IdentifierName("y"), Generator.IdentifierName("p"), Generator.IdentifierName("q") },
                        new[] { Generator.IdentifierName("z") })),
                "switch (x)\r\n{\r\n    case y:\r\n    case p:\r\n    case q:\r\n        z;\r\n}");

            VerifySyntax<SwitchStatementSyntax>(
                Generator.SwitchStatement(Generator.IdentifierName("x"),
                    Generator.SwitchSection(Generator.IdentifierName("y"),
                        new[] { Generator.IdentifierName("z") }),
                    Generator.SwitchSection(Generator.IdentifierName("a"),
                        new[] { Generator.IdentifierName("b") })),
                "switch (x)\r\n{\r\n    case y:\r\n        z;\r\n    case a:\r\n        b;\r\n}");

            VerifySyntax<SwitchStatementSyntax>(
                Generator.SwitchStatement(Generator.IdentifierName("x"),
                    Generator.SwitchSection(Generator.IdentifierName("y"),
                        new[] { Generator.IdentifierName("z") }),
                    Generator.DefaultSwitchSection(
                        new[] { Generator.IdentifierName("b") })),
                "switch (x)\r\n{\r\n    case y:\r\n        z;\r\n    default:\r\n        b;\r\n}");

            VerifySyntax<SwitchStatementSyntax>(
                Generator.SwitchStatement(Generator.IdentifierName("x"),
                    Generator.SwitchSection(Generator.IdentifierName("y"),
                        new[] { Generator.ExitSwitchStatement() })),
                "switch (x)\r\n{\r\n    case y:\r\n        break;\r\n}");

            VerifySyntax<SwitchStatementSyntax>(
                Generator.SwitchStatement(Generator.TupleExpression(new[] { Generator.IdentifierName("x1"), Generator.IdentifierName("x2") }),
                    Generator.SwitchSection(Generator.IdentifierName("y"),
                        new[] { Generator.IdentifierName("z") })),
                "switch (x1, x2)\r\n{\r\n    case y:\r\n        z;\r\n}");

        }

        [Fact]
        public void TestUsingStatements()
        {
            VerifySyntax<UsingStatementSyntax>(
                Generator.UsingStatement(Generator.IdentifierName("x"), new[] { Generator.IdentifierName("y") }),
                "using (x)\r\n{\r\n    y;\r\n}");

            VerifySyntax<UsingStatementSyntax>(
                Generator.UsingStatement("x", Generator.IdentifierName("y"), new[] { Generator.IdentifierName("z") }),
                "using (var x = y)\r\n{\r\n    z;\r\n}");

            VerifySyntax<UsingStatementSyntax>(
                Generator.UsingStatement(Generator.IdentifierName("x"), "y", Generator.IdentifierName("z"), new[] { Generator.IdentifierName("q") }),
                "using (x y = z)\r\n{\r\n    q;\r\n}");
        }

        [Fact]
        public void TestLockStatements()
        {
            VerifySyntax<LockStatementSyntax>(
                Generator.LockStatement(Generator.IdentifierName("x"), new[] { Generator.IdentifierName("y") }),
                "lock (x)\r\n{\r\n    y;\r\n}");
        }

        [Fact]
        public void TestTryCatchStatements()
        {
            VerifySyntax<TryStatementSyntax>(
                Generator.TryCatchStatement(
                    new[] { Generator.IdentifierName("x") },
                    Generator.CatchClause(Generator.IdentifierName("y"), "z",
                        new[] { Generator.IdentifierName("a") })),
                "try\r\n{\r\n    x;\r\n}\r\ncatch (y z)\r\n{\r\n    a;\r\n}");

            VerifySyntax<TryStatementSyntax>(
                Generator.TryCatchStatement(
                    new[] { Generator.IdentifierName("s") },
                    Generator.CatchClause(Generator.IdentifierName("x"), "y",
                        new[] { Generator.IdentifierName("z") }),
                    Generator.CatchClause(Generator.IdentifierName("a"), "b",
                        new[] { Generator.IdentifierName("c") })),
                "try\r\n{\r\n    s;\r\n}\r\ncatch (x y)\r\n{\r\n    z;\r\n}\r\ncatch (a b)\r\n{\r\n    c;\r\n}");

            VerifySyntax<TryStatementSyntax>(
                Generator.TryCatchStatement(
                    new[] { Generator.IdentifierName("s") },
                    new[] { Generator.CatchClause(Generator.IdentifierName("x"), "y", new[] { Generator.IdentifierName("z") }) },
                    new[] { Generator.IdentifierName("a") }),
                "try\r\n{\r\n    s;\r\n}\r\ncatch (x y)\r\n{\r\n    z;\r\n}\r\nfinally\r\n{\r\n    a;\r\n}");

            VerifySyntax<TryStatementSyntax>(
                Generator.TryFinallyStatement(
                    new[] { Generator.IdentifierName("x") },
                    new[] { Generator.IdentifierName("a") }),
                "try\r\n{\r\n    x;\r\n}\r\nfinally\r\n{\r\n    a;\r\n}");
        }

        [Fact]
        public void TestWhileStatements()
        {
            VerifySyntax<WhileStatementSyntax>(
                Generator.WhileStatement(Generator.IdentifierName("x"),
                    new[] { Generator.IdentifierName("y") }),
                "while (x)\r\n{\r\n    y;\r\n}");

            VerifySyntax<WhileStatementSyntax>(
                Generator.WhileStatement(Generator.IdentifierName("x"), null),
                "while (x)\r\n{\r\n}");
        }

        [Fact]
        public void TestLambdaExpressions()
        {
            VerifySyntax<SimpleLambdaExpressionSyntax>(
                Generator.ValueReturningLambdaExpression("x", Generator.IdentifierName("y")),
                "x => y");

            VerifySyntax<ParenthesizedLambdaExpressionSyntax>(
                Generator.ValueReturningLambdaExpression(new[] { Generator.LambdaParameter("x"), Generator.LambdaParameter("y") }, Generator.IdentifierName("z")),
                "(x, y) => z");

            VerifySyntax<ParenthesizedLambdaExpressionSyntax>(
                Generator.ValueReturningLambdaExpression(new SyntaxNode[] { }, Generator.IdentifierName("y")),
                "() => y");

            VerifySyntax<SimpleLambdaExpressionSyntax>(
                Generator.VoidReturningLambdaExpression("x", Generator.IdentifierName("y")),
                "x => y");

            VerifySyntax<ParenthesizedLambdaExpressionSyntax>(
                Generator.VoidReturningLambdaExpression(new[] { Generator.LambdaParameter("x"), Generator.LambdaParameter("y") }, Generator.IdentifierName("z")),
                "(x, y) => z");

            VerifySyntax<ParenthesizedLambdaExpressionSyntax>(
                Generator.VoidReturningLambdaExpression(new SyntaxNode[] { }, Generator.IdentifierName("y")),
                "() => y");

            VerifySyntax<SimpleLambdaExpressionSyntax>(
                Generator.ValueReturningLambdaExpression("x", new[] { Generator.ReturnStatement(Generator.IdentifierName("y")) }),
                "x =>\r\n{\r\n    return y;\r\n}");

            VerifySyntax<ParenthesizedLambdaExpressionSyntax>(
                Generator.ValueReturningLambdaExpression(new[] { Generator.LambdaParameter("x"), Generator.LambdaParameter("y") }, new[] { Generator.ReturnStatement(Generator.IdentifierName("z")) }),
                "(x, y) =>\r\n{\r\n    return z;\r\n}");

            VerifySyntax<ParenthesizedLambdaExpressionSyntax>(
                Generator.ValueReturningLambdaExpression(new SyntaxNode[] { }, new[] { Generator.ReturnStatement(Generator.IdentifierName("y")) }),
                "() =>\r\n{\r\n    return y;\r\n}");

            VerifySyntax<SimpleLambdaExpressionSyntax>(
                Generator.VoidReturningLambdaExpression("x", new[] { Generator.IdentifierName("y") }),
                "x =>\r\n{\r\n    y;\r\n}");

            VerifySyntax<ParenthesizedLambdaExpressionSyntax>(
                Generator.VoidReturningLambdaExpression(new[] { Generator.LambdaParameter("x"), Generator.LambdaParameter("y") }, new[] { Generator.IdentifierName("z") }),
                "(x, y) =>\r\n{\r\n    z;\r\n}");

            VerifySyntax<ParenthesizedLambdaExpressionSyntax>(
                Generator.VoidReturningLambdaExpression(new SyntaxNode[] { }, new[] { Generator.IdentifierName("y") }),
                "() =>\r\n{\r\n    y;\r\n}");

            VerifySyntax<ParenthesizedLambdaExpressionSyntax>(
                Generator.ValueReturningLambdaExpression(new[] { Generator.LambdaParameter("x", Generator.IdentifierName("y")) }, Generator.IdentifierName("z")),
                "(y x) => z");

            VerifySyntax<ParenthesizedLambdaExpressionSyntax>(
                Generator.ValueReturningLambdaExpression(new[] { Generator.LambdaParameter("x", Generator.IdentifierName("y")), Generator.LambdaParameter("a", Generator.IdentifierName("b")) }, Generator.IdentifierName("z")),
                "(y x, b a) => z");

            VerifySyntax<ParenthesizedLambdaExpressionSyntax>(
                Generator.VoidReturningLambdaExpression(new[] { Generator.LambdaParameter("x", Generator.IdentifierName("y")) }, Generator.IdentifierName("z")),
                "(y x) => z");

            VerifySyntax<ParenthesizedLambdaExpressionSyntax>(
                Generator.VoidReturningLambdaExpression(new[] { Generator.LambdaParameter("x", Generator.IdentifierName("y")), Generator.LambdaParameter("a", Generator.IdentifierName("b")) }, Generator.IdentifierName("z")),
                "(y x, b a) => z");
        }
        #endregion

        #region Declarations
        [Fact]
        public void TestFieldDeclarations()
        {
            VerifySyntax<FieldDeclarationSyntax>(
                Generator.FieldDeclaration("fld", Generator.TypeExpression(SpecialType.System_Int32)),
                "int fld;");

            VerifySyntax<FieldDeclarationSyntax>(
                Generator.FieldDeclaration("fld", Generator.TypeExpression(SpecialType.System_Int32), initializer: Generator.LiteralExpression(0)),
                "int fld = 0;");

            VerifySyntax<FieldDeclarationSyntax>(
                Generator.FieldDeclaration("fld", Generator.TypeExpression(SpecialType.System_Int32), accessibility: Accessibility.Public),
                "public int fld;");

            VerifySyntax<FieldDeclarationSyntax>(
                Generator.FieldDeclaration("fld", Generator.TypeExpression(SpecialType.System_Int32), accessibility: Accessibility.NotApplicable, modifiers: DeclarationModifiers.Static | DeclarationModifiers.ReadOnly),
                "static readonly int fld;");

            VerifySyntax<FieldDeclarationSyntax>(
                Generator.FieldDeclaration("fld", Generator.TypeExpression(SpecialType.System_Int32), accessibility: Accessibility.NotApplicable, modifiers: DeclarationModifiers.Required),
                "required int fld;");
        }

        [Fact]
        public void TestMethodDeclarations()
        {
            VerifySyntax<MethodDeclarationSyntax>(
                Generator.MethodDeclaration("m"),
                "void m()\r\n{\r\n}");

            VerifySyntax<MethodDeclarationSyntax>(
                Generator.MethodDeclaration("m", typeParameters: new[] { "x", "y" }),
                "void m<x, y>()\r\n{\r\n}");

            VerifySyntax<MethodDeclarationSyntax>(
                Generator.MethodDeclaration("m", returnType: Generator.IdentifierName("x")),
                "x m()\r\n{\r\n}");

            VerifySyntax<MethodDeclarationSyntax>(
                Generator.MethodDeclaration("m", returnType: Generator.IdentifierName("x"), statements: new[] { Generator.IdentifierName("y") }),
                "x m()\r\n{\r\n    y;\r\n}");

            VerifySyntax<MethodDeclarationSyntax>(
                Generator.MethodDeclaration("m", parameters: new[] { Generator.ParameterDeclaration("z", Generator.IdentifierName("y")) }, returnType: Generator.IdentifierName("x")),
                "x m(y z)\r\n{\r\n}");

            VerifySyntax<MethodDeclarationSyntax>(
                Generator.MethodDeclaration("m", parameters: new[] { Generator.ParameterDeclaration("z", Generator.IdentifierName("y"), Generator.IdentifierName("a")) }, returnType: Generator.IdentifierName("x")),
                "x m(y z = a)\r\n{\r\n}");

            VerifySyntax<MethodDeclarationSyntax>(
                Generator.MethodDeclaration("m", returnType: Generator.IdentifierName("x"), accessibility: Accessibility.Public),
                "public x m()\r\n{\r\n}");

            VerifySyntax<MethodDeclarationSyntax>(
                Generator.MethodDeclaration("m", returnType: Generator.IdentifierName("x"), accessibility: Accessibility.Public, modifiers: DeclarationModifiers.Abstract),
                "public abstract x m();");

            VerifySyntax<MethodDeclarationSyntax>(
                Generator.MethodDeclaration("m", modifiers: DeclarationModifiers.Partial),
                "partial void m();");

            VerifySyntax<MethodDeclarationSyntax>(
                Generator.MethodDeclaration("m", modifiers: DeclarationModifiers.Partial, statements: new[] { Generator.IdentifierName("y") }),
                "partial void m()\r\n{\r\n    y;\r\n}");

            VerifySyntax<MethodDeclarationSyntax>(
                   Generator.MethodDeclaration("m", modifiers: DeclarationModifiers.Partial | DeclarationModifiers.Async, statements: null),
                "partial void m();");
        }

        [Fact]
        public void TestOperatorDeclaration()
        {
            var parameterTypes = new[]
            {
                _emptyCompilation.GetSpecialType(SpecialType.System_Int32),
                _emptyCompilation.GetSpecialType(SpecialType.System_String)
            };
            var parameters = parameterTypes.Select((t, i) => Generator.ParameterDeclaration("p" + i, Generator.TypeExpression(t))).ToList();
            var returnType = Generator.TypeExpression(SpecialType.System_Boolean);

            VerifySyntax<OperatorDeclarationSyntax>(
                Generator.OperatorDeclaration(OperatorKind.Addition, parameters, returnType),
                "bool operator +(global::System.Int32 p0, global::System.String p1)\r\n{\r\n}");

            VerifySyntax<OperatorDeclarationSyntax>(
                Generator.OperatorDeclaration(OperatorKind.BitwiseAnd, parameters, returnType),
                "bool operator &(global::System.Int32 p0, global::System.String p1)\r\n{\r\n}");

            VerifySyntax<OperatorDeclarationSyntax>(
                Generator.OperatorDeclaration(OperatorKind.BitwiseOr, parameters, returnType),
                "bool operator |(global::System.Int32 p0, global::System.String p1)\r\n{\r\n}");

            VerifySyntax<OperatorDeclarationSyntax>(
                Generator.OperatorDeclaration(OperatorKind.Decrement, parameters, returnType),
                "bool operator --(global::System.Int32 p0, global::System.String p1)\r\n{\r\n}");

            VerifySyntax<OperatorDeclarationSyntax>(
                Generator.OperatorDeclaration(OperatorKind.Division, parameters, returnType),
                "bool operator /(global::System.Int32 p0, global::System.String p1)\r\n{\r\n}");

            VerifySyntax<OperatorDeclarationSyntax>(
                Generator.OperatorDeclaration(OperatorKind.Equality, parameters, returnType),
                "bool operator ==(global::System.Int32 p0, global::System.String p1)\r\n{\r\n}");

            VerifySyntax<OperatorDeclarationSyntax>(
                Generator.OperatorDeclaration(OperatorKind.ExclusiveOr, parameters, returnType),
                "bool operator ^(global::System.Int32 p0, global::System.String p1)\r\n{\r\n}");

            VerifySyntax<OperatorDeclarationSyntax>(
                Generator.OperatorDeclaration(OperatorKind.False, parameters, returnType),
                "bool operator false (global::System.Int32 p0, global::System.String p1)\r\n{\r\n}");

            VerifySyntax<OperatorDeclarationSyntax>(
                Generator.OperatorDeclaration(OperatorKind.GreaterThan, parameters, returnType),
                "bool operator>(global::System.Int32 p0, global::System.String p1)\r\n{\r\n}");

            VerifySyntax<OperatorDeclarationSyntax>(
                Generator.OperatorDeclaration(OperatorKind.GreaterThanOrEqual, parameters, returnType),
                "bool operator >=(global::System.Int32 p0, global::System.String p1)\r\n{\r\n}");

            VerifySyntax<OperatorDeclarationSyntax>(
                Generator.OperatorDeclaration(OperatorKind.Increment, parameters, returnType),
                "bool operator ++(global::System.Int32 p0, global::System.String p1)\r\n{\r\n}");

            VerifySyntax<OperatorDeclarationSyntax>(
                Generator.OperatorDeclaration(OperatorKind.Inequality, parameters, returnType),
                "bool operator !=(global::System.Int32 p0, global::System.String p1)\r\n{\r\n}");

            VerifySyntax<OperatorDeclarationSyntax>(
                Generator.OperatorDeclaration(OperatorKind.LeftShift, parameters, returnType),
                "bool operator <<(global::System.Int32 p0, global::System.String p1)\r\n{\r\n}");

            VerifySyntax<OperatorDeclarationSyntax>(
                Generator.OperatorDeclaration(OperatorKind.LessThan, parameters, returnType),
                "bool operator <(global::System.Int32 p0, global::System.String p1)\r\n{\r\n}");

            VerifySyntax<OperatorDeclarationSyntax>(
                Generator.OperatorDeclaration(OperatorKind.LessThanOrEqual, parameters, returnType),
                "bool operator <=(global::System.Int32 p0, global::System.String p1)\r\n{\r\n}");

            VerifySyntax<OperatorDeclarationSyntax>(
                Generator.OperatorDeclaration(OperatorKind.LogicalNot, parameters, returnType),
                "bool operator !(global::System.Int32 p0, global::System.String p1)\r\n{\r\n}");

            VerifySyntax<OperatorDeclarationSyntax>(
                Generator.OperatorDeclaration(OperatorKind.Modulus, parameters, returnType),
                "bool operator %(global::System.Int32 p0, global::System.String p1)\r\n{\r\n}");

            VerifySyntax<OperatorDeclarationSyntax>(
                Generator.OperatorDeclaration(OperatorKind.Multiply, parameters, returnType),
                "bool operator *(global::System.Int32 p0, global::System.String p1)\r\n{\r\n}");

            VerifySyntax<OperatorDeclarationSyntax>(
                Generator.OperatorDeclaration(OperatorKind.OnesComplement, parameters, returnType),
                "bool operator ~(global::System.Int32 p0, global::System.String p1)\r\n{\r\n}");

            VerifySyntax<OperatorDeclarationSyntax>(
                Generator.OperatorDeclaration(OperatorKind.RightShift, parameters, returnType),
                "bool operator >>(global::System.Int32 p0, global::System.String p1)\r\n{\r\n}");

            VerifySyntax<OperatorDeclarationSyntax>(
                Generator.OperatorDeclaration(OperatorKind.UnsignedRightShift, parameters, returnType),
                "bool operator >>>(global::System.Int32 p0, global::System.String p1)\r\n{\r\n}");

            VerifySyntax<OperatorDeclarationSyntax>(
                Generator.OperatorDeclaration(OperatorKind.Subtraction, parameters, returnType),
                "bool operator -(global::System.Int32 p0, global::System.String p1)\r\n{\r\n}");

            VerifySyntax<OperatorDeclarationSyntax>(
                Generator.OperatorDeclaration(OperatorKind.True, parameters, returnType),
                "bool operator true (global::System.Int32 p0, global::System.String p1)\r\n{\r\n}");

            VerifySyntax<OperatorDeclarationSyntax>(
                Generator.OperatorDeclaration(OperatorKind.UnaryNegation, parameters, returnType),
                "bool operator -(global::System.Int32 p0, global::System.String p1)\r\n{\r\n}");

            VerifySyntax<OperatorDeclarationSyntax>(
                Generator.OperatorDeclaration(OperatorKind.UnaryPlus, parameters, returnType),
                "bool operator +(global::System.Int32 p0, global::System.String p1)\r\n{\r\n}");

            // Conversion operators

            VerifySyntax<ConversionOperatorDeclarationSyntax>(
                Generator.OperatorDeclaration(OperatorKind.ImplicitConversion, parameters, returnType),
                "implicit operator bool (global::System.Int32 p0, global::System.String p1)\r\n{\r\n}");

            VerifySyntax<ConversionOperatorDeclarationSyntax>(
                Generator.OperatorDeclaration(OperatorKind.ExplicitConversion, parameters, returnType),
                "explicit operator bool (global::System.Int32 p0, global::System.String p1)\r\n{\r\n}");
        }

        [Fact, WorkItem(65833, "https://github.com/dotnet/roslyn/issues/65833")]
        public void TestConversionOperatorDeclaration()
        {
            var gcHandleType = _emptyCompilation.GetTypeByMetadataName(typeof(GCHandle).FullName);
            var conversion = gcHandleType.GetMembers().OfType<IMethodSymbol>().Single(m =>
                m.Name == WellKnownMemberNames.ExplicitConversionName && m.Parameters[0].Type.Equals(gcHandleType));

            VerifySyntax<ConversionOperatorDeclarationSyntax>(
                Generator.Declaration(conversion),
                "public static explicit operator global::System.IntPtr(global::System.Runtime.InteropServices.GCHandle value)\r\n{\r\n}");

            var doubleType = _emptyCompilation.GetSpecialType(SpecialType.System_Decimal);
            conversion = doubleType.GetMembers().OfType<IMethodSymbol>().Single(m =>
                m.Name == WellKnownMemberNames.ImplicitConversionName && m.Parameters[0].Type.Equals(_emptyCompilation.GetSpecialType(SpecialType.System_Byte)));
            VerifySyntax<ConversionOperatorDeclarationSyntax>(
                Generator.Declaration(conversion),
                "public static implicit operator global::System.Decimal(global::System.Byte value)\r\n{\r\n}");
        }

        [Fact]
        public void TestConstructorDeclaration()
        {
            VerifySyntax<ConstructorDeclarationSyntax>(
                Generator.ConstructorDeclaration(),
                "ctor()\r\n{\r\n}");

            VerifySyntax<ConstructorDeclarationSyntax>(
                Generator.ConstructorDeclaration("c"),
                "c()\r\n{\r\n}");

            VerifySyntax<ConstructorDeclarationSyntax>(
                Generator.ConstructorDeclaration("c", accessibility: Accessibility.Public, modifiers: DeclarationModifiers.Static),
                "public static c()\r\n{\r\n}");

            VerifySyntax<ConstructorDeclarationSyntax>(
                Generator.ConstructorDeclaration("c", new[] { Generator.ParameterDeclaration("p", Generator.IdentifierName("t")) }),
                "c(t p)\r\n{\r\n}");

            VerifySyntax<ConstructorDeclarationSyntax>(
                Generator.ConstructorDeclaration("c",
                    parameters: new[] { Generator.ParameterDeclaration("p", Generator.IdentifierName("t")) },
                    baseConstructorArguments: new[] { Generator.IdentifierName("p") }),
                "c(t p) : base(p)\r\n{\r\n}");
        }

        [Fact]
        public void TestPropertyDeclarations()
        {
            VerifySyntax<PropertyDeclarationSyntax>(
                Generator.PropertyDeclaration("p", Generator.IdentifierName("x"), modifiers: DeclarationModifiers.Abstract | DeclarationModifiers.ReadOnly),
                "abstract x p { get; }");

            VerifySyntax<PropertyDeclarationSyntax>(
                Generator.PropertyDeclaration("p", Generator.IdentifierName("x"), modifiers: DeclarationModifiers.Abstract | DeclarationModifiers.WriteOnly),
                "abstract x p { set; }");

            VerifySyntax<PropertyDeclarationSyntax>(
                Generator.PropertyDeclaration("p", Generator.IdentifierName("x"), modifiers: DeclarationModifiers.ReadOnly),
                "x p { get; }");

            VerifySyntax<PropertyDeclarationSyntax>(
                Generator.PropertyDeclaration("p", Generator.IdentifierName("x"), modifiers: DeclarationModifiers.ReadOnly, getAccessorStatements: Array.Empty<SyntaxNode>()),
                "x p\r\n{\r\n    get\r\n    {\r\n    }\r\n}");

            VerifySyntax<PropertyDeclarationSyntax>(
                Generator.PropertyDeclaration("p", Generator.IdentifierName("x"), modifiers: DeclarationModifiers.WriteOnly),
                "x p { set; }");

            VerifySyntax<PropertyDeclarationSyntax>(
                Generator.PropertyDeclaration("p", Generator.IdentifierName("x"), modifiers: DeclarationModifiers.WriteOnly, setAccessorStatements: Array.Empty<SyntaxNode>()),
                "x p\r\n{\r\n    set\r\n    {\r\n    }\r\n}");

            VerifySyntax<PropertyDeclarationSyntax>(
                Generator.PropertyDeclaration("p", Generator.IdentifierName("x"), modifiers: DeclarationModifiers.Abstract),
                "abstract x p { get; set; }");

            VerifySyntax<PropertyDeclarationSyntax>(
                Generator.PropertyDeclaration("p", Generator.IdentifierName("x"), modifiers: DeclarationModifiers.Required),
                "required x p { get; set; }");

            VerifySyntax<PropertyDeclarationSyntax>(
                Generator.PropertyDeclaration("p", Generator.IdentifierName("x"), modifiers: DeclarationModifiers.ReadOnly, getAccessorStatements: new[] { Generator.IdentifierName("y") }),
                "x p\r\n{\r\n    get\r\n    {\r\n        y;\r\n    }\r\n}");

            VerifySyntax<PropertyDeclarationSyntax>(
                Generator.PropertyDeclaration("p", Generator.IdentifierName("x"), modifiers: DeclarationModifiers.WriteOnly, setAccessorStatements: new[] { Generator.IdentifierName("y") }),
                "x p\r\n{\r\n    set\r\n    {\r\n        y;\r\n    }\r\n}");

            VerifySyntax<PropertyDeclarationSyntax>(
                Generator.PropertyDeclaration("p", Generator.IdentifierName("x"), setAccessorStatements: new[] { Generator.IdentifierName("y") }),
                "x p\r\n{\r\n    get;\r\n    set\r\n    {\r\n        y;\r\n    }\r\n}");

            VerifySyntax<PropertyDeclarationSyntax>(
                Generator.PropertyDeclaration("p", Generator.IdentifierName("x"), getAccessorStatements: Array.Empty<SyntaxNode>(), setAccessorStatements: new[] { Generator.IdentifierName("y") }),
                "x p\r\n{\r\n    get\r\n    {\r\n    }\r\n\r\n    set\r\n    {\r\n        y;\r\n    }\r\n}");
        }

        [Fact]
        public void TestIndexerDeclarations()
        {
            VerifySyntax<IndexerDeclarationSyntax>(
                Generator.IndexerDeclaration(new[] { Generator.ParameterDeclaration("z", Generator.IdentifierName("y")) }, Generator.IdentifierName("x"), modifiers: DeclarationModifiers.Abstract | DeclarationModifiers.ReadOnly),
                "abstract x this[y z] { get; }");

            VerifySyntax<IndexerDeclarationSyntax>(
                Generator.IndexerDeclaration(new[] { Generator.ParameterDeclaration("z", Generator.IdentifierName("y")) }, Generator.IdentifierName("x"), modifiers: DeclarationModifiers.Abstract | DeclarationModifiers.WriteOnly),
                "abstract x this[y z] { set; }");

            VerifySyntax<IndexerDeclarationSyntax>(
                Generator.IndexerDeclaration(new[] { Generator.ParameterDeclaration("z", Generator.IdentifierName("y")) }, Generator.IdentifierName("x"), modifiers: DeclarationModifiers.Abstract),
                "abstract x this[y z] { get; set; }");

            VerifySyntax<IndexerDeclarationSyntax>(
                Generator.IndexerDeclaration(new[] { Generator.ParameterDeclaration("z", Generator.IdentifierName("y")) }, Generator.IdentifierName("x"), modifiers: DeclarationModifiers.ReadOnly),
                "x this[y z]\r\n{\r\n    get\r\n    {\r\n    }\r\n}");

            VerifySyntax<IndexerDeclarationSyntax>(
                Generator.IndexerDeclaration(new[] { Generator.ParameterDeclaration("z", Generator.IdentifierName("y")) }, Generator.IdentifierName("x"), modifiers: DeclarationModifiers.WriteOnly),
                "x this[y z]\r\n{\r\n    set\r\n    {\r\n    }\r\n}");

            VerifySyntax<IndexerDeclarationSyntax>(
                Generator.IndexerDeclaration(new[] { Generator.ParameterDeclaration("z", Generator.IdentifierName("y")) }, Generator.IdentifierName("x"), modifiers: DeclarationModifiers.ReadOnly,
                    getAccessorStatements: new[] { Generator.IdentifierName("a") }),
                "x this[y z]\r\n{\r\n    get\r\n    {\r\n        a;\r\n    }\r\n}");

            VerifySyntax<IndexerDeclarationSyntax>(
                Generator.IndexerDeclaration(new[] { Generator.ParameterDeclaration("z", Generator.IdentifierName("y")) }, Generator.IdentifierName("x"), modifiers: DeclarationModifiers.WriteOnly,
                    setAccessorStatements: new[] { Generator.IdentifierName("a") }),
                "x this[y z]\r\n{\r\n    set\r\n    {\r\n        a;\r\n    }\r\n}");

            VerifySyntax<IndexerDeclarationSyntax>(
                Generator.IndexerDeclaration(new[] { Generator.ParameterDeclaration("z", Generator.IdentifierName("y")) }, Generator.IdentifierName("x")),
                "x this[y z]\r\n{\r\n    get\r\n    {\r\n    }\r\n\r\n    set\r\n    {\r\n    }\r\n}");

            VerifySyntax<IndexerDeclarationSyntax>(
                Generator.IndexerDeclaration(new[] { Generator.ParameterDeclaration("z", Generator.IdentifierName("y")) }, Generator.IdentifierName("x"),
                    setAccessorStatements: new[] { Generator.IdentifierName("a") }),
                "x this[y z]\r\n{\r\n    get\r\n    {\r\n    }\r\n\r\n    set\r\n    {\r\n        a;\r\n    }\r\n}");

            VerifySyntax<IndexerDeclarationSyntax>(
                Generator.IndexerDeclaration(new[] { Generator.ParameterDeclaration("z", Generator.IdentifierName("y")) }, Generator.IdentifierName("x"),
                    getAccessorStatements: new[] { Generator.IdentifierName("a") }, setAccessorStatements: new[] { Generator.IdentifierName("b") }),
                "x this[y z]\r\n{\r\n    get\r\n    {\r\n        a;\r\n    }\r\n\r\n    set\r\n    {\r\n        b;\r\n    }\r\n}");
        }

        [Fact]
        public void TestEventFieldDeclarations()
        {
            VerifySyntax<EventFieldDeclarationSyntax>(
                Generator.EventDeclaration("ef", Generator.IdentifierName("t")),
                "event t ef;");

            VerifySyntax<EventFieldDeclarationSyntax>(
                Generator.EventDeclaration("ef", Generator.IdentifierName("t"), accessibility: Accessibility.Public),
                "public event t ef;");

            VerifySyntax<EventFieldDeclarationSyntax>(
                Generator.EventDeclaration("ef", Generator.IdentifierName("t"), modifiers: DeclarationModifiers.Static),
                "static event t ef;");
        }

        [Fact]
        public void TestEventPropertyDeclarations()
        {
            VerifySyntax<EventDeclarationSyntax>(
                Generator.CustomEventDeclaration("ep", Generator.IdentifierName("t"), modifiers: DeclarationModifiers.Abstract),
                "abstract event t ep { add; remove; }");

            VerifySyntax<EventDeclarationSyntax>(
                Generator.CustomEventDeclaration("ep", Generator.IdentifierName("t"), accessibility: Accessibility.Public, modifiers: DeclarationModifiers.Abstract),
                "public abstract event t ep { add; remove; }");

            VerifySyntax<EventDeclarationSyntax>(
                Generator.CustomEventDeclaration("ep", Generator.IdentifierName("t")),
                "event t ep\r\n{\r\n    add\r\n    {\r\n    }\r\n\r\n    remove\r\n    {\r\n    }\r\n}");

            VerifySyntax<EventDeclarationSyntax>(
                Generator.CustomEventDeclaration("ep", Generator.IdentifierName("t"), addAccessorStatements: new[] { Generator.IdentifierName("s") }, removeAccessorStatements: new[] { Generator.IdentifierName("s2") }),
                "event t ep\r\n{\r\n    add\r\n    {\r\n        s;\r\n    }\r\n\r\n    remove\r\n    {\r\n        s2;\r\n    }\r\n}");
        }

        [Fact]
        public void TestAsPublicInterfaceImplementation()
        {
            VerifySyntax<MethodDeclarationSyntax>(
                Generator.AsPublicInterfaceImplementation(
                    Generator.MethodDeclaration("m", returnType: Generator.IdentifierName("t"), modifiers: DeclarationModifiers.Abstract),
                    Generator.IdentifierName("i")),
                "public t m()\r\n{\r\n}");

            VerifySyntax<PropertyDeclarationSyntax>(
                Generator.AsPublicInterfaceImplementation(
                    Generator.PropertyDeclaration("p", Generator.IdentifierName("t"), accessibility: Accessibility.Private, modifiers: DeclarationModifiers.Abstract),
                    Generator.IdentifierName("i")),
                "public t p\r\n{\r\n    get\r\n    {\r\n    }\r\n\r\n    set\r\n    {\r\n    }\r\n}");

            VerifySyntax<IndexerDeclarationSyntax>(
                Generator.AsPublicInterfaceImplementation(
                    Generator.IndexerDeclaration(parameters: new[] { Generator.ParameterDeclaration("p", Generator.IdentifierName("a")) }, type: Generator.IdentifierName("t"), accessibility: Accessibility.Internal, modifiers: DeclarationModifiers.Abstract),
                    Generator.IdentifierName("i")),
                "public t this[a p]\r\n{\r\n    get\r\n    {\r\n    }\r\n\r\n    set\r\n    {\r\n    }\r\n}");

            // convert private to public
            var pim = Generator.AsPrivateInterfaceImplementation(
                    Generator.MethodDeclaration("m", returnType: Generator.IdentifierName("t"), accessibility: Accessibility.Private, modifiers: DeclarationModifiers.Abstract),
                    Generator.IdentifierName("i"));

            VerifySyntax<MethodDeclarationSyntax>(
                Generator.AsPublicInterfaceImplementation(pim, Generator.IdentifierName("i2")),
                "public t m()\r\n{\r\n}");

            VerifySyntax<MethodDeclarationSyntax>(
                Generator.AsPublicInterfaceImplementation(pim, Generator.IdentifierName("i2"), "m2"),
                "public t m2()\r\n{\r\n}");

            #region ExpressionBodyTests
            VerifySyntax<MethodDeclarationSyntax>(
                   Generator.AsPublicInterfaceImplementation(
                   SyntaxFactory.MethodDeclaration(
                       SyntaxFactory.PredefinedType(
                           SyntaxFactory.Token(
                               SyntaxFactory.TriviaList(),
                               SyntaxKind.ObjectKeyword,
                               SyntaxFactory.TriviaList(
                                   SyntaxFactory.Space))),
                       SyntaxFactory.Identifier("DoSomething"))
                   .WithExplicitInterfaceSpecifier(
                        SyntaxFactory.ExplicitInterfaceSpecifier(
                           SyntaxFactory.IdentifierName("IGeneral")))
                   .WithParameterList(
                       SyntaxFactory.ParameterList()
                        .WithCloseParenToken(
                           SyntaxFactory.Token(
                               SyntaxFactory.TriviaList(),
                               SyntaxKind.CloseParenToken,
                               SyntaxFactory.TriviaList(
                                   SyntaxFactory.Space))))
                   .WithExpressionBody(
                       SyntaxFactory.ArrowExpressionClause(
                           SyntaxFactory.ImplicitObjectCreationExpression())
                       .WithArrowToken(
                           SyntaxFactory.Token(
                               SyntaxFactory.TriviaList(),
                               SyntaxKind.EqualsGreaterThanToken,
                               SyntaxFactory.TriviaList(
                                   SyntaxFactory.Space))))
                   .WithSemicolonToken(
                       SyntaxFactory.Token(SyntaxKind.SemicolonToken)),
                   Generator.IdentifierName("i")),
                   "public object DoSomething() => new();");

            VerifySyntax<OperatorDeclarationSyntax>(
                Generator.AsPublicInterfaceImplementation(
                SyntaxFactory.OperatorDeclaration(
                    SyntaxFactory.PredefinedType(
                        SyntaxFactory.Token(SyntaxKind.IntKeyword)),
                    SyntaxFactory.Token(SyntaxKind.PlusToken))
                .WithModifiers(
                    SyntaxFactory.TokenList(
                        new[]{
                            SyntaxFactory.Token(SyntaxKind.PublicKeyword),
                            SyntaxFactory.Token(SyntaxKind.StaticKeyword)}))
                .WithExplicitInterfaceSpecifier(
                    SyntaxFactory.ExplicitInterfaceSpecifier(
                        SyntaxFactory.GenericName(
                            SyntaxFactory.Identifier("IGeneral"))
                        .WithTypeArgumentList(
                            SyntaxFactory.TypeArgumentList(
                                SyntaxFactory.SingletonSeparatedList<TypeSyntax>(
                                    SyntaxFactory.IdentifierName("C"))))))
                .WithParameterList(
                    SyntaxFactory.ParameterList(
                        SyntaxFactory.SeparatedList<ParameterSyntax>(
                            new SyntaxNodeOrToken[]{
                                SyntaxFactory.Parameter(
                                    SyntaxFactory.Identifier("x"))
                                .WithType(
                                    SyntaxFactory.IdentifierName("C")),
                                SyntaxFactory.Token(SyntaxKind.CommaToken),
                                SyntaxFactory.Parameter(
                                    SyntaxFactory.Identifier("y"))
                                .WithType(
                                    SyntaxFactory.IdentifierName("C"))})))
                .WithExpressionBody(
                    SyntaxFactory.ArrowExpressionClause(
                        SyntaxFactory.LiteralExpression(
                            SyntaxKind.NumericLiteralExpression,
                            SyntaxFactory.Literal(0))))
                .WithSemicolonToken(
                    SyntaxFactory.Token(SyntaxKind.SemicolonToken))
                .NormalizeWhitespace(),
                Generator.IdentifierName("i")),
                "public static int operator +(C x, C y) => 0;");

            VerifySyntax<ConversionOperatorDeclarationSyntax>(
                Generator.AsPublicInterfaceImplementation(
                SyntaxFactory.ConversionOperatorDeclaration(
                    SyntaxFactory.Token(
                        SyntaxFactory.TriviaList(),
                        SyntaxKind.ImplicitKeyword,
                        SyntaxFactory.TriviaList(
                            SyntaxFactory.Space)),
                    SyntaxFactory.PredefinedType(
                        SyntaxFactory.Token(SyntaxKind.StringKeyword)))
                .WithModifiers(
                    SyntaxFactory.TokenList(
                        SyntaxFactory.Token(
                            SyntaxFactory.TriviaList(),
                            SyntaxKind.StaticKeyword,
                            SyntaxFactory.TriviaList(
                                SyntaxFactory.Space))))
                .WithExplicitInterfaceSpecifier(
                    SyntaxFactory.ExplicitInterfaceSpecifier(
                        SyntaxFactory.GenericName(
                            SyntaxFactory.Identifier("IGeneral"))
                        .WithTypeArgumentList(
                            SyntaxFactory.TypeArgumentList(
                                SyntaxFactory.SingletonSeparatedList<TypeSyntax>(
                                    SyntaxFactory.IdentifierName("C"))))))
                .WithOperatorKeyword(
                    SyntaxFactory.Token(
                        SyntaxFactory.TriviaList(),
                        SyntaxKind.OperatorKeyword,
                        SyntaxFactory.TriviaList(
                            SyntaxFactory.Space)))
                .WithParameterList(
                    SyntaxFactory.ParameterList(
                        SyntaxFactory.SingletonSeparatedList<ParameterSyntax>(
                            SyntaxFactory.Parameter(
                                SyntaxFactory.Identifier("x"))
                            .WithType(
                                SyntaxFactory.IdentifierName(
                                    SyntaxFactory.Identifier(
                                        SyntaxFactory.TriviaList(),
                                        "C",
                                        SyntaxFactory.TriviaList(
                                            SyntaxFactory.Space))))))
                    .WithCloseParenToken(
                        SyntaxFactory.Token(
                            SyntaxFactory.TriviaList(),
                            SyntaxKind.CloseParenToken,
                            SyntaxFactory.TriviaList(
                                SyntaxFactory.Space))))
                .WithExpressionBody(
                    SyntaxFactory.ArrowExpressionClause(
                        SyntaxFactory.LiteralExpression(
                            SyntaxKind.NullLiteralExpression))
                    .WithArrowToken(
                        SyntaxFactory.Token(
                            SyntaxFactory.TriviaList(),
                            SyntaxKind.EqualsGreaterThanToken,
                            SyntaxFactory.TriviaList(
                                SyntaxFactory.Space))))
                .WithSemicolonToken(
                    SyntaxFactory.Token(SyntaxKind.SemicolonToken))
                .NormalizeWhitespace(),
                    Generator.IdentifierName("i")),
                    "public static implicit operator string (C x) => null;");

            VerifySyntax<PropertyDeclarationSyntax>(
                Generator.AsPublicInterfaceImplementation(
                SyntaxFactory.PropertyDeclaration(
                    SyntaxFactory.PredefinedType(
                        SyntaxFactory.Token(SyntaxKind.IntKeyword)),
                    SyntaxFactory.Identifier("Num"))
                .WithExplicitInterfaceSpecifier(
                    SyntaxFactory.ExplicitInterfaceSpecifier(
                        SyntaxFactory.IdentifierName("IGeneral")))
                .WithExpressionBody(
                    SyntaxFactory.ArrowExpressionClause(
                        SyntaxFactory.LiteralExpression(
                            SyntaxKind.NumericLiteralExpression,
                            SyntaxFactory.Literal(0))))
                .WithSemicolonToken(
                    SyntaxFactory.Token(SyntaxKind.SemicolonToken))
                .NormalizeWhitespace(),
                Generator.IdentifierName("i")),
                "public int Num => 0;");

            VerifySyntax<PropertyDeclarationSyntax>(
                Generator.AsPublicInterfaceImplementation(
                SyntaxFactory.PropertyDeclaration(
                    SyntaxFactory.PredefinedType(
                        SyntaxFactory.Token(SyntaxKind.IntKeyword)),
                    SyntaxFactory.Identifier("Num"))
                .WithExplicitInterfaceSpecifier(
                    SyntaxFactory.ExplicitInterfaceSpecifier(
                        SyntaxFactory.IdentifierName("IGeneral")))
                .WithAccessorList(
                    SyntaxFactory.AccessorList(
                        SyntaxFactory.SingletonList<AccessorDeclarationSyntax>(
                            SyntaxFactory.AccessorDeclaration(
                                SyntaxKind.GetAccessorDeclaration)
                            .WithExpressionBody(
                                SyntaxFactory.ArrowExpressionClause(
                                    SyntaxFactory.LiteralExpression(
                                        SyntaxKind.NumericLiteralExpression,
                                        SyntaxFactory.Literal(0))))
                            .WithSemicolonToken(
                                SyntaxFactory.Token(SyntaxKind.SemicolonToken)))))
                .NormalizeWhitespace(),
                Generator.IdentifierName("i")),
                "public int Num { get => 0; }");

            VerifySyntax<IndexerDeclarationSyntax>(
                Generator.AsPublicInterfaceImplementation(
                SyntaxFactory.IndexerDeclaration(
                    SyntaxFactory.PredefinedType(
                        SyntaxFactory.Token(SyntaxKind.IntKeyword)))
                .WithExplicitInterfaceSpecifier(
                    SyntaxFactory.ExplicitInterfaceSpecifier(
                        SyntaxFactory.IdentifierName("IGeneral")))
                .WithParameterList(
                    SyntaxFactory.BracketedParameterList(
                        SyntaxFactory.SingletonSeparatedList<ParameterSyntax>(
                            SyntaxFactory.Parameter(
                                SyntaxFactory.Identifier("index"))
                            .WithType(
                                SyntaxFactory.PredefinedType(
                                    SyntaxFactory.Token(SyntaxKind.IntKeyword))))))
                .WithExpressionBody(
                    SyntaxFactory.ArrowExpressionClause(
                        SyntaxFactory.LiteralExpression(
                            SyntaxKind.NumericLiteralExpression,
                            SyntaxFactory.Literal(0))))
                .WithSemicolonToken(
                    SyntaxFactory.Token(SyntaxKind.SemicolonToken))
                .NormalizeWhitespace(),
                Generator.IdentifierName("i")),
                "public int this[int index] => 0;");

            VerifySyntax<IndexerDeclarationSyntax>(
                Generator.AsPublicInterfaceImplementation(
                SyntaxFactory.IndexerDeclaration(
                    SyntaxFactory.PredefinedType(
                        SyntaxFactory.Token(SyntaxKind.IntKeyword)))
                .WithExplicitInterfaceSpecifier(
                    SyntaxFactory.ExplicitInterfaceSpecifier(
                        SyntaxFactory.IdentifierName("IGeneral")))
                .WithParameterList(
                    SyntaxFactory.BracketedParameterList(
                        SyntaxFactory.SingletonSeparatedList<ParameterSyntax>(
                            SyntaxFactory.Parameter(
                                SyntaxFactory.Identifier("index"))
                            .WithType(
                                SyntaxFactory.PredefinedType(
                                    SyntaxFactory.Token(SyntaxKind.IntKeyword))))))
                .WithAccessorList(
                    SyntaxFactory.AccessorList(
                        SyntaxFactory.SingletonList<AccessorDeclarationSyntax>(
                            SyntaxFactory.AccessorDeclaration(
                                SyntaxKind.GetAccessorDeclaration)
                            .WithExpressionBody(
                                SyntaxFactory.ArrowExpressionClause(
                                    SyntaxFactory.LiteralExpression(
                                        SyntaxKind.NumericLiteralExpression,
                                        SyntaxFactory.Literal(0))))
                            .WithSemicolonToken(
                                SyntaxFactory.Token(SyntaxKind.SemicolonToken)))))
                .NormalizeWhitespace(),
                Generator.IdentifierName("i")),
                "public int this[int index] { get => 0; }");

            VerifySyntax<EventDeclarationSyntax>(
                Generator.AsPublicInterfaceImplementation(
                SyntaxFactory.EventDeclaration(
                    SyntaxFactory.IdentifierName("EventHandler"),
                    SyntaxFactory.Identifier("Event"))
                .WithExplicitInterfaceSpecifier(
                    SyntaxFactory.ExplicitInterfaceSpecifier(
                        SyntaxFactory.IdentifierName("IGeneral")))
                .WithAccessorList(
                    SyntaxFactory.AccessorList(
                        SyntaxFactory.List<AccessorDeclarationSyntax>(
                            new AccessorDeclarationSyntax[] {
                                SyntaxFactory.AccessorDeclaration(
                                    SyntaxKind.AddAccessorDeclaration)
                                .WithExpressionBody(
                                    SyntaxFactory.ArrowExpressionClause(
                                        SyntaxFactory.LiteralExpression(
                                            SyntaxKind.NullLiteralExpression)))
                                .WithSemicolonToken(
                                    SyntaxFactory.Token(SyntaxKind.SemicolonToken)),
                                SyntaxFactory.AccessorDeclaration(
                                    SyntaxKind.RemoveAccessorDeclaration)
                                .WithExpressionBody(
                                    SyntaxFactory.ArrowExpressionClause(
                                        SyntaxFactory.LiteralExpression(
                                            SyntaxKind.NullLiteralExpression)))
                                .WithSemicolonToken(
                                    SyntaxFactory.Token(SyntaxKind.SemicolonToken))})))
                .NormalizeWhitespace(),
                Generator.IdentifierName("i")),
                "public event EventHandler Event { add => null; remove => null; }");
            #endregion
        }

        [Fact]
        public void TestAsPrivateInterfaceImplementation()
        {
            VerifySyntax<MethodDeclarationSyntax>(
                Generator.AsPrivateInterfaceImplementation(
                    Generator.MethodDeclaration("m", returnType: Generator.IdentifierName("t"), accessibility: Accessibility.Private, modifiers: DeclarationModifiers.Abstract),
                    Generator.IdentifierName("i")),
                "t i.m()\r\n{\r\n}");

            VerifySyntax<PropertyDeclarationSyntax>(
                Generator.AsPrivateInterfaceImplementation(
                    Generator.PropertyDeclaration("p", Generator.IdentifierName("t"), accessibility: Accessibility.Internal, modifiers: DeclarationModifiers.Abstract),
                    Generator.IdentifierName("i")),
                "t i.p\r\n{\r\n    get\r\n    {\r\n    }\r\n\r\n    set\r\n    {\r\n    }\r\n}");

            VerifySyntax<IndexerDeclarationSyntax>(
                Generator.AsPrivateInterfaceImplementation(
                    Generator.IndexerDeclaration(parameters: new[] { Generator.ParameterDeclaration("p", Generator.IdentifierName("a")) }, type: Generator.IdentifierName("t"), accessibility: Accessibility.Protected, modifiers: DeclarationModifiers.Abstract),
                    Generator.IdentifierName("i")),
                "t i.this[a p]\r\n{\r\n    get\r\n    {\r\n    }\r\n\r\n    set\r\n    {\r\n    }\r\n}");

            VerifySyntax<EventDeclarationSyntax>(
                Generator.AsPrivateInterfaceImplementation(
                    Generator.CustomEventDeclaration("ep", Generator.IdentifierName("t"), modifiers: DeclarationModifiers.Abstract),
                    Generator.IdentifierName("i")),
                "event t i.ep\r\n{\r\n    add\r\n    {\r\n    }\r\n\r\n    remove\r\n    {\r\n    }\r\n}");

            // convert public to private
            var pim = Generator.AsPublicInterfaceImplementation(
                    Generator.MethodDeclaration("m", returnType: Generator.IdentifierName("t"), accessibility: Accessibility.Private, modifiers: DeclarationModifiers.Abstract),
                    Generator.IdentifierName("i"));

            VerifySyntax<MethodDeclarationSyntax>(
                Generator.AsPrivateInterfaceImplementation(pim, Generator.IdentifierName("i2")),
                "t i2.m()\r\n{\r\n}");

            VerifySyntax<MethodDeclarationSyntax>(
                Generator.AsPrivateInterfaceImplementation(pim, Generator.IdentifierName("i2"), "m2"),
                "t i2.m2()\r\n{\r\n}");
        }

        [Fact, WorkItem(3928, "https://github.com/dotnet/roslyn/issues/3928")]
        public void TestAsPrivateInterfaceImplementationRemovesConstraints()
        {
            var code = @"
public interface IFace
{
    void Method<T>() where T : class;
}";

            var cu = SyntaxFactory.ParseCompilationUnit(code);
            var iface = cu.Members[0];
            var method = Generator.GetMembers(iface)[0];

            var privateMethod = Generator.AsPrivateInterfaceImplementation(method, Generator.IdentifierName("IFace"));

            VerifySyntax<MethodDeclarationSyntax>(
                privateMethod,
                "void IFace.Method<T>()\r\n{\r\n}");
        }

        [Fact]
        public void TestClassDeclarations()
        {
            VerifySyntax<ClassDeclarationSyntax>(
                Generator.ClassDeclaration("c"),
                "class c\r\n{\r\n}");

            VerifySyntax<ClassDeclarationSyntax>(
                Generator.ClassDeclaration("c", typeParameters: new[] { "x", "y" }),
                "class c<x, y>\r\n{\r\n}");

            VerifySyntax<ClassDeclarationSyntax>(
                Generator.ClassDeclaration("c", baseType: Generator.IdentifierName("x")),
                "class c : x\r\n{\r\n}");

            VerifySyntax<ClassDeclarationSyntax>(
                Generator.ClassDeclaration("c", interfaceTypes: new[] { Generator.IdentifierName("x") }),
                "class c : x\r\n{\r\n}");

            VerifySyntax<ClassDeclarationSyntax>(
                Generator.ClassDeclaration("c", baseType: Generator.IdentifierName("x"), interfaceTypes: new[] { Generator.IdentifierName("y") }),
                "class c : x, y\r\n{\r\n}");

            VerifySyntax<ClassDeclarationSyntax>(
                Generator.ClassDeclaration("c", interfaceTypes: new SyntaxNode[] { }),
                "class c\r\n{\r\n}");

            VerifySyntax<ClassDeclarationSyntax>(
                Generator.ClassDeclaration("c", members: new[] { Generator.FieldDeclaration("y", type: Generator.IdentifierName("x")) }),
                "class c\r\n{\r\n    x y;\r\n}");

            VerifySyntax<ClassDeclarationSyntax>(
                Generator.ClassDeclaration("c", members: new[] { Generator.MethodDeclaration("m", returnType: Generator.IdentifierName("t")) }),
                "class c\r\n{\r\n    t m()\r\n    {\r\n    }\r\n}");

            VerifySyntax<ClassDeclarationSyntax>(
                Generator.ClassDeclaration("c", members: new[] { Generator.ConstructorDeclaration() }),
                "class c\r\n{\r\n    c()\r\n    {\r\n    }\r\n}");
        }

        [Fact]
        public void TestStructDeclarations()
        {
            VerifySyntax<StructDeclarationSyntax>(
                Generator.StructDeclaration("s"),
                "struct s\r\n{\r\n}");

            VerifySyntax<StructDeclarationSyntax>(
                Generator.StructDeclaration("s", typeParameters: new[] { "x", "y" }),
                "struct s<x, y>\r\n{\r\n}");

            VerifySyntax<StructDeclarationSyntax>(
                Generator.StructDeclaration("s", interfaceTypes: new[] { Generator.IdentifierName("x") }),
                "struct s : x\r\n{\r\n}");

            VerifySyntax<StructDeclarationSyntax>(
                Generator.StructDeclaration("s", interfaceTypes: new[] { Generator.IdentifierName("x"), Generator.IdentifierName("y") }),
                "struct s : x, y\r\n{\r\n}");

            VerifySyntax<StructDeclarationSyntax>(
                Generator.StructDeclaration("s", interfaceTypes: new SyntaxNode[] { }),
                "struct s\r\n{\r\n}");

            VerifySyntax<StructDeclarationSyntax>(
                Generator.StructDeclaration("s", members: new[] { Generator.FieldDeclaration("y", Generator.IdentifierName("x")) }),
                "struct s\r\n{\r\n    x y;\r\n}");

            VerifySyntax<StructDeclarationSyntax>(
                Generator.StructDeclaration("s", members: new[] { Generator.MethodDeclaration("m", returnType: Generator.IdentifierName("t")) }),
                "struct s\r\n{\r\n    t m()\r\n    {\r\n    }\r\n}");

            VerifySyntax<StructDeclarationSyntax>(
                Generator.StructDeclaration("s", members: new[] { Generator.ConstructorDeclaration("xxx") }),
                "struct s\r\n{\r\n    s()\r\n    {\r\n    }\r\n}");
        }

        [Fact]
        public void TestInterfaceDeclarations()
        {
            VerifySyntax<InterfaceDeclarationSyntax>(
                Generator.InterfaceDeclaration("i"),
                "interface i\r\n{\r\n}");

            VerifySyntax<InterfaceDeclarationSyntax>(
                Generator.InterfaceDeclaration("i", typeParameters: new[] { "x", "y" }),
                "interface i<x, y>\r\n{\r\n}");

            VerifySyntax<InterfaceDeclarationSyntax>(
                Generator.InterfaceDeclaration("i", interfaceTypes: new[] { Generator.IdentifierName("a") }),
                "interface i : a\r\n{\r\n}");

            VerifySyntax<InterfaceDeclarationSyntax>(
                Generator.InterfaceDeclaration("i", interfaceTypes: new[] { Generator.IdentifierName("a"), Generator.IdentifierName("b") }),
                "interface i : a, b\r\n{\r\n}");

            VerifySyntax<InterfaceDeclarationSyntax>(
                Generator.InterfaceDeclaration("i", interfaceTypes: new SyntaxNode[] { }),
                "interface i\r\n{\r\n}");

            VerifySyntax<InterfaceDeclarationSyntax>(
                Generator.InterfaceDeclaration("i", members: new[] { Generator.MethodDeclaration("m", returnType: Generator.IdentifierName("t"), accessibility: Accessibility.Public, modifiers: DeclarationModifiers.Sealed) }),
                "interface i\r\n{\r\n    t m();\r\n}");

            VerifySyntax<InterfaceDeclarationSyntax>(
                Generator.InterfaceDeclaration("i", members: new[] { Generator.PropertyDeclaration("p", Generator.IdentifierName("t"), accessibility: Accessibility.Public, modifiers: DeclarationModifiers.Sealed) }),
                "interface i\r\n{\r\n    t p { get; set; }\r\n}");

            VerifySyntax<InterfaceDeclarationSyntax>(
                Generator.InterfaceDeclaration("i", members: new[] { Generator.PropertyDeclaration("p", Generator.IdentifierName("t"), accessibility: Accessibility.Public, modifiers: DeclarationModifiers.ReadOnly) }),
                "interface i\r\n{\r\n    t p { get; }\r\n}");

            VerifySyntax<InterfaceDeclarationSyntax>(
                Generator.InterfaceDeclaration("i", members: new[] { Generator.IndexerDeclaration(new[] { Generator.ParameterDeclaration("y", Generator.IdentifierName("x")) }, Generator.IdentifierName("t"), Accessibility.Public, DeclarationModifiers.Sealed) }),
                "interface i\r\n{\r\n    t this[x y] { get; set; }\r\n}");

            VerifySyntax<InterfaceDeclarationSyntax>(
                Generator.InterfaceDeclaration("i", members: new[] { Generator.IndexerDeclaration(new[] { Generator.ParameterDeclaration("y", Generator.IdentifierName("x")) }, Generator.IdentifierName("t"), Accessibility.Public, DeclarationModifiers.ReadOnly) }),
                "interface i\r\n{\r\n    t this[x y] { get; }\r\n}");

            VerifySyntax<InterfaceDeclarationSyntax>(
                Generator.InterfaceDeclaration("i", members: new[] { Generator.CustomEventDeclaration("ep", Generator.IdentifierName("t"), accessibility: Accessibility.Public, modifiers: DeclarationModifiers.Static) }),
                "interface i\r\n{\r\n    event t ep;\r\n}");

            VerifySyntax<InterfaceDeclarationSyntax>(
                Generator.InterfaceDeclaration("i", members: new[] { Generator.EventDeclaration("ef", Generator.IdentifierName("t"), accessibility: Accessibility.Public, modifiers: DeclarationModifiers.Static) }),
                "interface i\r\n{\r\n    event t ef;\r\n}");

            VerifySyntax<InterfaceDeclarationSyntax>(
                Generator.InterfaceDeclaration("i", members: new[] { Generator.FieldDeclaration("f", Generator.IdentifierName("t"), accessibility: Accessibility.Public, modifiers: DeclarationModifiers.Sealed) }),
                "interface i\r\n{\r\n    t f { get; set; }\r\n}");
        }

        [Fact, WorkItem(66377, "https://github.com/dotnet/roslyn/issues/66377")]
        public void TestInterfaceVariance()
        {
            var compilation = Compile("""
                interface I<in X, out Y> { }
                """);

            var symbol = compilation.GlobalNamespace.GetMembers("I").Single();

            VerifySyntax<InterfaceDeclarationSyntax>(
                Generator.Declaration(symbol),
                "internal interface I<in X, out Y>\r\n{\r\n}");
        }

        [Fact]
        public void TestEnumDeclarations()
        {
            VerifySyntax<EnumDeclarationSyntax>(
                Generator.EnumDeclaration("e"),
                "enum e\r\n{\r\n}");

            VerifySyntax<EnumDeclarationSyntax>(
                Generator.EnumDeclaration("e", members: new[] { Generator.EnumMember("a"), Generator.EnumMember("b"), Generator.EnumMember("c") }),
                "enum e\r\n{\r\n    a,\r\n    b,\r\n    c\r\n}");

            VerifySyntax<EnumDeclarationSyntax>(
                Generator.EnumDeclaration("e", members: new[] { Generator.IdentifierName("a"), Generator.EnumMember("b"), Generator.IdentifierName("c") }),
                "enum e\r\n{\r\n    a,\r\n    b,\r\n    c\r\n}");

            VerifySyntax<EnumDeclarationSyntax>(
                Generator.EnumDeclaration("e", members: new[] { Generator.EnumMember("a", Generator.LiteralExpression(0)), Generator.EnumMember("b"), Generator.EnumMember("c", Generator.LiteralExpression(5)) }),
                "enum e\r\n{\r\n    a = 0,\r\n    b,\r\n    c = 5\r\n}");

            VerifySyntax<EnumDeclarationSyntax>(
                Generator.EnumDeclaration("e", members: new[] { Generator.FieldDeclaration("a", Generator.IdentifierName("e"), initializer: Generator.LiteralExpression(1)) }),
                "enum e\r\n{\r\n    a = 1\r\n}");
        }

        [Fact]
        public void TestDelegateDeclarations()
        {
            VerifySyntax<DelegateDeclarationSyntax>(
                Generator.DelegateDeclaration("d"),
                "delegate void d();");

            VerifySyntax<DelegateDeclarationSyntax>(
                Generator.DelegateDeclaration("d", returnType: Generator.IdentifierName("t")),
                "delegate t d();");

            VerifySyntax<DelegateDeclarationSyntax>(
                Generator.DelegateDeclaration("d", returnType: Generator.IdentifierName("t"), parameters: new[] { Generator.ParameterDeclaration("p", Generator.IdentifierName("pt")) }),
                "delegate t d(pt p);");

            VerifySyntax<DelegateDeclarationSyntax>(
                Generator.DelegateDeclaration("d", accessibility: Accessibility.Public),
                "public delegate void d();");

            VerifySyntax<DelegateDeclarationSyntax>(
                Generator.DelegateDeclaration("d", accessibility: Accessibility.Public),
                "public delegate void d();");

            VerifySyntax<DelegateDeclarationSyntax>(
                Generator.DelegateDeclaration("d", modifiers: DeclarationModifiers.New),
                "new delegate void d();");

            VerifySyntax<DelegateDeclarationSyntax>(
                Generator.DelegateDeclaration("d", typeParameters: new[] { "T", "S" }),
                "delegate void d<T, S>();");
        }

        [Fact]
        public void TestNamespaceImportDeclarations()
        {
            VerifySyntax<UsingDirectiveSyntax>(
                Generator.NamespaceImportDeclaration(Generator.IdentifierName("n")),
                "using n;");

            VerifySyntax<UsingDirectiveSyntax>(
                Generator.NamespaceImportDeclaration("n"),
                "using n;");

            VerifySyntax<UsingDirectiveSyntax>(
                Generator.NamespaceImportDeclaration("n.m"),
                "using n.m;");
        }

        [Fact]
        public void TestNamespaceDeclarations()
        {
            VerifySyntax<NamespaceDeclarationSyntax>(
                Generator.NamespaceDeclaration("n"),
                "namespace n\r\n{\r\n}");

            VerifySyntax<NamespaceDeclarationSyntax>(
                Generator.NamespaceDeclaration("n.m"),
                "namespace n.m\r\n{\r\n}");

            VerifySyntax<NamespaceDeclarationSyntax>(
                Generator.NamespaceDeclaration("n",
                    Generator.NamespaceImportDeclaration("m")),
                "namespace n\r\n{\r\n    using m;\r\n}");

            VerifySyntax<NamespaceDeclarationSyntax>(
                Generator.NamespaceDeclaration("n",
                    Generator.ClassDeclaration("c"),
                    Generator.NamespaceImportDeclaration("m")),
                "namespace n\r\n{\r\n    using m;\r\n\r\n    class c\r\n    {\r\n    }\r\n}");
        }

        [Fact]
        public void TestCompilationUnits()
        {
            VerifySyntax<CompilationUnitSyntax>(
                Generator.CompilationUnit(),
                "");

            VerifySyntax<CompilationUnitSyntax>(
                Generator.CompilationUnit(
                    Generator.NamespaceDeclaration("n")),
                "namespace n\r\n{\r\n}");

            VerifySyntax<CompilationUnitSyntax>(
                Generator.CompilationUnit(
                    Generator.NamespaceImportDeclaration("n")),
                "using n;");

            VerifySyntax<CompilationUnitSyntax>(
                Generator.CompilationUnit(
                    Generator.ClassDeclaration("c"),
                    Generator.NamespaceImportDeclaration("m")),
                "using m;\r\n\r\nclass c\r\n{\r\n}");

            VerifySyntax<CompilationUnitSyntax>(
                Generator.CompilationUnit(
                    Generator.NamespaceImportDeclaration("n"),
                    Generator.NamespaceDeclaration("n",
                        Generator.NamespaceImportDeclaration("m"),
                        Generator.ClassDeclaration("c"))),
                "using n;\r\n\r\nnamespace n\r\n{\r\n    using m;\r\n\r\n    class c\r\n    {\r\n    }\r\n}");
        }

        [Fact]
        public void TestAttributeDeclarations()
        {
            VerifySyntax<AttributeListSyntax>(
                Generator.Attribute(Generator.IdentifierName("a")),
                "[a]");

            VerifySyntax<AttributeListSyntax>(
                Generator.Attribute("a"),
                "[a]");

            VerifySyntax<AttributeListSyntax>(
                Generator.Attribute("a.b"),
                "[a.b]");

            VerifySyntax<AttributeListSyntax>(
                Generator.Attribute("a", new SyntaxNode[] { }),
                "[a()]");

            VerifySyntax<AttributeListSyntax>(
                Generator.Attribute("a", new[] { Generator.IdentifierName("x") }),
                "[a(x)]");

            VerifySyntax<AttributeListSyntax>(
                Generator.Attribute("a", new[] { Generator.AttributeArgument(Generator.IdentifierName("x")) }),
                "[a(x)]");

            VerifySyntax<AttributeListSyntax>(
                Generator.Attribute("a", new[] { Generator.AttributeArgument("x", Generator.IdentifierName("y")) }),
                "[a(x = y)]");

            VerifySyntax<AttributeListSyntax>(
                Generator.Attribute("a", new[] { Generator.IdentifierName("x"), Generator.IdentifierName("y") }),
                "[a(x, y)]");
        }

        [Fact]
        public void TestAddAttributes()
        {
            VerifySyntax<FieldDeclarationSyntax>(
                Generator.AddAttributes(
                    Generator.FieldDeclaration("y", Generator.IdentifierName("x")),
                    Generator.Attribute("a")),
                "[a]\r\nx y;");

            VerifySyntax<FieldDeclarationSyntax>(
                Generator.AddAttributes(
                    Generator.AddAttributes(
                        Generator.FieldDeclaration("y", Generator.IdentifierName("x")),
                        Generator.Attribute("a")),
                    Generator.Attribute("b")),
                "[a]\r\n[b]\r\nx y;");

            VerifySyntax<MethodDeclarationSyntax>(
                Generator.AddAttributes(
                    Generator.MethodDeclaration("m", returnType: Generator.IdentifierName("t"), modifiers: DeclarationModifiers.Abstract),
                    Generator.Attribute("a")),
                "[a]\r\nabstract t m();");

            VerifySyntax<MethodDeclarationSyntax>(
                Generator.AddReturnAttributes(
                    Generator.MethodDeclaration("m", returnType: Generator.IdentifierName("t"), modifiers: DeclarationModifiers.Abstract),
                    Generator.Attribute("a")),
                "[return: a]\r\nabstract t m();");

            VerifySyntax<PropertyDeclarationSyntax>(
                Generator.AddAttributes(
                    Generator.PropertyDeclaration("p", Generator.IdentifierName("x"), accessibility: Accessibility.NotApplicable, modifiers: DeclarationModifiers.Abstract),
                    Generator.Attribute("a")),
                "[a]\r\nabstract x p { get; set; }");

            VerifySyntax<IndexerDeclarationSyntax>(
                Generator.AddAttributes(
                    Generator.IndexerDeclaration(new[] { Generator.ParameterDeclaration("z", Generator.IdentifierName("y")) }, Generator.IdentifierName("x"), modifiers: DeclarationModifiers.Abstract),
                    Generator.Attribute("a")),
                "[a]\r\nabstract x this[y z] { get; set; }");

            VerifySyntax<EventDeclarationSyntax>(
                Generator.AddAttributes(
                    Generator.CustomEventDeclaration("ep", Generator.IdentifierName("t"), modifiers: DeclarationModifiers.Abstract),
                    Generator.Attribute("a")),
                "[a]\r\nabstract event t ep { add; remove; }");

            VerifySyntax<EventFieldDeclarationSyntax>(
                Generator.AddAttributes(
                    Generator.EventDeclaration("ef", Generator.IdentifierName("t")),
                    Generator.Attribute("a")),
                "[a]\r\nevent t ef;");

            VerifySyntax<ClassDeclarationSyntax>(
                Generator.AddAttributes(
                    Generator.ClassDeclaration("c"),
                    Generator.Attribute("a")),
                "[a]\r\nclass c\r\n{\r\n}");

            VerifySyntax<StructDeclarationSyntax>(
                Generator.AddAttributes(
                    Generator.StructDeclaration("s"),
                    Generator.Attribute("a")),
                "[a]\r\nstruct s\r\n{\r\n}");

            VerifySyntax<InterfaceDeclarationSyntax>(
                Generator.AddAttributes(
                    Generator.InterfaceDeclaration("i"),
                    Generator.Attribute("a")),
                "[a]\r\ninterface i\r\n{\r\n}");

            VerifySyntax<DelegateDeclarationSyntax>(
                Generator.AddAttributes(
                    Generator.DelegateDeclaration("d"),
                    Generator.Attribute("a")),
                "[a]\r\ndelegate void d();");

            VerifySyntax<ParameterSyntax>(
                Generator.AddAttributes(
                    Generator.ParameterDeclaration("p", Generator.IdentifierName("t")),
                    Generator.Attribute("a")),
                "[a] t p");

            VerifySyntax<CompilationUnitSyntax>(
                Generator.AddAttributes(
                    Generator.CompilationUnit(Generator.NamespaceDeclaration("n")),
                    Generator.Attribute("a")),
                "[assembly: a]\r\nnamespace n\r\n{\r\n}");

            VerifySyntax<CompilationUnitSyntax>(
                Generator.AddAttributes(
                    Generator.AddAttributes(
                        Generator.CompilationUnit(Generator.NamespaceDeclaration("n")),
                        Generator.Attribute("a")),
                    Generator.Attribute("b")),
                "[assembly: a]\r\n[assembly: b]\r\nnamespace n\r\n{\r\n}");

            VerifySyntax<StatementSyntax>(
                Generator.AddAttributes(
                    SyntaxFactory.BreakStatement(),
                    Generator.Attribute("a")),
                "[a]\r\nbreak;");

            VerifySyntax<TypeParameterSyntax>(
                Generator.AddAttributes(
                    SyntaxFactory.TypeParameter("T"),
                    Generator.Attribute("a")),
                "[a]\r\nT");

            VerifySyntax<LambdaExpressionSyntax>(
                Generator.AddAttributes(
                    SyntaxFactory.ParenthesizedLambdaExpression(),
                    Generator.Attribute("a")),
                "[a]\r\n() =>");
        }

        [Fact, WorkItem(5066, "https://github.com/dotnet/roslyn/issues/5066")]
        public void TestAddAttributesToAccessors()
        {
            var prop = Generator.PropertyDeclaration("P", Generator.IdentifierName("T"));
            var evnt = Generator.CustomEventDeclaration("E", Generator.IdentifierName("T"));
            CheckAddRemoveAttribute(Generator.GetAccessor(prop, DeclarationKind.GetAccessor));
            CheckAddRemoveAttribute(Generator.GetAccessor(prop, DeclarationKind.SetAccessor));
            CheckAddRemoveAttribute(Generator.GetAccessor(evnt, DeclarationKind.AddAccessor));
            CheckAddRemoveAttribute(Generator.GetAccessor(evnt, DeclarationKind.RemoveAccessor));
        }

        private void CheckAddRemoveAttribute(SyntaxNode declaration)
        {
            var initialAttributes = Generator.GetAttributes(declaration);
            Assert.Equal(0, initialAttributes.Count);

            var withAttribute = Generator.AddAttributes(declaration, Generator.Attribute("a"));
            var attrsAdded = Generator.GetAttributes(withAttribute);
            Assert.Equal(1, attrsAdded.Count);

            var withoutAttribute = Generator.RemoveNode(withAttribute, attrsAdded[0]);
            var attrsRemoved = Generator.GetAttributes(withoutAttribute);
            Assert.Equal(0, attrsRemoved.Count);
        }

        [Fact]
        public void TestAddRemoveAttributesPerservesTrivia()
        {
            var cls = SyntaxFactory.ParseCompilationUnit(@"// comment
public class C { } // end").Members[0];

            var added = Generator.AddAttributes(cls, Generator.Attribute("a"));
            VerifySyntax<ClassDeclarationSyntax>(added, "// comment\r\n[a]\r\npublic class C\r\n{\r\n} // end\r\n");

            var removed = Generator.RemoveAllAttributes(added);
            VerifySyntax<ClassDeclarationSyntax>(removed, "// comment\r\npublic class C\r\n{\r\n} // end\r\n");

            var attrWithComment = Generator.GetAttributes(added).First();
            VerifySyntax<AttributeListSyntax>(attrWithComment, "// comment\r\n[a]");
        }

        [Fact]
        public void TestWithTypeParameters()
        {
            VerifySyntax<MethodDeclarationSyntax>(
                Generator.WithTypeParameters(
                    Generator.MethodDeclaration("m", modifiers: DeclarationModifiers.Abstract),
                    "a"),
            "abstract void m<a>();");

            VerifySyntax<MethodDeclarationSyntax>(
                Generator.WithTypeParameters(
                    Generator.MethodDeclaration("m", modifiers: DeclarationModifiers.Abstract)),
            "abstract void m();");

            VerifySyntax<MethodDeclarationSyntax>(
                Generator.WithTypeParameters(
                    Generator.MethodDeclaration("m", modifiers: DeclarationModifiers.Abstract),
                    "a", "b"),
            "abstract void m<a, b>();");

            VerifySyntax<MethodDeclarationSyntax>(
                Generator.WithTypeParameters(Generator.WithTypeParameters(
                    Generator.MethodDeclaration("m", modifiers: DeclarationModifiers.Abstract),
                    "a", "b")),
            "abstract void m();");

            VerifySyntax<ClassDeclarationSyntax>(
                Generator.WithTypeParameters(
                    Generator.ClassDeclaration("c"),
                    "a", "b"),
            "class c<a, b>\r\n{\r\n}");

            VerifySyntax<StructDeclarationSyntax>(
                Generator.WithTypeParameters(
                    Generator.StructDeclaration("s"),
                    "a", "b"),
            "struct s<a, b>\r\n{\r\n}");

            VerifySyntax<InterfaceDeclarationSyntax>(
                Generator.WithTypeParameters(
                    Generator.InterfaceDeclaration("i"),
                    "a", "b"),
            "interface i<a, b>\r\n{\r\n}");

            VerifySyntax<DelegateDeclarationSyntax>(
                Generator.WithTypeParameters(
                    Generator.DelegateDeclaration("d"),
                    "a", "b"),
            "delegate void d<a, b>();");
        }

        [Fact]
        public void TestWithTypeConstraint()
        {
            VerifySyntax<MethodDeclarationSyntax>(
                Generator.WithTypeConstraint(
                    Generator.WithTypeParameters(Generator.MethodDeclaration("m", modifiers: DeclarationModifiers.Abstract), "a"),
                    "a", Generator.IdentifierName("b")),
                "abstract void m<a>()\r\n    where a : b;");

            VerifySyntax<MethodDeclarationSyntax>(
                Generator.WithTypeConstraint(
                    Generator.WithTypeParameters(Generator.MethodDeclaration("m", modifiers: DeclarationModifiers.Abstract), "a"),
                    "a", Generator.IdentifierName("b"), Generator.IdentifierName("c")),
                "abstract void m<a>()\r\n    where a : b, c;");

            VerifySyntax<MethodDeclarationSyntax>(
                Generator.WithTypeConstraint(
                    Generator.WithTypeParameters(Generator.MethodDeclaration("m", modifiers: DeclarationModifiers.Abstract), "a"),
                    "a"),
                "abstract void m<a>();");

            VerifySyntax<MethodDeclarationSyntax>(
                Generator.WithTypeConstraint(Generator.WithTypeConstraint(
                    Generator.WithTypeParameters(Generator.MethodDeclaration("m", modifiers: DeclarationModifiers.Abstract), "a"),
                    "a", Generator.IdentifierName("b"), Generator.IdentifierName("c")), "a"),
                "abstract void m<a>();");

            VerifySyntax<MethodDeclarationSyntax>(
                Generator.WithTypeConstraint(
                    Generator.WithTypeConstraint(
                        Generator.WithTypeParameters(Generator.MethodDeclaration("m", modifiers: DeclarationModifiers.Abstract), "a", "x"),
                        "a", Generator.IdentifierName("b"), Generator.IdentifierName("c")),
                    "x", Generator.IdentifierName("y")),
                "abstract void m<a, x>()\r\n    where a : b, c where x : y;");

            VerifySyntax<MethodDeclarationSyntax>(
                Generator.WithTypeConstraint(
                    Generator.WithTypeParameters(Generator.MethodDeclaration("m", modifiers: DeclarationModifiers.Abstract), "a"),
                    "a", SpecialTypeConstraintKind.Constructor),
                "abstract void m<a>()\r\n    where a : new();");

            VerifySyntax<MethodDeclarationSyntax>(
                Generator.WithTypeConstraint(
                    Generator.WithTypeParameters(Generator.MethodDeclaration("m", modifiers: DeclarationModifiers.Abstract), "a"),
                    "a", SpecialTypeConstraintKind.ReferenceType),
                "abstract void m<a>()\r\n    where a : class;");

            VerifySyntax<MethodDeclarationSyntax>(
                Generator.WithTypeConstraint(
                    Generator.WithTypeParameters(Generator.MethodDeclaration("m", modifiers: DeclarationModifiers.Abstract), "a"),
                    "a", SpecialTypeConstraintKind.ValueType),
                "abstract void m<a>()\r\n    where a : struct;");

            VerifySyntax<MethodDeclarationSyntax>(
                Generator.WithTypeConstraint(
                    Generator.WithTypeParameters(Generator.MethodDeclaration("m", modifiers: DeclarationModifiers.Abstract), "a"),
                    "a", SpecialTypeConstraintKind.ReferenceType | SpecialTypeConstraintKind.Constructor),
                "abstract void m<a>()\r\n    where a : class, new();");

            VerifySyntax<MethodDeclarationSyntax>(
                Generator.WithTypeConstraint(
                    Generator.WithTypeParameters(Generator.MethodDeclaration("m", modifiers: DeclarationModifiers.Abstract), "a"),
                    "a", SpecialTypeConstraintKind.ReferenceType | SpecialTypeConstraintKind.ValueType),
                "abstract void m<a>()\r\n    where a : class;");

            VerifySyntax<MethodDeclarationSyntax>(
                Generator.WithTypeConstraint(
                    Generator.WithTypeParameters(Generator.MethodDeclaration("m", modifiers: DeclarationModifiers.Abstract), "a"),
                    "a", SpecialTypeConstraintKind.ReferenceType, Generator.IdentifierName("b"), Generator.IdentifierName("c")),
                "abstract void m<a>()\r\n    where a : class, b, c;");

            // type declarations
            VerifySyntax<ClassDeclarationSyntax>(
                Generator.WithTypeConstraint(
                    Generator.WithTypeParameters(
                        Generator.ClassDeclaration("c"),
                        "a", "b"),
                    "a", Generator.IdentifierName("x")),
            "class c<a, b>\r\n    where a : x\r\n{\r\n}");

            VerifySyntax<StructDeclarationSyntax>(
                Generator.WithTypeConstraint(
                    Generator.WithTypeParameters(
                        Generator.StructDeclaration("s"),
                        "a", "b"),
                    "a", Generator.IdentifierName("x")),
            "struct s<a, b>\r\n    where a : x\r\n{\r\n}");

            VerifySyntax<InterfaceDeclarationSyntax>(
                Generator.WithTypeConstraint(
                    Generator.WithTypeParameters(
                        Generator.InterfaceDeclaration("i"),
                        "a", "b"),
                    "a", Generator.IdentifierName("x")),
            "interface i<a, b>\r\n    where a : x\r\n{\r\n}");

            VerifySyntax<DelegateDeclarationSyntax>(
                Generator.WithTypeConstraint(
                    Generator.WithTypeParameters(
                        Generator.DelegateDeclaration("d"),
                        "a", "b"),
                    "a", Generator.IdentifierName("x")),
            "delegate void d<a, b>()\r\n    where a : x;");
        }

        [Fact]
        public void TestInterfaceDeclarationWithEventFromSymbol()
        {
            VerifySyntax<InterfaceDeclarationSyntax>(
                Generator.Declaration(_emptyCompilation.GetTypeByMetadataName("System.ComponentModel.INotifyPropertyChanged")),
@"public interface INotifyPropertyChanged
{
    event global::System.ComponentModel.PropertyChangedEventHandler PropertyChanged;
}");
        }

        [Fact, WorkItem(38379, "https://github.com/dotnet/roslyn/issues/38379")]
        public void TestUnsafeFieldDeclarationFromSymbol()
        {
            VerifySyntax<MethodDeclarationSyntax>(
                Generator.Declaration(
                    _emptyCompilation.GetTypeByMetadataName("System.IntPtr").GetMembers("ToPointer").Single()),
@"public unsafe void* ToPointer()
{
}");
        }

        [Fact]
        public void TestEnumDeclarationFromSymbol()
        {
            VerifySyntax<EnumDeclarationSyntax>(
                    Generator.Declaration(
                        _emptyCompilation.GetTypeByMetadataName("System.DateTimeKind")),
@"public enum DateTimeKind
{
    Unspecified = 0,
    Utc = 1,
    Local = 2
}");
        }

        [Fact]
        public void TestEnumWithUnderlyingTypeFromSymbol()
        {
            VerifySyntax<EnumDeclarationSyntax>(
                    Generator.Declaration(
                        _emptyCompilation.GetTypeByMetadataName("System.Security.SecurityRuleSet")),
@"public enum SecurityRuleSet : byte
{
    None = 0,
    Level1 = 1,
    Level2 = 2
}");
        }

        [Fact, WorkItem(66381, "https://github.com/dotnet/roslyn/issues/66381")]
        public void TestDelegateDeclarationFromSymbol()
        {
            var compilation = _emptyCompilation.AddSyntaxTrees(SyntaxFactory.ParseSyntaxTree("""
                public delegate void D();
                """));

            var type = compilation.GetTypeByMetadataName("D");

            VerifySyntax<DelegateDeclarationSyntax>(Generator.Declaration(type), """
                public delegate void D();
                """);
        }

        [Fact, WorkItem(65638, "https://github.com/dotnet/roslyn/issues/65638")]
        public void TestMethodDeclarationFromSymbol1()
        {
            var compilation = _emptyCompilation.AddSyntaxTrees(SyntaxFactory.ParseSyntaxTree("""
                class C
                {
                    void M(int i = int.MaxValue) { }
                }
                """));

            var type = compilation.GetTypeByMetadataName("C");
            var method = type.GetMembers("M").Single();

            VerifySyntax<MethodDeclarationSyntax>(
                Generator.Declaration(method), """
                private void M(global::System.Int32 i = global::System.Int32.MaxValue)
                {
                }
                """);
        }

        [Fact, WorkItem(65835, "https://github.com/dotnet/roslyn/issues/65835")]
        public void TestMethodDeclarationFromSymbol2()
        {
            var compilation = _emptyCompilation.AddSyntaxTrees(SyntaxFactory.ParseSyntaxTree("""
                class C
                {
                    void M(params int[] arr) { }
                }
                """));

            var type = compilation.GetTypeByMetadataName("C");
            var method = type.GetMembers("M").Single();

            VerifySyntax<MethodDeclarationSyntax>(
                Generator.Declaration(method), """
                private void M(params global::System.Int32[] arr)
                {
                }
                """);
        }

        [Fact, WorkItem(65835, "https://github.com/dotnet/roslyn/issues/65835")]
        public void TestMethodDeclarationFromSymbol3()
        {
            var compilation = _emptyCompilation.AddSyntaxTrees(SyntaxFactory.ParseSyntaxTree("""
                static class C
                {
                    static void M(this int i) { }
                }
                """));

            var type = compilation.GetTypeByMetadataName("C");
            var method = type.GetMembers("M").Single();

            VerifySyntax<MethodDeclarationSyntax>(
                Generator.Declaration(method), """
                private static void M(this global::System.Int32 i)
                {
                }
                """);
        }

        [Fact, WorkItem(65835, "https://github.com/dotnet/roslyn/issues/65835")]
        public void TestMethodDeclarationFromSymbol4()
        {
            var compilation = _emptyCompilation.AddSyntaxTrees(SyntaxFactory.ParseSyntaxTree("""
                static class C
                {
                    static void M(this ref int i) { }
                }
                """));

            var type = compilation.GetTypeByMetadataName("C");
            var method = type.GetMembers("M").Single();

            VerifySyntax<MethodDeclarationSyntax>(
                Generator.Declaration(method), """
                private static void M(this ref global::System.Int32 i)
                {
                }
                """);
        }

        [Fact, WorkItem(65638, "https://github.com/dotnet/roslyn/issues/65638")]
        public void TestConstructorDeclarationFromSymbol1()
        {
            var compilation = _emptyCompilation.AddSyntaxTrees(SyntaxFactory.ParseSyntaxTree("""
                class C
                {
                    public C(int i = int.MaxValue) { }
                }
                """));

            var type = compilation.GetTypeByMetadataName("C");
            var method = type.GetMembers(WellKnownMemberNames.InstanceConstructorName).Single();

            VerifySyntax<ConstructorDeclarationSyntax>(
                Generator.Declaration(method),
                """
                public C(global::System.Int32 i = global::System.Int32.MaxValue)
                {
                }
                """);
        }

        [Fact, WorkItem(66379, "https://github.com/dotnet/roslyn/issues/66379")]
        public void TestPropertyDeclarationFromSymbol1()
        {
            var compilation = _emptyCompilation.AddSyntaxTrees(SyntaxFactory.ParseSyntaxTree("""
                class C
                {
                    public int Prop { get; protected set; }
                }
                """));

            var type = compilation.GetTypeByMetadataName("C");
            var property = type.GetMembers("Prop").Single();

            VerifySyntax<PropertyDeclarationSyntax>(
                Generator.Declaration(property),
                "public global::System.Int32 Prop { get; protected set; }");
        }

        [Fact, WorkItem(66379, "https://github.com/dotnet/roslyn/issues/66379")]
        public void TestPropertyDeclarationFromSymbol2()
        {
            var compilation = _emptyCompilation.AddSyntaxTrees(SyntaxFactory.ParseSyntaxTree("""
                class C
                {
                    public int Prop { protected get; set; }
                }
                """));

            var type = compilation.GetTypeByMetadataName("C");
            var property = type.GetMembers("Prop").Single();

            VerifySyntax<PropertyDeclarationSyntax>(
                Generator.Declaration(property),
                "public global::System.Int32 Prop { protected get; set; }");
        }

<<<<<<< HEAD
        [Fact, WorkItem(66382, "https://github.com/dotnet/roslyn/issues/66382")]
        public void TestOverrideDefaultConstraint1()
        {
            var compilation = _emptyCompilation.AddSyntaxTrees(SyntaxFactory.ParseSyntaxTree("""
                public abstract partial class A
                {
                    public abstract TResult? Accept<TResult>(int a);
                }

                public sealed partial class B : A
                {
                    public override TResult? Accept<TResult>(int a) where TResult : default { throw null; }
                }
                """));

            var type = compilation.GetTypeByMetadataName("B");
            var property = type.GetMembers("Accept").Single();

            VerifySyntax<MethodDeclarationSyntax>(
                Generator.Declaration(property),
                "");
=======
        [Fact, WorkItem(66374, "https://github.com/dotnet/roslyn/issues/66374")]
        public void TestDestructor1()
        {
            var compilation = _emptyCompilation.AddSyntaxTrees(SyntaxFactory.ParseSyntaxTree("""
                class C
                {
                    ~C()
                    {
                    }
                }
                """));

            var type = compilation.GetTypeByMetadataName("C");
            var method = type.GetMembers(WellKnownMemberNames.DestructorName).Single();

            VerifySyntax<DestructorDeclarationSyntax>(
                Generator.Declaration(method), """
                ~C()
                {
                }
                """);
>>>>>>> 27f31cd0
        }

        #endregion

        #region Add/Insert/Remove/Get declarations & members/elements

        private void AssertNamesEqual(string[] expectedNames, IEnumerable<SyntaxNode> actualNodes)
        {
            var actualNames = actualNodes.Select(n => Generator.GetName(n)).ToArray();
            var expected = string.Join(", ", expectedNames);
            var actual = string.Join(", ", actualNames);
            Assert.Equal(expected, actual);
        }

        private void AssertNamesEqual(string name, IEnumerable<SyntaxNode> actualNodes)
            => AssertNamesEqual(new[] { name }, actualNodes);

        private void AssertMemberNamesEqual(string[] expectedNames, SyntaxNode declaration)
            => AssertNamesEqual(expectedNames, Generator.GetMembers(declaration));

        private void AssertMemberNamesEqual(string expectedName, SyntaxNode declaration)
            => AssertNamesEqual(new[] { expectedName }, Generator.GetMembers(declaration));

        [Fact]
        public void TestAddNamespaceImports()
        {
            AssertNamesEqual("x.y", Generator.GetNamespaceImports(Generator.AddNamespaceImports(Generator.CompilationUnit(), Generator.NamespaceImportDeclaration("x.y"))));
            AssertNamesEqual(new[] { "x.y", "z" }, Generator.GetNamespaceImports(Generator.AddNamespaceImports(Generator.CompilationUnit(), Generator.NamespaceImportDeclaration("x.y"), Generator.IdentifierName("z"))));
            AssertNamesEqual("", Generator.GetNamespaceImports(Generator.AddNamespaceImports(Generator.CompilationUnit(), Generator.MethodDeclaration("m"))));
            AssertNamesEqual(new[] { "x", "y.z" }, Generator.GetNamespaceImports(Generator.AddNamespaceImports(Generator.CompilationUnit(Generator.IdentifierName("x")), Generator.DottedName("y.z"))));
        }

        [Fact]
        public void TestRemoveNamespaceImports()
        {
            TestRemoveAllNamespaceImports(Generator.CompilationUnit(Generator.NamespaceImportDeclaration("x")));
            TestRemoveAllNamespaceImports(Generator.CompilationUnit(Generator.NamespaceImportDeclaration("x"), Generator.IdentifierName("y")));

            TestRemoveNamespaceImport(Generator.CompilationUnit(Generator.NamespaceImportDeclaration("x")), "x", new string[] { });
            TestRemoveNamespaceImport(Generator.CompilationUnit(Generator.NamespaceImportDeclaration("x"), Generator.IdentifierName("y")), "x", new[] { "y" });
            TestRemoveNamespaceImport(Generator.CompilationUnit(Generator.NamespaceImportDeclaration("x"), Generator.IdentifierName("y")), "y", new[] { "x" });
        }

        private void TestRemoveAllNamespaceImports(SyntaxNode declaration)
            => Assert.Equal(0, Generator.GetNamespaceImports(Generator.RemoveNodes(declaration, Generator.GetNamespaceImports(declaration))).Count);

        private void TestRemoveNamespaceImport(SyntaxNode declaration, string name, string[] remainingNames)
        {
            var newDecl = Generator.RemoveNode(declaration, Generator.GetNamespaceImports(declaration).First(m => Generator.GetName(m) == name));
            AssertNamesEqual(remainingNames, Generator.GetNamespaceImports(newDecl));
        }

        [Fact]
        public void TestRemoveNodeInTrivia()
        {
            var code = @"
///<summary> ... </summary>
public class C
{
}";

            var cu = SyntaxFactory.ParseCompilationUnit(code);
            var cls = cu.Members[0];
            var summary = cls.DescendantNodes(descendIntoTrivia: true).OfType<XmlElementSyntax>().First();

            var newCu = Generator.RemoveNode(cu, summary);

            VerifySyntaxRaw<CompilationUnitSyntax>(
                newCu,
                @"

public class C
{
}");
        }

        [Fact]
        public void TestReplaceNodeInTrivia()
        {
            var code = @"
///<summary> ... </summary>
public class C
{
}";

            var cu = SyntaxFactory.ParseCompilationUnit(code);
            var cls = cu.Members[0];
            var summary = cls.DescendantNodes(descendIntoTrivia: true).OfType<XmlElementSyntax>().First();

            var summary2 = summary.WithContent(default);

            var newCu = Generator.ReplaceNode(cu, summary, summary2);

            VerifySyntaxRaw<CompilationUnitSyntax>(
                newCu, @"
///<summary></summary>
public class C
{
}");
        }

        [Fact]
        public void TestInsertAfterNodeInTrivia()
        {
            var code = @"
///<summary> ... </summary>
public class C
{
}";

            var cu = SyntaxFactory.ParseCompilationUnit(code);
            var cls = cu.Members[0];
            var text = cls.DescendantNodes(descendIntoTrivia: true).OfType<XmlTextSyntax>().First();

            var newCu = Generator.InsertNodesAfter(cu, text, new SyntaxNode[] { text });

            VerifySyntaxRaw<CompilationUnitSyntax>(
                newCu, @"
///<summary> ...  ... </summary>
public class C
{
}");
        }

        [Fact]
        public void TestInsertBeforeNodeInTrivia()
        {
            var code = @"
///<summary> ... </summary>
public class C
{
}";

            var cu = SyntaxFactory.ParseCompilationUnit(code);
            var cls = cu.Members[0];
            var text = cls.DescendantNodes(descendIntoTrivia: true).OfType<XmlTextSyntax>().First();

            var newCu = Generator.InsertNodesBefore(cu, text, new SyntaxNode[] { text });

            VerifySyntaxRaw<CompilationUnitSyntax>(
                newCu, @"
///<summary> ...  ... </summary>
public class C
{
}");
        }

        [Fact]
        public void TestAddMembers()
        {
            AssertMemberNamesEqual("m", Generator.AddMembers(Generator.ClassDeclaration("d"), new[] { Generator.MethodDeclaration("m") }));
            AssertMemberNamesEqual("m", Generator.AddMembers(Generator.StructDeclaration("s"), new[] { Generator.MethodDeclaration("m") }));
            AssertMemberNamesEqual("m", Generator.AddMembers(Generator.InterfaceDeclaration("i"), new[] { Generator.MethodDeclaration("m") }));
            AssertMemberNamesEqual("v", Generator.AddMembers(Generator.EnumDeclaration("e"), new[] { Generator.EnumMember("v") }));
            AssertMemberNamesEqual("n2", Generator.AddMembers(Generator.NamespaceDeclaration("n"), new[] { Generator.NamespaceDeclaration("n2") }));
            AssertMemberNamesEqual("n", Generator.AddMembers(Generator.CompilationUnit(), new[] { Generator.NamespaceDeclaration("n") }));

            AssertMemberNamesEqual(new[] { "m", "m2" }, Generator.AddMembers(Generator.ClassDeclaration("d", members: new[] { Generator.MethodDeclaration("m") }), new[] { Generator.MethodDeclaration("m2") }));
            AssertMemberNamesEqual(new[] { "m", "m2" }, Generator.AddMembers(Generator.StructDeclaration("s", members: new[] { Generator.MethodDeclaration("m") }), new[] { Generator.MethodDeclaration("m2") }));
            AssertMemberNamesEqual(new[] { "m", "m2" }, Generator.AddMembers(Generator.InterfaceDeclaration("i", members: new[] { Generator.MethodDeclaration("m") }), new[] { Generator.MethodDeclaration("m2") }));
            AssertMemberNamesEqual(new[] { "v", "v2" }, Generator.AddMembers(Generator.EnumDeclaration("i", members: new[] { Generator.EnumMember("v") }), new[] { Generator.EnumMember("v2") }));
            AssertMemberNamesEqual(new[] { "n1", "n2" }, Generator.AddMembers(Generator.NamespaceDeclaration("n", new[] { Generator.NamespaceDeclaration("n1") }), new[] { Generator.NamespaceDeclaration("n2") }));
            AssertMemberNamesEqual(new[] { "n1", "n2" }, Generator.AddMembers(Generator.CompilationUnit(declarations: new[] { Generator.NamespaceDeclaration("n1") }), new[] { Generator.NamespaceDeclaration("n2") }));
        }

        [Fact]
        public void TestRemoveMembers()
        {
            // remove all members
            TestRemoveAllMembers(Generator.ClassDeclaration("c", members: new[] { Generator.MethodDeclaration("m") }));
            TestRemoveAllMembers(Generator.StructDeclaration("s", members: new[] { Generator.MethodDeclaration("m") }));
            TestRemoveAllMembers(Generator.InterfaceDeclaration("i", members: new[] { Generator.MethodDeclaration("m") }));
            TestRemoveAllMembers(Generator.EnumDeclaration("i", members: new[] { Generator.EnumMember("v") }));
            TestRemoveAllMembers(Generator.NamespaceDeclaration("n", new[] { Generator.NamespaceDeclaration("n") }));
            TestRemoveAllMembers(Generator.CompilationUnit(declarations: new[] { Generator.NamespaceDeclaration("n") }));

            TestRemoveMember(Generator.ClassDeclaration("c", members: new[] { Generator.MethodDeclaration("m1"), Generator.MethodDeclaration("m2") }), "m1", new[] { "m2" });
            TestRemoveMember(Generator.StructDeclaration("s", members: new[] { Generator.MethodDeclaration("m1"), Generator.MethodDeclaration("m2") }), "m1", new[] { "m2" });
        }

        private void TestRemoveAllMembers(SyntaxNode declaration)
            => Assert.Equal(0, Generator.GetMembers(Generator.RemoveNodes(declaration, Generator.GetMembers(declaration))).Count);

        private void TestRemoveMember(SyntaxNode declaration, string name, string[] remainingNames)
        {
            var newDecl = Generator.RemoveNode(declaration, Generator.GetMembers(declaration).First(m => Generator.GetName(m) == name));
            AssertMemberNamesEqual(remainingNames, newDecl);
        }

        [Fact]
        public void TestGetMembers()
        {
            AssertMemberNamesEqual("m", Generator.ClassDeclaration("c", members: new[] { Generator.MethodDeclaration("m") }));
            AssertMemberNamesEqual("m", Generator.StructDeclaration("s", members: new[] { Generator.MethodDeclaration("m") }));
            AssertMemberNamesEqual("m", Generator.InterfaceDeclaration("i", members: new[] { Generator.MethodDeclaration("m") }));
            AssertMemberNamesEqual("v", Generator.EnumDeclaration("e", members: new[] { Generator.EnumMember("v") }));
            AssertMemberNamesEqual("c", Generator.NamespaceDeclaration("n", declarations: new[] { Generator.ClassDeclaration("c") }));
            AssertMemberNamesEqual("c", Generator.CompilationUnit(declarations: new[] { Generator.ClassDeclaration("c") }));
        }

        [Fact]
        public void TestGetDeclarationKind()
        {
            Assert.Equal(DeclarationKind.CompilationUnit, Generator.GetDeclarationKind(Generator.CompilationUnit()));
            Assert.Equal(DeclarationKind.Class, Generator.GetDeclarationKind(Generator.ClassDeclaration("c")));
            Assert.Equal(DeclarationKind.Struct, Generator.GetDeclarationKind(Generator.StructDeclaration("s")));
            Assert.Equal(DeclarationKind.Interface, Generator.GetDeclarationKind(Generator.InterfaceDeclaration("i")));
            Assert.Equal(DeclarationKind.Enum, Generator.GetDeclarationKind(Generator.EnumDeclaration("e")));
            Assert.Equal(DeclarationKind.Delegate, Generator.GetDeclarationKind(Generator.DelegateDeclaration("d")));
            Assert.Equal(DeclarationKind.Method, Generator.GetDeclarationKind(Generator.MethodDeclaration("m")));
            Assert.Equal(DeclarationKind.Constructor, Generator.GetDeclarationKind(Generator.ConstructorDeclaration()));
            Assert.Equal(DeclarationKind.Parameter, Generator.GetDeclarationKind(Generator.ParameterDeclaration("p")));
            Assert.Equal(DeclarationKind.Property, Generator.GetDeclarationKind(Generator.PropertyDeclaration("p", Generator.IdentifierName("t"))));
            Assert.Equal(DeclarationKind.Indexer, Generator.GetDeclarationKind(Generator.IndexerDeclaration(new[] { Generator.ParameterDeclaration("i") }, Generator.IdentifierName("t"))));
            Assert.Equal(DeclarationKind.Field, Generator.GetDeclarationKind(Generator.FieldDeclaration("f", Generator.IdentifierName("t"))));
            Assert.Equal(DeclarationKind.EnumMember, Generator.GetDeclarationKind(Generator.EnumMember("v")));
            Assert.Equal(DeclarationKind.Event, Generator.GetDeclarationKind(Generator.EventDeclaration("ef", Generator.IdentifierName("t"))));
            Assert.Equal(DeclarationKind.CustomEvent, Generator.GetDeclarationKind(Generator.CustomEventDeclaration("e", Generator.IdentifierName("t"))));
            Assert.Equal(DeclarationKind.Namespace, Generator.GetDeclarationKind(Generator.NamespaceDeclaration("n")));
            Assert.Equal(DeclarationKind.NamespaceImport, Generator.GetDeclarationKind(Generator.NamespaceImportDeclaration("u")));
            Assert.Equal(DeclarationKind.Variable, Generator.GetDeclarationKind(Generator.LocalDeclarationStatement(Generator.IdentifierName("t"), "loc")));
            Assert.Equal(DeclarationKind.Attribute, Generator.GetDeclarationKind(Generator.Attribute("a")));
        }

        [Fact]
        public void TestGetName()
        {
            Assert.Equal("c", Generator.GetName(Generator.ClassDeclaration("c")));
            Assert.Equal("s", Generator.GetName(Generator.StructDeclaration("s")));
            Assert.Equal("i", Generator.GetName(Generator.EnumDeclaration("i")));
            Assert.Equal("e", Generator.GetName(Generator.EnumDeclaration("e")));
            Assert.Equal("d", Generator.GetName(Generator.DelegateDeclaration("d")));
            Assert.Equal("m", Generator.GetName(Generator.MethodDeclaration("m")));
            Assert.Equal("", Generator.GetName(Generator.ConstructorDeclaration()));
            Assert.Equal("p", Generator.GetName(Generator.ParameterDeclaration("p")));
            Assert.Equal("p", Generator.GetName(Generator.PropertyDeclaration("p", Generator.IdentifierName("t"))));
            Assert.Equal("", Generator.GetName(Generator.IndexerDeclaration(new[] { Generator.ParameterDeclaration("i") }, Generator.IdentifierName("t"))));
            Assert.Equal("f", Generator.GetName(Generator.FieldDeclaration("f", Generator.IdentifierName("t"))));
            Assert.Equal("v", Generator.GetName(Generator.EnumMember("v")));
            Assert.Equal("ef", Generator.GetName(Generator.EventDeclaration("ef", Generator.IdentifierName("t"))));
            Assert.Equal("ep", Generator.GetName(Generator.CustomEventDeclaration("ep", Generator.IdentifierName("t"))));
            Assert.Equal("n", Generator.GetName(Generator.NamespaceDeclaration("n")));
            Assert.Equal("u", Generator.GetName(Generator.NamespaceImportDeclaration("u")));
            Assert.Equal("loc", Generator.GetName(Generator.LocalDeclarationStatement(Generator.IdentifierName("t"), "loc")));
            Assert.Equal("a", Generator.GetName(Generator.Attribute("a")));
        }

        [Fact]
        public void TestWithName()
        {
            Assert.Equal("c", Generator.GetName(Generator.WithName(Generator.ClassDeclaration("x"), "c")));
            Assert.Equal("s", Generator.GetName(Generator.WithName(Generator.StructDeclaration("x"), "s")));
            Assert.Equal("i", Generator.GetName(Generator.WithName(Generator.EnumDeclaration("x"), "i")));
            Assert.Equal("e", Generator.GetName(Generator.WithName(Generator.EnumDeclaration("x"), "e")));
            Assert.Equal("d", Generator.GetName(Generator.WithName(Generator.DelegateDeclaration("x"), "d")));
            Assert.Equal("m", Generator.GetName(Generator.WithName(Generator.MethodDeclaration("x"), "m")));
            Assert.Equal("", Generator.GetName(Generator.WithName(Generator.ConstructorDeclaration(), ".ctor")));
            Assert.Equal("p", Generator.GetName(Generator.WithName(Generator.ParameterDeclaration("x"), "p")));
            Assert.Equal("p", Generator.GetName(Generator.WithName(Generator.PropertyDeclaration("x", Generator.IdentifierName("t")), "p")));
            Assert.Equal("", Generator.GetName(Generator.WithName(Generator.IndexerDeclaration(new[] { Generator.ParameterDeclaration("i") }, Generator.IdentifierName("t")), "this")));
            Assert.Equal("f", Generator.GetName(Generator.WithName(Generator.FieldDeclaration("x", Generator.IdentifierName("t")), "f")));
            Assert.Equal("v", Generator.GetName(Generator.WithName(Generator.EnumMember("x"), "v")));
            Assert.Equal("ef", Generator.GetName(Generator.WithName(Generator.EventDeclaration("x", Generator.IdentifierName("t")), "ef")));
            Assert.Equal("ep", Generator.GetName(Generator.WithName(Generator.CustomEventDeclaration("x", Generator.IdentifierName("t")), "ep")));
            Assert.Equal("n", Generator.GetName(Generator.WithName(Generator.NamespaceDeclaration("x"), "n")));
            Assert.Equal("u", Generator.GetName(Generator.WithName(Generator.NamespaceImportDeclaration("x"), "u")));
            Assert.Equal("loc", Generator.GetName(Generator.WithName(Generator.LocalDeclarationStatement(Generator.IdentifierName("t"), "x"), "loc")));
            Assert.Equal("a", Generator.GetName(Generator.WithName(Generator.Attribute("x"), "a")));
        }

        [Fact]
        public void TestGetAccessibility()
        {
            Assert.Equal(Accessibility.Internal, Generator.GetAccessibility(Generator.ClassDeclaration("c", accessibility: Accessibility.Internal)));
            Assert.Equal(Accessibility.Internal, Generator.GetAccessibility(Generator.StructDeclaration("s", accessibility: Accessibility.Internal)));
            Assert.Equal(Accessibility.Internal, Generator.GetAccessibility(Generator.EnumDeclaration("i", accessibility: Accessibility.Internal)));
            Assert.Equal(Accessibility.Internal, Generator.GetAccessibility(Generator.EnumDeclaration("e", accessibility: Accessibility.Internal)));
            Assert.Equal(Accessibility.Internal, Generator.GetAccessibility(Generator.DelegateDeclaration("d", accessibility: Accessibility.Internal)));
            Assert.Equal(Accessibility.Internal, Generator.GetAccessibility(Generator.MethodDeclaration("m", accessibility: Accessibility.Internal)));
            Assert.Equal(Accessibility.Internal, Generator.GetAccessibility(Generator.ConstructorDeclaration(accessibility: Accessibility.Internal)));
            Assert.Equal(Accessibility.NotApplicable, Generator.GetAccessibility(Generator.ParameterDeclaration("p")));
            Assert.Equal(Accessibility.Internal, Generator.GetAccessibility(Generator.PropertyDeclaration("p", Generator.IdentifierName("t"), accessibility: Accessibility.Internal)));
            Assert.Equal(Accessibility.Internal, Generator.GetAccessibility(Generator.IndexerDeclaration(new[] { Generator.ParameterDeclaration("i") }, Generator.IdentifierName("t"), accessibility: Accessibility.Internal)));
            Assert.Equal(Accessibility.Internal, Generator.GetAccessibility(Generator.FieldDeclaration("f", Generator.IdentifierName("t"), accessibility: Accessibility.Internal)));
            Assert.Equal(Accessibility.NotApplicable, Generator.GetAccessibility(Generator.EnumMember("v")));
            Assert.Equal(Accessibility.Internal, Generator.GetAccessibility(Generator.EventDeclaration("ef", Generator.IdentifierName("t"), accessibility: Accessibility.Internal)));
            Assert.Equal(Accessibility.Internal, Generator.GetAccessibility(Generator.CustomEventDeclaration("ep", Generator.IdentifierName("t"), accessibility: Accessibility.Internal)));
            Assert.Equal(Accessibility.NotApplicable, Generator.GetAccessibility(Generator.NamespaceDeclaration("n")));
            Assert.Equal(Accessibility.NotApplicable, Generator.GetAccessibility(Generator.NamespaceImportDeclaration("u")));
            Assert.Equal(Accessibility.NotApplicable, Generator.GetAccessibility(Generator.LocalDeclarationStatement(Generator.IdentifierName("t"), "loc")));
            Assert.Equal(Accessibility.NotApplicable, Generator.GetAccessibility(Generator.Attribute("a")));
            Assert.Equal(Accessibility.NotApplicable, Generator.GetAccessibility(SyntaxFactory.TypeParameter("tp")));
        }

        [Fact]
        public void TestWithAccessibility()
        {
            Assert.Equal(Accessibility.Private, Generator.GetAccessibility(Generator.WithAccessibility(Generator.ClassDeclaration("c", accessibility: Accessibility.Internal), Accessibility.Private)));
            Assert.Equal(Accessibility.Private, Generator.GetAccessibility(Generator.WithAccessibility(Generator.StructDeclaration("s", accessibility: Accessibility.Internal), Accessibility.Private)));
            Assert.Equal(Accessibility.Private, Generator.GetAccessibility(Generator.WithAccessibility(Generator.EnumDeclaration("i", accessibility: Accessibility.Internal), Accessibility.Private)));
            Assert.Equal(Accessibility.Private, Generator.GetAccessibility(Generator.WithAccessibility(Generator.EnumDeclaration("e", accessibility: Accessibility.Internal), Accessibility.Private)));
            Assert.Equal(Accessibility.Private, Generator.GetAccessibility(Generator.WithAccessibility(Generator.DelegateDeclaration("d", accessibility: Accessibility.Internal), Accessibility.Private)));
            Assert.Equal(Accessibility.Private, Generator.GetAccessibility(Generator.WithAccessibility(Generator.MethodDeclaration("m", accessibility: Accessibility.Internal), Accessibility.Private)));
            Assert.Equal(Accessibility.Private, Generator.GetAccessibility(Generator.WithAccessibility(Generator.ConstructorDeclaration(accessibility: Accessibility.Internal), Accessibility.Private)));
            Assert.Equal(Accessibility.NotApplicable, Generator.GetAccessibility(Generator.WithAccessibility(Generator.ParameterDeclaration("p"), Accessibility.Private)));
            Assert.Equal(Accessibility.Private, Generator.GetAccessibility(Generator.WithAccessibility(Generator.PropertyDeclaration("p", Generator.IdentifierName("t"), accessibility: Accessibility.Internal), Accessibility.Private)));
            Assert.Equal(Accessibility.Private, Generator.GetAccessibility(Generator.WithAccessibility(Generator.IndexerDeclaration(new[] { Generator.ParameterDeclaration("i") }, Generator.IdentifierName("t"), accessibility: Accessibility.Internal), Accessibility.Private)));
            Assert.Equal(Accessibility.Private, Generator.GetAccessibility(Generator.WithAccessibility(Generator.FieldDeclaration("f", Generator.IdentifierName("t"), accessibility: Accessibility.Internal), Accessibility.Private)));
            Assert.Equal(Accessibility.NotApplicable, Generator.GetAccessibility(Generator.WithAccessibility(Generator.EnumMember("v"), Accessibility.Private)));
            Assert.Equal(Accessibility.Private, Generator.GetAccessibility(Generator.WithAccessibility(Generator.EventDeclaration("ef", Generator.IdentifierName("t"), accessibility: Accessibility.Internal), Accessibility.Private)));
            Assert.Equal(Accessibility.Private, Generator.GetAccessibility(Generator.WithAccessibility(Generator.CustomEventDeclaration("ep", Generator.IdentifierName("t"), accessibility: Accessibility.Internal), Accessibility.Private)));
            Assert.Equal(Accessibility.NotApplicable, Generator.GetAccessibility(Generator.WithAccessibility(Generator.NamespaceDeclaration("n"), Accessibility.Private)));
            Assert.Equal(Accessibility.NotApplicable, Generator.GetAccessibility(Generator.WithAccessibility(Generator.NamespaceImportDeclaration("u"), Accessibility.Private)));
            Assert.Equal(Accessibility.NotApplicable, Generator.GetAccessibility(Generator.WithAccessibility(Generator.LocalDeclarationStatement(Generator.IdentifierName("t"), "loc"), Accessibility.Private)));
            Assert.Equal(Accessibility.NotApplicable, Generator.GetAccessibility(Generator.WithAccessibility(Generator.Attribute("a"), Accessibility.Private)));
            Assert.Equal(Accessibility.NotApplicable, Generator.GetAccessibility(Generator.WithAccessibility(SyntaxFactory.TypeParameter("tp"), Accessibility.Private)));
            Assert.Equal(Accessibility.Private, Generator.GetAccessibility(Generator.WithAccessibility(SyntaxFactory.AccessorDeclaration(SyntaxKind.InitAccessorDeclaration), Accessibility.Private)));
        }

        [Fact]
        public void TestGetModifiers()
        {
            Assert.Equal(DeclarationModifiers.Abstract, Generator.GetModifiers(Generator.ClassDeclaration("c", modifiers: DeclarationModifiers.Abstract)));
            Assert.Equal(DeclarationModifiers.Partial, Generator.GetModifiers(Generator.StructDeclaration("s", modifiers: DeclarationModifiers.Partial)));
            Assert.Equal(DeclarationModifiers.New, Generator.GetModifiers(Generator.EnumDeclaration("e", modifiers: DeclarationModifiers.New)));
            Assert.Equal(DeclarationModifiers.New, Generator.GetModifiers(Generator.DelegateDeclaration("d", modifiers: DeclarationModifiers.New)));
            Assert.Equal(DeclarationModifiers.Static, Generator.GetModifiers(Generator.MethodDeclaration("m", modifiers: DeclarationModifiers.Static)));
            Assert.Equal(DeclarationModifiers.Static, Generator.GetModifiers(Generator.ConstructorDeclaration(modifiers: DeclarationModifiers.Static)));
            Assert.Equal(DeclarationModifiers.None, Generator.GetModifiers(Generator.ParameterDeclaration("p")));
            Assert.Equal(DeclarationModifiers.Abstract, Generator.GetModifiers(Generator.PropertyDeclaration("p", Generator.IdentifierName("t"), modifiers: DeclarationModifiers.Abstract)));
            Assert.Equal(DeclarationModifiers.Abstract, Generator.GetModifiers(Generator.IndexerDeclaration(new[] { Generator.ParameterDeclaration("i") }, Generator.IdentifierName("t"), modifiers: DeclarationModifiers.Abstract)));
            Assert.Equal(DeclarationModifiers.Const, Generator.GetModifiers(Generator.FieldDeclaration("f", Generator.IdentifierName("t"), modifiers: DeclarationModifiers.Const)));
            Assert.Equal(DeclarationModifiers.Static, Generator.GetModifiers(Generator.EventDeclaration("ef", Generator.IdentifierName("t"), modifiers: DeclarationModifiers.Static)));
            Assert.Equal(DeclarationModifiers.Static, Generator.GetModifiers(Generator.CustomEventDeclaration("ep", Generator.IdentifierName("t"), modifiers: DeclarationModifiers.Static)));
            Assert.Equal(DeclarationModifiers.None, Generator.GetModifiers(Generator.EnumMember("v")));
            Assert.Equal(DeclarationModifiers.None, Generator.GetModifiers(Generator.NamespaceDeclaration("n")));
            Assert.Equal(DeclarationModifiers.None, Generator.GetModifiers(Generator.NamespaceImportDeclaration("u")));
            Assert.Equal(DeclarationModifiers.None, Generator.GetModifiers(Generator.LocalDeclarationStatement(Generator.IdentifierName("t"), "loc")));
            Assert.Equal(DeclarationModifiers.None, Generator.GetModifiers(Generator.Attribute("a")));
            Assert.Equal(DeclarationModifiers.None, Generator.GetModifiers(SyntaxFactory.TypeParameter("tp")));
        }

        [Fact]
        public void TestWithModifiers()
        {
            Assert.Equal(DeclarationModifiers.Abstract, Generator.GetModifiers(Generator.WithModifiers(Generator.ClassDeclaration("c"), DeclarationModifiers.Abstract)));
            Assert.Equal(DeclarationModifiers.Partial, Generator.GetModifiers(Generator.WithModifiers(Generator.StructDeclaration("s"), DeclarationModifiers.Partial)));
            Assert.Equal(DeclarationModifiers.New, Generator.GetModifiers(Generator.WithModifiers(Generator.EnumDeclaration("e"), DeclarationModifiers.New)));
            Assert.Equal(DeclarationModifiers.New, Generator.GetModifiers(Generator.WithModifiers(Generator.DelegateDeclaration("d"), DeclarationModifiers.New)));
            Assert.Equal(DeclarationModifiers.Static, Generator.GetModifiers(Generator.WithModifiers(Generator.MethodDeclaration("m"), DeclarationModifiers.Static)));
            Assert.Equal(DeclarationModifiers.Static, Generator.GetModifiers(Generator.WithModifiers(Generator.ConstructorDeclaration(), DeclarationModifiers.Static)));
            Assert.Equal(DeclarationModifiers.None, Generator.GetModifiers(Generator.WithModifiers(Generator.ParameterDeclaration("p"), DeclarationModifiers.Abstract)));
            Assert.Equal(DeclarationModifiers.Abstract, Generator.GetModifiers(Generator.WithModifiers(Generator.PropertyDeclaration("p", Generator.IdentifierName("t")), DeclarationModifiers.Abstract)));
            Assert.Equal(DeclarationModifiers.Abstract, Generator.GetModifiers(Generator.WithModifiers(Generator.IndexerDeclaration(new[] { Generator.ParameterDeclaration("i") }, Generator.IdentifierName("t")), DeclarationModifiers.Abstract)));
            Assert.Equal(DeclarationModifiers.Const, Generator.GetModifiers(Generator.WithModifiers(Generator.FieldDeclaration("f", Generator.IdentifierName("t")), DeclarationModifiers.Const)));
            Assert.Equal(DeclarationModifiers.Static, Generator.GetModifiers(Generator.WithModifiers(Generator.EventDeclaration("ef", Generator.IdentifierName("t")), DeclarationModifiers.Static)));
            Assert.Equal(DeclarationModifiers.Static, Generator.GetModifiers(Generator.WithModifiers(Generator.CustomEventDeclaration("ep", Generator.IdentifierName("t")), DeclarationModifiers.Static)));
            Assert.Equal(DeclarationModifiers.None, Generator.GetModifiers(Generator.WithModifiers(Generator.EnumMember("v"), DeclarationModifiers.Partial)));
            Assert.Equal(DeclarationModifiers.None, Generator.GetModifiers(Generator.WithModifiers(Generator.NamespaceDeclaration("n"), DeclarationModifiers.Abstract)));
            Assert.Equal(DeclarationModifiers.None, Generator.GetModifiers(Generator.WithModifiers(Generator.NamespaceImportDeclaration("u"), DeclarationModifiers.Abstract)));
            Assert.Equal(DeclarationModifiers.None, Generator.GetModifiers(Generator.WithModifiers(Generator.LocalDeclarationStatement(Generator.IdentifierName("t"), "loc"), DeclarationModifiers.Abstract)));
            Assert.Equal(DeclarationModifiers.None, Generator.GetModifiers(Generator.WithModifiers(Generator.Attribute("a"), DeclarationModifiers.Abstract)));
            Assert.Equal(DeclarationModifiers.None, Generator.GetModifiers(Generator.WithModifiers(SyntaxFactory.TypeParameter("tp"), DeclarationModifiers.Abstract)));
        }

        [Fact]
        public void TestWithModifiers_AllowedModifiers()
        {
            var allModifiers = new DeclarationModifiers(true, true, true, true, true, true, true, true, true, true, true, true, true);

            Assert.Equal(
                DeclarationModifiers.Abstract | DeclarationModifiers.New | DeclarationModifiers.Partial | DeclarationModifiers.Sealed | DeclarationModifiers.Static | DeclarationModifiers.Unsafe,
                Generator.GetModifiers(Generator.WithModifiers(Generator.ClassDeclaration("c"), allModifiers)));

            Assert.Equal(
                DeclarationModifiers.New | DeclarationModifiers.Partial | DeclarationModifiers.Unsafe | DeclarationModifiers.ReadOnly,
                Generator.GetModifiers(Generator.WithModifiers(Generator.StructDeclaration("s"), allModifiers)));

            Assert.Equal(
                DeclarationModifiers.New | DeclarationModifiers.Partial | DeclarationModifiers.Unsafe,
                Generator.GetModifiers(Generator.WithModifiers(Generator.InterfaceDeclaration("i"), allModifiers)));

            Assert.Equal(
                DeclarationModifiers.New | DeclarationModifiers.Unsafe,
                Generator.GetModifiers(Generator.WithModifiers(Generator.DelegateDeclaration("d"), allModifiers)));

            Assert.Equal(
                DeclarationModifiers.New,
                Generator.GetModifiers(Generator.WithModifiers(Generator.EnumDeclaration("e"), allModifiers)));

            Assert.Equal(
                DeclarationModifiers.Const | DeclarationModifiers.New | DeclarationModifiers.ReadOnly | DeclarationModifiers.Static | DeclarationModifiers.Unsafe,
                Generator.GetModifiers(Generator.WithModifiers(Generator.FieldDeclaration("f", Generator.IdentifierName("t")), allModifiers)));

            Assert.Equal(
                DeclarationModifiers.Static | DeclarationModifiers.Unsafe,
                Generator.GetModifiers(Generator.WithModifiers(Generator.ConstructorDeclaration("c"), allModifiers)));

            Assert.Equal(
                DeclarationModifiers.Unsafe,
                Generator.GetModifiers(Generator.WithModifiers(SyntaxFactory.DestructorDeclaration("c"), allModifiers)));

            Assert.Equal(
                DeclarationModifiers.Abstract | DeclarationModifiers.Async | DeclarationModifiers.New | DeclarationModifiers.Override | DeclarationModifiers.Partial | DeclarationModifiers.Sealed | DeclarationModifiers.Static | DeclarationModifiers.Virtual | DeclarationModifiers.Unsafe | DeclarationModifiers.ReadOnly,
                Generator.GetModifiers(Generator.WithModifiers(Generator.MethodDeclaration("m"), allModifiers)));

            Assert.Equal(
                DeclarationModifiers.Abstract | DeclarationModifiers.New | DeclarationModifiers.Override | DeclarationModifiers.ReadOnly | DeclarationModifiers.Sealed | DeclarationModifiers.Static | DeclarationModifiers.Virtual | DeclarationModifiers.Unsafe,
                Generator.GetModifiers(Generator.WithModifiers(Generator.PropertyDeclaration("p", Generator.IdentifierName("t")), allModifiers)));

            Assert.Equal(
                DeclarationModifiers.Abstract | DeclarationModifiers.New | DeclarationModifiers.Override | DeclarationModifiers.ReadOnly | DeclarationModifiers.Sealed | DeclarationModifiers.Static | DeclarationModifiers.Virtual | DeclarationModifiers.Unsafe,
                Generator.GetModifiers(Generator.WithModifiers(Generator.IndexerDeclaration(new[] { Generator.ParameterDeclaration("i") }, Generator.IdentifierName("t")), allModifiers)));

            Assert.Equal(
                DeclarationModifiers.New | DeclarationModifiers.Static | DeclarationModifiers.Unsafe | DeclarationModifiers.ReadOnly,
                Generator.GetModifiers(Generator.WithModifiers(Generator.EventDeclaration("ef", Generator.IdentifierName("t")), allModifiers)));

            Assert.Equal(
                DeclarationModifiers.Abstract | DeclarationModifiers.New | DeclarationModifiers.Override | DeclarationModifiers.Sealed | DeclarationModifiers.Static | DeclarationModifiers.Virtual | DeclarationModifiers.Unsafe | DeclarationModifiers.ReadOnly,
                Generator.GetModifiers(Generator.WithModifiers(Generator.CustomEventDeclaration("ep", Generator.IdentifierName("t")), allModifiers)));

            Assert.Equal(
                DeclarationModifiers.Abstract | DeclarationModifiers.New | DeclarationModifiers.Override | DeclarationModifiers.Virtual,
                Generator.GetModifiers(Generator.WithModifiers(SyntaxFactory.AccessorDeclaration(SyntaxKind.GetAccessorDeclaration), allModifiers)));
        }

        [Fact]
        public void TestAddPublicToStaticConstructor()
        {
            var ctor = Generator.ConstructorDeclaration("C", modifiers: DeclarationModifiers.Static);
            VerifySyntax<ConstructorDeclarationSyntax>(ctor, @"static C()
{
}");

            var publicCtor = Generator.WithAccessibility(ctor, Accessibility.Public);
            VerifySyntax<ConstructorDeclarationSyntax>(publicCtor, @"public C()
{
}");
        }

        [Fact]
        public void TestAddStaticToPublicConstructor()
        {
            var ctor = Generator.ConstructorDeclaration("C", accessibility: Accessibility.Public);
            VerifySyntax<ConstructorDeclarationSyntax>(ctor, @"public C()
{
}");

            var staticCtor = Generator.WithModifiers(ctor, DeclarationModifiers.Static);
            VerifySyntax<ConstructorDeclarationSyntax>(staticCtor, @"static C()
{
}");
        }

        [Fact]
        public void TestAddAbstractToFileClass()
        {
            var fileClass = (ClassDeclarationSyntax)SyntaxFactory.ParseMemberDeclaration("file class C { }");
            var fileAbstractClass = Generator.WithModifiers(fileClass, Generator.GetModifiers(fileClass).WithIsAbstract(true));
            VerifySyntax<ClassDeclarationSyntax>(fileAbstractClass, @"file abstract class C
{
}");
        }

        [Fact]
        public void TestAddPublicToFileClass()
        {
            var fileClass = (ClassDeclarationSyntax)SyntaxFactory.ParseMemberDeclaration("file class C { }");
            var filePublicClass = Generator.WithAccessibility(fileClass, Accessibility.Public);
            VerifySyntax<ClassDeclarationSyntax>(filePublicClass, @"public class C
{
}");
        }

        [Fact]
        public void TestAddFileModifierToAbstractClass()
        {
            var abstractClass = (ClassDeclarationSyntax)SyntaxFactory.ParseMemberDeclaration("abstract class C { }");
            var fileAbstractClass = Generator.WithModifiers(abstractClass, Generator.GetModifiers(abstractClass).WithIsFile(true));
            VerifySyntax<ClassDeclarationSyntax>(fileAbstractClass, @"file abstract class C
{
}");
        }

        [Fact]
        public void TestAddFileModifierToPublicClass()
        {
            var publicClass = (ClassDeclarationSyntax)SyntaxFactory.ParseMemberDeclaration("public class C { }");
            var filePublicClass = Generator.WithModifiers(publicClass, Generator.GetModifiers(publicClass).WithIsFile(true));
            VerifySyntax<ClassDeclarationSyntax>(filePublicClass, @"file class C
{
}");
        }

        [Fact]
        public void TestAddRequiredModifierToVirtualProperty()
        {
            var property = (PropertyDeclarationSyntax)SyntaxFactory.ParseMemberDeclaration("public virtual int P { get; }");
            var updatedProperty = Generator.WithModifiers(property, Generator.GetModifiers(property).WithIsRequired(true));
            VerifySyntax<PropertyDeclarationSyntax>(updatedProperty, "public virtual required int P { get; }");
        }

        [Fact]
        public void TestAddVirtualModifierToRequiredProperty()
        {
            var property = (PropertyDeclarationSyntax)SyntaxFactory.ParseMemberDeclaration("public required int P { get; }");
            var updatedProperty = Generator.WithModifiers(property, Generator.GetModifiers(property).WithIsVirtual(true));
            VerifySyntax<PropertyDeclarationSyntax>(updatedProperty, "public virtual required int P { get; }");
        }

        [Theory, WorkItem(66295, "https://github.com/dotnet/roslyn/issues/66295")]
        [InlineData("private protected")]
        [InlineData("protected internal")]
        public void TestCompoundAccessibilityModifierKeywordsOrder(string modifier)
        {
            var property = (PropertyDeclarationSyntax)SyntaxFactory.ParseMemberDeclaration($$"""{{modifier}} int P { get; }""");
            var updatedProperty = Generator.WithModifiers(property, Generator.GetModifiers(property).WithIsRequired(true));
            VerifySyntax<PropertyDeclarationSyntax>(updatedProperty, $$"""{{modifier}} required int P { get; }""");
        }

        [Fact]
        public void TestGetType()
        {
            Assert.Equal("t", Generator.GetType(Generator.MethodDeclaration("m", returnType: Generator.IdentifierName("t"))).ToString());
            Assert.Null(Generator.GetType(Generator.MethodDeclaration("m")));

            Assert.Equal("t", Generator.GetType(Generator.FieldDeclaration("f", Generator.IdentifierName("t"))).ToString());
            Assert.Equal("t", Generator.GetType(Generator.PropertyDeclaration("p", Generator.IdentifierName("t"))).ToString());
            Assert.Equal("t", Generator.GetType(Generator.IndexerDeclaration(new[] { Generator.ParameterDeclaration("p", Generator.IdentifierName("pt")) }, Generator.IdentifierName("t"))).ToString());
            Assert.Equal("t", Generator.GetType(Generator.ParameterDeclaration("p", Generator.IdentifierName("t"))).ToString());

            Assert.Equal("t", Generator.GetType(Generator.EventDeclaration("ef", Generator.IdentifierName("t"))).ToString());
            Assert.Equal("t", Generator.GetType(Generator.CustomEventDeclaration("ep", Generator.IdentifierName("t"))).ToString());

            Assert.Equal("t", Generator.GetType(Generator.DelegateDeclaration("t", returnType: Generator.IdentifierName("t"))).ToString());
            Assert.Null(Generator.GetType(Generator.DelegateDeclaration("d")));

            Assert.Equal("t", Generator.GetType(Generator.LocalDeclarationStatement(Generator.IdentifierName("t"), "v")).ToString());

            Assert.Null(Generator.GetType(Generator.ClassDeclaration("c")));
            Assert.Null(Generator.GetType(Generator.IdentifierName("x")));
        }

        [Fact]
        public void TestWithType()
        {
            Assert.Equal("t", Generator.GetType(Generator.WithType(Generator.MethodDeclaration("m", returnType: Generator.IdentifierName("x")), Generator.IdentifierName("t"))).ToString());
            Assert.Equal("t", Generator.GetType(Generator.WithType(Generator.FieldDeclaration("f", Generator.IdentifierName("x")), Generator.IdentifierName("t"))).ToString());
            Assert.Equal("t", Generator.GetType(Generator.WithType(Generator.PropertyDeclaration("p", Generator.IdentifierName("x")), Generator.IdentifierName("t"))).ToString());
            Assert.Equal("t", Generator.GetType(Generator.WithType(Generator.IndexerDeclaration(new[] { Generator.ParameterDeclaration("p", Generator.IdentifierName("pt")) }, Generator.IdentifierName("x")), Generator.IdentifierName("t"))).ToString());
            Assert.Equal("t", Generator.GetType(Generator.WithType(Generator.ParameterDeclaration("p", Generator.IdentifierName("x")), Generator.IdentifierName("t"))).ToString());

            Assert.Equal("t", Generator.GetType(Generator.WithType(Generator.DelegateDeclaration("t"), Generator.IdentifierName("t"))).ToString());

            Assert.Equal("t", Generator.GetType(Generator.WithType(Generator.EventDeclaration("ef", Generator.IdentifierName("x")), Generator.IdentifierName("t"))).ToString());
            Assert.Equal("t", Generator.GetType(Generator.WithType(Generator.CustomEventDeclaration("ep", Generator.IdentifierName("x")), Generator.IdentifierName("t"))).ToString());

            Assert.Equal("t", Generator.GetType(Generator.WithType(Generator.LocalDeclarationStatement(Generator.IdentifierName("x"), "v"), Generator.IdentifierName("t"))).ToString());
            Assert.Null(Generator.GetType(Generator.WithType(Generator.ClassDeclaration("c"), Generator.IdentifierName("t"))));
            Assert.Null(Generator.GetType(Generator.WithType(Generator.IdentifierName("x"), Generator.IdentifierName("t"))));
        }

        [Fact]
        public void TestGetParameters()
        {
            Assert.Equal(0, Generator.GetParameters(Generator.MethodDeclaration("m")).Count);
            Assert.Equal(1, Generator.GetParameters(Generator.MethodDeclaration("m", parameters: new[] { Generator.ParameterDeclaration("p", Generator.IdentifierName("t")) })).Count);
            Assert.Equal(2, Generator.GetParameters(Generator.MethodDeclaration("m", parameters: new[] { Generator.ParameterDeclaration("p", Generator.IdentifierName("t")), Generator.ParameterDeclaration("p2", Generator.IdentifierName("t2")) })).Count);

            Assert.Equal(0, Generator.GetParameters(Generator.ConstructorDeclaration()).Count);
            Assert.Equal(1, Generator.GetParameters(Generator.ConstructorDeclaration(parameters: new[] { Generator.ParameterDeclaration("p", Generator.IdentifierName("t")) })).Count);
            Assert.Equal(2, Generator.GetParameters(Generator.ConstructorDeclaration(parameters: new[] { Generator.ParameterDeclaration("p", Generator.IdentifierName("t")), Generator.ParameterDeclaration("p2", Generator.IdentifierName("t2")) })).Count);

            Assert.Equal(1, Generator.GetParameters(Generator.IndexerDeclaration(new[] { Generator.ParameterDeclaration("p", Generator.IdentifierName("t")) }, Generator.IdentifierName("t"))).Count);
            Assert.Equal(2, Generator.GetParameters(Generator.IndexerDeclaration(new[] { Generator.ParameterDeclaration("p", Generator.IdentifierName("t")), Generator.ParameterDeclaration("p2", Generator.IdentifierName("t2")) }, Generator.IdentifierName("t"))).Count);

            Assert.Equal(0, Generator.GetParameters(Generator.ValueReturningLambdaExpression(Generator.IdentifierName("expr"))).Count);
            Assert.Equal(1, Generator.GetParameters(Generator.ValueReturningLambdaExpression("p1", Generator.IdentifierName("expr"))).Count);

            Assert.Equal(0, Generator.GetParameters(Generator.VoidReturningLambdaExpression(Generator.IdentifierName("expr"))).Count);
            Assert.Equal(1, Generator.GetParameters(Generator.VoidReturningLambdaExpression("p1", Generator.IdentifierName("expr"))).Count);

            Assert.Equal(0, Generator.GetParameters(Generator.DelegateDeclaration("d")).Count);
            Assert.Equal(1, Generator.GetParameters(Generator.DelegateDeclaration("d", parameters: new[] { Generator.ParameterDeclaration("p", Generator.IdentifierName("t")) })).Count);

            Assert.Equal(0, Generator.GetParameters(Generator.ClassDeclaration("c")).Count);
            Assert.Equal(0, Generator.GetParameters(Generator.IdentifierName("x")).Count);
        }

        [Fact]
        public void TestAddParameters()
        {
            Assert.Equal(1, Generator.GetParameters(Generator.AddParameters(Generator.MethodDeclaration("m"), new[] { Generator.ParameterDeclaration("p", Generator.IdentifierName("t")) })).Count);
            Assert.Equal(1, Generator.GetParameters(Generator.AddParameters(Generator.ConstructorDeclaration(), new[] { Generator.ParameterDeclaration("p", Generator.IdentifierName("t")) })).Count);
            Assert.Equal(3, Generator.GetParameters(Generator.AddParameters(Generator.IndexerDeclaration(new[] { Generator.ParameterDeclaration("p", Generator.IdentifierName("t")) }, Generator.IdentifierName("t")), new[] { Generator.ParameterDeclaration("p2", Generator.IdentifierName("t2")), Generator.ParameterDeclaration("p3", Generator.IdentifierName("t3")) })).Count);

            Assert.Equal(1, Generator.GetParameters(Generator.AddParameters(Generator.ValueReturningLambdaExpression(Generator.IdentifierName("expr")), new[] { Generator.LambdaParameter("p") })).Count);
            Assert.Equal(1, Generator.GetParameters(Generator.AddParameters(Generator.VoidReturningLambdaExpression(Generator.IdentifierName("expr")), new[] { Generator.LambdaParameter("p") })).Count);

            Assert.Equal(1, Generator.GetParameters(Generator.AddParameters(Generator.DelegateDeclaration("d"), new[] { Generator.ParameterDeclaration("p", Generator.IdentifierName("t")) })).Count);

            Assert.Equal(0, Generator.GetParameters(Generator.AddParameters(Generator.ClassDeclaration("c"), new[] { Generator.ParameterDeclaration("p", Generator.IdentifierName("t")) })).Count);
            Assert.Equal(0, Generator.GetParameters(Generator.AddParameters(Generator.IdentifierName("x"), new[] { Generator.ParameterDeclaration("p", Generator.IdentifierName("t")) })).Count);
        }

        [Fact]
        public void TestGetExpression()
        {
            // initializers
            Assert.Equal("x", Generator.GetExpression(Generator.FieldDeclaration("f", Generator.IdentifierName("t"), initializer: Generator.IdentifierName("x"))).ToString());
            Assert.Equal("x", Generator.GetExpression(Generator.ParameterDeclaration("p", Generator.IdentifierName("t"), initializer: Generator.IdentifierName("x"))).ToString());
            Assert.Equal("x", Generator.GetExpression(Generator.LocalDeclarationStatement("loc", initializer: Generator.IdentifierName("x"))).ToString());

            // lambda bodies
            Assert.Null(Generator.GetExpression(Generator.ValueReturningLambdaExpression("p", new[] { Generator.IdentifierName("x") })));
            Assert.Equal(1, Generator.GetStatements(Generator.ValueReturningLambdaExpression("p", new[] { Generator.IdentifierName("x") })).Count);
            Assert.Equal("x", Generator.GetExpression(Generator.ValueReturningLambdaExpression(Generator.IdentifierName("x"))).ToString());
            Assert.Equal("x", Generator.GetExpression(Generator.VoidReturningLambdaExpression(Generator.IdentifierName("x"))).ToString());
            Assert.Equal("x", Generator.GetExpression(Generator.ValueReturningLambdaExpression("p", Generator.IdentifierName("x"))).ToString());
            Assert.Equal("x", Generator.GetExpression(Generator.VoidReturningLambdaExpression("p", Generator.IdentifierName("x"))).ToString());

            // identifier
            Assert.Null(Generator.GetExpression(Generator.IdentifierName("e")));

            // expression bodied methods
            var method = (MethodDeclarationSyntax)Generator.MethodDeclaration("p");
            method = method.WithBody(null).WithSemicolonToken(SyntaxFactory.Token(SyntaxKind.SemicolonToken));
            method = method.WithExpressionBody(SyntaxFactory.ArrowExpressionClause((ExpressionSyntax)Generator.IdentifierName("x")));

            Assert.Equal("x", Generator.GetExpression(method).ToString());

            // expression bodied local functions
            var local = SyntaxFactory.LocalFunctionStatement(SyntaxFactory.PredefinedType(SyntaxFactory.Token(SyntaxKind.VoidKeyword)), "p");
            local = local.WithBody(null).WithSemicolonToken(SyntaxFactory.Token(SyntaxKind.SemicolonToken));
            local = local.WithExpressionBody(SyntaxFactory.ArrowExpressionClause((ExpressionSyntax)Generator.IdentifierName("x")));

            Assert.Equal("x", Generator.GetExpression(local).ToString());
        }

        [Fact]
        public void TestWithExpression()
        {
            // initializers
            Assert.Equal("x", Generator.GetExpression(Generator.WithExpression(Generator.FieldDeclaration("f", Generator.IdentifierName("t")), Generator.IdentifierName("x"))).ToString());
            Assert.Equal("x", Generator.GetExpression(Generator.WithExpression(Generator.ParameterDeclaration("p", Generator.IdentifierName("t")), Generator.IdentifierName("x"))).ToString());
            Assert.Equal("x", Generator.GetExpression(Generator.WithExpression(Generator.LocalDeclarationStatement(Generator.IdentifierName("t"), "loc"), Generator.IdentifierName("x"))).ToString());

            // lambda bodies
            Assert.Equal("y", Generator.GetExpression(Generator.WithExpression(Generator.ValueReturningLambdaExpression("p", new[] { Generator.IdentifierName("x") }), Generator.IdentifierName("y"))).ToString());
            Assert.Equal("y", Generator.GetExpression(Generator.WithExpression(Generator.VoidReturningLambdaExpression("p", new[] { Generator.IdentifierName("x") }), Generator.IdentifierName("y"))).ToString());
            Assert.Equal("y", Generator.GetExpression(Generator.WithExpression(Generator.ValueReturningLambdaExpression(new[] { Generator.IdentifierName("x") }), Generator.IdentifierName("y"))).ToString());
            Assert.Equal("y", Generator.GetExpression(Generator.WithExpression(Generator.VoidReturningLambdaExpression(new[] { Generator.IdentifierName("x") }), Generator.IdentifierName("y"))).ToString());
            Assert.Equal("y", Generator.GetExpression(Generator.WithExpression(Generator.ValueReturningLambdaExpression("p", Generator.IdentifierName("x")), Generator.IdentifierName("y"))).ToString());
            Assert.Equal("y", Generator.GetExpression(Generator.WithExpression(Generator.VoidReturningLambdaExpression("p", Generator.IdentifierName("x")), Generator.IdentifierName("y"))).ToString());
            Assert.Equal("y", Generator.GetExpression(Generator.WithExpression(Generator.ValueReturningLambdaExpression(Generator.IdentifierName("x")), Generator.IdentifierName("y"))).ToString());
            Assert.Equal("y", Generator.GetExpression(Generator.WithExpression(Generator.VoidReturningLambdaExpression(Generator.IdentifierName("x")), Generator.IdentifierName("y"))).ToString());

            // identifier
            Assert.Null(Generator.GetExpression(Generator.WithExpression(Generator.IdentifierName("e"), Generator.IdentifierName("x"))));

            // expression bodied methods
            var method = (MethodDeclarationSyntax)Generator.MethodDeclaration("p");
            method = method.WithBody(null).WithSemicolonToken(SyntaxFactory.Token(SyntaxKind.SemicolonToken));
            method = method.WithExpressionBody(SyntaxFactory.ArrowExpressionClause((ExpressionSyntax)Generator.IdentifierName("x")));

            Assert.Equal("y", Generator.GetExpression(Generator.WithExpression(method, Generator.IdentifierName("y"))).ToString());

            // expression bodied local functions
            var local = SyntaxFactory.LocalFunctionStatement(SyntaxFactory.PredefinedType(SyntaxFactory.Token(SyntaxKind.VoidKeyword)), "p");
            local = local.WithBody(null).WithSemicolonToken(SyntaxFactory.Token(SyntaxKind.SemicolonToken));
            local = local.WithExpressionBody(SyntaxFactory.ArrowExpressionClause((ExpressionSyntax)Generator.IdentifierName("x")));

            Assert.Equal("y", Generator.GetExpression(Generator.WithExpression(local, Generator.IdentifierName("y"))).ToString());
        }

        [Fact]
        public void TestAccessorDeclarations()
        {
            var prop = Generator.PropertyDeclaration("p", Generator.IdentifierName("T"));

            Assert.Equal(2, Generator.GetAccessors(prop).Count);

            // get accessors from property
            var getAccessor = Generator.GetAccessor(prop, DeclarationKind.GetAccessor);
            Assert.NotNull(getAccessor);
            VerifySyntax<AccessorDeclarationSyntax>(getAccessor,
@"get;");

            Assert.NotNull(getAccessor);
            Assert.Equal(Accessibility.NotApplicable, Generator.GetAccessibility(getAccessor));

            // get accessors from property
            var setAccessor = Generator.GetAccessor(prop, DeclarationKind.SetAccessor);
            Assert.NotNull(setAccessor);
            Assert.Equal(Accessibility.NotApplicable, Generator.GetAccessibility(setAccessor));

            // remove accessors
            Assert.Null(Generator.GetAccessor(Generator.RemoveNode(prop, getAccessor), DeclarationKind.GetAccessor));
            Assert.Null(Generator.GetAccessor(Generator.RemoveNode(prop, setAccessor), DeclarationKind.SetAccessor));

            // change accessor accessibility
            Assert.Equal(Accessibility.Public, Generator.GetAccessibility(Generator.WithAccessibility(getAccessor, Accessibility.Public)));
            Assert.Equal(Accessibility.Private, Generator.GetAccessibility(Generator.WithAccessibility(setAccessor, Accessibility.Private)));

            // change accessor statements
            Assert.Equal(0, Generator.GetStatements(getAccessor).Count);
            Assert.Equal(0, Generator.GetStatements(setAccessor).Count);

            var newGetAccessor = Generator.WithStatements(getAccessor, null);
            VerifySyntax<AccessorDeclarationSyntax>(newGetAccessor,
@"get;");

            var newNewGetAccessor = Generator.WithStatements(newGetAccessor, new SyntaxNode[] { });
            VerifySyntax<AccessorDeclarationSyntax>(newNewGetAccessor,
@"get
{
}");

            // change accessors
            var newProp = Generator.ReplaceNode(prop, getAccessor, Generator.WithAccessibility(getAccessor, Accessibility.Public));
            Assert.Equal(Accessibility.Public, Generator.GetAccessibility(Generator.GetAccessor(newProp, DeclarationKind.GetAccessor)));

            newProp = Generator.ReplaceNode(prop, setAccessor, Generator.WithAccessibility(setAccessor, Accessibility.Public));
            Assert.Equal(Accessibility.Public, Generator.GetAccessibility(Generator.GetAccessor(newProp, DeclarationKind.SetAccessor)));
        }

        [Fact]
        public void TestAccessorDeclarations2()
        {
            VerifySyntax<PropertyDeclarationSyntax>(
                Generator.WithAccessorDeclarations(Generator.PropertyDeclaration("p", Generator.IdentifierName("x"))),
                "x p { }");

            VerifySyntax<PropertyDeclarationSyntax>(
                Generator.WithAccessorDeclarations(
                    Generator.PropertyDeclaration("p", Generator.IdentifierName("x")),
                    Generator.GetAccessorDeclaration(Accessibility.NotApplicable, new[] { Generator.ReturnStatement() })),
                "x p\r\n{\r\n    get\r\n    {\r\n        return;\r\n    }\r\n}");

            VerifySyntax<PropertyDeclarationSyntax>(
                Generator.WithAccessorDeclarations(
                    Generator.PropertyDeclaration("p", Generator.IdentifierName("x")),
                    Generator.GetAccessorDeclaration(Accessibility.Protected, new[] { Generator.ReturnStatement() })),
                "x p\r\n{\r\n    protected get\r\n    {\r\n        return;\r\n    }\r\n}");

            VerifySyntax<PropertyDeclarationSyntax>(
                Generator.WithAccessorDeclarations(
                    Generator.PropertyDeclaration("p", Generator.IdentifierName("x")),
                    Generator.SetAccessorDeclaration(Accessibility.Protected, new[] { Generator.ReturnStatement() })),
                "x p\r\n{\r\n    protected set\r\n    {\r\n        return;\r\n    }\r\n}");

            VerifySyntax<IndexerDeclarationSyntax>(
                Generator.WithAccessorDeclarations(Generator.IndexerDeclaration(new[] { Generator.ParameterDeclaration("p", Generator.IdentifierName("t")) }, Generator.IdentifierName("x"))),
                "x this[t p] { }");

            VerifySyntax<IndexerDeclarationSyntax>(
                Generator.WithAccessorDeclarations(Generator.IndexerDeclaration(new[] { Generator.ParameterDeclaration("p", Generator.IdentifierName("t")) }, Generator.IdentifierName("x")),
                    Generator.GetAccessorDeclaration(Accessibility.Protected, new[] { Generator.ReturnStatement() })),
                "x this[t p]\r\n{\r\n    protected get\r\n    {\r\n        return;\r\n    }\r\n}");

            VerifySyntax<IndexerDeclarationSyntax>(
                Generator.WithAccessorDeclarations(
                    Generator.IndexerDeclaration(new[] { Generator.ParameterDeclaration("p", Generator.IdentifierName("t")) }, Generator.IdentifierName("x")),
                    Generator.SetAccessorDeclaration(Accessibility.Protected, new[] { Generator.ReturnStatement() })),
                "x this[t p]\r\n{\r\n    protected set\r\n    {\r\n        return;\r\n    }\r\n}");
        }

        [Fact]
        public void TestAccessorsOnSpecialProperties()
        {
            var root = SyntaxFactory.ParseCompilationUnit(
@"class C
{
   public int X { get; set; } = 100;
   public int Y => 300;
}");
            var x = Generator.GetMembers(root.Members[0])[0];
            var y = Generator.GetMembers(root.Members[0])[1];

            Assert.Equal(2, Generator.GetAccessors(x).Count);
            Assert.Equal(0, Generator.GetAccessors(y).Count);

            // adding accessors to expression value property will not succeed
            var y2 = Generator.AddAccessors(y, new[] { Generator.GetAccessor(x, DeclarationKind.GetAccessor) });
            Assert.NotNull(y2);
            Assert.Equal(0, Generator.GetAccessors(y2).Count);
        }

        [Fact]
        public void TestAccessorsOnSpecialIndexers()
        {
            var root = SyntaxFactory.ParseCompilationUnit(
@"class C
{
   public int this[int p] { get { return p * 10; } set { } };
   public int this[int p] => p * 10;
}");
            var x = Generator.GetMembers(root.Members[0])[0];
            var y = Generator.GetMembers(root.Members[0])[1];

            Assert.Equal(2, Generator.GetAccessors(x).Count);
            Assert.Equal(0, Generator.GetAccessors(y).Count);

            // adding accessors to expression value indexer will not succeed
            var y2 = Generator.AddAccessors(y, new[] { Generator.GetAccessor(x, DeclarationKind.GetAccessor) });
            Assert.NotNull(y2);
            Assert.Equal(0, Generator.GetAccessors(y2).Count);
        }

        [Fact]
        public void TestExpressionsOnSpecialProperties()
        {
            // you can get/set expression from both expression value property and initialized properties
            var root = SyntaxFactory.ParseCompilationUnit(
@"class C
{
   public int X { get; set; } = 100;
   public int Y => 300;
   public int Z { get; set; }
}");
            var x = Generator.GetMembers(root.Members[0])[0];
            var y = Generator.GetMembers(root.Members[0])[1];
            var z = Generator.GetMembers(root.Members[0])[2];

            Assert.NotNull(Generator.GetExpression(x));
            Assert.NotNull(Generator.GetExpression(y));
            Assert.Null(Generator.GetExpression(z));
            Assert.Equal("100", Generator.GetExpression(x).ToString());
            Assert.Equal("300", Generator.GetExpression(y).ToString());

            Assert.Equal("500", Generator.GetExpression(Generator.WithExpression(x, Generator.LiteralExpression(500))).ToString());
            Assert.Equal("500", Generator.GetExpression(Generator.WithExpression(y, Generator.LiteralExpression(500))).ToString());
            Assert.Equal("500", Generator.GetExpression(Generator.WithExpression(z, Generator.LiteralExpression(500))).ToString());
        }

        [Fact]
        public void TestExpressionsOnSpecialIndexers()
        {
            // you can get/set expression from both expression value property and initialized properties
            var root = SyntaxFactory.ParseCompilationUnit(
@"class C
{
   public int this[int p] { get { return p * 10; } set { } };
   public int this[int p] => p * 10;
}");
            var x = Generator.GetMembers(root.Members[0])[0];
            var y = Generator.GetMembers(root.Members[0])[1];

            Assert.Null(Generator.GetExpression(x));
            Assert.NotNull(Generator.GetExpression(y));
            Assert.Equal("p * 10", Generator.GetExpression(y).ToString());

            Assert.Null(Generator.GetExpression(Generator.WithExpression(x, Generator.LiteralExpression(500))));
            Assert.Equal("500", Generator.GetExpression(Generator.WithExpression(y, Generator.LiteralExpression(500))).ToString());
        }

        [Fact]
        public void TestGetStatements()
        {
            var stmts = new[]
            {
                // x = y;
                Generator.ExpressionStatement(Generator.AssignmentStatement(Generator.IdentifierName("x"), Generator.IdentifierName("y"))),

                // fn(arg);
                Generator.ExpressionStatement(Generator.InvocationExpression(Generator.IdentifierName("fn"), Generator.IdentifierName("arg")))
            };

            Assert.Equal(0, Generator.GetStatements(Generator.MethodDeclaration("m")).Count);
            Assert.Equal(2, Generator.GetStatements(Generator.MethodDeclaration("m", statements: stmts)).Count);

            Assert.Equal(0, Generator.GetStatements(Generator.ConstructorDeclaration()).Count);
            Assert.Equal(2, Generator.GetStatements(Generator.ConstructorDeclaration(statements: stmts)).Count);

            Assert.Equal(0, Generator.GetStatements(Generator.VoidReturningLambdaExpression(new SyntaxNode[] { })).Count);
            Assert.Equal(2, Generator.GetStatements(Generator.VoidReturningLambdaExpression(stmts)).Count);

            Assert.Equal(0, Generator.GetStatements(Generator.ValueReturningLambdaExpression(new SyntaxNode[] { })).Count);
            Assert.Equal(2, Generator.GetStatements(Generator.ValueReturningLambdaExpression(stmts)).Count);

            Assert.Equal(0, Generator.GetStatements(Generator.IdentifierName("x")).Count);
        }

        [Fact]
        public void TestWithStatements()
        {
            var stmts = new[]
            {
                // x = y;
                Generator.ExpressionStatement(Generator.AssignmentStatement(Generator.IdentifierName("x"), Generator.IdentifierName("y"))),

                // fn(arg);
                Generator.ExpressionStatement(Generator.InvocationExpression(Generator.IdentifierName("fn"), Generator.IdentifierName("arg")))
            };

            Assert.Equal(2, Generator.GetStatements(Generator.WithStatements(Generator.MethodDeclaration("m"), stmts)).Count);
            Assert.Equal(2, Generator.GetStatements(Generator.WithStatements(Generator.ConstructorDeclaration(), stmts)).Count);
            Assert.Equal(2, Generator.GetStatements(Generator.WithStatements(Generator.VoidReturningLambdaExpression(new SyntaxNode[] { }), stmts)).Count);
            Assert.Equal(2, Generator.GetStatements(Generator.WithStatements(Generator.ValueReturningLambdaExpression(new SyntaxNode[] { }), stmts)).Count);

            Assert.Equal(0, Generator.GetStatements(Generator.WithStatements(Generator.IdentifierName("x"), stmts)).Count);
        }

        [Fact]
        public void TestGetAccessorStatements()
        {
            var stmts = new[]
            {
                // x = y;
                Generator.ExpressionStatement(Generator.AssignmentStatement(Generator.IdentifierName("x"), Generator.IdentifierName("y"))),

                // fn(arg);
                Generator.ExpressionStatement(Generator.InvocationExpression(Generator.IdentifierName("fn"), Generator.IdentifierName("arg")))
            };

            var p = Generator.ParameterDeclaration("p", Generator.IdentifierName("t"));

            // get-accessor
            Assert.Equal(0, Generator.GetGetAccessorStatements(Generator.PropertyDeclaration("p", Generator.IdentifierName("t"))).Count);
            Assert.Equal(2, Generator.GetGetAccessorStatements(Generator.PropertyDeclaration("p", Generator.IdentifierName("t"), getAccessorStatements: stmts)).Count);

            Assert.Equal(0, Generator.GetGetAccessorStatements(Generator.IndexerDeclaration(new[] { p }, Generator.IdentifierName("t"))).Count);
            Assert.Equal(2, Generator.GetGetAccessorStatements(Generator.IndexerDeclaration(new[] { p }, Generator.IdentifierName("t"), getAccessorStatements: stmts)).Count);

            Assert.Equal(0, Generator.GetGetAccessorStatements(Generator.IdentifierName("x")).Count);

            // set-accessor
            Assert.Equal(0, Generator.GetSetAccessorStatements(Generator.PropertyDeclaration("p", Generator.IdentifierName("t"))).Count);
            Assert.Equal(2, Generator.GetSetAccessorStatements(Generator.PropertyDeclaration("p", Generator.IdentifierName("t"), setAccessorStatements: stmts)).Count);

            Assert.Equal(0, Generator.GetSetAccessorStatements(Generator.IndexerDeclaration(new[] { p }, Generator.IdentifierName("t"))).Count);
            Assert.Equal(2, Generator.GetSetAccessorStatements(Generator.IndexerDeclaration(new[] { p }, Generator.IdentifierName("t"), setAccessorStatements: stmts)).Count);

            Assert.Equal(0, Generator.GetSetAccessorStatements(Generator.IdentifierName("x")).Count);
        }

        [Fact]
        public void TestWithAccessorStatements()
        {
            var stmts = new[]
            {
                // x = y;
                Generator.ExpressionStatement(Generator.AssignmentStatement(Generator.IdentifierName("x"), Generator.IdentifierName("y"))),

                // fn(arg);
                Generator.ExpressionStatement(Generator.InvocationExpression(Generator.IdentifierName("fn"), Generator.IdentifierName("arg")))
            };

            var p = Generator.ParameterDeclaration("p", Generator.IdentifierName("t"));

            // get-accessor
            Assert.Equal(2, Generator.GetGetAccessorStatements(Generator.WithGetAccessorStatements(Generator.PropertyDeclaration("p", Generator.IdentifierName("t")), stmts)).Count);
            Assert.Equal(2, Generator.GetGetAccessorStatements(Generator.WithGetAccessorStatements(Generator.IndexerDeclaration(new[] { p }, Generator.IdentifierName("t")), stmts)).Count);
            Assert.Equal(0, Generator.GetGetAccessorStatements(Generator.WithGetAccessorStatements(Generator.IdentifierName("x"), stmts)).Count);

            // set-accessor
            Assert.Equal(2, Generator.GetSetAccessorStatements(Generator.WithSetAccessorStatements(Generator.PropertyDeclaration("p", Generator.IdentifierName("t")), stmts)).Count);
            Assert.Equal(2, Generator.GetSetAccessorStatements(Generator.WithSetAccessorStatements(Generator.IndexerDeclaration(new[] { p }, Generator.IdentifierName("t")), stmts)).Count);
            Assert.Equal(0, Generator.GetSetAccessorStatements(Generator.WithSetAccessorStatements(Generator.IdentifierName("x"), stmts)).Count);
        }

        [Fact]
        public void TestGetBaseAndInterfaceTypes()
        {
            var classBI = SyntaxFactory.ParseCompilationUnit(
@"class C : B, I
{
}").Members[0];

            var baseListBI = Generator.GetBaseAndInterfaceTypes(classBI);
            Assert.NotNull(baseListBI);
            Assert.Equal(2, baseListBI.Count);
            Assert.Equal("B", baseListBI[0].ToString());
            Assert.Equal("I", baseListBI[1].ToString());

            var classB = SyntaxFactory.ParseCompilationUnit(
@"class C : B
{
}").Members[0];

            var baseListB = Generator.GetBaseAndInterfaceTypes(classB);
            Assert.NotNull(baseListB);
            Assert.Equal(1, baseListB.Count);
            Assert.Equal("B", baseListB[0].ToString());

            var classN = SyntaxFactory.ParseCompilationUnit(
@"class C
{
}").Members[0];

            var baseListN = Generator.GetBaseAndInterfaceTypes(classN);
            Assert.NotNull(baseListN);
            Assert.Equal(0, baseListN.Count);
        }

        [Fact]
        public void TestRemoveBaseAndInterfaceTypes()
        {
            var classBI = SyntaxFactory.ParseCompilationUnit(
@"class C : B, I
{
}").Members[0];

            var baseListBI = Generator.GetBaseAndInterfaceTypes(classBI);
            Assert.NotNull(baseListBI);

            VerifySyntax<ClassDeclarationSyntax>(
                Generator.RemoveNode(classBI, baseListBI[0]),
@"class C : I
{
}");

            VerifySyntax<ClassDeclarationSyntax>(
                Generator.RemoveNode(classBI, baseListBI[1]),
@"class C : B
{
}");

            VerifySyntax<ClassDeclarationSyntax>(
                Generator.RemoveNodes(classBI, baseListBI),
@"class C
{
}");
        }

        [Fact]
        public void TestAddBaseType()
        {
            var classC = SyntaxFactory.ParseCompilationUnit(
@"class C
{
}").Members[0];

            var classCI = SyntaxFactory.ParseCompilationUnit(
@"class C : I
{
}").Members[0];

            var classCB = SyntaxFactory.ParseCompilationUnit(
@"class C : B
{
}").Members[0];

            VerifySyntax<ClassDeclarationSyntax>(
                Generator.AddBaseType(classC, Generator.IdentifierName("T")),
@"class C : T
{
}");

            VerifySyntax<ClassDeclarationSyntax>(
                Generator.AddBaseType(classCI, Generator.IdentifierName("T")),
@"class C : T, I
{
}");

            // TODO: find way to avoid this
            VerifySyntax<ClassDeclarationSyntax>(
                Generator.AddBaseType(classCB, Generator.IdentifierName("T")),
@"class C : T, B
{
}");
        }

        [Fact]
        public void TestAddInterfaceTypes()
        {
            var classC = SyntaxFactory.ParseCompilationUnit(
@"class C
{
}").Members[0];

            var classCI = SyntaxFactory.ParseCompilationUnit(
@"class C : I
{
}").Members[0];

            var classCB = SyntaxFactory.ParseCompilationUnit(
@"class C : B
{
}").Members[0];

            VerifySyntax<ClassDeclarationSyntax>(
                Generator.AddInterfaceType(classC, Generator.IdentifierName("T")),
@"class C : T
{
}");

            VerifySyntax<ClassDeclarationSyntax>(
                Generator.AddInterfaceType(classCI, Generator.IdentifierName("T")),
@"class C : I, T
{
}");

            VerifySyntax<ClassDeclarationSyntax>(
                Generator.AddInterfaceType(classCB, Generator.IdentifierName("T")),
@"class C : B, T
{
}");
        }

        [Fact]
        public void TestMultiFieldDeclarations()
        {
            var comp = Compile(
@"public class C
{
   public static int X, Y, Z;
}");

            var symbolC = (INamedTypeSymbol)comp.GlobalNamespace.GetMembers("C").First();
            var symbolX = (IFieldSymbol)symbolC.GetMembers("X").First();
            var symbolY = (IFieldSymbol)symbolC.GetMembers("Y").First();
            var symbolZ = (IFieldSymbol)symbolC.GetMembers("Z").First();

            var declC = Generator.GetDeclaration(symbolC.DeclaringSyntaxReferences.Select(x => x.GetSyntax()).First());
            var declX = Generator.GetDeclaration(symbolX.DeclaringSyntaxReferences.Select(x => x.GetSyntax()).First());
            var declY = Generator.GetDeclaration(symbolY.DeclaringSyntaxReferences.Select(x => x.GetSyntax()).First());
            var declZ = Generator.GetDeclaration(symbolZ.DeclaringSyntaxReferences.Select(x => x.GetSyntax()).First());

            Assert.Equal(DeclarationKind.Field, Generator.GetDeclarationKind(declX));
            Assert.Equal(DeclarationKind.Field, Generator.GetDeclarationKind(declY));
            Assert.Equal(DeclarationKind.Field, Generator.GetDeclarationKind(declZ));

            Assert.NotNull(Generator.GetType(declX));
            Assert.Equal("int", Generator.GetType(declX).ToString());
            Assert.Equal("X", Generator.GetName(declX));
            Assert.Equal(Accessibility.Public, Generator.GetAccessibility(declX));
            Assert.Equal(DeclarationModifiers.Static, Generator.GetModifiers(declX));

            Assert.NotNull(Generator.GetType(declY));
            Assert.Equal("int", Generator.GetType(declY).ToString());
            Assert.Equal("Y", Generator.GetName(declY));
            Assert.Equal(Accessibility.Public, Generator.GetAccessibility(declY));
            Assert.Equal(DeclarationModifiers.Static, Generator.GetModifiers(declY));

            Assert.NotNull(Generator.GetType(declZ));
            Assert.Equal("int", Generator.GetType(declZ).ToString());
            Assert.Equal("Z", Generator.GetName(declZ));
            Assert.Equal(Accessibility.Public, Generator.GetAccessibility(declZ));
            Assert.Equal(DeclarationModifiers.Static, Generator.GetModifiers(declZ));

            var xTypedT = Generator.WithType(declX, Generator.IdentifierName("T"));
            Assert.Equal(DeclarationKind.Field, Generator.GetDeclarationKind(xTypedT));
            Assert.Equal(SyntaxKind.FieldDeclaration, xTypedT.Kind());
            Assert.Equal("T", Generator.GetType(xTypedT).ToString());

            var xNamedQ = Generator.WithName(declX, "Q");
            Assert.Equal(DeclarationKind.Field, Generator.GetDeclarationKind(xNamedQ));
            Assert.Equal(SyntaxKind.FieldDeclaration, xNamedQ.Kind());
            Assert.Equal("Q", Generator.GetName(xNamedQ).ToString());

            var xInitialized = Generator.WithExpression(declX, Generator.IdentifierName("e"));
            Assert.Equal(DeclarationKind.Field, Generator.GetDeclarationKind(xInitialized));
            Assert.Equal(SyntaxKind.FieldDeclaration, xInitialized.Kind());
            Assert.Equal("e", Generator.GetExpression(xInitialized).ToString());

            var xPrivate = Generator.WithAccessibility(declX, Accessibility.Private);
            Assert.Equal(DeclarationKind.Field, Generator.GetDeclarationKind(xPrivate));
            Assert.Equal(SyntaxKind.FieldDeclaration, xPrivate.Kind());
            Assert.Equal(Accessibility.Private, Generator.GetAccessibility(xPrivate));

            var xReadOnly = Generator.WithModifiers(declX, DeclarationModifiers.ReadOnly);
            Assert.Equal(DeclarationKind.Field, Generator.GetDeclarationKind(xReadOnly));
            Assert.Equal(SyntaxKind.FieldDeclaration, xReadOnly.Kind());
            Assert.Equal(DeclarationModifiers.ReadOnly, Generator.GetModifiers(xReadOnly));

            var xAttributed = Generator.AddAttributes(declX, Generator.Attribute("A"));
            Assert.Equal(DeclarationKind.Field, Generator.GetDeclarationKind(xAttributed));
            Assert.Equal(SyntaxKind.FieldDeclaration, xAttributed.Kind());
            Assert.Equal(1, Generator.GetAttributes(xAttributed).Count);
            Assert.Equal("[A]", Generator.GetAttributes(xAttributed)[0].ToString());

            var membersC = Generator.GetMembers(declC);
            Assert.Equal(3, membersC.Count);
            Assert.Equal(declX, membersC[0]);
            Assert.Equal(declY, membersC[1]);
            Assert.Equal(declZ, membersC[2]);

            VerifySyntax<ClassDeclarationSyntax>(
                Generator.InsertMembers(declC, 0, Generator.FieldDeclaration("A", Generator.IdentifierName("T"))),
@"public class C
{
    T A;
    public static int X, Y, Z;
}");

            VerifySyntax<ClassDeclarationSyntax>(
                Generator.InsertMembers(declC, 1, Generator.FieldDeclaration("A", Generator.IdentifierName("T"))),
@"public class C
{
    public static int X;
    T A;
    public static int Y, Z;
}");

            VerifySyntax<ClassDeclarationSyntax>(
                Generator.InsertMembers(declC, 2, Generator.FieldDeclaration("A", Generator.IdentifierName("T"))),
@"public class C
{
    public static int X, Y;
    T A;
    public static int Z;
}");

            VerifySyntax<ClassDeclarationSyntax>(
                Generator.InsertMembers(declC, 3, Generator.FieldDeclaration("A", Generator.IdentifierName("T"))),
@"public class C
{
    public static int X, Y, Z;
    T A;
}");

            VerifySyntax<ClassDeclarationSyntax>(
                Generator.ClassDeclaration("C", members: new[] { declX, declY }),
@"class C
{
    public static int X;
    public static int Y;
}");

            VerifySyntax<ClassDeclarationSyntax>(
                Generator.ReplaceNode(declC, declX, xTypedT),
@"public class C
{
    public static T X;
    public static int Y, Z;
}");

            VerifySyntax<ClassDeclarationSyntax>(
                Generator.ReplaceNode(declC, declY, Generator.WithType(declY, Generator.IdentifierName("T"))),
@"public class C
{
    public static int X;
    public static T Y;
    public static int Z;
}");

            VerifySyntax<ClassDeclarationSyntax>(
                Generator.ReplaceNode(declC, declZ, Generator.WithType(declZ, Generator.IdentifierName("T"))),
@"public class C
{
    public static int X, Y;
    public static T Z;
}");

            VerifySyntax<ClassDeclarationSyntax>(
                Generator.ReplaceNode(declC, declX, Generator.WithAccessibility(declX, Accessibility.Private)),
@"public class C
{
    private static int X;
    public static int Y, Z;
}");

            VerifySyntax<ClassDeclarationSyntax>(
                Generator.ReplaceNode(declC, declX, Generator.WithModifiers(declX, DeclarationModifiers.None)),
@"public class C
{
    public int X;
    public static int Y, Z;
}");
            VerifySyntax<ClassDeclarationSyntax>(
                Generator.ReplaceNode(declC, declX, Generator.WithName(declX, "Q")),
@"public class C
{
    public static int Q, Y, Z;
}");
            VerifySyntax<ClassDeclarationSyntax>(
                Generator.ReplaceNode(declC, declX.GetAncestorOrThis<VariableDeclaratorSyntax>(), SyntaxFactory.VariableDeclarator("Q")),
@"public class C
{
    public static int Q, Y, Z;
}");

            VerifySyntax<ClassDeclarationSyntax>(
                Generator.ReplaceNode(declC, declX, Generator.WithExpression(declX, Generator.IdentifierName("e"))),
@"public class C
{
    public static int X = e, Y, Z;
}");
        }

        [Theory, WorkItem(48789, "https://github.com/dotnet/roslyn/issues/48789")]
        [InlineData("record")]
        [InlineData("record class")]
        public void TestInsertMembersOnRecord_SemiColon(string typeKind)
        {
            var comp = Compile(
$@"public {typeKind} C;
");

            var symbolC = (INamedTypeSymbol)comp.GlobalNamespace.GetMembers("C").First();
            var declC = Generator.GetDeclaration(symbolC.DeclaringSyntaxReferences.Select(x => x.GetSyntax()).First());

            VerifySyntax<RecordDeclarationSyntax>(
                Generator.InsertMembers(declC, 0, Generator.FieldDeclaration("A", Generator.IdentifierName("T"))),
$@"public {typeKind} C
{{
    T A;
}}");
        }

        [Fact, WorkItem(48789, "https://github.com/dotnet/roslyn/issues/48789")]
        public void TestInsertMembersOnRecordStruct_SemiColon()
        {
            var src =
@"public record struct C;
";
            var comp = CSharpCompilation.Create("test")
                .AddReferences(TestMetadata.Net451.mscorlib)
                .AddSyntaxTrees(SyntaxFactory.ParseSyntaxTree(src, options: CSharpParseOptions.Default.WithLanguageVersion(LanguageVersion.Preview)));

            var symbolC = (INamedTypeSymbol)comp.GlobalNamespace.GetMembers("C").First();
            var declC = Generator.GetDeclaration(symbolC.DeclaringSyntaxReferences.Select(x => x.GetSyntax()).First());

            VerifySyntax<RecordDeclarationSyntax>(
                Generator.InsertMembers(declC, 0, Generator.FieldDeclaration("A", Generator.IdentifierName("T"))),
@"public record struct C
{
    T A;
}");
        }

        [Fact, WorkItem(48789, "https://github.com/dotnet/roslyn/issues/48789")]
        public void TestInsertMembersOnRecord_Braces()
        {
            var comp = Compile(
@"public record C { }
");

            var symbolC = (INamedTypeSymbol)comp.GlobalNamespace.GetMembers("C").First();
            var declC = Generator.GetDeclaration(symbolC.DeclaringSyntaxReferences.Select(x => x.GetSyntax()).First());

            VerifySyntax<RecordDeclarationSyntax>(
                Generator.InsertMembers(declC, 0, Generator.FieldDeclaration("A", Generator.IdentifierName("T"))),
@"public record C
{
    T A;
}");
        }

        [Fact, WorkItem(48789, "https://github.com/dotnet/roslyn/issues/48789")]
        public void TestInsertMembersOnRecord_BracesAndSemiColon()
        {
            var comp = Compile(
@"public record C { };
");

            var symbolC = (INamedTypeSymbol)comp.GlobalNamespace.GetMembers("C").First();
            var declC = Generator.GetDeclaration(symbolC.DeclaringSyntaxReferences.Select(x => x.GetSyntax()).First());

            VerifySyntax<RecordDeclarationSyntax>(
                Generator.InsertMembers(declC, 0, Generator.FieldDeclaration("A", Generator.IdentifierName("T"))),
@"public record C
{
    T A;
}");
        }

        [Fact]
        public void TestMultiAttributeDeclarations()
        {
            var comp = Compile(
@"[X, Y, Z]
public class C
{
}");
            var symbolC = comp.GlobalNamespace.GetMembers("C").First();
            var declC = symbolC.DeclaringSyntaxReferences.First().GetSyntax();
            var attrs = Generator.GetAttributes(declC);

            var attrX = attrs[0];
            var attrY = attrs[1];
            var attrZ = attrs[2];

            Assert.Equal(3, attrs.Count);
            Assert.Equal("X", Generator.GetName(attrX));
            Assert.Equal("Y", Generator.GetName(attrY));
            Assert.Equal("Z", Generator.GetName(attrZ));

            var xNamedQ = Generator.WithName(attrX, "Q");
            Assert.Equal(DeclarationKind.Attribute, Generator.GetDeclarationKind(xNamedQ));
            Assert.Equal(SyntaxKind.AttributeList, xNamedQ.Kind());
            Assert.Equal("[Q]", xNamedQ.ToString());

            var xWithArg = Generator.AddAttributeArguments(attrX, new[] { Generator.AttributeArgument(Generator.IdentifierName("e")) });
            Assert.Equal(DeclarationKind.Attribute, Generator.GetDeclarationKind(xWithArg));
            Assert.Equal(SyntaxKind.AttributeList, xWithArg.Kind());
            Assert.Equal("[X(e)]", xWithArg.ToString());

            // Inserting new attributes
            VerifySyntax<ClassDeclarationSyntax>(
                Generator.InsertAttributes(declC, 0, Generator.Attribute("A")),
@"[A]
[X, Y, Z]
public class C
{
}");

            VerifySyntax<ClassDeclarationSyntax>(
                Generator.InsertAttributes(declC, 1, Generator.Attribute("A")),
@"[X]
[A]
[Y, Z]
public class C
{
}");

            VerifySyntax<ClassDeclarationSyntax>(
                Generator.InsertAttributes(declC, 2, Generator.Attribute("A")),
@"[X, Y]
[A]
[Z]
public class C
{
}");

            VerifySyntax<ClassDeclarationSyntax>(
                Generator.InsertAttributes(declC, 3, Generator.Attribute("A")),
@"[X, Y, Z]
[A]
public class C
{
}");

            // Removing attributes
            VerifySyntax<ClassDeclarationSyntax>(
                Generator.RemoveNodes(declC, new[] { attrX }),
@"[Y, Z]
public class C
{
}");

            VerifySyntax<ClassDeclarationSyntax>(
                Generator.RemoveNodes(declC, new[] { attrY }),
@"[X, Z]
public class C
{
}");

            VerifySyntax<ClassDeclarationSyntax>(
                Generator.RemoveNodes(declC, new[] { attrZ }),
@"[X, Y]
public class C
{
}");

            VerifySyntax<ClassDeclarationSyntax>(
                Generator.RemoveNodes(declC, new[] { attrX, attrY }),
@"[Z]
public class C
{
}");

            VerifySyntax<ClassDeclarationSyntax>(
                Generator.RemoveNodes(declC, new[] { attrX, attrZ }),
@"[Y]
public class C
{
}");

            VerifySyntax<ClassDeclarationSyntax>(
                Generator.RemoveNodes(declC, new[] { attrY, attrZ }),
@"[X]
public class C
{
}");

            VerifySyntax<ClassDeclarationSyntax>(
                Generator.RemoveNodes(declC, new[] { attrX, attrY, attrZ }),
@"public class C
{
}");

            // Replacing attributes
            VerifySyntax<ClassDeclarationSyntax>(
                Generator.ReplaceNode(declC, attrX, Generator.Attribute("A")),
@"[A, Y, Z]
public class C
{
}");

            VerifySyntax<ClassDeclarationSyntax>(
                Generator.ReplaceNode(declC, attrY, Generator.Attribute("A")),
@"[X, A, Z]
public class C
{
}");

            VerifySyntax<ClassDeclarationSyntax>(
                Generator.ReplaceNode(declC, attrZ, Generator.Attribute("A")),
@"[X, Y, A]
public class C
{
}");

            VerifySyntax<ClassDeclarationSyntax>(
                Generator.ReplaceNode(declC, attrX, Generator.AddAttributeArguments(attrX, new[] { Generator.AttributeArgument(Generator.IdentifierName("e")) })),
@"[X(e), Y, Z]
public class C
{
}");
        }

        [Fact, WorkItem(66376, "https://github.com/dotnet/roslyn/issues/66376")]
        public void TestRefReturnType()
        {
            var comp = Compile(
@"public class C<T>
{
    public ref T GetPinnableReference() { throw null; }
    public ref readonly T this[int index] { get { throw null; } }
    public ref int P => throw null;
}");
            var symbolC = comp.GlobalNamespace.GetMembers("C").First();

            var method = symbolC.GetMembers().OfType<IMethodSymbol>().Single(m => m.MethodKind == MethodKind.Ordinary);
            var indexer = symbolC.GetMembers().OfType<IPropertySymbol>().Single(m => m.IsIndexer);
            var property = symbolC.GetMembers().OfType<IPropertySymbol>().Single(m => !m.IsIndexer);

            VerifySyntax<MethodDeclarationSyntax>(
                Generator.MethodDeclaration(method),
                "public ref T GetPinnableReference()\r\n{\r\n}");

            VerifySyntax<IndexerDeclarationSyntax>(
                Generator.IndexerDeclaration(indexer),
                "public ref readonly T this[global::System.Int32 index]\r\n{\r\n    get\r\n    {\r\n    }\r\n}");

            VerifySyntax<PropertyDeclarationSyntax>(
                Generator.PropertyDeclaration(property),
                "public ref global::System.Int32 P { get; }");
        }

        [Fact]
        public void TestMultiReturnAttributeDeclarations()
        {
            var comp = Compile(
@"public class C
{
    [return: X, Y, Z]
    public void M()
    {
    }
}");
            var symbolC = comp.GlobalNamespace.GetMembers("C").First();
            var declC = symbolC.DeclaringSyntaxReferences.First().GetSyntax();
            var declM = Generator.GetMembers(declC).First();

            Assert.Equal(0, Generator.GetAttributes(declM).Count);

            var attrs = Generator.GetReturnAttributes(declM);
            Assert.Equal(3, attrs.Count);
            var attrX = attrs[0];
            var attrY = attrs[1];
            var attrZ = attrs[2];

            Assert.Equal("X", Generator.GetName(attrX));
            Assert.Equal("Y", Generator.GetName(attrY));
            Assert.Equal("Z", Generator.GetName(attrZ));

            var xNamedQ = Generator.WithName(attrX, "Q");
            Assert.Equal(DeclarationKind.Attribute, Generator.GetDeclarationKind(xNamedQ));
            Assert.Equal(SyntaxKind.AttributeList, xNamedQ.Kind());
            Assert.Equal("[Q]", xNamedQ.ToString());

            var xWithArg = Generator.AddAttributeArguments(attrX, new[] { Generator.AttributeArgument(Generator.IdentifierName("e")) });
            Assert.Equal(DeclarationKind.Attribute, Generator.GetDeclarationKind(xWithArg));
            Assert.Equal(SyntaxKind.AttributeList, xWithArg.Kind());
            Assert.Equal("[X(e)]", xWithArg.ToString());

            // Inserting new attributes
            VerifySyntax<MethodDeclarationSyntax>(
                Generator.InsertReturnAttributes(declM, 0, Generator.Attribute("A")),
@"[return: A]
[return: X, Y, Z]
public void M()
{
}");

            VerifySyntax<MethodDeclarationSyntax>(
                Generator.InsertReturnAttributes(declM, 1, Generator.Attribute("A")),
@"[return: X]
[return: A]
[return: Y, Z]
public void M()
{
}");

            VerifySyntax<MethodDeclarationSyntax>(
                Generator.InsertReturnAttributes(declM, 2, Generator.Attribute("A")),
@"[return: X, Y]
[return: A]
[return: Z]
public void M()
{
}");

            VerifySyntax<MethodDeclarationSyntax>(
                Generator.InsertReturnAttributes(declM, 3, Generator.Attribute("A")),
@"[return: X, Y, Z]
[return: A]
public void M()
{
}");

            // replacing
            VerifySyntax<MethodDeclarationSyntax>(
                Generator.ReplaceNode(declM, attrX, Generator.Attribute("Q")),
@"[return: Q, Y, Z]
public void M()
{
}");

            VerifySyntax<MethodDeclarationSyntax>(
                Generator.ReplaceNode(declM, attrX, Generator.AddAttributeArguments(attrX, new[] { Generator.AttributeArgument(Generator.IdentifierName("e")) })),
@"[return: X(e), Y, Z]
public void M()
{
}");
        }

        [Fact]
        public void TestMixedAttributeDeclarations()
        {
            var comp = Compile(
@"public class C
{
    [X]
    [return: A]
    [Y, Z]
    [return: B, C, D]
    [P]
    public void M()
    {
    }
}");
            var symbolC = comp.GlobalNamespace.GetMembers("C").First();
            var declC = symbolC.DeclaringSyntaxReferences.First().GetSyntax();
            var declM = Generator.GetMembers(declC).First();

            var attrs = Generator.GetAttributes(declM);
            Assert.Equal(4, attrs.Count);

            var attrX = attrs[0];
            Assert.Equal("X", Generator.GetName(attrX));
            Assert.Equal(SyntaxKind.AttributeList, attrX.Kind());

            var attrY = attrs[1];
            Assert.Equal("Y", Generator.GetName(attrY));
            Assert.Equal(SyntaxKind.Attribute, attrY.Kind());

            var attrZ = attrs[2];
            Assert.Equal("Z", Generator.GetName(attrZ));
            Assert.Equal(SyntaxKind.Attribute, attrZ.Kind());

            var attrP = attrs[3];
            Assert.Equal("P", Generator.GetName(attrP));
            Assert.Equal(SyntaxKind.AttributeList, attrP.Kind());

            var rattrs = Generator.GetReturnAttributes(declM);
            Assert.Equal(4, rattrs.Count);

            var attrA = rattrs[0];
            Assert.Equal("A", Generator.GetName(attrA));
            Assert.Equal(SyntaxKind.AttributeList, attrA.Kind());

            var attrB = rattrs[1];
            Assert.Equal("B", Generator.GetName(attrB));
            Assert.Equal(SyntaxKind.Attribute, attrB.Kind());

            var attrC = rattrs[2];
            Assert.Equal("C", Generator.GetName(attrC));
            Assert.Equal(SyntaxKind.Attribute, attrC.Kind());

            var attrD = rattrs[3];
            Assert.Equal("D", Generator.GetName(attrD));
            Assert.Equal(SyntaxKind.Attribute, attrD.Kind());

            // inserting
            VerifySyntax<MethodDeclarationSyntax>(
                Generator.InsertAttributes(declM, 0, Generator.Attribute("Q")),
@"[Q]
[X]
[return: A]
[Y, Z]
[return: B, C, D]
[P]
public void M()
{
}");

            VerifySyntax<MethodDeclarationSyntax>(
                Generator.InsertAttributes(declM, 1, Generator.Attribute("Q")),
@"[X]
[return: A]
[Q]
[Y, Z]
[return: B, C, D]
[P]
public void M()
{
}");

            VerifySyntax<MethodDeclarationSyntax>(
                Generator.InsertAttributes(declM, 2, Generator.Attribute("Q")),
@"[X]
[return: A]
[Y]
[Q]
[Z]
[return: B, C, D]
[P]
public void M()
{
}");

            VerifySyntax<MethodDeclarationSyntax>(
                Generator.InsertAttributes(declM, 3, Generator.Attribute("Q")),
@"[X]
[return: A]
[Y, Z]
[return: B, C, D]
[Q]
[P]
public void M()
{
}");

            VerifySyntax<MethodDeclarationSyntax>(
                Generator.InsertAttributes(declM, 4, Generator.Attribute("Q")),
@"[X]
[return: A]
[Y, Z]
[return: B, C, D]
[P]
[Q]
public void M()
{
}");

            VerifySyntax<MethodDeclarationSyntax>(
                Generator.InsertReturnAttributes(declM, 0, Generator.Attribute("Q")),
@"[X]
[return: Q]
[return: A]
[Y, Z]
[return: B, C, D]
[P]
public void M()
{
}");

            VerifySyntax<MethodDeclarationSyntax>(
                Generator.InsertReturnAttributes(declM, 1, Generator.Attribute("Q")),
@"[X]
[return: A]
[Y, Z]
[return: Q]
[return: B, C, D]
[P]
public void M()
{
}");

            VerifySyntax<MethodDeclarationSyntax>(
                Generator.InsertReturnAttributes(declM, 2, Generator.Attribute("Q")),
@"[X]
[return: A]
[Y, Z]
[return: B]
[return: Q]
[return: C, D]
[P]
public void M()
{
}");

            VerifySyntax<MethodDeclarationSyntax>(
                Generator.InsertReturnAttributes(declM, 3, Generator.Attribute("Q")),
@"[X]
[return: A]
[Y, Z]
[return: B, C]
[return: Q]
[return: D]
[P]
public void M()
{
}");

            VerifySyntax<MethodDeclarationSyntax>(
                Generator.InsertReturnAttributes(declM, 4, Generator.Attribute("Q")),
@"[X]
[return: A]
[Y, Z]
[return: B, C, D]
[return: Q]
[P]
public void M()
{
}");
        }

        [Fact, WorkItem(293, "https://github.com/dotnet/roslyn/issues/293")]
        [Trait(Traits.Feature, Traits.Features.Formatting)]
        public void IntroduceBaseList()
        {
            var text = @"
public class C
{
}
";
            var expected = @"
public class C : IDisposable
{
}
";

            var root = SyntaxFactory.ParseCompilationUnit(text);
            var decl = root.DescendantNodes().OfType<ClassDeclarationSyntax>().First();
            var newDecl = Generator.AddInterfaceType(decl, Generator.IdentifierName("IDisposable"));
            var newRoot = root.ReplaceNode(decl, newDecl);

            var elasticOnlyFormatted = Formatter.Format(newRoot, SyntaxAnnotation.ElasticAnnotation, _workspace.Services.SolutionServices, CSharpSyntaxFormattingOptions.Default, CancellationToken.None).ToFullString();
            Assert.Equal(expected, elasticOnlyFormatted);
        }

        #endregion

        #region DeclarationModifiers

        [Fact, WorkItem(1084965, " https://devdiv.visualstudio.com/DevDiv/_workitems/edit/1084965")]
        public void TestNamespaceModifiers()
        {
            TestModifiersAsync(DeclarationModifiers.None,
                @"
[|namespace N1
{
}|]");
        }

        [Fact, WorkItem(1084965, " https://devdiv.visualstudio.com/DevDiv/_workitems/edit/1084965")]
        public void TestFileScopedNamespaceModifiers()
        {
            TestModifiersAsync(DeclarationModifiers.None,
                @"
[|namespace N1;|]");
        }

        [Fact, WorkItem(1084965, " https://devdiv.visualstudio.com/DevDiv/_workitems/edit/1084965")]
        public void TestClassModifiers1()
        {
            TestModifiersAsync(DeclarationModifiers.Static,
                @"
[|static class C
{
}|]");
        }

        [Fact, WorkItem(1084965, " https://devdiv.visualstudio.com/DevDiv/_workitems/edit/1084965")]
        public void TestMethodModifiers()
        {
            TestModifiersAsync(DeclarationModifiers.Sealed | DeclarationModifiers.Override,
                @"
class C
{
    [|public sealed override void M() { }|]
}");
        }

        [Fact, WorkItem(66170, "https://github.com/dotnet/roslyn/issues/66170")]
        public void TestMethodModifiers2()
        {
            TestModifiersAsync(DeclarationModifiers.ReadOnly,
                @"
struct S
{
    [|public readonly void M() { }|]
}");
        }

        [Fact]
        public void TestAsyncMethodModifier()
        {
            TestModifiersAsync(DeclarationModifiers.Async,
                @"
using System.Threading.Tasks;
class C
{
    [|public async Task DoAsync() { await Task.CompletedTask; }|]
}
");
        }

        [Fact, WorkItem(1084965, " https://devdiv.visualstudio.com/DevDiv/_workitems/edit/1084965")]
        public void TestPropertyModifiers1()
        {
            TestModifiersAsync(DeclarationModifiers.Virtual | DeclarationModifiers.ReadOnly,
                @"
class C
{
    [|public virtual int X => 0;|]
}");
        }

        [Fact]
        public void TestPropertyModifiers2()
        {
            TestModifiersAsync(DeclarationModifiers.ReadOnly | DeclarationModifiers.Required,
                @"
class C
{
    [|public required int X => 0;|]
}");
        }

        [Fact, WorkItem(1084965, " https://devdiv.visualstudio.com/DevDiv/_workitems/edit/1084965")]
        public void TestFieldModifiers1()
        {
            TestModifiersAsync(DeclarationModifiers.Static,
                @"
class C
{
    public static int [|X|];
}");
        }

        [Fact]
        public void TestFieldModifiers2()
        {
            TestModifiersAsync(DeclarationModifiers.Required,
                @"
class C
{
    public required int [|X|];
}");
        }

        [Fact, WorkItem(1084965, " https://devdiv.visualstudio.com/DevDiv/_workitems/edit/1084965")]
        public void TestEvent1()
        {
            TestModifiersAsync(DeclarationModifiers.Virtual,
                @"
class C
{
    public virtual event System.Action [|X|];
}");
        }

        [Fact, WorkItem(65834, "https://github.com/dotnet/roslyn/issues/65834")]
        public void TestStructModifiers1()
        {
            TestModifiersAsync(DeclarationModifiers.ReadOnly | DeclarationModifiers.Sealed,
                @"
public readonly struct [|S|]
{
}");
        }

        private static void TestModifiersAsync(DeclarationModifiers modifiers, string markup)
        {
            MarkupTestFile.GetSpan(markup, out var code, out var span);

            var compilation = Compile(code);
            var tree = compilation.SyntaxTrees.Single();

            var semanticModel = compilation.GetSemanticModel(tree);

            var root = tree.GetRoot();
            var node = root.FindNode(span, getInnermostNodeForTie: true);

            var declaration = semanticModel.GetDeclaredSymbol(node);
            Assert.NotNull(declaration);

            Assert.Equal(modifiers, DeclarationModifiers.From(declaration));
        }

        #endregion
    }
}<|MERGE_RESOLUTION|>--- conflicted
+++ resolved
@@ -2355,7 +2355,6 @@
                 "public global::System.Int32 Prop { protected get; set; }");
         }
 
-<<<<<<< HEAD
         [Fact, WorkItem(66382, "https://github.com/dotnet/roslyn/issues/66382")]
         public void TestOverrideDefaultConstraint1()
         {
@@ -2376,8 +2375,68 @@
 
             VerifySyntax<MethodDeclarationSyntax>(
                 Generator.Declaration(property),
-                "");
-=======
+                """
+                public override TResult? Accept<TResult>(global::System.Int32 a)
+                    where TResult : default
+                {
+                }
+                """);
+        }
+
+        [Fact, WorkItem(66382, "https://github.com/dotnet/roslyn/issues/66382")]
+        public void TestOverrideDefaultConstraint2()
+        {
+            var compilation = _emptyCompilation.AddSyntaxTrees(SyntaxFactory.ParseSyntaxTree("""
+                public abstract partial class A
+                {
+                    public abstract TResult? Accept<TResult>(int a) where TResult : class;
+                }
+
+                public sealed partial class B : A
+                {
+                    public override TResult? Accept<TResult>(int a) { throw null; }
+                }
+                """));
+
+            var type = compilation.GetTypeByMetadataName("B");
+            var property = type.GetMembers("Accept").Single();
+
+            VerifySyntax<MethodDeclarationSyntax>(
+                Generator.Declaration(property),
+                """
+                public override TResult? Accept<TResult>(global::System.Int32 a)
+                {
+                }
+                """);
+        }
+
+        [Fact, WorkItem(66382, "https://github.com/dotnet/roslyn/issues/66382")]
+        public void TestOverrideDefaultConstraint3()
+        {
+            var compilation = _emptyCompilation.AddSyntaxTrees(SyntaxFactory.ParseSyntaxTree("""
+                public abstract partial class A
+                {
+                    public abstract TResult? Accept<TResult>(int a) where TResult : struct;
+                }
+
+                public sealed partial class B : A
+                {
+                    public override TResult? Accept<TResult>(int a) { throw null; }
+                }
+                """));
+
+            var type = compilation.GetTypeByMetadataName("B");
+            var property = type.GetMembers("Accept").Single();
+
+            VerifySyntax<MethodDeclarationSyntax>(
+                Generator.Declaration(property),
+                """
+                public override TResult? Accept<TResult>(global::System.Int32 a)
+                {
+                }
+                """);
+        }
+
         [Fact, WorkItem(66374, "https://github.com/dotnet/roslyn/issues/66374")]
         public void TestDestructor1()
         {
@@ -2399,7 +2458,6 @@
                 {
                 }
                 """);
->>>>>>> 27f31cd0
         }
 
         #endregion
