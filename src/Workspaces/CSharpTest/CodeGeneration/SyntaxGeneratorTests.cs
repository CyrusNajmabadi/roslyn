--- conflicted
+++ resolved
@@ -2355,7 +2355,6 @@
                 "public global::System.Int32 Prop { protected get; set; }");
         }
 
-<<<<<<< HEAD
         [Fact, WorkItem(66382, "https://github.com/dotnet/roslyn/issues/66382")]
         public void TestOverrideDefaultConstraint1()
         {
@@ -2468,7 +2467,9 @@
                     where TResult : class
                 {
                 }
-=======
+                """);
+        }
+
         [Fact, WorkItem(66375, "https://github.com/dotnet/roslyn/issues/66375")]
         public void TestExplicitInterface1()
         {
@@ -2520,7 +2521,6 @@
                 Generator.Declaration(ev),
                 """
                 event global::System.Action IGoo.E;
->>>>>>> 5a914232
                 """);
         }
 
