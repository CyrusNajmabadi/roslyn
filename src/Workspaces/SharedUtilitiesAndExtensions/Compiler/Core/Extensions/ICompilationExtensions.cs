﻿// Licensed to the .NET Foundation under one or more agreements.
// The .NET Foundation licenses this file to you under the MIT license.
// See the LICENSE file in the project root for more information.

using System;
using System.Collections.Concurrent;
using System.Collections.Generic;
using System.Collections.Immutable;
using System.Collections.ObjectModel;
using System.ComponentModel;
using System.Diagnostics;
using System.Diagnostics.CodeAnalysis;
using System.Linq;
using System.Runtime.CompilerServices;
using System.Runtime.InteropServices;
using System.Runtime.Serialization;
using System.Threading;
using System.Threading.Tasks;
using Microsoft.CodeAnalysis.PooledObjects;

namespace Microsoft.CodeAnalysis.Shared.Extensions;

internal static class ICompilationExtensions
{
    public static ImmutableArray<Compilation> GetReferencedCompilations(this Compilation compilation)
    {
        var builder = ArrayBuilder<Compilation>.GetInstance();

        foreach (var reference in compilation.References.OfType<CompilationReference>())
        {
            builder.Add(reference.Compilation);
        }

        var previous = compilation.ScriptCompilationInfo?.PreviousScriptCompilation;
        while (previous != null)
        {
            builder.Add(previous);
            previous = previous.ScriptCompilationInfo?.PreviousScriptCompilation;
        }

        return builder.ToImmutableAndFree();
    }

    public static ImmutableArray<IAssemblySymbol> GetReferencedAssemblySymbols(this Compilation compilation, bool excludePreviousSubmissions = false)
    {
        // The first module of every assembly is its source module and the source
        // module always has the list of all referenced assemblies.
        var referencedAssemblySymbols = compilation.Assembly.Modules.First().ReferencedAssemblySymbols;

        if (excludePreviousSubmissions)
        {
            return referencedAssemblySymbols;
        }

        // Do a quick check first to avoid unnecessary allocations in case this is not a script compilation.
        var previous = compilation.ScriptCompilationInfo?.PreviousScriptCompilation;
        if (previous is null)
        {
            return referencedAssemblySymbols;
        }

        var builder = ArrayBuilder<IAssemblySymbol>.GetInstance();
        builder.AddRange(referencedAssemblySymbols);

        while (previous != null)
        {
            builder.Add(previous.Assembly);
            previous = previous.ScriptCompilationInfo?.PreviousScriptCompilation;
        }

        return builder.ToImmutableAndFree();
    }

    public static INamedTypeSymbol? ArgumentExceptionType(this Compilation compilation)
        => compilation.GetTypeByMetadataName(typeof(ArgumentException).FullName!);

    public static INamedTypeSymbol? ArgumentNullExceptionType(this Compilation compilation)
        => compilation.GetTypeByMetadataName(typeof(ArgumentNullException).FullName!);

    public static INamedTypeSymbol? ArrayType(this Compilation compilation)
        => compilation.GetTypeByMetadataName(typeof(Array).FullName!);

    public static INamedTypeSymbol? AttributeType(this Compilation compilation)
        => compilation.GetTypeByMetadataName(typeof(Attribute).FullName!);

<<<<<<< HEAD
    public static INamedTypeSymbol? DictionaryOfKVType(this Compilation compilation)
        => compilation.GetTypeByMetadataName(typeof(Dictionary<,>).FullName!);
=======
    public static INamedTypeSymbol? BlockingCollectionOfTType(this Compilation compilation)
        => compilation.GetTypeByMetadataName(typeof(BlockingCollection<>).FullName!);

    public static INamedTypeSymbol? CollectionOfTType(this Compilation compilation)
        => compilation.GetTypeByMetadataName(typeof(Collection<>).FullName!);
>>>>>>> 192f1d4c

    public static INamedTypeSymbol? ExceptionType(this Compilation compilation)
        => compilation.GetTypeByMetadataName(typeof(Exception).FullName!);

    public static INamedTypeSymbol? DebuggerDisplayAttributeType(this Compilation compilation)
        => compilation.GetTypeByMetadataName(typeof(System.Diagnostics.DebuggerDisplayAttribute).FullName!);

    public static INamedTypeSymbol? StructLayoutAttributeType(this Compilation compilation)
        => compilation.GetTypeByMetadataName(typeof(StructLayoutAttribute).FullName!);

    public static INamedTypeSymbol? IDictionaryOfKVType(this Compilation compilation)
        => compilation.GetTypeByMetadataName(typeof(IDictionary<,>).FullName!);

    public static INamedTypeSymbol? InlineArrayAttributeType(this Compilation compilation)
        => compilation.GetTypeByMetadataName("System.Runtime.CompilerServices.InlineArrayAttribute");

    public static INamedTypeSymbol? IReadOnlyDictionaryOfKVType(this Compilation compilation)
        => compilation.GetTypeByMetadataName(typeof(IReadOnlyDictionary<,>).FullName!);

    public static INamedTypeSymbol? DesignerCategoryAttributeType(this Compilation compilation)
        => compilation.GetTypeByMetadataName("System.ComponentModel.DesignerCategoryAttribute");

    public static INamedTypeSymbol? DesignerGeneratedAttributeType(this Compilation compilation)
        => compilation.GetTypeByMetadataName("Microsoft.VisualBasic.CompilerServices.DesignerGeneratedAttribute");

    public static INamedTypeSymbol? HideModuleNameAttribute(this Compilation compilation)
        => compilation.GetTypeByMetadataName("Microsoft.VisualBasic.HideModuleNameAttribute");

    public static INamedTypeSymbol? ThreadStaticAttributeType(this Compilation compilation)
        => compilation.GetTypeByMetadataName(typeof(ThreadStaticAttribute).FullName!);

    public static INamedTypeSymbol? FormattableStringType(this Compilation compilation)
        => compilation.GetTypeByMetadataName(typeof(FormattableString).FullName!);

    public static INamedTypeSymbol? EventArgsType(this Compilation compilation)
        => compilation.GetTypeByMetadataName(typeof(EventArgs).FullName!);

    public static INamedTypeSymbol? NotImplementedExceptionType(this Compilation compilation)
        => compilation.GetTypeByMetadataName(typeof(NotImplementedException).FullName!);

    public static INamedTypeSymbol? EqualityComparerOfTType(this Compilation compilation)
        => compilation.GetTypeByMetadataName(typeof(EqualityComparer<>).FullName!);

    public static INamedTypeSymbol? ActionType(this Compilation compilation)
        => compilation.GetTypeByMetadataName(typeof(Action).FullName!);

    public static INamedTypeSymbol? ExpressionOfTType(this Compilation compilation)
        => compilation.GetTypeByMetadataName("System.Linq.Expressions.Expression`1");

    public static INamedTypeSymbol? EditorBrowsableAttributeType(this Compilation compilation)
        => compilation.GetTypeByMetadataName(typeof(EditorBrowsableAttribute).FullName!);

    public static INamedTypeSymbol? EditorBrowsableStateType(this Compilation compilation)
        => compilation.GetTypeByMetadataName(typeof(EditorBrowsableState).FullName!);

    public static INamedTypeSymbol? TaskType(this Compilation compilation)
        => compilation.GetTypeByMetadataName(typeof(Task).FullName!);

    public static INamedTypeSymbol? TaskOfTType(this Compilation compilation)
        => compilation.GetTypeByMetadataName(typeof(Task<>).FullName!);

    public static INamedTypeSymbol? ValueTaskType(this Compilation compilation)
        => compilation.GetTypeByMetadataName("System.Threading.Tasks.ValueTask");

    public static INamedTypeSymbol? ValueTaskOfTType(this Compilation compilation)
        => compilation.GetTypeByMetadataName("System.Threading.Tasks.ValueTask`1");

    public static INamedTypeSymbol? ICollectionOfTType(this Compilation compilation)
        => compilation.GetTypeByMetadataName(typeof(ICollection<>).FullName!);

    public static INamedTypeSymbol? IEnumerableType(this Compilation compilation)
        => compilation.GetTypeByMetadataName(typeof(System.Collections.IEnumerable).FullName!);

    public static INamedTypeSymbol? IEnumerableOfTType(this Compilation compilation)
        => compilation.GetTypeByMetadataName(typeof(IEnumerable<>).FullName!);

    public static INamedTypeSymbol? IEnumeratorOfTType(this Compilation compilation)
        => compilation.GetTypeByMetadataName(typeof(IEnumerator<>).FullName!);

    public static INamedTypeSymbol? IListOfTType(this Compilation compilation)
        => compilation.GetTypeByMetadataName(typeof(IList<>).FullName!);

    public static INamedTypeSymbol? IReadOnlyListOfTType(this Compilation compilation)
        => compilation.GetTypeByMetadataName(typeof(IReadOnlyList<>).FullName!);

    public static INamedTypeSymbol? ISetOfTType(this Compilation compilation)
        => compilation.GetTypeByMetadataName(typeof(ISet<>).FullName!);

    public static INamedTypeSymbol? IReadOnlySetOfTType(this Compilation compilation)
        => compilation.GetTypeByMetadataName(typeof(IReadOnlySet<>).FullName!);

    public static INamedTypeSymbol? IAsyncEnumerableOfTType(this Compilation compilation)
        => compilation.GetTypeByMetadataName("System.Collections.Generic.IAsyncEnumerable`1");

    public static INamedTypeSymbol? IAsyncEnumeratorOfTType(this Compilation compilation)
        => compilation.GetTypeByMetadataName("System.Collections.Generic.IAsyncEnumerator`1");

    public static INamedTypeSymbol? ImmutableArrayOfTType(this Compilation compilation)
        => compilation.GetTypeByMetadataName(typeof(ImmutableArray<>).FullName!);

    public static INamedTypeSymbol? SerializableAttributeType(this Compilation compilation)
        => compilation.GetTypeByMetadataName(typeof(SerializableAttribute).FullName!);

    public static INamedTypeSymbol? CoClassType(this Compilation compilation)
        => compilation.GetTypeByMetadataName(typeof(CoClassAttribute).FullName!);

    public static INamedTypeSymbol? ComAliasNameAttributeType(this Compilation compilation)
        => compilation.GetTypeByMetadataName(typeof(ComAliasNameAttribute).FullName!);

    public static INamedTypeSymbol? SuppressMessageAttributeType(this Compilation compilation)
        => compilation.GetTypeByMetadataName(typeof(SuppressMessageAttribute).FullName!);

    public static INamedTypeSymbol? TupleElementNamesAttributeType(this Compilation compilation)
        => compilation.GetTypeByMetadataName(typeof(TupleElementNamesAttribute).FullName!);

    public static INamedTypeSymbol? NativeIntegerAttributeType(this Compilation compilation)
        => compilation.GetTypeByMetadataName("System.Runtime.CompilerServices.NativeIntegerAttribute");

    public static INamedTypeSymbol? DynamicAttributeType(this Compilation compilation)
        => compilation.GetTypeByMetadataName(typeof(DynamicAttribute).FullName!);

    public static INamedTypeSymbol? LazyOfTType(this Compilation compilation)
        => compilation.GetTypeByMetadataName(typeof(Lazy<>).FullName!);

    public static INamedTypeSymbol? ISerializableType(this Compilation compilation)
        => compilation.GetTypeByMetadataName(typeof(ISerializable).FullName!);

    public static INamedTypeSymbol? SerializationInfoType(this Compilation compilation)
        => compilation.GetTypeByMetadataName(typeof(SerializationInfo).FullName!);

    public static INamedTypeSymbol? StreamingContextType(this Compilation compilation)
        => compilation.GetTypeByMetadataName(typeof(StreamingContext).FullName!);

    public static INamedTypeSymbol? OnDeserializingAttribute(this Compilation compilation)
        => compilation.GetTypeByMetadataName(typeof(OnDeserializingAttribute).FullName!);

    public static INamedTypeSymbol? OnDeserializedAttribute(this Compilation compilation)
        => compilation.GetTypeByMetadataName(typeof(OnDeserializedAttribute).FullName!);

    public static INamedTypeSymbol? OnSerializingAttribute(this Compilation compilation)
        => compilation.GetTypeByMetadataName(typeof(OnSerializingAttribute).FullName!);

    public static INamedTypeSymbol? OnSerializedAttribute(this Compilation compilation)
        => compilation.GetTypeByMetadataName(typeof(OnSerializedAttribute).FullName!);

    public static INamedTypeSymbol? ComRegisterFunctionAttribute(this Compilation compilation)
        => compilation.GetTypeByMetadataName(typeof(ComRegisterFunctionAttribute).FullName!);

    public static INamedTypeSymbol? ComUnregisterFunctionAttribute(this Compilation compilation)
        => compilation.GetTypeByMetadataName(typeof(ComUnregisterFunctionAttribute).FullName!);

    public static INamedTypeSymbol? ConditionalAttribute(this Compilation compilation)
        => compilation.GetTypeByMetadataName(typeof(ConditionalAttribute).FullName!);

    public static INamedTypeSymbol? ObsoleteAttribute(this Compilation compilation)
        => compilation.GetTypeByMetadataName(typeof(ObsoleteAttribute).FullName!);

    public static INamedTypeSymbol? SystemCompositionImportingConstructorAttribute(this Compilation compilation)
        => compilation.GetTypeByMetadataName("System.Composition.ImportingConstructorAttribute");

    public static INamedTypeSymbol? SystemComponentModelCompositionImportingConstructorAttribute(this Compilation compilation)
        => compilation.GetTypeByMetadataName("System.ComponentModel.Composition.ImportingConstructorAttribute");

    public static INamedTypeSymbol? SystemIDisposableType(this Compilation compilation)
        => compilation.GetTypeByMetadataName(typeof(IDisposable).FullName!);

    public static INamedTypeSymbol? NotNullAttribute(this Compilation compilation)
        => compilation.GetTypeByMetadataName(typeof(NotNullAttribute).FullName!);

    public static INamedTypeSymbol? MaybeNullAttribute(this Compilation compilation)
        => compilation.GetTypeByMetadataName(typeof(MaybeNullAttribute).FullName!);

    public static INamedTypeSymbol? MaybeNullWhenAttribute(this Compilation compilation)
        => compilation.GetTypeByMetadataName(typeof(MaybeNullWhenAttribute).FullName!);

    public static INamedTypeSymbol? AllowNullAttribute(this Compilation compilation)
        => compilation.GetTypeByMetadataName(typeof(AllowNullAttribute).FullName!);

    public static INamedTypeSymbol? DisallowNullAttribute(this Compilation compilation)
        => compilation.GetTypeByMetadataName(typeof(DisallowNullAttribute).FullName!);

    public static INamedTypeSymbol? DataMemberAttribute(this Compilation compilation)
        => compilation.GetTypeByMetadataName(typeof(DataMemberAttribute).FullName!);

    public static INamedTypeSymbol? DataContractAttribute(this Compilation compilation)
        => compilation.GetTypeByMetadataName(typeof(DataContractAttribute).FullName!);

    public static INamedTypeSymbol? AsyncMethodBuilderAttribute(this Compilation compilation)
        => compilation.GetTypeByMetadataName("System.Runtime.CompilerServices.AsyncMethodBuilderAttribute");

    public static INamedTypeSymbol? CancellationTokenType(this Compilation compilation)
        => compilation.GetTypeByMetadataName(typeof(CancellationToken).FullName!);

    public static INamedTypeSymbol? ValueTupleType(this Compilation compilation, int arity)
        => compilation.GetTypeByMetadataName($"System.ValueTuple`{arity}");

    public static INamedTypeSymbol? ListOfTType(this Compilation compilation)
        => compilation.GetTypeByMetadataName(typeof(List<>).FullName!);

    public static INamedTypeSymbol? ReadOnlySpanOfTType(this Compilation compilation)
        => compilation.GetTypeByMetadataName(typeof(ReadOnlySpan<>).FullName!);

    public static INamedTypeSymbol? SpanOfTType(this Compilation compilation)
        => compilation.GetTypeByMetadataName(typeof(Span<>).FullName!);

    public static INamedTypeSymbol? InterpolatedStringHandlerAttributeType(this Compilation compilation)
        => compilation.GetTypeByMetadataName(typeof(InterpolatedStringHandlerAttribute).FullName!);
}<|MERGE_RESOLUTION|>--- conflicted
+++ resolved
@@ -83,16 +83,14 @@
     public static INamedTypeSymbol? AttributeType(this Compilation compilation)
         => compilation.GetTypeByMetadataName(typeof(Attribute).FullName!);
 
-<<<<<<< HEAD
     public static INamedTypeSymbol? DictionaryOfKVType(this Compilation compilation)
         => compilation.GetTypeByMetadataName(typeof(Dictionary<,>).FullName!);
-=======
+
     public static INamedTypeSymbol? BlockingCollectionOfTType(this Compilation compilation)
         => compilation.GetTypeByMetadataName(typeof(BlockingCollection<>).FullName!);
 
     public static INamedTypeSymbol? CollectionOfTType(this Compilation compilation)
         => compilation.GetTypeByMetadataName(typeof(Collection<>).FullName!);
->>>>>>> 192f1d4c
 
     public static INamedTypeSymbol? ExceptionType(this Compilation compilation)
         => compilation.GetTypeByMetadataName(typeof(Exception).FullName!);
