﻿// Licensed to the .NET Foundation under one or more agreements.
// The .NET Foundation licenses this file to you under the MIT license.
// See the LICENSE file in the project root for more information.

using System;
using System.Collections.Generic;
using System.ComponentModel;

namespace Microsoft.CodeAnalysis.Formatting.Rules
{
    internal abstract class CompatAbstractFormattingRule : AbstractFormattingRule
    {
#pragma warning disable CS0809 // Obsolete member overrides non-obsolete member
        [Obsolete("Do not call this method directly (it will Stack Overflow).", error: true)]
        [EditorBrowsable(EditorBrowsableState.Never)]
        public sealed override void AddSuppressOperations(List<SuppressOperation> list, SyntaxNode node, in NextSuppressOperationAction nextOperation)
        {
            var nextOperationCopy = nextOperation;
            AddSuppressOperationsSlow(list, node, ref nextOperationCopy);
        }

        [Obsolete("Do not call this method directly (it will Stack Overflow).", error: true)]
        [EditorBrowsable(EditorBrowsableState.Never)]
        public sealed override void AddAnchorIndentationOperations(List<AnchorIndentationOperation> list, SyntaxNode node, in NextAnchorIndentationOperationAction nextOperation)
        {
            var nextOperationCopy = nextOperation;
            AddAnchorIndentationOperationsSlow(list, node, ref nextOperationCopy);
        }

        [Obsolete("Do not call this method directly (it will Stack Overflow).", error: true)]
        [EditorBrowsable(EditorBrowsableState.Never)]
        public sealed override void AddIndentBlockOperations(List<IndentBlockOperation> list, SyntaxNode node, in NextIndentBlockOperationAction nextOperation)
        {
            var nextOperationCopy = nextOperation;
            AddIndentBlockOperationsSlow(list, node, ref nextOperationCopy);
        }

        [Obsolete("Do not call this method directly (it will Stack Overflow).", error: true)]
        [EditorBrowsable(EditorBrowsableState.Never)]
        public sealed override void AddAlignTokensOperations(List<AlignTokensOperation> list, SyntaxNode node, in NextAlignTokensOperationAction nextOperation)
        {
            var nextOperationCopy = nextOperation;
            AddAlignTokensOperationsSlow(list, node, ref nextOperationCopy);
        }

        [Obsolete("Do not call this method directly (it will Stack Overflow).", error: true)]
        [EditorBrowsable(EditorBrowsableState.Never)]
<<<<<<< HEAD
        public override sealed AdjustNewLinesOperation? GetAdjustNewLinesOperation(SyntaxToken previousToken, SyntaxToken currentToken, AnalyzerConfigOptions options, in NextGetAdjustNewLinesOperation nextOperation)
=======
        public sealed override AdjustNewLinesOperation? GetAdjustNewLinesOperation(in SyntaxToken previousToken, in SyntaxToken currentToken, in NextGetAdjustNewLinesOperation nextOperation)
>>>>>>> 9007fbc8
        {
            var previousTokenCopy = previousToken;
            var currentTokenCopy = currentToken;
            var nextOperationCopy = nextOperation;
            return GetAdjustNewLinesOperationSlow(ref previousTokenCopy, ref currentTokenCopy, ref nextOperationCopy);
        }

        [Obsolete("Do not call this method directly (it will Stack Overflow).", error: true)]
        [EditorBrowsable(EditorBrowsableState.Never)]
<<<<<<< HEAD
        public override sealed AdjustSpacesOperation? GetAdjustSpacesOperation(SyntaxToken previousToken, SyntaxToken currentToken, AnalyzerConfigOptions options, in NextGetAdjustSpacesOperation nextOperation)
=======
        public sealed override AdjustSpacesOperation? GetAdjustSpacesOperation(in SyntaxToken previousToken, in SyntaxToken currentToken, in NextGetAdjustSpacesOperation nextOperation)
>>>>>>> 9007fbc8
        {
            var previousTokenCopy = previousToken;
            var currentTokenCopy = currentToken;
            var nextOperationCopy = nextOperation;
            return GetAdjustSpacesOperationSlow(ref previousTokenCopy, ref currentTokenCopy, ref nextOperationCopy);
        }
#pragma warning restore CS0809 // Obsolete member overrides non-obsolete member

        /// <summary>
        /// Returns SuppressWrappingIfOnSingleLineOperations under a node either by itself or by
        /// filtering/replacing operations returned by NextOperation
        /// </summary>
        public virtual void AddSuppressOperationsSlow(List<SuppressOperation> list, SyntaxNode node, ref NextSuppressOperationAction nextOperation)
            => base.AddSuppressOperations(list, node, in nextOperation);

        /// <summary>
        /// returns AnchorIndentationOperations under a node either by itself or by filtering/replacing operations returned by NextOperation
        /// </summary>
        public virtual void AddAnchorIndentationOperationsSlow(List<AnchorIndentationOperation> list, SyntaxNode node, ref NextAnchorIndentationOperationAction nextOperation)
            => base.AddAnchorIndentationOperations(list, node, in nextOperation);

        /// <summary>
        /// returns IndentBlockOperations under a node either by itself or by filtering/replacing operations returned by NextOperation
        /// </summary>
        public virtual void AddIndentBlockOperationsSlow(List<IndentBlockOperation> list, SyntaxNode node, ref NextIndentBlockOperationAction nextOperation)
            => base.AddIndentBlockOperations(list, node, in nextOperation);

        /// <summary>
        /// returns AlignTokensOperations under a node either by itself or by filtering/replacing operations returned by NextOperation
        /// </summary>
        public virtual void AddAlignTokensOperationsSlow(List<AlignTokensOperation> list, SyntaxNode node, ref NextAlignTokensOperationAction nextOperation)
            => base.AddAlignTokensOperations(list, node, in nextOperation);

        /// <summary>
        /// returns AdjustNewLinesOperation between two tokens either by itself or by filtering/replacing a operation returned by NextOperation
        /// </summary>
<<<<<<< HEAD
        public virtual AdjustNewLinesOperation? GetAdjustNewLinesOperationSlow(SyntaxToken previousToken, SyntaxToken currentToken, AnalyzerConfigOptions options, ref NextGetAdjustNewLinesOperation nextOperation)
            => base.GetAdjustNewLinesOperation(previousToken, currentToken, options, in nextOperation);
=======
        public virtual AdjustNewLinesOperation? GetAdjustNewLinesOperationSlow(ref SyntaxToken previousToken, ref SyntaxToken currentToken, ref NextGetAdjustNewLinesOperation nextOperation)
            => base.GetAdjustNewLinesOperation(in previousToken, in currentToken, in nextOperation);
>>>>>>> 9007fbc8

        /// <summary>
        /// returns AdjustSpacesOperation between two tokens either by itself or by filtering/replacing a operation returned by NextOperation
        /// </summary>
<<<<<<< HEAD
        public virtual AdjustSpacesOperation? GetAdjustSpacesOperationSlow(SyntaxToken previousToken, SyntaxToken currentToken, AnalyzerConfigOptions options, ref NextGetAdjustSpacesOperation nextOperation)
            => base.GetAdjustSpacesOperation(previousToken, currentToken, options, in nextOperation);
=======
        public virtual AdjustSpacesOperation? GetAdjustSpacesOperationSlow(ref SyntaxToken previousToken, ref SyntaxToken currentToken, ref NextGetAdjustSpacesOperation nextOperation)
            => base.GetAdjustSpacesOperation(in previousToken, in currentToken, in nextOperation);
>>>>>>> 9007fbc8
    }
}<|MERGE_RESOLUTION|>--- conflicted
+++ resolved
@@ -45,11 +45,7 @@
 
         [Obsolete("Do not call this method directly (it will Stack Overflow).", error: true)]
         [EditorBrowsable(EditorBrowsableState.Never)]
-<<<<<<< HEAD
-        public override sealed AdjustNewLinesOperation? GetAdjustNewLinesOperation(SyntaxToken previousToken, SyntaxToken currentToken, AnalyzerConfigOptions options, in NextGetAdjustNewLinesOperation nextOperation)
-=======
         public sealed override AdjustNewLinesOperation? GetAdjustNewLinesOperation(in SyntaxToken previousToken, in SyntaxToken currentToken, in NextGetAdjustNewLinesOperation nextOperation)
->>>>>>> 9007fbc8
         {
             var previousTokenCopy = previousToken;
             var currentTokenCopy = currentToken;
@@ -59,11 +55,7 @@
 
         [Obsolete("Do not call this method directly (it will Stack Overflow).", error: true)]
         [EditorBrowsable(EditorBrowsableState.Never)]
-<<<<<<< HEAD
-        public override sealed AdjustSpacesOperation? GetAdjustSpacesOperation(SyntaxToken previousToken, SyntaxToken currentToken, AnalyzerConfigOptions options, in NextGetAdjustSpacesOperation nextOperation)
-=======
         public sealed override AdjustSpacesOperation? GetAdjustSpacesOperation(in SyntaxToken previousToken, in SyntaxToken currentToken, in NextGetAdjustSpacesOperation nextOperation)
->>>>>>> 9007fbc8
         {
             var previousTokenCopy = previousToken;
             var currentTokenCopy = currentToken;
@@ -100,23 +92,13 @@
         /// <summary>
         /// returns AdjustNewLinesOperation between two tokens either by itself or by filtering/replacing a operation returned by NextOperation
         /// </summary>
-<<<<<<< HEAD
-        public virtual AdjustNewLinesOperation? GetAdjustNewLinesOperationSlow(SyntaxToken previousToken, SyntaxToken currentToken, AnalyzerConfigOptions options, ref NextGetAdjustNewLinesOperation nextOperation)
-            => base.GetAdjustNewLinesOperation(previousToken, currentToken, options, in nextOperation);
-=======
         public virtual AdjustNewLinesOperation? GetAdjustNewLinesOperationSlow(ref SyntaxToken previousToken, ref SyntaxToken currentToken, ref NextGetAdjustNewLinesOperation nextOperation)
             => base.GetAdjustNewLinesOperation(in previousToken, in currentToken, in nextOperation);
->>>>>>> 9007fbc8
 
         /// <summary>
         /// returns AdjustSpacesOperation between two tokens either by itself or by filtering/replacing a operation returned by NextOperation
         /// </summary>
-<<<<<<< HEAD
-        public virtual AdjustSpacesOperation? GetAdjustSpacesOperationSlow(SyntaxToken previousToken, SyntaxToken currentToken, AnalyzerConfigOptions options, ref NextGetAdjustSpacesOperation nextOperation)
-            => base.GetAdjustSpacesOperation(previousToken, currentToken, options, in nextOperation);
-=======
         public virtual AdjustSpacesOperation? GetAdjustSpacesOperationSlow(ref SyntaxToken previousToken, ref SyntaxToken currentToken, ref NextGetAdjustSpacesOperation nextOperation)
             => base.GetAdjustSpacesOperation(in previousToken, in currentToken, in nextOperation);
->>>>>>> 9007fbc8
     }
 }