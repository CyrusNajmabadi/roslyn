﻿// Licensed to the .NET Foundation under one or more agreements.
// The .NET Foundation licenses this file to you under the MIT license.
// See the LICENSE file in the project root for more information.

using System;
using System.Collections.Immutable;
using System.Diagnostics.CodeAnalysis;
using System.Linq;
using System.Runtime.Serialization;
using Microsoft.CodeAnalysis.AddImport;
using Microsoft.CodeAnalysis.CodeStyle;
using Roslyn.Utilities;

namespace Microsoft.CodeAnalysis.CSharp.CodeStyle;

[DataContract]
internal sealed class CSharpIdeCodeStyleOptions : IdeCodeStyleOptions, IEquatable<CSharpIdeCodeStyleOptions>
{
    private static readonly ImmutableArray<SyntaxKind> s_preferredModifierOrderDefault = ImmutableArray.Create(
        SyntaxKind.PublicKeyword, SyntaxKind.PrivateKeyword, SyntaxKind.ProtectedKeyword, SyntaxKind.InternalKeyword,
        SyntaxKind.FileKeyword,
        SyntaxKind.StaticKeyword,
        SyntaxKind.ExternKeyword,
        SyntaxKind.NewKeyword,
        SyntaxKind.VirtualKeyword, SyntaxKind.AbstractKeyword, SyntaxKind.SealedKeyword, SyntaxKind.OverrideKeyword,
        SyntaxKind.ReadOnlyKeyword,
        SyntaxKind.UnsafeKeyword,
        SyntaxKind.RequiredKeyword,
        SyntaxKind.VolatileKeyword,
        SyntaxKind.AsyncKeyword);

    private static readonly CodeStyleOption2<UnusedValuePreference> s_discardVariableWithSilentEnforcement =
        new(UnusedValuePreference.DiscardVariable, NotificationOption2.Silent);

    private static readonly CodeStyleOption2<UnusedValuePreference> s_discardVariableWithSuggestionEnforcement =
        new(UnusedValuePreference.DiscardVariable, NotificationOption2.Suggestion);

    private static readonly CodeStyleOption2<string> s_defaultModifierOrder =
        new(string.Join(",", s_preferredModifierOrderDefault.Select(SyntaxFacts.GetText)), NotificationOption2.Silent);

    public static readonly CodeStyleOption2<AddImportPlacement> s_outsideNamespacePlacementWithSilentEnforcement =
        new(AddImportPlacement.OutsideNamespace, NotificationOption2.Silent);

    private static readonly CodeStyleOption2<ExpressionBodyPreference> s_whenPossibleWithSilentEnforcement =
        new(ExpressionBodyPreference.WhenPossible, NotificationOption2.Silent);

    public static readonly CSharpIdeCodeStyleOptions Default = new();

    [DataMember] public CodeStyleOption2<bool> ImplicitObjectCreationWhenTypeIsApparent { get; init; } = s_trueWithSuggestionEnforcement;
    [DataMember] public CodeStyleOption2<bool> PreferNullCheckOverTypeCheck { get; init; } = s_trueWithSuggestionEnforcement;
    [DataMember] public CodeStyleOption2<bool> AllowBlankLinesBetweenConsecutiveBraces { get; init; } = s_trueWithSilentEnforcement;
    [DataMember] public CodeStyleOption2<bool> AllowBlankLineAfterColonInConstructorInitializer { get; init; } = s_trueWithSilentEnforcement;
<<<<<<< HEAD
=======
    [DataMember] public CodeStyleOption2<bool> AllowBlankLineAfterTokenInArrowExpressionClause { get; init; } = s_trueWithSilentEnforcement;
>>>>>>> dde846ec
    [DataMember] public CodeStyleOption2<bool> AllowBlankLineAfterTokenInConditionalExpression { get; init; } = s_trueWithSilentEnforcement;
    [DataMember] public CodeStyleOption2<bool> PreferConditionalDelegateCall { get; init; } = s_trueWithSuggestionEnforcement;
    [DataMember] public CodeStyleOption2<bool> PreferSwitchExpression { get; init; } = s_trueWithSuggestionEnforcement;
    [DataMember] public CodeStyleOption2<bool> PreferPatternMatching { get; init; } = s_trueWithSilentEnforcement;
    [DataMember] public CodeStyleOption2<bool> PreferPatternMatchingOverAsWithNullCheck { get; init; } = s_trueWithSuggestionEnforcement;
    [DataMember] public CodeStyleOption2<bool> PreferPatternMatchingOverIsWithCastCheck { get; init; } = s_trueWithSuggestionEnforcement;
    [DataMember] public CodeStyleOption2<bool> PreferNotPattern { get; init; } = s_trueWithSuggestionEnforcement;
    [DataMember] public CodeStyleOption2<bool> PreferExtendedPropertyPattern { get; init; } = s_trueWithSuggestionEnforcement;
    [DataMember] public CodeStyleOption2<bool> PreferInlinedVariableDeclaration { get; init; } = s_trueWithSuggestionEnforcement;
    [DataMember] public CodeStyleOption2<bool> PreferDeconstructedVariableDeclaration { get; init; } = s_trueWithSuggestionEnforcement;
    [DataMember] public CodeStyleOption2<bool> PreferIndexOperator { get; init; } = s_trueWithSuggestionEnforcement;
    [DataMember] public CodeStyleOption2<bool> PreferRangeOperator { get; init; } = s_trueWithSuggestionEnforcement;
    [DataMember] public CodeStyleOption2<bool> PreferUtf8StringLiterals { get; init; } = s_trueWithSuggestionEnforcement;
    [DataMember] public CodeStyleOption2<string> PreferredModifierOrder { get; init; } = s_defaultModifierOrder;
    [DataMember] public CodeStyleOption2<bool> PreferSimpleUsingStatement { get; init; } = s_trueWithSuggestionEnforcement;
    [DataMember] public CodeStyleOption2<bool> PreferLocalOverAnonymousFunction { get; init; } = s_trueWithSuggestionEnforcement;
    [DataMember] public CodeStyleOption2<bool> PreferTupleSwap { get; init; } = s_trueWithSuggestionEnforcement;
    [DataMember] public CodeStyleOption2<UnusedValuePreference> UnusedValueExpressionStatement { get; init; } = s_discardVariableWithSilentEnforcement;
    [DataMember] public CodeStyleOption2<UnusedValuePreference> UnusedValueAssignment { get; init; } = s_discardVariableWithSuggestionEnforcement;
    [DataMember] public CodeStyleOption2<bool> PreferMethodGroupConversion { get; init; } = s_trueWithSilentEnforcement;

    // the following are also used in code generation features, consider sharing:
    [DataMember] public CodeStyleOption2<bool> PreferReadOnlyStruct { get; init; } = s_trueWithSuggestionEnforcement;
    [DataMember] public CodeStyleOption2<bool> PreferStaticLocalFunction { get; init; } = s_trueWithSuggestionEnforcement;
    [DataMember] public CodeStyleOption2<ExpressionBodyPreference> PreferExpressionBodiedLambdas { get; init; } = s_whenPossibleWithSilentEnforcement;

    public override bool Equals(object? obj)
        => Equals(obj as CSharpIdeCodeStyleOptions);

    public bool Equals([AllowNull] CSharpIdeCodeStyleOptions other)
        => other is not null &&
           Common.Equals(other.Common) &&
           ImplicitObjectCreationWhenTypeIsApparent.Equals(other.ImplicitObjectCreationWhenTypeIsApparent) &&
           PreferNullCheckOverTypeCheck.Equals(other.PreferNullCheckOverTypeCheck) &&
           AllowBlankLinesBetweenConsecutiveBraces.Equals(other.AllowBlankLinesBetweenConsecutiveBraces) &&
           AllowBlankLineAfterColonInConstructorInitializer.Equals(other.AllowBlankLineAfterColonInConstructorInitializer) &&
           AllowBlankLineAfterTokenInConditionalExpression.Equals(other.AllowBlankLineAfterTokenInConditionalExpression) &&
           PreferConditionalDelegateCall.Equals(other.PreferConditionalDelegateCall) &&
           PreferSwitchExpression.Equals(other.PreferSwitchExpression) &&
           PreferPatternMatching.Equals(other.PreferPatternMatching) &&
           PreferPatternMatchingOverAsWithNullCheck.Equals(other.PreferPatternMatchingOverAsWithNullCheck) &&
           PreferPatternMatchingOverIsWithCastCheck.Equals(other.PreferPatternMatchingOverIsWithCastCheck) &&
           PreferNotPattern.Equals(other.PreferNotPattern) &&
           PreferExtendedPropertyPattern.Equals(other.PreferExtendedPropertyPattern) &&
           PreferInlinedVariableDeclaration.Equals(other.PreferInlinedVariableDeclaration) &&
           PreferDeconstructedVariableDeclaration.Equals(other.PreferDeconstructedVariableDeclaration) &&
           PreferIndexOperator.Equals(other.PreferIndexOperator) &&
           PreferRangeOperator.Equals(other.PreferRangeOperator) &&
           PreferUtf8StringLiterals.Equals(other.PreferUtf8StringLiterals) &&
           PreferredModifierOrder.Equals(other.PreferredModifierOrder) &&
           PreferSimpleUsingStatement.Equals(other.PreferSimpleUsingStatement) &&
           PreferLocalOverAnonymousFunction.Equals(other.PreferLocalOverAnonymousFunction) &&
           PreferTupleSwap.Equals(other.PreferTupleSwap) &&
           UnusedValueExpressionStatement.Equals(other.UnusedValueExpressionStatement) &&
           UnusedValueAssignment.Equals(other.UnusedValueAssignment) &&
           PreferMethodGroupConversion.Equals(other.PreferMethodGroupConversion) &&
           PreferReadOnlyStruct.Equals(other.PreferReadOnlyStruct) &&
           PreferStaticLocalFunction.Equals(other.PreferStaticLocalFunction) &&
           PreferExpressionBodiedLambdas.Equals(other.PreferExpressionBodiedLambdas);

    public override int GetHashCode()
        => Hash.Combine(Common,
           Hash.Combine(ImplicitObjectCreationWhenTypeIsApparent,
           Hash.Combine(PreferNullCheckOverTypeCheck,
           Hash.Combine(AllowBlankLinesBetweenConsecutiveBraces,
           Hash.Combine(AllowBlankLineAfterColonInConstructorInitializer,
           Hash.Combine(AllowBlankLineAfterTokenInConditionalExpression,
           Hash.Combine(PreferConditionalDelegateCall,
           Hash.Combine(PreferSwitchExpression,
           Hash.Combine(PreferPatternMatching,
           Hash.Combine(PreferPatternMatchingOverAsWithNullCheck,
           Hash.Combine(PreferPatternMatchingOverIsWithCastCheck,
           Hash.Combine(PreferNotPattern,
           Hash.Combine(PreferExtendedPropertyPattern,
           Hash.Combine(PreferInlinedVariableDeclaration,
           Hash.Combine(PreferDeconstructedVariableDeclaration,
           Hash.Combine(PreferIndexOperator,
           Hash.Combine(PreferRangeOperator,
           Hash.Combine(PreferUtf8StringLiterals,
           Hash.Combine(PreferredModifierOrder,
           Hash.Combine(PreferSimpleUsingStatement,
           Hash.Combine(PreferLocalOverAnonymousFunction,
           Hash.Combine(PreferTupleSwap,
           Hash.Combine(UnusedValueExpressionStatement,
           Hash.Combine(UnusedValueAssignment,
           Hash.Combine(PreferMethodGroupConversion,
           Hash.Combine(PreferReadOnlyStruct,
           Hash.Combine(PreferStaticLocalFunction,
           Hash.Combine(PreferExpressionBodiedLambdas, 0))))))))))))))))))))))))))));
}<|MERGE_RESOLUTION|>--- conflicted
+++ resolved
@@ -50,10 +50,7 @@
     [DataMember] public CodeStyleOption2<bool> PreferNullCheckOverTypeCheck { get; init; } = s_trueWithSuggestionEnforcement;
     [DataMember] public CodeStyleOption2<bool> AllowBlankLinesBetweenConsecutiveBraces { get; init; } = s_trueWithSilentEnforcement;
     [DataMember] public CodeStyleOption2<bool> AllowBlankLineAfterColonInConstructorInitializer { get; init; } = s_trueWithSilentEnforcement;
-<<<<<<< HEAD
-=======
     [DataMember] public CodeStyleOption2<bool> AllowBlankLineAfterTokenInArrowExpressionClause { get; init; } = s_trueWithSilentEnforcement;
->>>>>>> dde846ec
     [DataMember] public CodeStyleOption2<bool> AllowBlankLineAfterTokenInConditionalExpression { get; init; } = s_trueWithSilentEnforcement;
     [DataMember] public CodeStyleOption2<bool> PreferConditionalDelegateCall { get; init; } = s_trueWithSuggestionEnforcement;
     [DataMember] public CodeStyleOption2<bool> PreferSwitchExpression { get; init; } = s_trueWithSuggestionEnforcement;
