﻿// Licensed to the .NET Foundation under one or more agreements.
// The .NET Foundation licenses this file to you under the MIT license.
// See the LICENSE file in the project root for more information.

using System;
using System.Diagnostics.CodeAnalysis;
using Microsoft.CodeAnalysis.CSharp.Formatting;
using Microsoft.CodeAnalysis.CSharp.Syntax;
using Microsoft.CodeAnalysis.Shared.Extensions;
using Microsoft.CodeAnalysis.Shared.Utilities;
using Roslyn.Utilities;

namespace Microsoft.CodeAnalysis.CSharp.Utilities
{
    /// <summary>
    /// this help finding a range of tokens to format based on given ending token
    /// </summary>
    internal static class FormattingRangeHelper
    {
        public static ValueTuple<SyntaxToken, SyntaxToken>? FindAppropriateRange(SyntaxToken endToken, bool useDefaultRange = true)
        {
            Contract.ThrowIfTrue(endToken.Kind() == SyntaxKind.None);

            return FixupOpenBrace(FindAppropriateRangeWorker(endToken, useDefaultRange));
        }

        private static ValueTuple<SyntaxToken, SyntaxToken>? FixupOpenBrace(ValueTuple<SyntaxToken, SyntaxToken>? tokenRange)
        {
            if (!tokenRange.HasValue)
            {
                return tokenRange;
            }

            // with a auto brace completion which will do auto formatting when a user types "{", it is quite common that we will automatically put a space
            // between "{" and "}". but user might blindly type without knowing that " " has automatically inserted for him. and ends up have two spaces.
            // for those cases, whenever we see previous token of the range is "{", we expand the range to include preceding "{"
            var currentToken = tokenRange.Value.Item1;
            var previousToken = currentToken.GetPreviousToken();

            while (currentToken.Kind() != SyntaxKind.CloseBraceToken && previousToken.Kind() == SyntaxKind.OpenBraceToken)
            {
                var (_, closeBrace) = previousToken.Parent.GetBracePair();
                if (closeBrace.Kind() == SyntaxKind.None || !AreTwoTokensOnSameLine(previousToken, closeBrace))
                {
                    return ValueTuple.Create(currentToken, tokenRange.Value.Item2);
                }

                currentToken = previousToken;
                previousToken = currentToken.GetPreviousToken();
            }

            return ValueTuple.Create(currentToken, tokenRange.Value.Item2);
        }

        private static ValueTuple<SyntaxToken, SyntaxToken>? FindAppropriateRangeWorker(SyntaxToken endToken, bool useDefaultRange)
        {
            // special token that we know how to find proper starting token
            switch (endToken.Kind())
            {
                case SyntaxKind.CloseBraceToken:
                    {
                        return FindAppropriateRangeForCloseBrace(endToken);
                    }

                case SyntaxKind.SemicolonToken:
                    {
                        return FindAppropriateRangeForSemicolon(endToken);
                    }

                case SyntaxKind.ColonToken:
                    {
                        return FindAppropriateRangeForColon(endToken);
                    }

                default:
                    {
                        // default case
                        if (!useDefaultRange)
                        {
                            return null;
                        }

                        // if given token is skipped token, don't bother to find appropriate
                        // starting point
                        if (endToken.Kind() == SyntaxKind.SkippedTokensTrivia)
                        {
                            return null;
                        }

                        var parent = endToken.Parent;
                        if (parent == null)
                        {
                            // if there is no parent setup yet, nothing we can do here.
                            return null;
                        }

                        // if we are called due to things in trivia or literals, don't bother
                        // finding a starting token
                        if (parent.Kind() is SyntaxKind.StringLiteralExpression or
                            SyntaxKind.CharacterLiteralExpression)
                        {
                            return null;
                        }

                        // format whole node that containing the end token + its previous one
                        // to do indentation
                        return ValueTuple.Create(GetAppropriatePreviousToken(parent.GetFirstToken()), parent.GetLastToken());
                    }
            }
        }

        private static ValueTuple<SyntaxToken, SyntaxToken>? FindAppropriateRangeForSemicolon(SyntaxToken endToken)
        {
            var parent = endToken.Parent;
            if (parent == null || parent.Kind() == SyntaxKind.SkippedTokensTrivia)
            {
                return null;
            }

            if (parent is UsingDirectiveSyntax or
                DelegateDeclarationSyntax or
                FieldDeclarationSyntax or
                EventFieldDeclarationSyntax or
                MethodDeclarationSyntax or
                PropertyDeclarationSyntax or
                ConstructorDeclarationSyntax or
                DestructorDeclarationSyntax or
                OperatorDeclarationSyntax)
            {
                return ValueTuple.Create(GetAppropriatePreviousToken(parent.GetFirstToken(), canTokenBeFirstInABlock: true), parent.GetLastToken());
            }

            if (parent is AccessorDeclarationSyntax)
            {
                // if both accessors are on the same line, format the accessor list
                // { get; set; }
                if (GetEnclosingMember(endToken) is PropertyDeclarationSyntax propertyDeclaration &&
                    AreTwoTokensOnSameLine(propertyDeclaration.AccessorList!.OpenBraceToken, propertyDeclaration.AccessorList.CloseBraceToken))
                {
                    return ValueTuple.Create(propertyDeclaration.AccessorList.OpenBraceToken, propertyDeclaration.AccessorList.CloseBraceToken);
                }

                // otherwise, just format the accessor
                return ValueTuple.Create(GetAppropriatePreviousToken(parent.GetFirstToken(), canTokenBeFirstInABlock: true), parent.GetLastToken());
            }

            if (parent is StatementSyntax && !endToken.IsSemicolonInForStatement())
            {
                var container = GetTopContainingNode(parent);
                if (container == null)
                {
                    return ValueTuple.Create(GetAppropriatePreviousToken(parent.GetFirstToken()), parent.GetLastToken());
                }

                if (IsSpecialContainingNode(container))
                {
                    return ValueTuple.Create(GetAppropriatePreviousToken(container.GetFirstToken()), container.GetLastToken());
                }

                return ValueTuple.Create(GetAppropriatePreviousToken(parent.GetFirstToken(), canTokenBeFirstInABlock: true), parent.GetLastToken());
            }

            // don't do anything
            return null;
        }

        private static ValueTuple<SyntaxToken, SyntaxToken>? FindAppropriateRangeForCloseBrace(SyntaxToken endToken)
        {
            // don't do anything if there is no proper parent
            var parent = endToken.Parent;
            if (parent == null || parent.Kind() == SyntaxKind.SkippedTokensTrivia)
            {
                return null;
            }

            // cases such as namespace, type, enum, method almost any top level elements
<<<<<<< HEAD
            if (parent is MemberDeclarationSyntax or SwitchStatementSyntax or SwitchExpressionSyntax)
=======
            if (parent is MemberDeclarationSyntax or
                SwitchStatementSyntax)
>>>>>>> 07efa604
            {
                return ValueTuple.Create(GetAppropriatePreviousToken(parent.GetFirstToken()), parent.GetLastToken());
            }

            // property decl body or initializer
            if (parent is AccessorListSyntax)
            {
                // include property decl
                var containerOfList = parent.Parent;
                if (containerOfList == null)
                {
                    return ValueTuple.Create(GetAppropriatePreviousToken(parent.GetFirstToken()), parent.GetLastToken());
                }

                return ValueTuple.Create(containerOfList.GetFirstToken(), containerOfList.GetLastToken());
            }

            if (parent is AnonymousObjectCreationExpressionSyntax)
            {
                return ValueTuple.Create(parent.GetFirstToken(), parent.GetLastToken());
            }

            if (parent is InitializerExpressionSyntax)
            {
                var parentOfParent = parent.Parent;
                if (parentOfParent == null)
                {
                    return ValueTuple.Create(GetAppropriatePreviousToken(parent.GetFirstToken()), parent.GetLastToken());
                }

                // double initializer case such as
                // { { }
                if (parentOfParent is InitializerExpressionSyntax)
                {
                    // if parent block has a missing brace, and current block is on same line, then
                    // don't try to indent inner block.
                    var firstTokenOfInnerBlock = parent.GetFirstToken();
                    var lastTokenOfInnerBlock = parent.GetLastToken();

                    var twoTokensOnSameLine = AreTwoTokensOnSameLine(firstTokenOfInnerBlock, lastTokenOfInnerBlock);
                    if (twoTokensOnSameLine)
                    {
                        return ValueTuple.Create(firstTokenOfInnerBlock, lastTokenOfInnerBlock);
                    }
                }

                // include owner of the initializer node such as creation node
                return ValueTuple.Create(parentOfParent.GetFirstToken(), parentOfParent.GetLastToken());
            }

            if (parent is BlockSyntax)
            {
                var containerOfBlock = GetTopContainingNode(parent);
                if (containerOfBlock == null)
                {
                    return ValueTuple.Create(GetAppropriatePreviousToken(parent.GetFirstToken()), parent.GetLastToken());
                }

                // things like method, constructor, etc and special cases
                if (containerOfBlock is MemberDeclarationSyntax ||
                    IsSpecialContainingNode(containerOfBlock))
                {
                    return ValueTuple.Create(GetAppropriatePreviousToken(containerOfBlock.GetFirstToken()), containerOfBlock.GetLastToken());
                }

                // double block case on single line case
                // { { }
                if (containerOfBlock is BlockSyntax)
                {
                    // if parent block has a missing brace, and current block is on same line, then
                    // don't try to indent inner block.
                    var firstTokenOfInnerBlock = parent.GetFirstToken();
                    var lastTokenOfInnerBlock = parent.GetLastToken();

                    var twoTokensOnSameLine = AreTwoTokensOnSameLine(firstTokenOfInnerBlock, lastTokenOfInnerBlock);
                    if (twoTokensOnSameLine)
                    {
                        return ValueTuple.Create(firstTokenOfInnerBlock, lastTokenOfInnerBlock);
                    }
                }

                // okay, for block, indent regardless whether it is first one on the line
                return ValueTuple.Create(GetPreviousTokenIfNotFirstTokenInTree(parent.GetFirstToken()), parent.GetLastToken());
            }

            // don't do anything
            return null;
        }

        private static ValueTuple<SyntaxToken, SyntaxToken>? FindAppropriateRangeForColon(SyntaxToken endToken)
        {
            // don't do anything if there is no proper parent
            var parent = endToken.Parent;
            if (parent == null || parent.Kind() == SyntaxKind.SkippedTokensTrivia)
            {
                return null;
            }

            // cases such as namespace, type, enum, method almost any top level elements
            if (IsColonInSwitchLabel(endToken))
            {
                return ValueTuple.Create(GetPreviousTokenIfNotFirstTokenInTree(parent.GetFirstToken()), parent.GetLastToken());
            }

            return null;
        }

        private static SyntaxToken GetPreviousTokenIfNotFirstTokenInTree(SyntaxToken token)
        {
            var previousToken = token.GetPreviousToken();
            return previousToken.Kind() == SyntaxKind.None ? token : previousToken;
        }

        public static bool AreTwoTokensOnSameLine(SyntaxToken token1, SyntaxToken token2)
        {
            if (token1 == token2)
            {
                return true;
            }

            var tree = token1.SyntaxTree;
            if (tree != null && tree.TryGetText(out var text))
            {
                return text.AreOnSameLine(token1, token2);
            }

            return !CommonFormattingHelpers.GetTextBetween(token1, token2).ContainsLineBreak();
        }

        private static SyntaxToken GetAppropriatePreviousToken(SyntaxToken startToken, bool canTokenBeFirstInABlock = false)
        {
            var previousToken = startToken.GetPreviousToken();
            if (previousToken.Kind() == SyntaxKind.None)
            {
                // no previous token, return as it is
                return startToken;
            }

            if (AreTwoTokensOnSameLine(previousToken, startToken))
            {
                // The previous token can be '{' of a block and type declaration
                // { int s = 0;
                if (canTokenBeFirstInABlock)
                {
                    if (IsOpenBraceTokenOfABlockOrTypeOrNamespace(previousToken))
                    {
                        return previousToken;
                    }
                }

                // there is another token on same line.
                return startToken;
            }

            // start token is the first token on line

            // now check a special case where previous token belongs to a label.
            if (previousToken.IsLastTokenInLabelStatement())
            {
                RoslynDebug.AssertNotNull(previousToken.Parent?.Parent);
                var labelNode = previousToken.Parent.Parent;
                return GetAppropriatePreviousToken(labelNode.GetFirstToken());
            }

            return previousToken;
        }

        private static bool IsOpenBraceTokenOfABlockOrTypeOrNamespace(SyntaxToken previousToken)
        {
            return previousToken.IsKind(SyntaxKind.OpenBraceToken) &&
                                    (previousToken.Parent.IsKind(SyntaxKind.Block) ||
                                     previousToken.Parent is TypeDeclarationSyntax ||
                                     previousToken.Parent is NamespaceDeclarationSyntax);
        }

        private static bool IsSpecialContainingNode(SyntaxNode node)
        {
            return
                node.Kind() is SyntaxKind.IfStatement or
                SyntaxKind.ElseClause or
                SyntaxKind.WhileStatement or
                SyntaxKind.ForStatement or
                SyntaxKind.ForEachStatement or
                SyntaxKind.ForEachVariableStatement or
                SyntaxKind.UsingStatement or
                SyntaxKind.DoStatement or
                SyntaxKind.TryStatement or
                SyntaxKind.CatchClause or
                SyntaxKind.FinallyClause or
                SyntaxKind.LabeledStatement or
                SyntaxKind.LockStatement or
                SyntaxKind.FixedStatement or
                SyntaxKind.UncheckedStatement or
                SyntaxKind.CheckedStatement or
                SyntaxKind.GetAccessorDeclaration or
                SyntaxKind.SetAccessorDeclaration or
                SyntaxKind.InitAccessorDeclaration or
                SyntaxKind.AddAccessorDeclaration or
                SyntaxKind.RemoveAccessorDeclaration;
        }

        private static SyntaxNode? GetTopContainingNode([DisallowNull] SyntaxNode? node)
        {
            RoslynDebug.AssertNotNull(node.Parent);

            node = node.Parent;
            if (!IsSpecialContainingNode(node))
            {
                return node;
            }

            var lastSpecialContainingNode = node;
            node = node.Parent;

            while (node != null)
            {
                if (!IsSpecialContainingNode(node))
                {
                    return lastSpecialContainingNode;
                }

                lastSpecialContainingNode = node;
                node = node.Parent;
            }

            return null;
        }

        public static bool IsColonInSwitchLabel(SyntaxToken token)
        {
            return token.Kind() == SyntaxKind.ColonToken &&
                token.Parent is SwitchLabelSyntax switchLabel &&
                switchLabel.ColonToken == token;
        }

        public static bool InBetweenTwoMembers(SyntaxToken previousToken, SyntaxToken currentToken)
        {
            if (previousToken.Kind() is not SyntaxKind.SemicolonToken and not SyntaxKind.CloseBraceToken)
            {
                return false;
            }

            if (currentToken.Kind() == SyntaxKind.CloseBraceToken)
            {
                return false;
            }

            var previousMember = GetEnclosingMember(previousToken);
            var nextMember = GetEnclosingMember(currentToken);

            return previousMember != null
                && nextMember != null
                && previousMember != nextMember;
        }

        public static MemberDeclarationSyntax? GetEnclosingMember(SyntaxToken token)
        {
            RoslynDebug.AssertNotNull(token.Parent);

            if (token.Kind() == SyntaxKind.CloseBraceToken)
            {
                if (token.Parent.Kind() is SyntaxKind.Block or
                    SyntaxKind.AccessorList)
                {
                    return token.Parent.Parent as MemberDeclarationSyntax;
                }
            }

            return token.Parent.FirstAncestorOrSelf<MemberDeclarationSyntax>();
        }
    }
}<|MERGE_RESOLUTION|>--- conflicted
+++ resolved
@@ -174,12 +174,7 @@
             }
 
             // cases such as namespace, type, enum, method almost any top level elements
-<<<<<<< HEAD
             if (parent is MemberDeclarationSyntax or SwitchStatementSyntax or SwitchExpressionSyntax)
-=======
-            if (parent is MemberDeclarationSyntax or
-                SwitchStatementSyntax)
->>>>>>> 07efa604
             {
                 return ValueTuple.Create(GetAppropriatePreviousToken(parent.GetFirstToken()), parent.GetLastToken());
             }
