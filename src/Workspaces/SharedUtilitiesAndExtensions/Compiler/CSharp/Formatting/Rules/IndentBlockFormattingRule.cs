--- conflicted
+++ resolved
@@ -328,36 +328,5 @@
                 AddIndentBlockOperation(list, firstToken, lastToken, TextSpan.FromBounds(firstToken.FullSpan.Start, lastToken.FullSpan.End));
             }
         }
-<<<<<<< HEAD
-
-        private readonly record struct CachedOptions(
-            LabelPositionOptions LabelPositioning,
-            bool IndentBlock,
-            bool IndentSwitchCaseSection,
-            bool IndentSwitchCaseSectionWhenBlock,
-            bool IndentSwitchSection
-            )
-        {
-
-            public CachedOptions(AnalyzerConfigOptions? options) : this(
-                LabelPositioning: GetOptionOrDefault(options, CSharpFormattingOptions2.LabelPositioning),
-                IndentBlock: GetOptionOrDefault(options, CSharpFormattingOptions2.IndentBlock),
-                IndentSwitchCaseSection: GetOptionOrDefault(options, CSharpFormattingOptions2.IndentSwitchCaseSection),
-                IndentSwitchCaseSectionWhenBlock: GetOptionOrDefault(options, CSharpFormattingOptions2.IndentSwitchCaseSectionWhenBlock),
-                IndentSwitchSection: GetOptionOrDefault(options, CSharpFormattingOptions2.IndentSwitchSection)
-                )
-            {
-            }
-
-            private static T GetOptionOrDefault<T>(AnalyzerConfigOptions? options, Option2<T> option)
-            {
-                if (options is null)
-                    return option.DefaultValue;
-
-                return options.GetOption(option);
-            }
-        }
-=======
->>>>>>> f505fb8c
     }
 }