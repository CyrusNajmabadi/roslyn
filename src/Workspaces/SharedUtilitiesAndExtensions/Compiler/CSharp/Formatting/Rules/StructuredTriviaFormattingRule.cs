--- conflicted
+++ resolved
@@ -11,11 +11,7 @@
     {
         internal const string Name = "CSharp Structured Trivia Formatting Rule";
 
-<<<<<<< HEAD
-        public override AdjustNewLinesOperation? GetAdjustNewLinesOperation(SyntaxToken previousToken, SyntaxToken currentToken, AnalyzerConfigOptions options, in NextGetAdjustNewLinesOperation nextOperation)
-=======
         public override AdjustNewLinesOperation? GetAdjustNewLinesOperation(in SyntaxToken previousToken, in SyntaxToken currentToken, in NextGetAdjustNewLinesOperation nextOperation)
->>>>>>> 9007fbc8
         {
             if (previousToken.Parent is StructuredTriviaSyntax || currentToken.Parent is StructuredTriviaSyntax)
             {
@@ -25,50 +21,22 @@
             return nextOperation.Invoke(in previousToken, in currentToken);
         }
 
-<<<<<<< HEAD
-        public override AdjustSpacesOperation? GetAdjustSpacesOperation(SyntaxToken previousToken, SyntaxToken currentToken, AnalyzerConfigOptions options, in NextGetAdjustSpacesOperation nextOperation)
-=======
         public override AdjustSpacesOperation? GetAdjustSpacesOperation(in SyntaxToken previousToken, in SyntaxToken currentToken, in NextGetAdjustSpacesOperation nextOperation)
->>>>>>> 9007fbc8
         {
             if (previousToken.Parent is StructuredTriviaSyntax || currentToken.Parent is StructuredTriviaSyntax)
             {
                 // this doesn't take care of all cases where tokens belong to structured trivia. this is only for cases we care
                 if (previousToken.Kind() == SyntaxKind.HashToken && SyntaxFacts.IsPreprocessorKeyword(currentToken.Kind()))
-                {
                     return CreateAdjustSpacesOperation(space: 0, option: AdjustSpacesOption.ForceSpacesIfOnSingleLine);
-                }
 
                 if (previousToken.Kind() == SyntaxKind.RegionKeyword && currentToken.Kind() == SyntaxKind.EndOfDirectiveToken)
-                {
                     return CreateAdjustSpacesOperation(space: 0, option: AdjustSpacesOption.PreserveSpaces);
-                }
 
                 if (currentToken.Kind() == SyntaxKind.EndOfDirectiveToken)
-                {
                     return CreateAdjustSpacesOperation(space: 0, option: AdjustSpacesOption.ForceSpacesIfOnSingleLine);
-                }
             }
 
-<<<<<<< HEAD
-            return nextOperation.Invoke();
-        }
-
-        private AdjustSpacesOperation? GetAdjustSpacesOperation(SyntaxToken previousToken, SyntaxToken currentToken, in NextGetAdjustSpacesOperation nextOperation)
-        {
-            if (previousToken.Kind() == SyntaxKind.HashToken && SyntaxFacts.IsPreprocessorKeyword(currentToken.Kind()))
-                return CreateAdjustSpacesOperation(space: 0, option: AdjustSpacesOption.ForceSpacesIfOnSingleLine);
-
-            if (previousToken.Kind() == SyntaxKind.RegionKeyword && currentToken.Kind() == SyntaxKind.EndOfDirectiveToken)
-                return CreateAdjustSpacesOperation(space: 0, option: AdjustSpacesOption.PreserveSpaces);
-
-            if (currentToken.Kind() == SyntaxKind.EndOfDirectiveToken)
-                return CreateAdjustSpacesOperation(space: 0, option: AdjustSpacesOption.ForceSpacesIfOnSingleLine);
-
-            return nextOperation.Invoke();
-=======
             return nextOperation.Invoke(in previousToken, in currentToken);
->>>>>>> 9007fbc8
         }
     }
 }