--- conflicted
+++ resolved
@@ -73,11 +73,7 @@
             }
         }
 
-<<<<<<< HEAD
-        public override AdjustSpacesOperation? GetAdjustSpacesOperation(SyntaxToken previousToken, SyntaxToken currentToken, AnalyzerConfigOptions options, in NextGetAdjustSpacesOperation nextOperation)
-=======
         public override AdjustSpacesOperation? GetAdjustSpacesOperation(in SyntaxToken previousToken, in SyntaxToken currentToken, in NextGetAdjustSpacesOperation nextOperation)
->>>>>>> 9007fbc8
         {
             RoslynDebug.AssertNotNull(currentToken.Parent);
 
@@ -211,11 +207,7 @@
             return operation;
         }
 
-<<<<<<< HEAD
-        public override AdjustNewLinesOperation? GetAdjustNewLinesOperation(SyntaxToken previousToken, SyntaxToken currentToken, AnalyzerConfigOptions options, in NextGetAdjustNewLinesOperation nextOperation)
-=======
         public override AdjustNewLinesOperation? GetAdjustNewLinesOperation(in SyntaxToken previousToken, in SyntaxToken currentToken, in NextGetAdjustNewLinesOperation nextOperation)
->>>>>>> 9007fbc8
         {
             RoslynDebug.AssertNotNull(currentToken.Parent);
 
