--- conflicted
+++ resolved
@@ -16,9 +16,6 @@
 {
     internal sealed class SpacingFormattingRule : BaseFormattingRule
     {
-<<<<<<< HEAD
-        public override AdjustSpacesOperation? GetAdjustSpacesOperation(SyntaxToken previousToken, SyntaxToken currentToken, AnalyzerConfigOptions options, in NextGetAdjustSpacesOperation nextOperation)
-=======
         private readonly CachedOptions _options;
 
         public SpacingFormattingRule()
@@ -32,7 +29,6 @@
         }
 
         public override AbstractFormattingRule WithOptions(AnalyzerConfigOptions options)
->>>>>>> 9007fbc8
         {
             var cachedOptions = new CachedOptions(options);
 
