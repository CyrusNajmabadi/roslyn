﻿// Licensed to the .NET Foundation under one or more agreements.
// The .NET Foundation licenses this file to you under the MIT license.
// See the LICENSE file in the project root for more information.

using Microsoft.CodeAnalysis.Formatting.Rules;

namespace Microsoft.CodeAnalysis.CSharp.Formatting
{
    internal class EndOfFileTokenFormattingRule : BaseFormattingRule
    {
        internal const string Name = "CSharp End Of File Token Formatting Rule";

<<<<<<< HEAD
        public override AdjustNewLinesOperation? GetAdjustNewLinesOperation(SyntaxToken previousToken, SyntaxToken currentToken, AnalyzerConfigOptions options, in NextGetAdjustNewLinesOperation nextOperation)
=======
        public override AdjustNewLinesOperation? GetAdjustNewLinesOperation(in SyntaxToken previousToken, in SyntaxToken currentToken, in NextGetAdjustNewLinesOperation nextOperation)
>>>>>>> 9007fbc8
        {
            // * <End Of File> case for C#, make sure we don't insert new line between * and <End of
            // File> tokens.
            if (currentToken.Kind() == SyntaxKind.EndOfFileToken)
            {
                return CreateAdjustNewLinesOperation(0, AdjustNewLinesOption.PreserveLines);
            }

            return nextOperation.Invoke(in previousToken, in currentToken);
        }

<<<<<<< HEAD
        public override AdjustSpacesOperation? GetAdjustSpacesOperation(SyntaxToken previousToken, SyntaxToken currentToken, AnalyzerConfigOptions options, in NextGetAdjustSpacesOperation nextOperation)
=======
        public override AdjustSpacesOperation? GetAdjustSpacesOperation(in SyntaxToken previousToken, in SyntaxToken currentToken, in NextGetAdjustSpacesOperation nextOperation)
>>>>>>> 9007fbc8
        {
            // * <End Of File) case
            // for C#, make sure we have nothing between these two tokens
            if (currentToken.Kind() == SyntaxKind.EndOfFileToken)
            {
                return CreateAdjustSpacesOperation(0, AdjustSpacesOption.ForceSpacesIfOnSingleLine);
            }

            return nextOperation.Invoke(in previousToken, in currentToken);
        }
    }
}<|MERGE_RESOLUTION|>--- conflicted
+++ resolved
@@ -10,11 +10,7 @@
     {
         internal const string Name = "CSharp End Of File Token Formatting Rule";
 
-<<<<<<< HEAD
-        public override AdjustNewLinesOperation? GetAdjustNewLinesOperation(SyntaxToken previousToken, SyntaxToken currentToken, AnalyzerConfigOptions options, in NextGetAdjustNewLinesOperation nextOperation)
-=======
         public override AdjustNewLinesOperation? GetAdjustNewLinesOperation(in SyntaxToken previousToken, in SyntaxToken currentToken, in NextGetAdjustNewLinesOperation nextOperation)
->>>>>>> 9007fbc8
         {
             // * <End Of File> case for C#, make sure we don't insert new line between * and <End of
             // File> tokens.
@@ -26,11 +22,7 @@
             return nextOperation.Invoke(in previousToken, in currentToken);
         }
 
-<<<<<<< HEAD
-        public override AdjustSpacesOperation? GetAdjustSpacesOperation(SyntaxToken previousToken, SyntaxToken currentToken, AnalyzerConfigOptions options, in NextGetAdjustSpacesOperation nextOperation)
-=======
         public override AdjustSpacesOperation? GetAdjustSpacesOperation(in SyntaxToken previousToken, in SyntaxToken currentToken, in NextGetAdjustSpacesOperation nextOperation)
->>>>>>> 9007fbc8
         {
             // * <End Of File) case
             // for C#, make sure we have nothing between these two tokens
