﻿// Licensed to the .NET Foundation under one or more agreements.
// The .NET Foundation licenses this file to you under the MIT license.
// See the LICENSE file in the project root for more information.

using System.Collections.Generic;
using Microsoft.CodeAnalysis.Formatting.Rules;

namespace Microsoft.CodeAnalysis.CSharp.Formatting
{
    // the default provider that will be called by the engine at the end of provider's chain.
    // there is no way for a user to be remove this provider.
    //
    // to reduce number of unnecessary heap allocations, most of them just return null.
    internal sealed class DefaultOperationProvider : AbstractFormattingRule
    {
        public static readonly DefaultOperationProvider Instance = new();

        private DefaultOperationProvider()
        {
        }

        public override void AddSuppressOperations(List<SuppressOperation> list, SyntaxNode node, in NextSuppressOperationAction nextOperation)
        {
        }

        public override void AddAnchorIndentationOperations(List<AnchorIndentationOperation> list, SyntaxNode node, in NextAnchorIndentationOperationAction nextOperation)
        {
        }

        public override void AddIndentBlockOperations(List<IndentBlockOperation> list, SyntaxNode node, in NextIndentBlockOperationAction nextOperation)
        {
        }

        public override void AddAlignTokensOperations(List<AlignTokensOperation> list, SyntaxNode node, in NextAlignTokensOperationAction nextOperation)
        {
        }

<<<<<<< HEAD
        public override AdjustNewLinesOperation? GetAdjustNewLinesOperation(SyntaxToken previousToken, SyntaxToken currentToken, AnalyzerConfigOptions options, in NextGetAdjustNewLinesOperation nextOperation)
            => null;

        // return 1 space for every token pairs as a default operation
        public override AdjustSpacesOperation? GetAdjustSpacesOperation(SyntaxToken previousToken, SyntaxToken currentToken, AnalyzerConfigOptions options, in NextGetAdjustSpacesOperation nextOperation)
=======
        public override AdjustNewLinesOperation? GetAdjustNewLinesOperation(in SyntaxToken previousToken, in SyntaxToken currentToken, in NextGetAdjustNewLinesOperation nextOperation)
            => null;

        // return 1 space for every token pairs as a default operation
        public override AdjustSpacesOperation GetAdjustSpacesOperation(in SyntaxToken previousToken, in SyntaxToken currentToken, in NextGetAdjustSpacesOperation nextOperation)
>>>>>>> 9007fbc8
        {
            var space = currentToken.Kind() == SyntaxKind.EndOfFileToken ? 0 : 1;
            return FormattingOperations.CreateAdjustSpacesOperation(space, AdjustSpacesOption.DefaultSpacesIfOnSingleLine);
        }
    }
}<|MERGE_RESOLUTION|>--- conflicted
+++ resolved
@@ -35,19 +35,11 @@
         {
         }
 
-<<<<<<< HEAD
-        public override AdjustNewLinesOperation? GetAdjustNewLinesOperation(SyntaxToken previousToken, SyntaxToken currentToken, AnalyzerConfigOptions options, in NextGetAdjustNewLinesOperation nextOperation)
-            => null;
-
-        // return 1 space for every token pairs as a default operation
-        public override AdjustSpacesOperation? GetAdjustSpacesOperation(SyntaxToken previousToken, SyntaxToken currentToken, AnalyzerConfigOptions options, in NextGetAdjustSpacesOperation nextOperation)
-=======
         public override AdjustNewLinesOperation? GetAdjustNewLinesOperation(in SyntaxToken previousToken, in SyntaxToken currentToken, in NextGetAdjustNewLinesOperation nextOperation)
             => null;
 
         // return 1 space for every token pairs as a default operation
-        public override AdjustSpacesOperation GetAdjustSpacesOperation(in SyntaxToken previousToken, in SyntaxToken currentToken, in NextGetAdjustSpacesOperation nextOperation)
->>>>>>> 9007fbc8
+        public override AdjustSpacesOperation? GetAdjustSpacesOperation(in SyntaxToken previousToken, in SyntaxToken currentToken, in NextGetAdjustSpacesOperation nextOperation)
         {
             var space = currentToken.Kind() == SyntaxKind.EndOfFileToken ? 0 : 1;
             return FormattingOperations.CreateAdjustSpacesOperation(space, AdjustSpacesOption.DefaultSpacesIfOnSingleLine);
