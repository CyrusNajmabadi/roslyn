﻿// Licensed to the .NET Foundation under one or more agreements.
// The .NET Foundation licenses this file to you under the MIT license.
// See the LICENSE file in the project root for more information.

using System.Diagnostics;
using System.Linq;
using System.Threading;
using Microsoft.CodeAnalysis.CSharp.Extensions;
using Microsoft.CodeAnalysis.CSharp.Symbols;
using Microsoft.CodeAnalysis.CSharp.Syntax;
using Microsoft.CodeAnalysis.CSharp.Utilities;
using Microsoft.CodeAnalysis.Operations;
using Microsoft.CodeAnalysis.Shared.Extensions;
using Microsoft.CodeAnalysis.Shared.Utilities;
using Roslyn.Utilities;

namespace Microsoft.CodeAnalysis.CSharp.Simplification.Simplifiers
{
    /// <summary>
    /// By default the cast simplifier operates under several main principles:
    /// <list type="number">
    /// <item>The final type that a cast-expression was converted to should be the same as the final
    /// type that the underlying expression should convert to without the cast.  This tells us that 
    /// the compiler thinks that value should convert to that type implicitly, not just explicitly.</item>
    /// <item>Static semantics of the code should remain the same.  This means that things like overload
    /// resolution of the invocations the casted expression is contained within should not change.</item>
    /// <item>Runtime types and values should not observably change.  This means that if casting the 
    /// value would cause a different type to be seen in a <see cref="System.Object.GetType()"/> call, 
    /// or a different value could be observed at runtime, then it must remain.</item>
    /// </list>
    /// 
    /// These rules serve as a good foundational intuition about when casts should be kept and when 
    /// they should be removable.  However, they are not entirely complete.  There are cases when we
    /// can weaken some of the above rules if it would not be observable at runtime.  For example,
    /// if it can be proven that calling through an interface method would lead to the exact same
    /// call at runtime to a specific implementation of that interface method, then it can be legal to
    /// remove such a cast as at runtime this would not be observable.  This does in effect mean that
    /// the emitted IL will be different, but this matches the user expectation that the *end* behavior
    /// of their code remains the same.
    /// </summary>
    internal static class CastSimplifier
    {
        public static bool IsUnnecessaryCast(ExpressionSyntax cast, SemanticModel semanticModel, CancellationToken cancellationToken)
            => cast switch
            {
                CastExpressionSyntax castExpression => IsUnnecessaryCast(castExpression, semanticModel, cancellationToken),
                BinaryExpressionSyntax binaryExpression => IsUnnecessaryAsCast(binaryExpression, semanticModel, cancellationToken),
                _ => false,
            };

        public static bool IsUnnecessaryAsCast(BinaryExpressionSyntax cast, SemanticModel semanticModel, CancellationToken cancellationToken)
        {
            return cast.Kind() == SyntaxKind.AsExpression &&
                !cast.WalkUpParentheses().ContainsDiagnostics &&
                IsCastSafeToRemove(cast, cast.Left, semanticModel, cancellationToken);
        }

        public static bool IsUnnecessaryCast(CastExpressionSyntax cast, SemanticModel semanticModel, CancellationToken cancellationToken)
        {
            // Can't remove casts in code that has syntax errors.
            if (cast.WalkUpParentheses().ContainsDiagnostics)
                return false;

            // First handle very special cases where casts are safe to remove, but where we violate 
            // the general rules of CastSimplifier.  Specifically, look for cases where there are multiple
            // casts in an expression, which push values out of, but back into the same initial domain,
            // and which can be proven to generate the same resultant values with some of the casts
            // removed.
            //
            // This violates the rule that the same set of instructions would be emitted at runtime.
            // However, it follows the spirit of the rule that this is not observable, and so removing
            // the cast is beneficial to avoid unnecessary work at runtime.

            // Special case for: (int)E == 0 case.  Enums can always compare against the constant
            // 0 without needing a cast.
            if (IsEnumCastWithZeroCompare(cast, semanticModel, cancellationToken))
                return true;

            // Special case for: (E)~(int)e case.  Enums don't need to be converted to ints to get bitwise negated.
            if (IsRemovableBitwiseEnumNegation(cast, semanticModel, cancellationToken))
                return true;

            return IsCastSafeToRemove(cast, cast.Expression, semanticModel, cancellationToken);
        }

        private static bool IsEnumCastWithZeroCompare(
            CastExpressionSyntax castExpression,
            SemanticModel semanticModel,
            CancellationToken cancellationToken)
        {
            var leftOrRightChild = castExpression.WalkUpParentheses();
            if (leftOrRightChild.Parent is BinaryExpressionSyntax { RawKind: (int)SyntaxKind.EqualsExpression or (int)SyntaxKind.NotEqualsExpression } binary)
            {
                var enumType = semanticModel.GetTypeInfo(castExpression.Expression, cancellationToken).Type as INamedTypeSymbol;
                var castedType = semanticModel.GetTypeInfo(castExpression.Type, cancellationToken).Type;

                if (Equals(enumType?.EnumUnderlyingType, castedType))
                {
                    if (leftOrRightChild == binary.Left && IsConstantZero(binary.Right) ||
                        leftOrRightChild == binary.Right && IsConstantZero(binary.Left))
                    {
                        return true;
                    }
                }
            }

            return false;

            bool IsConstantZero(ExpressionSyntax child)
            {
                var constantValue = semanticModel.GetConstantValue(child, cancellationToken);
                return constantValue.HasValue &&
                       IntegerUtilities.IsIntegral(constantValue.Value) &&
                       IntegerUtilities.ToInt64(constantValue.Value) == 0;
            }
        }

        private static bool IsRemovableBitwiseEnumNegation(
            CastExpressionSyntax castExpression,
            SemanticModel semanticModel,
            CancellationToken cancellationToken)
        {
            // Special case for: (E)~(int)e case.  Enums don't need to be converted to ints to get bitwise negated.
            // The above is equivalent to `~e` as that keeps the same value and the same type. 

            if (castExpression.WalkUpParentheses().Parent is PrefixUnaryExpressionSyntax(SyntaxKind.BitwiseNotExpression) parent &&
                parent.WalkUpParentheses().Parent is CastExpressionSyntax parentCast)
            {
                var enumType = semanticModel.GetTypeInfo(castExpression.Expression, cancellationToken).Type as INamedTypeSymbol;
                var castedType = semanticModel.GetTypeInfo(castExpression.Type, cancellationToken).Type;

                if (Equals(enumType?.EnumUnderlyingType, castedType))
                {
                    var parentCastType = semanticModel.GetTypeInfo(parentCast.Type, cancellationToken).Type;
                    if (Equals(enumType, parentCastType))
                        return true;
                }
            }

            return false;
        }

        private static bool IsCastSafeToRemove(
            ExpressionSyntax castNode, ExpressionSyntax castedExpressionNode,
            SemanticModel originalSemanticModel, CancellationToken cancellationToken)
        {
            #region blocked cases that disqualify this cast from being removed.

            // callers should have checked this.
            Contract.ThrowIfTrue(castNode.WalkUpParentheses().ContainsDiagnostics);

            // Quick syntactic checks we can do before semantic work.
            var isDefaultLiteralCast = castedExpressionNode.WalkDownParentheses().IsKind(SyntaxKind.DefaultLiteralExpression);

            // Language does not allow `if (x is default)` ever.  So if we have `if (x is (Y)default)`
            // then we can't remove the cast.  This was special cased in the language due to user 
            // confusion, and so we have to preserve this despite the standard conversion rules
            // indicating this should be fine.
            if (isDefaultLiteralCast && castNode.WalkUpParentheses().Parent is PatternSyntax or CaseSwitchLabelSyntax)
                return false;

            #endregion blocked cases

            #region allowed cases

            // There are cases in the roslyn API where a direct cast does not result in a conversion operation
            // (for example, casting a anonymous-method to a delegate type).  We have to handle these cases
            // specially.

            var originalOperation = originalSemanticModel.GetOperation(castNode, cancellationToken);
            if (originalOperation is IConversionOperation originalConversionOperation)
            {
                return IsConversionCastSafeToRemove(
                    castNode, castedExpressionNode, originalSemanticModel, originalConversionOperation, cancellationToken);
            }

            if (originalOperation is IDelegateCreationOperation originalDelegateCreationOperation)
            {
                return IsDelegateCreationCastSafeToRemove(
                    castNode, castedExpressionNode, originalSemanticModel, originalDelegateCreationOperation, cancellationToken);
            }

            #endregion allowed cases

            return false;
        }

        private static bool CastRemovalCouldCauseSignExtensionWarning(ExpressionSyntax castSyntax, IConversionOperation conversionOperation)
        {
            // if we have  `... | (T)x` then disallow this cast if we have a widening numeric cast and both T and x are
            // signed integers.  This can often lead to confusing situations due to sign extension bits getting padded
            // to the front of the value.  The compiler even warns here in many cases.  We don't want to reimplement the
            // entire complex compiler algorithm.  So just look for the general case and disallow entirely.
            //
            // Note: it is intentional that this only triggers when both types are integral, and the value that is 
            // being cast is a signed integer.  In other words, the compiler warns both for (long)int, as well as (ulong)int.
            if (castSyntax.WalkUpParentheses().GetRequiredParent().Kind() is SyntaxKind.BitwiseOrExpression or SyntaxKind.OrAssignmentExpression)
            {
                var conversion = conversionOperation.GetConversion();
                if (conversion.IsImplicit &&
                    (conversion.IsNumeric || conversion.IsNullable) &&
                    conversionOperation.Type.RemoveNullableIfPresent() is { SpecialType: var type1 } &&
                    conversionOperation.Operand.Type.RemoveNullableIfPresent() is { SpecialType: var type2 } &&
                    type1.IsIntegralType() &&
                    type2.IsSignedIntegralType())
                {
                    return true;
                }
            }

            return false;
        }
        private static bool IsDelegateCreationCastSafeToRemove(
            ExpressionSyntax castNode, ExpressionSyntax castedExpressionNode,
            SemanticModel originalSemanticModel, IDelegateCreationOperation originalDelegateCreationOperation,
            CancellationToken cancellationToken)
        {
            if (originalDelegateCreationOperation.Type?.TypeKind != TypeKind.Delegate)
                return false;

            // for a cast of an anonymous method to a delegate, we have to make sure that after cast-removal
            // that we still have the same.
            var (rewrittenSemanticModel, rewrittenExpression) = GetSemanticModelWithCastRemoved(
                castNode, castedExpressionNode, originalSemanticModel, cancellationToken);
            if (rewrittenSemanticModel is null || rewrittenExpression is null)
                return false;

            var rewrittenOperation = rewrittenSemanticModel.GetOperation(rewrittenExpression.WalkDownParentheses(), cancellationToken);
            if (rewrittenOperation is not (IAnonymousFunctionOperation or IMethodReferenceOperation))
            {
                return false;
            }

            if (rewrittenOperation.Parent is not IDelegateCreationOperation rewrittenDelegateCreationOperation)
                return false;

            if (rewrittenDelegateCreationOperation.Type?.TypeKind != TypeKind.Delegate)
                return false;

            // having to be converting to the same delegate type.
            return Equals(originalDelegateCreationOperation.Type, rewrittenDelegateCreationOperation.Type);
        }

<<<<<<< HEAD
=======
        private static bool IsNullLiteralCast(ExpressionSyntax castedExpressionNode)
            => castedExpressionNode.WalkDownParentheses().IsKind(SyntaxKind.NullLiteralExpression);

>>>>>>> 324200ce
        private static bool IsConversionCastSafeToRemove(
            ExpressionSyntax castNode, ExpressionSyntax castedExpressionNode,
            SemanticModel originalSemanticModel, IConversionOperation originalConversionOperation,
            CancellationToken cancellationToken)
        {
            #region blocked cases

            // If the conversion doesn't exist then we can't do anything with this as the code isn't
            // semantically valid.
            var originalConversion = originalConversionOperation.GetConversion();
            if (!originalConversion.Exists)
                return false;

            // A conversion must either not exist, or it must be explicit or implicit. At this point we
            // have conversions that will always succeed, but which could have impact on the code by 
            // changing the types of things (which can affect other things like overload resolution),
            // or the runtime values of code.  We only want to remove the cast if it will do none of those
            // things.

            // Explicit conversions are conversions that cannot be proven to always succeed, conversions
            // that are known to possibly lose information.  As such, we need to preserve this as it 
            // has necessary runtime behavior that must be kept.
            if (IsExplicitCastThatMustBePreserved(castNode, originalConversion))
                return false;

            // we are starting with code like `(X)expr` and converting to just `expr`. Post rewrite we need
            // to ensure that the final converted-type of `expr` matches the final converted type of `(X)expr`.
            var originalConvertedType = originalSemanticModel.GetTypeInfo(castNode.WalkUpParentheses(), cancellationToken).ConvertedType;
            if (originalConvertedType is null || originalConvertedType.TypeKind == TypeKind.Error)
                return false;

            // If removing the cast could cause the compiler to issue a new warning, then we have to preserve it.
            if (CastRemovalCouldCauseSignExtensionWarning(castNode, originalConversionOperation))
                return false;

            // if the expression being casted is the `null` literal, then we can't remove the cast if the final
            // converted type isn't known to be a reference type.  This can happen with code like: 
            //
            // void Goo<T, S>() where T : class, S
            // {
            //     S y = (T)null;
            // }
            //
            // Effectively, this constrains S to be a reference type (as T could not otherwise derive from it).
            // However, such a invariant isn't understood by the compiler.  So if the (T) cast is removed it will
            // fail as 'null' cannot be converted to an unconstrained generic type.
            var isNullLiteralCast = castedExpressionNode.WalkDownParentheses().IsKind(SyntaxKind.NullLiteralExpression);
            if (isNullLiteralCast && !originalConvertedType.IsReferenceType && !originalConvertedType.IsNullable())
                return false;

            // So far, this looks potentially possible to remove.  Now, actually do the removal and get the
            // semantic model for the rewritten code so we can check it to make sure semantics were preserved.
            var (rewrittenSemanticModel, rewrittenExpression) = GetSemanticModelWithCastRemoved(
                castNode, castedExpressionNode, originalSemanticModel, cancellationToken);
            if (rewrittenSemanticModel is null || rewrittenExpression is null)
                return false;

            var (rewrittenConvertedType, rewrittenConversion) = GetRewrittenInfo(
                castNode, rewrittenExpression,
                originalSemanticModel, rewrittenSemanticModel,
                originalConversion, originalConvertedType, cancellationToken);
            if (rewrittenConvertedType is null || rewrittenConvertedType.TypeKind == TypeKind.Error || !rewrittenConversion.Exists)
                return false;

            // The final converted type may be the same even after removing the cast.  However, the cast may 
            // have been necessary to convert the type and/or value in a way that could be observable.  For example:
            //
            // object o1 = (long)expr; // or (long)0
            //
            // We need to keep the cast so that the stored value stays a 'long'.
            if (originalConversion.IsConstantExpression || originalConversion.IsNumeric || originalConversion.IsEnumeration)
            {
                if (rewrittenConversion.IsBoxing)
                    return false;
            }

            // We have to specially handle formattable string conversions.  If we remove them, we may end up with
            // a string value instead.  For example:
            //
            // object o2 = (IFormattable)$"";
            if (originalConversion.IsInterpolatedString && !rewrittenConversion.IsInterpolatedString)
                return false;

            // If we have:
            //
            //      public static implicit operator A(string x)
            //      A x = (string)null;
            //
            // Then the original code has an implicit user defined conversion in it.  We can only remove this
            // if the new code would have the same conversion as well.
            if (originalConversionOperation.Parent is IConversionOperation { IsImplicit: true, Conversion: { IsUserDefined: true } } originalParentImplicitConversion)
            {
                if (!rewrittenConversion.IsUserDefined)
                    return false;

                if (!Equals(originalParentImplicitConversion.Conversion.MethodSymbol, rewrittenConversion.MethodSymbol))
                    return false;
            }

            // Identity fp-casts can actually change the runtime value of the fp number.  This can happen because the
            // runtime is allowed to perform the operations with wider precision than the actual specified fp-precision.
            // i.e. 64-bit doubles can actually be 80 bits at runtime.  Even though the language considers this to be an
            // identity cast, we don't want to remove these because the user may be depending on that truncation.
            if (IsIdentityFloatingPointCastThatMustBePreserved(castNode, castedExpressionNode, originalSemanticModel, cancellationToken))
                return false;

            #endregion blocked cases

            #region allowed cases that allow this cast to be removed.

            // In code like `((X)y).Z()` the cast to (X) can be removed if the same 'Z' method would be called.
            // The rules here can be subtle.  For example, if Z is virtual, and (X) is a cast up the inheritance
            // hierarchy then this is *normally* ok.  HOwever, the language resolve default parameter values 
            // from the overridden method.  So if they differ, we can't actually remove the cast.
            //
            // Similarly, if (X) is a cast to an interface, and Z is an impl of that interface method, it might
            // be possible to remove, but only if y's type is sealed, as otherwise the interface method could be
            // reimplemented in a derived type.
            //
            // Note: this path is fundamentally different from the other forms of cast removal we perform.  The
            // casts are removed because statically they make no difference to the meaning of the code.  Here,
            // the code statically changes meaning.  However, we can use our knowledge of how the language/runtime
            // works to know at *runtime* that the user will get the exact same behavior.
            if (castNode.WalkUpParentheses().Parent is MemberAccessExpressionSyntax memberAccessExpression)
            {
                if (IsComplementaryMemberAccessAfterCastRemoval(
                        memberAccessExpression, rewrittenExpression, originalSemanticModel, rewrittenSemanticModel, cancellationToken))
                {
                    return true;
                }
            }

            // In code like `((X)y)()` the cast to (X) can be removed if this was an implicit reference conversion
            // to a complementary delegate (because of delegate variance) *and* the return type of the delegate
            // invoke methods are the same.  For example:
            //
            //      Action<object> a = Console.WriteLine;
            //      ((Action<string>)a)("A");
            //
            // This is safe as delegate variance ensures that any parameter type has an implicit ref conversion to
            // the original delegate type.  However, the following would not be safe:
            //
            //      Func<object, string> a = ...;
            //      var v = ((Func<string, object>)a)("A");
            //
            // Here the type of 'v' would change to 'object' from 'string'.
            //
            // Note: this path is fundamentally different from the other forms of cast removal we perform.  The
            // casts are removed because statically they make no difference to the meaning of the code.  Here,
            // the code statically changes meaning.  However, we can use our knowledge of how the language/runtime
            // works to know at *runtime* that the user will get the exact same behavior.
            if (castNode.WalkUpParentheses().Parent is InvocationExpressionSyntax invocationExpression)
            {
                if (IsComplementaryInvocationAfterCastRemoval(
                        invocationExpression, rewrittenExpression, originalSemanticModel, rewrittenSemanticModel, cancellationToken))
                {
                    return true;
                }
            }

            // If we have an implicit reference conversion in an is expression then we remove the cast.  For example
            //
            //  if ((object)someRefType is string)
            //
            // However if we have:
            //
            //   List<int> list = null;
            //   if ((object)list is string)
            //
            // then we don't want to remove the cast as it can cause an error.
            if (castNode.WalkUpParentheses().Parent is BinaryExpressionSyntax(SyntaxKind.IsExpression) isExpression &&
                originalConversion.IsIdentityOrImplicitReference())
            {
                var castedExpressionType = originalSemanticModel.GetTypeInfo(castedExpressionNode, cancellationToken).Type;
                var isType = originalSemanticModel.GetTypeInfo(isExpression.Right, cancellationToken).Type;

                if (castedExpressionType != null && isType != null &&
                    originalSemanticModel.Compilation.ClassifyConversion(castedExpressionType, isType).Exists)
                {
                    return true;
                }
            }

            // If the types of the expressions are the same, then we can remove safely.
            if (Equals(originalConvertedType, rewrittenConvertedType))
                return true;

            // There are cases where the types change but things may still be safe to remove.

            // Case1.  A value type casted to `object` is safe if it's now getting converted to `dynamic`.
            // At runtime `dynamic` is just an `object` as well, and precasting to `object` will end up
            // with the same value and type still in the `dynamic` final location.
            if (originalConversion.IsBoxing && rewrittenConversion.IsBoxing &&
                originalConvertedType.IsReferenceType && rewrittenConvertedType.TypeKind == TypeKind.Dynamic)
            {
                return true;
            }

            #endregion allowed cases.

            return false;
        }

        private static bool IsExplicitCastThatMustBePreserved(ExpressionSyntax castNode, Conversion conversion)
        {
            if (!conversion.IsExplicit)
                return false;

            // Some explicit casts are safe to remove as they still will have no runtime impact, (or the compiler would
            // insert the implicit cast for it later due to surrounding context).

            // Explicit identity casts arise with things like `(string?)""`.  In this case, there is no runtime impact,
            // just type system impact.  This is a candidate for removal, and our later checks will ensure the same 
            // types remain.
            if (conversion.IsIdentity)
                return false;

            // Explicit nullable casts arise with things like `(int?)0`.  These will succeed at runtime, but are potentially
            // removable if teh language would insert such a cast anyways (for things like `x ? (int?)0 : null`).  In C# 9
            // and above this will create a legal conditional conversion that implicitly adds that cast.
            //
            // Note: this does not apply for `as byte?`.  This is an explicit as-cast that can produce null values and
            // so it should be maintained.
            if (conversion.IsNullable && castNode is CastExpressionSyntax)
                return false;

            return true;
        }

        private static bool IsIdentityFloatingPointCastThatMustBePreserved(
           ExpressionSyntax castNode, ExpressionSyntax castedExpressionNode,
           SemanticModel semanticModel, CancellationToken cancellationToken)
        {
            var conversion = semanticModel.GetConversion(castedExpressionNode, cancellationToken);
            if (!conversion.IsIdentity)
                return false;

            var castType = semanticModel.GetTypeInfo(castNode, cancellationToken).Type;
            var castedExpressionType = semanticModel.GetTypeInfo(castedExpressionNode, cancellationToken).Type;

            // Floating point casts can have subtle runtime behavior, even between the same fp types. For example, a
            // cast from float-to-float can still change behavior because it may take a higher precision computation and
            // truncate it to 32bits.
            //
            // Because of this we keep floating point conversions unless we can prove that it's safe.  The only safe
            // times are when we're loading or storing into a location we know has the same size as the cast size
            // (i.e. reading/writing into a field).
            if (!IsFloatingPointType(castedExpressionType) ||
                !IsFloatingPointType(castType))
            {
                // wasn't a floating point conversion.
                return false;
            }

            // Identity fp conversion is safe if this is a read from a fp field/array
            if (IsFieldOrArrayElement(semanticModel, castedExpressionNode, cancellationToken))
                return false;

            // It wasn't a read from a fp/field/array.  But it might be a write into one.

            castNode = castNode.WalkUpParentheses();
            if (castNode.Parent is AssignmentExpressionSyntax assignmentExpression &&
                assignmentExpression.Right == castNode)
            {
                // Identity fp conversion is safe if this is a write to a fp field/array
                if (IsFieldOrArrayElement(semanticModel, assignmentExpression.Left, cancellationToken))
                    return false;
            }
            else if (castNode.Parent.IsKind(SyntaxKind.ArrayInitializerExpression, out InitializerExpressionSyntax? arrayInitializer))
            {
                // Identity fp conversion is safe if this is in an array initializer.
                var typeInfo = semanticModel.GetTypeInfo(arrayInitializer, cancellationToken);
                return typeInfo.Type?.Kind == SymbolKind.ArrayType;
            }
            else if (castNode.Parent is EqualsValueClauseSyntax equalsValue &&
                     equalsValue.Value == castNode &&
                     equalsValue.Parent is VariableDeclaratorSyntax variableDeclarator)
            {
                // Identity fp conversion is safe if this is in a field initializer.
                var symbol = semanticModel.GetDeclaredSymbol(variableDeclarator, cancellationToken);
                if (symbol?.Kind == SymbolKind.Field)
                    return false;
            }

            // We have to preserve this cast.
            return true;
        }

        private static bool IsFloatingPointType(ITypeSymbol? type)
            => type?.SpecialType is SpecialType.System_Double or SpecialType.System_Single;

        private static bool IsFieldOrArrayElement(SemanticModel semanticModel, ExpressionSyntax expression, CancellationToken cancellationToken)
        {
            var operation = semanticModel.GetOperation(expression.WalkDownParentheses(), cancellationToken);
            return operation is IFieldReferenceOperation or IArrayElementReferenceOperation;
        }

        private static bool IntroducedConditionalExpressionConversion(
            ExpressionSyntax expression, SemanticModel semanticModel, CancellationToken cancellationToken)
        {
            for (SyntaxNode? current = expression; current != null; current = current.Parent)
            {
                var conversion = semanticModel.GetConversion(current, cancellationToken);
                if (conversion.IsConditionalExpression)
                    return true;
            }

            return false;
        }

        private static bool IntroducedAmbiguity(
            ExpressionSyntax castNode, ExpressionSyntax rewrittenExpression,
            SemanticModel originalSemanticModel, SemanticModel rewrittenSemanticModel,
            CancellationToken cancellationToken)
        {
            for (SyntaxNode? currentOld = castNode.WalkUpParentheses().Parent, currentNew = rewrittenExpression.WalkUpParentheses().Parent;
                 currentOld != null && currentNew != null;
                 currentOld = currentOld.Parent, currentNew = currentNew.Parent)
            {
                Debug.Assert(currentOld.Kind() == currentNew.Kind());
                var oldSymbolInfo = originalSemanticModel.GetSymbolInfo(currentOld, cancellationToken);
                if (oldSymbolInfo.Symbol != null)
                {
                    // if previously we bound to a single symbol, but now we don't, then we introduced an
                    // error of some sort.  Have to bail out immediately and keep the cast.
                    var newSymbolInfo = rewrittenSemanticModel.GetSymbolInfo(currentNew, cancellationToken);
                    if (newSymbolInfo.Symbol is null)
                        return true;
                }
            }

            return false;
        }

        private static bool ChangedOverloadResolution(
            ExpressionSyntax castNode, ExpressionSyntax rewrittenExpression,
            SemanticModel originalSemanticModel, SemanticModel rewrittenSemanticModel,
            CancellationToken cancellationToken)
        {
            // walk upwards checking overload resolution results.  note: we skip until we hit the first argument
            // as we don't care about symbol resolution changing when removing a cast in something like `((D)b).X()`
            var haveHitArgumentNode = false;
            for (SyntaxNode? currentOld = castNode.WalkUpParentheses().Parent, currentNew = rewrittenExpression.WalkUpParentheses().Parent;
                 currentOld != null && currentNew != null;
                 currentOld = currentOld.Parent, currentNew = currentNew.Parent)
            {
                Debug.Assert(currentOld.Kind() == currentNew.Kind());
                if (!haveHitArgumentNode && currentOld.Kind() != SyntaxKind.Argument)
                    continue;

                haveHitArgumentNode = true;

                var oldSymbolInfo = originalSemanticModel.GetSymbolInfo(currentOld, cancellationToken).Symbol;
                var newSymbolInfo = rewrittenSemanticModel.GetSymbolInfo(currentNew, cancellationToken).Symbol;

                // ignore local functions.  First, we can't test them for equality in speculative situations, but also we 
                // can't end up with an overload resolution issue for them as they don't have overloads.
                if (oldSymbolInfo is IMethodSymbol method &&
                    method.MethodKind is not (MethodKind.LocalFunction or MethodKind.LambdaMethod) &&
                    !Equals(oldSymbolInfo, newSymbolInfo))
                {
                    return true;
                }
            }

            return false;
        }

        private static bool ChangedForEachResolution(
            ExpressionSyntax castNode, ExpressionSyntax rewrittenExpression,
            SemanticModel originalSemanticModel, SemanticModel rewrittenSemanticModel)
        {
            for (SyntaxNode? currentOld = castNode.WalkUpParentheses().Parent, currentNew = rewrittenExpression.WalkUpParentheses().Parent;
                 currentOld != null && currentNew != null;
                 currentOld = currentOld.Parent, currentNew = currentNew.Parent)
            {
                Debug.Assert(currentOld.Kind() == currentNew.Kind());
                if (currentOld is CommonForEachStatementSyntax oldForEach &&
                    currentNew is CommonForEachStatementSyntax newForEach)
                {
                    // TODO(cyrusn): Do we need to validate anything else in the foreach infos?
                    var oldForEachInfo = originalSemanticModel.GetForEachStatementInfo(oldForEach);
                    var newForEachInfo = rewrittenSemanticModel.GetForEachStatementInfo(newForEach);

                    var oldConversion = oldForEachInfo.ElementConversion;
                    var newConversion = newForEachInfo.ElementConversion;

                    if (oldConversion.IsUserDefined != newConversion.IsUserDefined)
                        return true;

                    if (!Equals(oldConversion.MethodSymbol, newConversion.MethodSymbol))
                        return true;
                }
            }

            return false;
        }

        private static bool IsComplementaryMemberAccessAfterCastRemoval(
            MemberAccessExpressionSyntax memberAccessExpression,
            ExpressionSyntax rewrittenExpression,
            SemanticModel originalSemanticModel,
            SemanticModel rewrittenSemanticModel,
            CancellationToken cancellationToken)
        {
            var originalMemberSymbol = originalSemanticModel.GetSymbolInfo(memberAccessExpression, cancellationToken).Symbol;
            if (originalMemberSymbol is null)
                return false;

            var rewrittenMemberAccessExpression = (MemberAccessExpressionSyntax)rewrittenExpression.WalkUpParentheses().GetRequiredParent();
            var rewrittenMemberSymbol = rewrittenSemanticModel.GetSymbolInfo(rewrittenMemberAccessExpression, cancellationToken).Symbol;
            if (rewrittenMemberSymbol is null)
                return false;

            if (originalMemberSymbol.Kind != rewrittenMemberSymbol.Kind)
                return false;

            // check for: ((X)expr).Invoke(...);
            if (IsComplementaryDelegateInvoke(originalMemberSymbol, rewrittenMemberSymbol))
                return true;

            // Ok, we had two good member symbols before/after the cast removal.  In other words we have:
            //
            //      ((X)expr).Y
            //      (expr).Y

            // Next, see if this is a call to an interface method.
            if (originalMemberSymbol.ContainingType.TypeKind == TypeKind.Interface)
            {
                var rewrittenType = rewrittenSemanticModel.GetTypeInfo(rewrittenExpression, cancellationToken).Type;
                if (rewrittenType is null or IErrorTypeSymbol)
                    return false;

                // If we don't have a reference type, then it may not be safe to remove the cast.  The cast could
                // could have been boxing the value and removing that could cause us to operate not on the copy.
                //
                // Note: intrinsics and enums are also safe as we know they don't have state and thus
                // will have the same semantics whether or not they're boxed.
                //
                // It is also safe if we know the value is already a copy to begin with.
                //
                // TODO(cyrusn): this may not be true of floating point numbers.  Are we sure that it's
                // safe to remove an interface cast in that case?  Could that cast narrow the precision of 
                // a wider FP number to a narrower amount (like 80bit FP to 64bit)?

                if (!rewrittenType.IsReferenceType &&
                    !IsIntrinsicOrEnum(rewrittenType) &&
                    !IsCopy(rewrittenSemanticModel, rewrittenExpression, rewrittenType, cancellationToken))
                {
                    return false;
                }

                // if we are still calling through to the same interface method, then this is safe to call.
                if (Equals(originalMemberSymbol, rewrittenMemberSymbol))
                    return true;

                // Ok, we have a type casted to an interface.  It may be safe to remove this interface cast
                // if we still call into the implementation of that interface member afterwards.  Note: the
                // type has to be sealed, otherwise the interface method may have been reimplemented lower
                // in the inheritance hierarchy.
                //
                // However, if this was an object creation expression, then we know the exact type that was
                // created, and don't have to worry about subclassing.

                var isSealed =
                    rewrittenType.IsSealed ||
                    rewrittenType.IsValueType ||
                    rewrittenType.TypeKind == TypeKind.Array ||
                    IsIntrinsicOrEnum(rewrittenType) ||
                    rewrittenExpression.WalkDownParentheses() is ObjectCreationExpressionSyntax;

                if (!isSealed)
                    return false;

                // Then look for the current implementation of that interface member.
                var rewrittenContainingType = rewrittenMemberSymbol.ContainingType;
                var implementationMember = rewrittenContainingType.FindImplementationForInterfaceMember(originalMemberSymbol);
                if (implementationMember is null)
                    return false;

                // if that's not the method we're currently calling, then this definitely isn't safe to remove.
                return
                    Equals(implementationMember, rewrittenMemberSymbol) &&
                    ParameterNamesAndDefaultValuesAndReturnTypesMatch(
                        memberAccessExpression, originalSemanticModel, originalMemberSymbol, rewrittenMemberSymbol, cancellationToken);
            }

            // Second, check if this is a virtual call to a different location in the inheritance hierarchy.
            // Importantly though, because of covariant return types, we have to make sure the overrides 
            // agree on the return type, or else this could change the final type of hte expression.
            for (var current = rewrittenMemberSymbol; current != null; current = current.GetOverriddenMember())
            {
                if (Equals(originalMemberSymbol, current))
                {
                    // we're calling into a override of a higher up virtual in the original code.
                    // This is safe as long as the names of the parameters and all default values
                    // are the same.  This is because the compiler uses the names and default
                    // values of the overridden member, even though it emits a virtual call to the
                    // the highest in the inheritance chain.
                    return ParameterNamesAndDefaultValuesAndReturnTypesMatch(
                        memberAccessExpression, originalSemanticModel, originalMemberSymbol, rewrittenMemberSymbol, cancellationToken);
                }
            }

            return false;
        }

        private static bool IsComplementaryInvocationAfterCastRemoval(
            InvocationExpressionSyntax memberAccessExpression,
            ExpressionSyntax rewrittenExpression,
            SemanticModel originalSemanticModel,
            SemanticModel rewrittenSemanticModel,
            CancellationToken cancellationToken)
        {
            var originalMemberSymbol = originalSemanticModel.GetSymbolInfo(memberAccessExpression, cancellationToken).Symbol;
            if (originalMemberSymbol is null)
                return false;

            var rewrittenMemberAccessExpression = (InvocationExpressionSyntax)rewrittenExpression.WalkUpParentheses().GetRequiredParent();
            var rewrittenMemberSymbol = rewrittenSemanticModel.GetSymbolInfo(rewrittenMemberAccessExpression, cancellationToken).Symbol;
            if (rewrittenMemberSymbol is null)
                return false;

            return IsComplementaryDelegateInvoke(originalMemberSymbol, rewrittenMemberSymbol);
        }

        private static bool IsComplementaryDelegateInvoke(ISymbol originalMemberSymbol, ISymbol rewrittenMemberSymbol)
        {
            if (originalMemberSymbol is not IMethodSymbol { MethodKind: MethodKind.DelegateInvoke } originalMethodSymbol ||
                rewrittenMemberSymbol is not IMethodSymbol { MethodKind: MethodKind.DelegateInvoke } rewrittenMethodSymbol)
            {
                return false;
            }

            // if we're invoking a delegate method, then the removal of the cast is mostly safe (as the 
            // compiler will only allow implicit reference conversions between variant delegates and 
            // variant delegates will only allow different implicit reference conversions of their
            // parameters and return type.

            // However, if the delegate return type differs, then that could change semantics higher
            // up, so we must disallow this if they're not the same.
            return Equals(originalMethodSymbol.ReturnType, rewrittenMethodSymbol.ReturnType);
        }

        private static bool IsIntrinsicOrEnum(ITypeSymbol rewrittenType)
            => rewrittenType.IsIntrinsicType() ||
               rewrittenType.IsEnumType() ||
               rewrittenType.SpecialType == SpecialType.System_Enum;

        private static bool IsCopy(
            SemanticModel semanticModel,
            ExpressionSyntax expression,
            ITypeSymbol rewrittenType,
            CancellationToken cancellationToken)
        {
            // Checked by caller first.
            Debug.Assert(!rewrittenType.IsReferenceType && !IsIntrinsicOrEnum(rewrittenType));

            // Be conservative here.  If we can't prove it's not a copy assume it's a copy.
            expression = expression.WalkDownParentheses();
            var operation = semanticModel.GetOperation(expression, cancellationToken);
            if (operation != null)
            {
                // All operators return a fresh copy.  Note: this may need to be revisited if operators
                // ever can return byref in the future.
                if (operation is IBinaryOperation { OperatorMethod: not null })
                    return true;

                if (operation is IUnaryOperation { OperatorMethod: not null })
                    return true;

                // if we're getting the struct through a non-ref property, then it will make a copy.
                if (operation is IPropertyReferenceOperation { Property.RefKind: not RefKind.Ref })
                    return true;

                // if we're getting the struct as the return value of a non-ref method, then it will make a copy.
                if (operation is IInvocationOperation { TargetMethod.RefKind: not RefKind.Ref })
                    return true;

                // If we're new'ing up this struct then we have a fresh copy that we can operate on.
                if (operation is IObjectCreationOperation)
                    return true;
            }

            return false;
        }

        private static bool ParameterNamesAndDefaultValuesAndReturnTypesMatch(
            MemberAccessExpressionSyntax memberAccessExpression, SemanticModel semanticModel,
            ISymbol originalMemberSymbol, ISymbol rewrittenMemberSymbol, CancellationToken cancellationToken)
        {
            var originalMemberType = originalMemberSymbol.GetMemberType();
            var rewrittenMemberType = rewrittenMemberSymbol.GetMemberType();
            if (!Equals(originalMemberType, rewrittenMemberType))
                return false;

            // if this member actually invoked, ensure that we end up with the same values for default
            // parameters, and that the same names are used.  Note: we technically only need to check
            // default values for arguments not passed, and we only need to check names for those that
            // are passed.
            if (memberAccessExpression.GetRequiredParent() is InvocationExpressionSyntax invocationExpression &&
                semanticModel.GetOperation(invocationExpression, cancellationToken) is IInvocationOperation invocationOperation)
            {
                if (originalMemberSymbol is IMethodSymbol originalMethodSymbol &&
                    rewrittenMemberSymbol is IMethodSymbol rewrittenMethodSymbol)
                {
                    var originalParameters = originalMethodSymbol.Parameters;
                    var rewrittenParameters = rewrittenMethodSymbol.Parameters;
                    if (originalParameters.Length != rewrittenParameters.Length)
                        return false;

                    for (var i = 0; i < originalParameters.Length; i++)
                    {
                        var originalParameter = originalParameters[i];
                        var rewrittenParameter = rewrittenParameters[i];

                        var argument = invocationOperation.Arguments.FirstOrDefault(a => Equals(originalParameter, a.Parameter));
                        var argumentSyntax = argument?.Syntax as ArgumentSyntax;

                        if (originalParameter.Name != rewrittenParameter.Name &&
                            argumentSyntax?.NameColon != null)
                        {
                            // names are different.  this is a problem if the original user code provided a named arg here.
                            return false;
                        }

                        if (originalParameter.HasExplicitDefaultValue &&
                            rewrittenParameter.HasExplicitDefaultValue &&
                            !Equals(originalParameter.ExplicitDefaultValue, rewrittenParameter.ExplicitDefaultValue) &&
                            argumentSyntax == null)
                        {
                            // parameter values are different, this is a problem if the original user code did *not* provide
                            // an argument here.
                            return false;
                        }
                    }
                }
            }

            return true;
        }

        private static (ITypeSymbol? rewrittenConvertedType, Conversion rewrittenConversion) GetRewrittenInfo(
            ExpressionSyntax castNode, ExpressionSyntax rewrittenExpression,
            SemanticModel originalSemanticModel, SemanticModel rewrittenSemanticModel,
            Conversion originalConversion, ITypeSymbol originalConvertedType,
            CancellationToken cancellationToken)
        {
            if (castNode.WalkUpParentheses().Parent is InterpolationSyntax)
            {
                // Workaround https://github.com/dotnet/roslyn/issues/56934
                // Compiler does not give a conversion inside an interpolation. However, all values in the interpolation
                // holes are converted to object.
                //
                // Note: this may need to be revisited with improved interpolated strings (as they could take
                // strongly typed args and could avoid the object boxing).
                var convertedType = originalConversion.IsIdentity ? originalConvertedType : originalSemanticModel.Compilation.ObjectType;
                return (convertedType, default);
            }

            var rewrittenConvertedType = rewrittenSemanticModel.GetTypeInfo(rewrittenExpression, cancellationToken).ConvertedType;
            var rewrittenConversion = rewrittenSemanticModel.GetConversion(rewrittenExpression, cancellationToken);

            return (rewrittenConvertedType, rewrittenConversion);
        }

        private static (SemanticModel? rewrittenSemanticModel, ExpressionSyntax? rewrittenExpression) GetSemanticModelWithCastRemoved(
            ExpressionSyntax castNode,
            ExpressionSyntax castedExpressionNode,
            SemanticModel originalSemanticModel,
            CancellationToken cancellationToken)
        {
            var analyzer = new SpeculationAnalyzer(castNode, castedExpressionNode, originalSemanticModel, cancellationToken);

            var rewrittenExpression = analyzer.ReplacedExpression;
            var rewrittenSemanticModel = analyzer.SpeculativeSemanticModel;

            // Because of error tolerance in the compiler layer, it's possible for an overload resolution error
            // to occur, but all the checks above pass.  Specifically, with overload resolution, the binding layer
            // will still return results (in lambdas especially) for one of the overloads.  For example:
            //
            //    Goo(x => (int)x);
            //    void Goo(Func<int, object> x)
            //    Goo(Func<string, object> x)
            //
            // Here, removing the cast will cause an ambiguity issue. However, the type of 'x' will still appear to
            // be an 'int' because of error tolerance.  To address this, walk up all containing invocations and 
            // make sure they're calls to the same methods.
            if (IntroducedAmbiguity(castNode, rewrittenExpression, originalSemanticModel, rewrittenSemanticModel, cancellationToken))
                return default;

            if (ChangedOverloadResolution(castNode, rewrittenExpression, originalSemanticModel, rewrittenSemanticModel, cancellationToken))
                return default;

            // It's possible that removing a cast in a foreach collection expression will change how the foreach methods
            // and conversions resolve.  Ensure these stay the same to proceed.
            if (ChangedForEachResolution(castNode, rewrittenExpression, originalSemanticModel, rewrittenSemanticModel))
                return default;

            // Removing a cast may cause a conditional-expression conversion to come into existence.  This is
            // fine as long as we're in C# 9 or above.
            var languageVersion = ((CSharpCompilation)originalSemanticModel.Compilation).LanguageVersion;
            if (languageVersion < LanguageVersion.CSharp9 &&
                IntroducedConditionalExpressionConversion(rewrittenExpression, rewrittenSemanticModel, cancellationToken))
            {
                return default;
            }

            return (rewrittenSemanticModel, rewrittenExpression);
        }
    }
}<|MERGE_RESOLUTION|>--- conflicted
+++ resolved
@@ -241,12 +241,6 @@
             return Equals(originalDelegateCreationOperation.Type, rewrittenDelegateCreationOperation.Type);
         }
 
-<<<<<<< HEAD
-=======
-        private static bool IsNullLiteralCast(ExpressionSyntax castedExpressionNode)
-            => castedExpressionNode.WalkDownParentheses().IsKind(SyntaxKind.NullLiteralExpression);
-
->>>>>>> 324200ce
         private static bool IsConversionCastSafeToRemove(
             ExpressionSyntax castNode, ExpressionSyntax castedExpressionNode,
             SemanticModel originalSemanticModel, IConversionOperation originalConversionOperation,
