--- conflicted
+++ resolved
@@ -196,11 +196,7 @@
 
                 // Load project if we have an empty project filter and the project path is present.
                 if (projectfilter.IsEmpty ||
-<<<<<<< HEAD
-                    projectfilter.Contains(project.RelativePath))
-=======
                     projectfilter.Contains(project.AbsolutePath))
->>>>>>> a02ee4ea
                 {
                     projectPaths.Add(project.RelativePath);
                 }
