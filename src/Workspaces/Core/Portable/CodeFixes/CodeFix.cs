--- conflicted
+++ resolved
@@ -15,30 +15,13 @@
 internal sealed class CodeFix
 {
     public readonly CodeAction Action;
+
+    /// <summary>
+    /// Note: a code fix can fix one or more diagnostics.  For the purposes of display in a UI, it is recommended that
+    /// the first diagnostic in this list be treated as the "primary" diagnostic.  For example, withing Visual Studio,
+    /// all fixes with the same primary diagnostic are grouped together in the light bulb menu.
+    /// </summary>
     public readonly ImmutableArray<Diagnostic> Diagnostics;
-
-    ///// <summary>
-    ///// This is the diagnostic that will show up in the preview pane header when a particular fix is selected in the
-    ///// light bulb menu. We also group all fixes with the same <see cref="PrimaryDiagnostic"/> together (into a single
-    ///// SuggestedActionSet) in the light bulb menu.
-    ///// </summary>
-    ///// <remarks>
-    ///// A given fix can fix one or more diagnostics. However, our light bulb UI (preview pane, grouping of fixes in the
-    ///// light bulb menu etc.) currently keeps things simple and pretends that each fix fixes a single <see
-    ///// cref="PrimaryDiagnostic"/>.
-    ///// 
-    ///// Implementation-wise the <see cref="PrimaryDiagnostic"/> is always the first diagnostic that the <see
-    ///// cref="CodeFixProvider"/> supplied when registering the fix (<see
-    ///// cref="CodeFixContext.RegisterCodeFix(CodeAction, IEnumerable{Diagnostic})"/>). This could change in the future,
-    ///// if we decide to change the UI to depict the true mapping between fixes and diagnostics or if we decide to use
-    ///// some other heuristic to determine the <see cref="PrimaryDiagnostic"/>.
-    ///// </remarks>
-    //public Diagnostic PrimaryDiagnostic => Diagnostics[0];
-
-    public CodeFix(CodeAction action, Diagnostic diagnostic)
-        : this(action, [diagnostic])
-    {
-    }
 
     public CodeFix(CodeAction action, ImmutableArray<Diagnostic> diagnostics)
     {
@@ -46,28 +29,4 @@
         Action = action;
         Diagnostics = diagnostics;
     }
-<<<<<<< HEAD
-=======
-
-    public DiagnosticData GetPrimaryDiagnosticData()
-        => GetDiagnosticData(Project, PrimaryDiagnostic);
-
-    public static DiagnosticData GetDiagnosticData(Project project, Diagnostic diagnostic)
-    {
-        if (diagnostic.Location.IsInSource)
-        {
-            var document = project.GetDocument(diagnostic.Location.SourceTree);
-            if (document != null)
-                return DiagnosticData.Create(diagnostic, document);
-        }
-        else if (diagnostic.Location.Kind == LocationKind.ExternalFile)
-        {
-            var document = project.Documents.FirstOrDefault(d => d.FilePath == diagnostic.Location.GetLineSpan().Path);
-            if (document != null)
-                return DiagnosticData.Create(diagnostic, document);
-        }
-
-        return DiagnosticData.Create(diagnostic, project);
-    }
->>>>>>> fb317398
 }