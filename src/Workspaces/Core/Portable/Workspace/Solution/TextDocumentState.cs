﻿// Licensed to the .NET Foundation under one or more agreements.
// The .NET Foundation licenses this file to you under the MIT license.
// See the LICENSE file in the project root for more information.

using System.Collections.Generic;
using System.Diagnostics.CodeAnalysis;
using System.Threading;
using System.Threading.Tasks;
using Microsoft.CodeAnalysis.Host;
using Microsoft.CodeAnalysis.Serialization;
using Microsoft.CodeAnalysis.Text;
using Roslyn.Utilities;

namespace Microsoft.CodeAnalysis;

internal abstract partial class TextDocumentState
{
    public readonly SolutionServices SolutionServices;
    public readonly IDocumentServiceProvider DocumentServiceProvider;
    public readonly DocumentInfo.DocumentAttributes Attributes;
    public readonly ITextAndVersionSource TextAndVersionSource;
    public readonly LoadTextOptions LoadTextOptions;

    // Checksums for this solution state
    private readonly AsyncLazy<DocumentStateChecksums> _lazyChecksums;

    protected TextDocumentState(
        SolutionServices solutionServices,
        IDocumentServiceProvider? documentServiceProvider,
        DocumentInfo.DocumentAttributes attributes,
        ITextAndVersionSource textAndVersionSource,
        LoadTextOptions loadTextOptions)
    {
        SolutionServices = solutionServices;
        DocumentServiceProvider = documentServiceProvider ?? DefaultTextDocumentServiceProvider.Instance;
        Attributes = attributes;
        TextAndVersionSource = textAndVersionSource;
        LoadTextOptions = loadTextOptions;

        // This constructor is called whenever we're creating a new TextDocumentState from another
        // TextDocumentState, and so we populate all the fields from the inputs. We will always create
        // a new AsyncLazy to compute the checksum though, and that's because there's no practical way for
        // the newly created TextDocumentState to have the same checksum as a previous TextDocumentState:
        // if we're creating a new state, it's because something changed, and we'll have to create a new checksum.
        _lazyChecksums = AsyncLazy.Create(static (self, cancellationToken) => self.ComputeChecksumsAsync(cancellationToken), arg: this);
    }

    public DocumentId Id => Attributes.Id;
    public string? FilePath => Attributes.FilePath;
    public IReadOnlyList<string> Folders => Attributes.Folders;
    public string Name => Attributes.Name;

    public TextDocumentState WithDocumentInfo(DocumentInfo info)
        => WithAttributes(info.Attributes)
          .WithDocumentServiceProvider(info.DocumentServiceProvider)
          .WithTextLoader(info.TextLoader, PreservationMode.PreserveValue);

    public TextDocumentState WithAttributes(DocumentInfo.DocumentAttributes newAttributes)
        => ReferenceEquals(newAttributes, Attributes) ? this : UpdateAttributes(newAttributes);

    public TextDocumentState WithDocumentServiceProvider(IDocumentServiceProvider? newProvider)
        => ReferenceEquals(newProvider, DocumentServiceProvider) ? this : UpdateDocumentServiceProvider(newProvider);

    public TextDocumentState WithTextLoader(TextLoader? loader, PreservationMode mode)
        => ReferenceEquals(loader, TextAndVersionSource.TextLoader) ? this : UpdateText(loader, mode);

    protected abstract TextDocumentState UpdateAttributes(DocumentInfo.DocumentAttributes newAttributes);
    protected abstract TextDocumentState UpdateDocumentServiceProvider(IDocumentServiceProvider? newProvider);
    protected abstract TextDocumentState UpdateText(ITextAndVersionSource newTextSource, PreservationMode mode, bool incremental);

    private static ConstantTextAndVersionSource CreateStrongText(TextAndVersion text)
        => new(text);

    private static RecoverableTextAndVersion CreateRecoverableText(TextAndVersion text, SolutionServices services)
        => new(new ConstantTextAndVersionSource(text), services);

    public ITemporaryStorageTextHandle? StorageHandle
        => (TextAndVersionSource as RecoverableTextAndVersion)?.StorageHandle;

    public bool TryGetText([NotNullWhen(returnValue: true)] out SourceText? text)
    {
        if (this.TextAndVersionSource.TryGetValue(LoadTextOptions, out var textAndVersion))
        {
            text = textAndVersion.Text;
            return true;
        }
        else
        {
            text = null;
            return false;
        }
    }

    public bool TryGetTextVersion(out VersionStamp version)
        => TextAndVersionSource.TryGetVersion(LoadTextOptions, out version);

    public bool TryGetTextAndVersion([NotNullWhen(true)] out TextAndVersion? textAndVersion)
        => TextAndVersionSource.TryGetValue(LoadTextOptions, out textAndVersion);

    public async ValueTask<SourceText> GetTextAsync(CancellationToken cancellationToken)
    {
        if (TryGetText(out var text))
<<<<<<< HEAD
        {
            return text;
        }

        return await SpecializedTasks.TransformWithoutIntermediateCancellationExceptionAsync(
            static (self, cancellationToken) => self.GetTextAndVersionAsync(cancellationToken),
            static (textAndVersion, _) => textAndVersion.Text,
            this,
            cancellationToken).ConfigureAwait(false);
=======
            return text;

        var textAndVersion = await GetTextAndVersionAsync(cancellationToken).ConfigureAwait(false);
        return textAndVersion.Text;
>>>>>>> 0a180f72
    }

    public SourceText GetTextSynchronously(CancellationToken cancellationToken)
    {
        var textAndVersion = this.TextAndVersionSource.GetValue(LoadTextOptions, cancellationToken);
        return textAndVersion.Text;
    }

    public VersionStamp GetTextVersionSynchronously(CancellationToken cancellationToken)
    {
        var textAndVersion = this.TextAndVersionSource.GetValue(LoadTextOptions, cancellationToken);
        return textAndVersion.Version;
    }

    public async ValueTask<VersionStamp> GetTextVersionAsync(CancellationToken cancellationToken)
    {
        // try fast path first
        if (TryGetTextVersion(out var version))
        {
            return version;
        }

        var textAndVersion = await GetTextAndVersionAsync(cancellationToken).ConfigureAwait(false);
        return textAndVersion.Version;
    }

    public TextDocumentState UpdateText(TextAndVersion newTextAndVersion, PreservationMode mode)
        => UpdateText(mode == PreservationMode.PreserveIdentity
                ? CreateStrongText(newTextAndVersion)
                : CreateRecoverableText(newTextAndVersion, SolutionServices),
            mode,
            incremental: true);

    public TextDocumentState UpdateText(SourceText newText, PreservationMode mode)
    {
        var newVersion = GetNewerVersion();
        var newTextAndVersion = TextAndVersion.Create(newText, newVersion, FilePath);

        return UpdateText(newTextAndVersion, mode);
    }

    public TextDocumentState UpdateText(TextLoader? loader, PreservationMode mode)
    {
        // don't blow up on non-text documents.
        var newTextSource = CreateTextAndVersionSource(SolutionServices, loader, FilePath, LoadTextOptions, mode);

        return UpdateText(newTextSource, mode, incremental: false);
    }

    protected static ITextAndVersionSource CreateTextAndVersionSource(SolutionServices solutionServices, TextLoader? loader, string? filePath, LoadTextOptions loadTextOptions, PreservationMode mode = PreservationMode.PreserveValue)
        => loader != null
            ? CreateTextFromLoader(solutionServices, loader, mode)
            : CreateStrongText(TextAndVersion.Create(SourceText.From(string.Empty, encoding: null, loadTextOptions.ChecksumAlgorithm), VersionStamp.Default, filePath));

    private static ITextAndVersionSource CreateTextFromLoader(SolutionServices solutionServices, TextLoader loader, PreservationMode mode)
    {
        // If the caller is explicitly stating that identity must be preserved, then we created a source that will load
        // from the loader the first time, but then cache that result so that hte same result is *always* returned.
        if (mode == PreservationMode.PreserveIdentity)
            return new LoadableTextAndVersionSource(loader, cacheResult: true);

        // If the loader asks us to always hold onto it strongly, then we do not want to create a recoverable text
        // source here.  Instead, we'll go back to the loader each time to get the text.  This is useful for when the
        // loader knows it can always reconstitute the snapshot exactly as it was before.  For example, if the loader
        // points at the contents of a memory mapped file in another process.
        if (loader.AlwaysHoldStrongly)
            return new LoadableTextAndVersionSource(loader, cacheResult: false);

        // Otherwise, we just want to hold onto this loader by value.  So we create a loader that will load the
        // contents, but not hold onto them strongly, and we wrap it in a recoverable-text that will then take those
        // contents and dump it into a memory-mapped-file in this process so that snapshot semantics can be preserved.
        return new RecoverableTextAndVersion(new LoadableTextAndVersionSource(loader, cacheResult: false), solutionServices);
    }

    private async ValueTask<TextAndVersion> GetTextAndVersionAsync(CancellationToken cancellationToken)
    {
        if (this.TextAndVersionSource.TryGetValue(LoadTextOptions, out var textAndVersion))
        {
            return textAndVersion;
        }
        else
        {
            return await TextAndVersionSource.GetValueAsync(LoadTextOptions, cancellationToken).ConfigureAwait(false);
        }
    }

    internal async Task<string?> GetFailedToLoadExceptionMessageAsync(CancellationToken cancellationToken)
    {
        if (TextAndVersionSource is TreeTextSource)
            return null;

        var textAndVersion = await GetTextAndVersionAsync(cancellationToken).ConfigureAwait(false);
        return textAndVersion.ExceptionMessage;
    }

    private VersionStamp GetNewerVersion()
    {
        if (this.TextAndVersionSource.TryGetValue(LoadTextOptions, out var textAndVersion))
        {
            return textAndVersion.Version.GetNewerVersion();
        }

        return VersionStamp.Create();
    }

    public virtual ValueTask<VersionStamp> GetTopLevelChangeTextVersionAsync(CancellationToken cancellationToken)
        => this.TextAndVersionSource.GetVersionAsync(LoadTextOptions, cancellationToken);

    /// <summary>
    /// Only checks if the source of the text has changed, no content check is done.
    /// </summary>
    public bool HasTextChanged(TextDocumentState oldState, bool ignoreUnchangeableDocument)
    {
        if (ignoreUnchangeableDocument && !oldState.CanApplyChange())
        {
            return false;
        }

        return oldState.TextAndVersionSource != TextAndVersionSource;
    }

    public bool HasInfoChanged(TextDocumentState oldState)
        => oldState.Attributes != Attributes;
}<|MERGE_RESOLUTION|>--- conflicted
+++ resolved
@@ -100,22 +100,10 @@
     public async ValueTask<SourceText> GetTextAsync(CancellationToken cancellationToken)
     {
         if (TryGetText(out var text))
-<<<<<<< HEAD
-        {
-            return text;
-        }
-
-        return await SpecializedTasks.TransformWithoutIntermediateCancellationExceptionAsync(
-            static (self, cancellationToken) => self.GetTextAndVersionAsync(cancellationToken),
-            static (textAndVersion, _) => textAndVersion.Text,
-            this,
-            cancellationToken).ConfigureAwait(false);
-=======
             return text;
 
         var textAndVersion = await GetTextAndVersionAsync(cancellationToken).ConfigureAwait(false);
         return textAndVersion.Text;
->>>>>>> 0a180f72
     }
 
     public SourceText GetTextSynchronously(CancellationToken cancellationToken)
