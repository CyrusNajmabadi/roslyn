﻿// Licensed to the .NET Foundation under one or more agreements.
// The .NET Foundation licenses this file to you under the MIT license.
// See the LICENSE file in the project root for more information.

using System;
using System.Collections.Generic;
using System.Collections.Immutable;
using System.Diagnostics;
using System.Linq;
using System.Threading;
using Roslyn.Utilities;

namespace Microsoft.CodeAnalysis
{
    internal partial class SolutionCompilationState
    {
        private partial class CompilationTracker
        {
            /// <summary>
            /// The base type of all <see cref="CompilationTracker"/> states. The state of a <see
            /// cref="CompilationTracker" /> starts at null, and then will progress through the other states until it
            /// finally reaches <see cref="FinalCompilationTrackerState" />.
            /// </summary>
            private abstract class CompilationTrackerState
            {
                /// <summary>
                /// Whether the generated documents in <see cref="GeneratorInfo"/> are frozen and generators should
                /// never be ran again, ever, even if a document is later changed. This is used to ensure that when we
                /// produce a frozen solution for partial semantics, further downstream forking of that solution won't
                /// rerun generators. This is because of two reasons:
                /// <list type="number">
                /// <item>Generally once we've produced a frozen solution with partial semantics, we now want speed rather
                /// than accuracy; a generator running in a later path will still cause issues there.</item>
                /// <item>The frozen solution with partial semantics makes no guarantee that other syntax trees exist or
                /// whether we even have references -- it's pretty likely that running a generator might produce worse results
                /// than what we originally had.</item>
                /// </list>
                /// </summary>
                public readonly bool IsFrozen;

                /// <summary>
                /// The best compilation that is available that source generators have not ran on. May be an
                /// in-progress, full declaration, a final compilation.
                /// </summary>
                public Compilation CompilationWithoutGeneratedDocuments { get; }

                public CompilationTrackerGeneratorInfo GeneratorInfo { get; }

                protected CompilationTrackerState(
                    bool isFrozen,
                    Compilation compilationWithoutGeneratedDocuments,
                    CompilationTrackerGeneratorInfo generatorInfo)
                {
                    IsFrozen = isFrozen;
                    CompilationWithoutGeneratedDocuments = compilationWithoutGeneratedDocuments;
                    GeneratorInfo = generatorInfo;

                    // When in the frozen state, all documents must be final. We never want to run generators for frozen
                    // states as the point is to be fast (while potentially incomplete).
                    if (IsFrozen)
                        Contract.ThrowIfFalse(generatorInfo.DocumentsAreFinal);

#if DEBUG
                    // As a sanity check, we should never see the generated trees inside of the compilation that should
                    // not have generated trees.
                    foreach (var generatedDocument in generatorInfo.Documents.States.Values)
                    {
                        Contract.ThrowIfTrue(compilationWithoutGeneratedDocuments.SyntaxTrees.Contains(generatedDocument.GetSyntaxTree(CancellationToken.None)));
                    }
#endif
                }
<<<<<<< HEAD
=======

                /// <summary>
                /// Returns a <see cref="AllSyntaxTreesParsedState"/> if <paramref name="intermediateProjects"/> is
                /// empty, otherwise a <see cref="InProgressState"/>.
                /// </summary>
                public static NonFinalWithCompilationTrackerState Create(
                    bool isFrozen,
                    Compilation compilationWithoutGeneratedDocuments,
                    CompilationTrackerGeneratorInfo generatorInfo,
                    Compilation? staleCompilationWithGeneratedDocuments,
                    ImmutableList<(ProjectState state, CompilationAndGeneratorDriverTranslationAction action)> intermediateProjects)
                {
                    Contract.ThrowIfTrue(intermediateProjects is null);

                    // If we're not frozen, transition back to the non-final state as we def want to rerun generators
                    // for either of these non-final states.
                    if (!isFrozen)
                        generatorInfo = generatorInfo with { DocumentsAreFinal = false };

                    // If we don't have any intermediate projects to process, just initialize our
                    // DeclarationState now. We'll pass false for generatedDocumentsAreFinal because this is being called
                    // if our referenced projects are changing, so we'll have to rerun to consume changes.
                    return intermediateProjects.IsEmpty
                        ? new AllSyntaxTreesParsedState(isFrozen, compilationWithoutGeneratedDocuments, generatorInfo, staleCompilationWithGeneratedDocuments)
                        : new InProgressState(isFrozen, compilationWithoutGeneratedDocuments, generatorInfo, staleCompilationWithGeneratedDocuments, intermediateProjects);
                }
            }

            /// <summary>
            /// Root type for all compilation tracker that have a compilation, but are not the final <see
            /// cref="FinalCompilationTrackerState"/>
            /// </summary>
            private abstract class NonFinalWithCompilationTrackerState : CompilationTrackerState
            {
                /// <summary>
                /// The result of taking the original completed compilation that had generated documents and updating
                /// them by apply the <see cref="CompilationAndGeneratorDriverTranslationAction" />; this is not a
                /// correct snapshot in that the generators have not been rerun, but may be reusable if the generators
                /// are later found to give the same output.
                /// </summary>
                public Compilation? StaleCompilationWithGeneratedDocuments { get; }

                protected NonFinalWithCompilationTrackerState(
                    bool isFrozen,
                    Compilation compilationWithoutGeneratedDocuments,
                    CompilationTrackerGeneratorInfo generatorInfo,
                    Compilation? staleCompilationWithGeneratedDocuments)
                    : base(isFrozen, compilationWithoutGeneratedDocuments, generatorInfo)
                {
                    // We're the non-final state.  As such, there is a strong correspondence between these two pieces of
                    // state.  Specifically, if we're frozen, then the documents must be final.  After all, we do not
                    // want to generate SG docs in the frozen state.  Conversely, if we're not frozen, the documents
                    // must not be final.  We *must* generate the final docs from this state to get into the
                    // FinalCompilationTrackerState.

                    Contract.ThrowIfFalse(IsFrozen == generatorInfo.DocumentsAreFinal);

                    StaleCompilationWithGeneratedDocuments = staleCompilationWithGeneratedDocuments;
                }
>>>>>>> 03a54762
            }

            /// <summary>
            /// A state where we are holding onto a previously built compilation, and have a known set of transformations
            /// that could get us to a more final state.
            /// </summary>
            private sealed class InProgressState : NonFinalWithCompilationTrackerState
            {
                /// <summary>
                /// The list of changes that have happened since we last computed a compilation. The oldState corresponds to
                /// the state of the project prior to the mutation.
                /// </summary>
                public ImmutableList<(ProjectState oldState, CompilationAndGeneratorDriverTranslationAction action)> IntermediateProjects { get; }

<<<<<<< HEAD
                /// <summary>
                /// The result of taking the original completed compilation that had generated documents and updating them by
                /// apply the <see cref="CompilationAndGeneratorDriverTranslationAction" />; this is not a correct snapshot in that
                /// the generators have not been rerun, but may be reusable if the generators are later found to give the
                /// same output.
                /// </summary>
                public Compilation? StaleCompilationWithGeneratedDocuments { get; }

                private InProgressState(
=======
                public InProgressState(
>>>>>>> 03a54762
                    bool isFrozen,
                    Compilation compilationWithoutGeneratedDocuments,
                    CompilationTrackerGeneratorInfo generatorInfo,
                    Compilation? staleCompilationWithGeneratedDocuments,
                    ImmutableList<(ProjectState state, CompilationAndGeneratorDriverTranslationAction action)> intermediateProjects)
                    : base(isFrozen,
                           compilationWithoutGeneratedDocuments,
                           generatorInfo,
                           staleCompilationWithGeneratedDocuments)
                {
                    Contract.ThrowIfTrue(intermediateProjects is null);

<<<<<<< HEAD
                    // If we're not in the frozen state, the documents must *not* be final.  We're not a FinalState, and
                    // as such, we must still determine what the up to date generated docs are.
                    Contract.ThrowIfTrue(!IsFrozen && generatorInfo.DocumentsAreFinal);

                    this.IntermediateProjects = intermediateProjects;
                    this.StaleCompilationWithGeneratedDocuments = staleCompilationWithGeneratedDocuments;
=======
                    IntermediateProjects = intermediateProjects;
>>>>>>> 03a54762
                }

<<<<<<< HEAD
                public static InProgressState Create(
                    bool isFrozen,
                    Compilation compilationWithoutGeneratedDocuments,
                    CompilationTrackerGeneratorInfo generatorInfo,
                    Compilation? staleCompilationWithGeneratedDocuments,
                    ImmutableList<(ProjectState state, CompilationAndGeneratorDriverTranslationAction action)> intermediateProjects)
                {
                    Contract.ThrowIfTrue(intermediateProjects is null);

                    // If we're not frozen, transition back to the non-final state as we def want to rerun generators
                    // for either of these non-final states.
                    if (!isFrozen)
                        generatorInfo = generatorInfo.WithDocumentsAreFinal(false);

                    return new InProgressState(isFrozen, compilationWithoutGeneratedDocuments, generatorInfo, staleCompilationWithGeneratedDocuments, intermediateProjects);
                }
=======
            /// <summary>
            /// A built compilation for the tracker that contains the fully built DeclarationTable, but may not have
            /// references initialized.  Note: this is practically the same as <see cref="InProgressState"/> except that
            /// there are no intermediary translation actions to apply.  The tracker state always moves into this state
            /// prior to moving to the <see cref="FinalCompilationTrackerState"/>.
            /// </summary>
            private sealed class AllSyntaxTreesParsedState(
                bool isFrozen,
                Compilation compilationWithoutGeneratedDocuments,
                CompilationTrackerGeneratorInfo generatorInfo,
                Compilation? staleCompilationWithGeneratedDocuments) : NonFinalWithCompilationTrackerState(
                    isFrozen,
                    compilationWithoutGeneratedDocuments,
                    generatorInfo,
                    staleCompilationWithGeneratedDocuments)
            {
>>>>>>> 03a54762
            }

            /// <summary>
            /// The final state a compilation tracker reaches. At this point <see
            /// cref="FinalCompilationWithGeneratedDocuments"/> is now available. It is a requirement that any <see
            /// cref="Compilation"/> provided to any clients of the <see cref="SolutionState"/> (for example, through
            /// <see cref="Project.GetCompilationAsync"/> or <see cref="Project.TryGetCompilation"/> must be from a <see
            /// cref="FinalCompilationTrackerState"/>.  This is because <see cref="FinalCompilationTrackerState"/>
            /// stores extra information in it about that compilation that the <see cref="SolutionState"/> can be
            /// queried for (for example: <see cref="Solution.GetOriginatingProject(ISymbol)"/>.  If <see
            /// cref="Compilation"/>s from other <see cref="CompilationTrackerState"/>s are passed out, then these other
            /// APIs will not function correctly.
            /// </summary>
            private sealed class FinalCompilationTrackerState : CompilationTrackerState
            {
                /// <summary>
                /// Specifies whether <see cref="FinalCompilationWithGeneratedDocuments"/> and all compilations it
                /// depends on contain full information or not.
                /// </summary>
                public readonly bool HasSuccessfullyLoaded;

                /// <summary>
                /// Weak set of the assembly, module and dynamic symbols that this compilation tracker has created.
                /// This can be used to determine which project an assembly symbol came from after the fact.  This is
                /// needed as the compilation an assembly came from can be GC'ed and further requests to get that
                /// compilation (or any of it's assemblies) may produce new assembly symbols.
                /// </summary>
                public readonly UnrootedSymbolSet UnrootedSymbolSet;

                /// <summary>
                /// The final compilation, with all references and source generators run. This is distinct from <see
                /// cref="Compilation"/>, which in the <see cref="FinalCompilationTrackerState"/> case will be the
                /// compilation before any source generators were ran. This ensures that a later invocation of the
                /// source generators consumes <see cref="Compilation"/> which will avoid generators being ran a second
                /// time on a compilation that already contains the output of other generators. If source generators are
                /// not active, this is equal to <see cref="Compilation"/>.
                /// </summary>
                public readonly Compilation FinalCompilationWithGeneratedDocuments;

                private FinalCompilationTrackerState(
                    bool isFrozen,
                    Compilation finalCompilationWithGeneratedDocuments,
                    Compilation compilationWithoutGeneratedDocuments,
                    bool hasSuccessfullyLoaded,
                    CompilationTrackerGeneratorInfo generatorInfo,
                    UnrootedSymbolSet unrootedSymbolSet)
                    : base(isFrozen, compilationWithoutGeneratedDocuments, generatorInfo)
                {
                    Contract.ThrowIfFalse(generatorInfo.DocumentsAreFinal);
                    Contract.ThrowIfNull(finalCompilationWithGeneratedDocuments);
                    HasSuccessfullyLoaded = hasSuccessfullyLoaded;
                    FinalCompilationWithGeneratedDocuments = finalCompilationWithGeneratedDocuments;
                    UnrootedSymbolSet = unrootedSymbolSet;

                    if (this.GeneratorInfo.Documents.IsEmpty)
                    {
                        // If we have no generated files, the pre-generator compilation and post-generator compilation
                        // should be the exact same instance; that way we're not creating more compilations than
                        // necessary that would be unable to share source symbols.
                        Debug.Assert(object.ReferenceEquals(finalCompilationWithGeneratedDocuments, compilationWithoutGeneratedDocuments));
                    }
                }

                /// <param name="projectId">Not held onto</param>
                /// <param name="metadataReferenceToProjectId">Not held onto</param>
                public static FinalCompilationTrackerState Create(
                    bool isFrozen,
                    Compilation finalCompilationWithGeneratedDocuments,
                    Compilation compilationWithoutGeneratedDocuments,
                    bool hasSuccessfullyLoaded,
                    CompilationTrackerGeneratorInfo generatorInfo,
                    ProjectId projectId,
                    Dictionary<MetadataReference, ProjectId>? metadataReferenceToProjectId)
                {
                    Contract.ThrowIfFalse(generatorInfo.DocumentsAreFinal);

                    // Keep track of information about symbols from this Compilation.  This will help support other APIs
                    // the solution exposes that allows the user to map back from symbols to project information.

                    var unrootedSymbolSet = UnrootedSymbolSet.Create(finalCompilationWithGeneratedDocuments);
                    RecordAssemblySymbols(projectId, finalCompilationWithGeneratedDocuments, metadataReferenceToProjectId);

                    return new FinalCompilationTrackerState(
                        isFrozen,
                        finalCompilationWithGeneratedDocuments,
                        compilationWithoutGeneratedDocuments,
                        hasSuccessfullyLoaded,
                        generatorInfo,
                        unrootedSymbolSet);
                }

                private static void RecordAssemblySymbols(ProjectId projectId, Compilation compilation, Dictionary<MetadataReference, ProjectId>? metadataReferenceToProjectId)
                {
                    RecordSourceOfAssemblySymbol(compilation.Assembly, projectId);

                    if (metadataReferenceToProjectId != null)
                    {
                        foreach (var (metadataReference, currentID) in metadataReferenceToProjectId)
                        {
                            var symbol = compilation.GetAssemblyOrModuleSymbol(metadataReference);
                            RecordSourceOfAssemblySymbol(symbol, currentID);
                        }
                    }
                }

                private static void RecordSourceOfAssemblySymbol(ISymbol? assemblyOrModuleSymbol, ProjectId projectId)
                {
                    // TODO: how would we ever get a null here?
                    if (assemblyOrModuleSymbol == null)
                    {
                        return;
                    }

                    Contract.ThrowIfNull(projectId);
                    // remember which project is associated with this assembly
                    if (!s_assemblyOrModuleSymbolToProjectMap.TryGetValue(assemblyOrModuleSymbol, out var tmp))
                    {
                        // use GetValue to avoid race condition exceptions from Add.
                        // the first one to set the value wins.
                        s_assemblyOrModuleSymbolToProjectMap.GetValue(assemblyOrModuleSymbol, _ => projectId);
                    }
                    else
                    {
                        // sanity check: this should always be true, no matter how many times
                        // we attempt to record the association.
                        Debug.Assert(tmp == projectId);
                    }
                }
            }
        }
    }
}<|MERGE_RESOLUTION|>--- conflicted
+++ resolved
@@ -69,21 +69,53 @@
                     }
 #endif
                 }
-<<<<<<< HEAD
-=======
-
-                /// <summary>
-                /// Returns a <see cref="AllSyntaxTreesParsedState"/> if <paramref name="intermediateProjects"/> is
-                /// empty, otherwise a <see cref="InProgressState"/>.
-                /// </summary>
-                public static NonFinalWithCompilationTrackerState Create(
+            }
+
+            /// <summary>
+            /// A state where we are holding onto a previously built compilation, and have a known set of transformations
+            /// that could get us to a more final state.
+            /// </summary>
+            private sealed class InProgressState : CompilationTrackerState
+            {
+                /// <summary>
+                /// The list of changes that have happened since we last computed a compilation. The oldState corresponds to
+                /// the state of the project prior to the mutation.
+                /// </summary>
+                public ImmutableList<(ProjectState oldState, CompilationAndGeneratorDriverTranslationAction action)> PendingTranslationSteps { get; }
+
+                /// <summary>
+                /// The result of taking the original completed compilation that had generated documents and updating
+                /// them by apply the <see cref="CompilationAndGeneratorDriverTranslationAction" />; this is not a
+                /// correct snapshot in that the generators have not been rerun, but may be reusable if the generators
+                /// are later found to give the same output.
+                /// </summary>
+                public Compilation? StaleCompilationWithGeneratedDocuments { get; }
+
+                private InProgressState(
                     bool isFrozen,
                     Compilation compilationWithoutGeneratedDocuments,
                     CompilationTrackerGeneratorInfo generatorInfo,
                     Compilation? staleCompilationWithGeneratedDocuments,
-                    ImmutableList<(ProjectState state, CompilationAndGeneratorDriverTranslationAction action)> intermediateProjects)
-                {
-                    Contract.ThrowIfTrue(intermediateProjects is null);
+                    ImmutableList<(ProjectState state, CompilationAndGeneratorDriverTranslationAction action)> pendingTranslationSteps)
+                    : base(isFrozen,
+                           compilationWithoutGeneratedDocuments,
+                           generatorInfo)
+                {
+                    // Note: Intermediate projects can be empty.
+                    Contract.ThrowIfTrue(pendingTranslationSteps is null);
+
+                    PendingTranslationSteps = pendingTranslationSteps;
+                    StaleCompilationWithGeneratedDocuments = staleCompilationWithGeneratedDocuments;
+                }
+
+                public static InProgressState Create(
+                    bool isFrozen,
+                    Compilation compilationWithoutGeneratedDocuments,
+                    CompilationTrackerGeneratorInfo generatorInfo,
+                    Compilation? staleCompilationWithGeneratedDocuments,
+                    ImmutableList<(ProjectState state, CompilationAndGeneratorDriverTranslationAction action)> pendingTranslationSteps)
+                {
+                    Contract.ThrowIfTrue(pendingTranslationSteps is null);
 
                     // If we're not frozen, transition back to the non-final state as we def want to rerun generators
                     // for either of these non-final states.
@@ -93,130 +125,8 @@
                     // If we don't have any intermediate projects to process, just initialize our
                     // DeclarationState now. We'll pass false for generatedDocumentsAreFinal because this is being called
                     // if our referenced projects are changing, so we'll have to rerun to consume changes.
-                    return intermediateProjects.IsEmpty
-                        ? new AllSyntaxTreesParsedState(isFrozen, compilationWithoutGeneratedDocuments, generatorInfo, staleCompilationWithGeneratedDocuments)
-                        : new InProgressState(isFrozen, compilationWithoutGeneratedDocuments, generatorInfo, staleCompilationWithGeneratedDocuments, intermediateProjects);
-                }
-            }
-
-            /// <summary>
-            /// Root type for all compilation tracker that have a compilation, but are not the final <see
-            /// cref="FinalCompilationTrackerState"/>
-            /// </summary>
-            private abstract class NonFinalWithCompilationTrackerState : CompilationTrackerState
-            {
-                /// <summary>
-                /// The result of taking the original completed compilation that had generated documents and updating
-                /// them by apply the <see cref="CompilationAndGeneratorDriverTranslationAction" />; this is not a
-                /// correct snapshot in that the generators have not been rerun, but may be reusable if the generators
-                /// are later found to give the same output.
-                /// </summary>
-                public Compilation? StaleCompilationWithGeneratedDocuments { get; }
-
-                protected NonFinalWithCompilationTrackerState(
-                    bool isFrozen,
-                    Compilation compilationWithoutGeneratedDocuments,
-                    CompilationTrackerGeneratorInfo generatorInfo,
-                    Compilation? staleCompilationWithGeneratedDocuments)
-                    : base(isFrozen, compilationWithoutGeneratedDocuments, generatorInfo)
-                {
-                    // We're the non-final state.  As such, there is a strong correspondence between these two pieces of
-                    // state.  Specifically, if we're frozen, then the documents must be final.  After all, we do not
-                    // want to generate SG docs in the frozen state.  Conversely, if we're not frozen, the documents
-                    // must not be final.  We *must* generate the final docs from this state to get into the
-                    // FinalCompilationTrackerState.
-
-                    Contract.ThrowIfFalse(IsFrozen == generatorInfo.DocumentsAreFinal);
-
-                    StaleCompilationWithGeneratedDocuments = staleCompilationWithGeneratedDocuments;
-                }
->>>>>>> 03a54762
-            }
-
-            /// <summary>
-            /// A state where we are holding onto a previously built compilation, and have a known set of transformations
-            /// that could get us to a more final state.
-            /// </summary>
-            private sealed class InProgressState : NonFinalWithCompilationTrackerState
-            {
-                /// <summary>
-                /// The list of changes that have happened since we last computed a compilation. The oldState corresponds to
-                /// the state of the project prior to the mutation.
-                /// </summary>
-                public ImmutableList<(ProjectState oldState, CompilationAndGeneratorDriverTranslationAction action)> IntermediateProjects { get; }
-
-<<<<<<< HEAD
-                /// <summary>
-                /// The result of taking the original completed compilation that had generated documents and updating them by
-                /// apply the <see cref="CompilationAndGeneratorDriverTranslationAction" />; this is not a correct snapshot in that
-                /// the generators have not been rerun, but may be reusable if the generators are later found to give the
-                /// same output.
-                /// </summary>
-                public Compilation? StaleCompilationWithGeneratedDocuments { get; }
-
-                private InProgressState(
-=======
-                public InProgressState(
->>>>>>> 03a54762
-                    bool isFrozen,
-                    Compilation compilationWithoutGeneratedDocuments,
-                    CompilationTrackerGeneratorInfo generatorInfo,
-                    Compilation? staleCompilationWithGeneratedDocuments,
-                    ImmutableList<(ProjectState state, CompilationAndGeneratorDriverTranslationAction action)> intermediateProjects)
-                    : base(isFrozen,
-                           compilationWithoutGeneratedDocuments,
-                           generatorInfo,
-                           staleCompilationWithGeneratedDocuments)
-                {
-                    Contract.ThrowIfTrue(intermediateProjects is null);
-
-<<<<<<< HEAD
-                    // If we're not in the frozen state, the documents must *not* be final.  We're not a FinalState, and
-                    // as such, we must still determine what the up to date generated docs are.
-                    Contract.ThrowIfTrue(!IsFrozen && generatorInfo.DocumentsAreFinal);
-
-                    this.IntermediateProjects = intermediateProjects;
-                    this.StaleCompilationWithGeneratedDocuments = staleCompilationWithGeneratedDocuments;
-=======
-                    IntermediateProjects = intermediateProjects;
->>>>>>> 03a54762
-                }
-
-<<<<<<< HEAD
-                public static InProgressState Create(
-                    bool isFrozen,
-                    Compilation compilationWithoutGeneratedDocuments,
-                    CompilationTrackerGeneratorInfo generatorInfo,
-                    Compilation? staleCompilationWithGeneratedDocuments,
-                    ImmutableList<(ProjectState state, CompilationAndGeneratorDriverTranslationAction action)> intermediateProjects)
-                {
-                    Contract.ThrowIfTrue(intermediateProjects is null);
-
-                    // If we're not frozen, transition back to the non-final state as we def want to rerun generators
-                    // for either of these non-final states.
-                    if (!isFrozen)
-                        generatorInfo = generatorInfo.WithDocumentsAreFinal(false);
-
-                    return new InProgressState(isFrozen, compilationWithoutGeneratedDocuments, generatorInfo, staleCompilationWithGeneratedDocuments, intermediateProjects);
-                }
-=======
-            /// <summary>
-            /// A built compilation for the tracker that contains the fully built DeclarationTable, but may not have
-            /// references initialized.  Note: this is practically the same as <see cref="InProgressState"/> except that
-            /// there are no intermediary translation actions to apply.  The tracker state always moves into this state
-            /// prior to moving to the <see cref="FinalCompilationTrackerState"/>.
-            /// </summary>
-            private sealed class AllSyntaxTreesParsedState(
-                bool isFrozen,
-                Compilation compilationWithoutGeneratedDocuments,
-                CompilationTrackerGeneratorInfo generatorInfo,
-                Compilation? staleCompilationWithGeneratedDocuments) : NonFinalWithCompilationTrackerState(
-                    isFrozen,
-                    compilationWithoutGeneratedDocuments,
-                    generatorInfo,
-                    staleCompilationWithGeneratedDocuments)
-            {
->>>>>>> 03a54762
+                    return new InProgressState(isFrozen, compilationWithoutGeneratedDocuments, generatorInfo, staleCompilationWithGeneratedDocuments, pendingTranslationSteps);
+                }
             }
 
             /// <summary>
