--- conflicted
+++ resolved
@@ -8,133 +8,6 @@
 using System.Threading.Tasks;
 using Microsoft.CodeAnalysis.PersistentStorage;
 
-<<<<<<< HEAD
-namespace Microsoft.CodeAnalysis.PersistentStorage
-{
-    internal readonly struct SolutionKey
-    {
-        public readonly SolutionId Id;
-        public readonly string FilePath;
-        public readonly bool IsPrimaryBranch;
-
-        public SolutionKey(SolutionId id, string filePath, bool isPrimaryBranch)
-        {
-            Id = id;
-            FilePath = filePath;
-            IsPrimaryBranch = isPrimaryBranch;
-        }
-
-        public static explicit operator SolutionKey(Solution solution)
-            => new SolutionKey(solution.Id, solution.FilePath, solution.BranchId == solution.Workspace.PrimaryBranchId);
-
-        public SerializableSolutionKey Dehydrate()
-        {
-            return new SerializableSolutionKey
-            {
-                Id = Id,
-                FilePath = FilePath,
-                IsPrimaryBranch = IsPrimaryBranch,
-            };
-        }
-    }
-
-    internal readonly struct ProjectKey
-    {
-        public readonly SolutionKey Solution;
-
-        public readonly ProjectId Id;
-        public readonly string FilePath;
-        public readonly string Name;
-
-        public ProjectKey(SolutionKey solution, ProjectId id, string filePath, string name)
-        {
-            Solution = solution;
-            Id = id;
-            FilePath = filePath;
-            Name = name;
-        }
-
-        public static explicit operator ProjectKey(Project project)
-            => new ProjectKey((SolutionKey)project.Solution, project.Id, project.FilePath, project.Name);
-
-        public SerializableProjectKey Dehydrate()
-        {
-            return new SerializableProjectKey
-            {
-                Solution = Solution.Dehydrate(),
-                Id = Id,
-                FilePath = FilePath,
-                Name = Name,
-            };
-        }
-    }
-
-    internal readonly struct DocumentKey
-    {
-        public readonly ProjectKey Project;
-
-        public readonly DocumentId Id;
-        public readonly string FilePath;
-        public readonly string Name;
-
-        public DocumentKey(ProjectKey project, DocumentId id, string filePath, string name)
-        {
-            Project = project;
-            Id = id;
-            FilePath = filePath;
-            Name = name;
-        }
-
-        public static explicit operator DocumentKey(Document document)
-            => new DocumentKey((ProjectKey)document.Project, document.Id, document.FilePath, document.Name);
-
-        public SerializableDocumentKey Dehydrate()
-        {
-            return new SerializableDocumentKey
-            {
-                Project = Project.Dehydrate(),
-                Id = Id,
-                FilePath = FilePath,
-                Name = Name,
-            };
-        }
-    }
-
-    internal class SerializableDocumentKey
-    {
-        public SerializableProjectKey Project;
-        public DocumentId Id;
-        public string FilePath;
-        public string Name;
-
-        public DocumentKey Rehydrate()
-            => new DocumentKey(Project.Rehydrate(), Id, FilePath, Name);
-    }
-
-    internal class SerializableProjectKey
-    {
-        public SerializableSolutionKey Solution;
-        public ProjectId Id;
-        public string FilePath;
-        public string Name;
-
-        public ProjectKey Rehydrate()
-            => new ProjectKey(Solution.Rehydrate(), Id, FilePath, Name);
-    }
-
-    internal class SerializableSolutionKey
-    {
-        public SolutionId Id;
-        public string FilePath;
-        public bool IsPrimaryBranch;
-
-        public SolutionKey Rehydrate()
-            => new SolutionKey(Id, FilePath, IsPrimaryBranch);
-    }
-}
-
-=======
->>>>>>> 1aeda2e9
 namespace Microsoft.CodeAnalysis.Host
 {
     internal interface IChecksummedPersistentStorage : IPersistentStorage
