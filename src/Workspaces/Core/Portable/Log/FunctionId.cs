﻿// Copyright (c) Microsoft.  All Rights Reserved.  Licensed under the Apache License, Version 2.0.  See License.txt in the project root for license information.

namespace Microsoft.CodeAnalysis.Internal.Log
{
    /// <summary>
    /// Enum to uniquely identify each function location.
    /// </summary>
    internal enum FunctionId
    {
        // a value to use in unit tests that won't interfere with reporting
        // for our other scenarios.
        TestEvent_NotUsed = 1,

        WorkCoordinator_DocumentWorker_Enqueue,
        WorkCoordinator_ProcessProjectAsync,
        WorkCoordinator_ProcessDocumentAsync,
        WorkCoordinator_SemanticChange_Enqueue,
        WorkCoordinator_SemanticChange_EnqueueFromMember,
        WorkCoordinator_SemanticChange_EnqueueFromType,
        WorkCoordinator_SemanticChange_FullProjects,
        WorkCoordinator_Project_Enqueue,
        WorkCoordinator_AsyncWorkItemQueue_LastItem,
        WorkCoordinator_AsyncWorkItemQueue_FirstItem,

        Diagnostics_SyntaxDiagnostic,
        Diagnostics_SemanticDiagnostic,
        Diagnostics_ProjectDiagnostic,
        Diagnostics_DocumentReset,
        Diagnostics_DocumentOpen,
        Diagnostics_RemoveDocument,
        Diagnostics_RemoveProject,
        Diagnostics_DocumentClose,

        // add new values after this
        Run_Environment,
        Run_Environment_Options,

        Tagger_AdornmentManager_OnLayoutChanged,
        Tagger_AdornmentManager_UpdateInvalidSpans,
        Tagger_BatchChangeNotifier_NotifyEditorNow,
        Tagger_BatchChangeNotifier_NotifyEditor,
        Tagger_TagSource_RecomputeTags,
        Tagger_TagSource_ProcessNewTags,
        Tagger_SyntacticClassification_TagComputer_GetTags,
        Tagger_SemanticClassification_TagProducer_ProduceTags,
        Tagger_BraceHighlighting_TagProducer_ProduceTags,
        Tagger_LineSeparator_TagProducer_ProduceTags,
        Tagger_Outlining_TagProducer_ProduceTags,
        Tagger_Highlighter_TagProducer_ProduceTags,
        Tagger_ReferenceHighlighting_TagProducer_ProduceTags,

        CaseCorrection_CaseCorrect,
        CaseCorrection_ReplaceTokens,
        CaseCorrection_AddReplacements,

        CodeCleanup_CleanupAsync,
        CodeCleanup_Cleanup,
        CodeCleanup_IterateAllCodeCleanupProviders,
        CodeCleanup_IterateOneCodeCleanup,

        CommandHandler_GetCommandState,
        CommandHandler_ExecuteHandlers,
        CommandHandler_FormatCommand,

        Workspace_SourceText_GetChangeRanges,
        Workspace_Recoverable_RecoverRootAsync,
        Workspace_Recoverable_RecoverRoot,
        Workspace_Recoverable_RecoverTextAsync,
        Workspace_Recoverable_RecoverText,
        Workspace_SkeletonAssembly_GetMetadataOnlyImage,
        Workspace_SkeletonAssembly_EmitMetadataOnlyImage,
        Workspace_Document_State_FullyParseSyntaxTree,
        Workspace_Document_State_IncrementallyParseSyntaxTree,
        Workspace_Document_GetSemanticModel,
        Workspace_Document_GetSyntaxTree,
        Workspace_Document_GetTextChanges,
        Workspace_Project_GetCompilation,
        Workspace_Project_CompilationTracker_BuildCompilationAsync,
        Workspace_ApplyChanges,
        Workspace_TryGetDocument,
        Workspace_TryGetDocumentFromInProgressSolution,
        Workspace_Solution_LinkedFileDiffMergingSession,
        Workspace_Solution_LinkedFileDiffMergingSession_LinkedFileGroup,

        EndConstruct_DoStatement,
        EndConstruct_XmlCData,
        EndConstruct_XmlComment,
        EndConstruct_XmlElement,
        EndConstruct_XmlEmbeddedExpression,
        EndConstruct_XmlProcessingInstruction,

        FindReference_Rename,
        FindReference_ChangeSignature,
        FindReference,
        FindReference_DetermineAllSymbolsAsync,
        FindReference_CreateProjectMapAsync,
        FindReference_CreateDocumentMapAsync,
        FindReference_ProcessAsync,
        FindReference_ProcessProjectAsync,
        FindReference_ProcessDocumentAsync,

        LineCommit_CommitRegion,

        Formatting_TokenStreamConstruction,
        Formatting_ContextInitialization,
        Formatting_Format,
        Formatting_ApplyResultToBuffer,
        Formatting_IterateNodes,
        Formatting_CollectIndentBlock,
        Formatting_CollectSuppressOperation,
        Formatting_CollectAlignOperation,
        Formatting_CollectAnchorOperation,
        Formatting_CollectTokenOperation,
        Formatting_BuildContext,
        Formatting_ApplySpaceAndLine,
        Formatting_ApplyAnchorOperation,
        Formatting_ApplyAlignOperation,
        Formatting_AggregateCreateTextChanges,
        Formatting_AggregateCreateFormattedRoot,
        Formatting_CreateTextChanges,
        Formatting_CreateFormattedRoot,
        Formatting_Partitions,

        SmartIndentation_Start,
        SmartIndentation_OpenCurly,
        SmartIndentation_CloseCurly,

        Rename_InlineSession,
        Rename_InlineSession_Session,
        Rename_FindLinkedSpans,
        Rename_GetSymbolRenameInfo,
        Rename_OnTextBufferChanged,
        Rename_ApplyReplacementText,
        Rename_CommitCore,
        Rename_CommitCoreWithPreview,
        Rename_GetAsynchronousLocationsSource,
        Rename_AllRenameLocations,
        Rename_StartSearchingForSpansInAllOpenDocuments,
        Rename_StartSearchingForSpansInOpenDocument,
        Rename_CreateOpenTextBufferManagerForAllOpenDocs,
        Rename_CreateOpenTextBufferManagerForAllOpenDocument,
        Rename_ReportSpan,
        Rename_GetNoChangeConflictResolution,
        Rename_Tracking_BufferChanged,

        TPLTask_TaskScheduled,
        TPLTask_TaskStarted,
        TPLTask_TaskCompleted,

        QuickInfo_ModelComputation_ComputeModelInBackground,

        Completion_ModelComputer_DoInBackground,
        Completion_ModelComputation_FilterModelInBackground,
        Completion_ModelComputation_WaitForModel,
        Completion_SymbolCompletionProvider_GetItemsWorker,
        Completion_KeywordCompletionProvider_GetItemsWorker,
        Completion_SnippetCompletionProvider_GetItemsWorker_CSharp,

        SignatureHelp_ModelComputation_ComputeModelInBackground,
        SignatureHelp_ModelComputation_UpdateModelInBackground,

        Refactoring_CodeRefactoringService_GetRefactoringsAsync,
        Refactoring_AddImport,
        Refactoring_FullyQualify,
        Refactoring_GenerateFromMembers_AddConstructorParametersFromMembers,
        Refactoring_GenerateFromMembers_GenerateConstructorFromMembers,
        Refactoring_GenerateFromMembers_GenerateEqualsAndGetHashCode,
        Refactoring_GenerateMember_GenerateConstructor,
        Refactoring_GenerateMember_GenerateDefaultConstructors,
        Refactoring_GenerateMember_GenerateEnumMember,
        Refactoring_GenerateMember_GenerateMethod,
        Refactoring_GenerateMember_GenerateVariable,
        Refactoring_ImplementAbstractClass,
        Refactoring_ImplementInterface,
        Refactoring_IntroduceVariable,
        Refactoring_GenerateType,
        Refactoring_RemoveUnnecessaryImports_CSharp,
        Refactoring_RemoveUnnecessaryImports_VisualBasic,

        Snippet_OnBeforeInsertion,
        Snippet_OnAfterInsertion,

        Misc_NonReentrantLock_BlockingWait,
        Misc_VisualStudioWaitIndicator_Wait,
        Misc_SaveEventsSink_OnBeforeSave,

        TaskList_Refresh,
        TaskList_NavigateTo,

        WinformDesigner_GenerateXML,

        NavigateTo_Search,

        NavigationService_VSDocumentNavigationService_NavigateTo,

        NavigationBar_ComputeModelAsync,
        NavigationBar_ItemService_GetMembersInTypes_CSharp,
        NavigationBar_ItemService_GetTypesInFile_CSharp,
        NavigationBar_UpdateDropDownsSynchronously_WaitForModel,
        NavigationBar_UpdateDropDownsSynchronously_WaitForSelectedItemInfo,

        EventHookup_Determine_If_Event_Hookup,
        EventHookup_Generate_Handler,
        EventHookup_Type_Char,

        Cache_Created,
        Cache_AddOrAccess,
        Cache_Remove,
        Cache_Evict,
        Cache_EvictAll,
        Cache_ItemRank,

        TextStructureNavigator_GetExtentOfWord,
        TextStructureNavigator_GetSpanOfEnclosing,
        TextStructureNavigator_GetSpanOfFirstChild,
        TextStructureNavigator_GetSpanOfNextSibling,
        TextStructureNavigator_GetSpanOfPreviousSibling,

        Debugging_LanguageDebugInfoService_GetDataTipSpanAndText,
        Debugging_VsLanguageDebugInfo_ValidateBreakpointLocation,
        Debugging_VsLanguageDebugInfo_GetProximityExpressions,
        Debugging_VsLanguageDebugInfo_ResolveName,
        Debugging_VsLanguageDebugInfo_GetNameOfLocation,
        Debugging_VsLanguageDebugInfo_GetDataTipText,
        Debugging_EncSession,
        Debugging_EncSession_EditSession,
        Debugging_EncSession_EditSession_EmitDeltaErrorId,
        Debugging_EncSession_EditSession_RudeEdit,

        Simplifier_ReduceAsync,
        Simplifier_ExpandNode,
        Simplifier_ExpandToken,

        ForegroundNotificationService_Processed,
        ForegroundNotificationService_NotifyOnForeground,

        BackgroundCompiler_BuildCompilationsAsync,

        PersistenceService_ReadAsync,
        PersistenceService_WriteAsync,
        PersistenceService_ReadAsyncFailed,
        PersistenceService_WriteAsyncFailed,
        PersistenceService_Initialization,

        TemporaryStorageServiceFactory_ReadText,
        TemporaryStorageServiceFactory_WriteText,
        TemporaryStorageServiceFactory_ReadStream,
        TemporaryStorageServiceFactory_WriteStream,

        // currently no-one uses these
        SmartTags_RefreshSession,
        SmartTags_SmartTagInitializeFixes,
        SmartTags_ApplyQuickFix,

        EditorTestApp_RefreshTask,
        EditorTestApp_UpdateDiagnostics,

        IncrementalAnalyzerProcessor_Analyzers,
        IncrementalAnalyzerProcessor_Analyzer,
        IncrementalAnalyzerProcessor_ActiveFileAnalyzers,
        IncrementalAnalyzerProcessor_ActiveFileAnalyzer,
        IncrementalAnalyzerProcessor_Shutdown,

        WorkCoordinatorRegistrationService_Register,
        WorkCoordinatorRegistrationService_Unregister,
        WorkCoordinatorRegistrationService_Reanalyze,

        WorkCoordinator_SolutionCrawlerOption,
        WorkCoordinator_PersistentStorageAdded,
        WorkCoordinator_PersistentStorageRemoved,
        WorkCoordinator_Shutdown,

        DiagnosticAnalyzerService_Analyzers,
        DiagnosticAnalyzerDriver_AnalyzerCrash,
        DiagnosticAnalyzerDriver_AnalyzerTypeCount,
        PersistedSemanticVersion_Info,
        Esent_Exceptions,
        WorkCoordinator_ShutdownTimeout,
        Diagnostics_HyperLink,

        CodeFixes_FixAllOccurrencesSession,
        CodeFixes_FixAllOccurrencesContext,
        CodeFixes_FixAllOccurrencesComputation,
        CodeFixes_FixAllOccurrencesComputation_Diagnostics,
        CodeFixes_FixAllOccurrencesComputation_Fixes,
        CodeFixes_FixAllOccurrencesComputation_Merge,
        CodeFixes_FixAllOccurrencesPreviewChanges,

        SolutionExplorer_AnalyzerItemSource_GetItems,
        SolutionExplorer_DiagnosticItemSource_GetItems,
        WorkCoordinator_ActiveFileEnqueue,
        SymbolFinder_FindDeclarationsAsync,
        SymbolFinder_Project_AddDeclarationsAsync,
        SymbolFinder_Assembly_AddDeclarationsAsync,
        SymbolFinder_Solution_Name_FindSourceDeclarationsAsync,
        SymbolFinder_Project_Name_FindSourceDeclarationsAsync,
        SymbolFinder_Solution_Predicate_FindSourceDeclarationsAsync,
        SymbolFinder_Project_Predicate_FindSourceDeclarationsAsync,
        Tagger_Diagnostics_RecomputeTags,
        Tagger_Diagnostics_Updated,
        SuggestedActions_HasSuggestedActionsAsync,
        SuggestedActions_GetSuggestedActions,
        AnalyzerDependencyCheckingService_LogConflict,
        AnalyzerDependencyCheckingService_LogMissingDependency,
        VirtualMemory_MemoryLow,
        Extension_Exception,

        WorkCoordinator_WaitForHigherPriorityOperationsAsync,

        CSharp_Interactive_Window,
        VisualBasic_Interactive_Window,

        NonFatalWatson,
        GlobalOperationRegistration,
        CommandHandler_FindAllReference,

        CodefixInfobar_Enable,
        CodefixInfobar_EnableAndIgnoreFutureErrors,
        CodefixInfobar_LeaveDisabled,
        CodefixInfobar_ErrorIgnored,

        Refactoring_NamingStyle,

        // Caches
        SymbolTreeInfo_ExceptionInCacheRead,
        SpellChecker_ExceptionInCacheRead,
        BKTree_ExceptionInCacheRead,
        IntellisenseBuild_Failed,

        // Generic performance measurement action IDs
        MeasurePerformance_StartAction,
        MeasurePerformance_StopAction,

        RemoteHostClientService_AddGlobalAssetsAsync,
        RemoteHostClientService_RemoveGlobalAssets,
        RemoteHostClientService_Enabled,
        ServiceHubRemoteHostClient_CreateAsync,
        SolutionSynchronizationServiceFactory_CreatePinnedRemotableDataScopeAsync,
        PinnedRemotableDataScope_GetRemotableData,
        Serializer_CreateChecksum,
        Serializer_Serialize,
        Serializer_Deserialize,
        CodeAnalysisService_CalculateDiagnosticsAsync,
        CodeAnalysisService_SerializeDiagnosticResultAsync,
        AssetStorage_CleanAssets,
        AssetService_GetAssetAsync,
        SnapshotService_RequestAssetAsync,
        CompilationService_GetCompilationAsync,
        RemoteHostService_SynchronizePrimaryWorkspaceAsync,
        RemoteHostService_SynchronizeGlobalAssetsAsync,
        AssetStorage_TryGetAsset,
        AssetService_SynchronizeAssetsAsync,
        AssetService_SynchronizeSolutionAssetsAsync,
        CodeAnalysisService_GetReferenceCountAsync,
        CodeAnalysisService_FindReferenceLocationsAsync,
        CodeAnalysisService_FindReferenceMethodsAsync,
        CodeAnalysisService_GetFullyQualifiedName,
        SolutionChecksumUpdater_SynchronizePrimaryWorkspace,
        SolutionState_ComputeChecksumsAsync,
        ProjectState_ComputeChecksumsAsync,
        DocumentState_ComputeChecksumsAsync,
        JsonRpcSession_RequestAssetAsync,
        SolutionSynchronizationService_GetRemotableData,
        AssetService_SynchronizeProjectAssetsAsync,
        FileTextLoader_FileLengthThresholdExceeded,
        RemoteHost_Connect,
        RemoteHost_Disconnect,
        CodeAnalysisService_GetTodoCommentsAsync,
<<<<<<< HEAD
        RemoteHostClientService_Restarted,
=======
        CodeLens_GetReferenceCountAsync,
        CodeLens_FindReferenceLocationsAsync,
        CodeLens_FindReferenceMethodsAsync,
        CodeLens_GetFullyQualifiedName,
>>>>>>> bb1400e4
    }
}<|MERGE_RESOLUTION|>--- conflicted
+++ resolved
@@ -366,13 +366,10 @@
         RemoteHost_Connect,
         RemoteHost_Disconnect,
         CodeAnalysisService_GetTodoCommentsAsync,
-<<<<<<< HEAD
-        RemoteHostClientService_Restarted,
-=======
         CodeLens_GetReferenceCountAsync,
         CodeLens_FindReferenceLocationsAsync,
         CodeLens_FindReferenceMethodsAsync,
         CodeLens_GetFullyQualifiedName,
->>>>>>> bb1400e4
+        RemoteHostClientService_Restarted,
     }
 }