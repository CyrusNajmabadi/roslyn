--- conflicted
+++ resolved
@@ -61,7 +61,6 @@
         public const string XmlLiteralProcessingInstruction = "xml literal - processing instruction";
         public const string XmlLiteralText = "xml literal - text";
 
-<<<<<<< HEAD
         internal const string RegexComment = "regex - comment";
         internal const string RegexCharacterClass = "regex - character class";
         internal const string RegexAnchor = "regex - anchor";
@@ -71,7 +70,7 @@
         internal const string RegexText = "regex - text";
         internal const string RegexSelfEscapedCharacter = "regex - self escaped character";
         internal const string RegexOtherEscape = "regex - other escape";
-=======
+
         internal const string JsonComment = "json - comment";
         internal const string JsonNumber = "json - number";
         internal const string JsonString = "json - string";
@@ -83,6 +82,5 @@
         internal const string JsonObject = "json - object";
         internal const string JsonPropertyName = "json - property name";
         internal const string JsonConstructorName = "json - constructor name";
->>>>>>> 7aa255fe
     }
 }