﻿// Licensed to the .NET Foundation under one or more agreements.
// The .NET Foundation licenses this file to you under the MIT license.
// See the LICENSE file in the project root for more information.

using System.Collections.Generic;
using System.Collections.Immutable;
using System.Threading;
using System.Threading.Tasks;

namespace Microsoft.CodeAnalysis.FindSymbols.Finders
{
    internal sealed class OrdinaryMethodReferenceFinder : AbstractMethodOrPropertyOrEventSymbolReferenceFinder<IMethodSymbol>
    {
        protected override bool CanFind(IMethodSymbol symbol)
        {
            return
                symbol.MethodKind is MethodKind.Ordinary or
                MethodKind.DelegateInvoke or
                MethodKind.DeclareMethod or
                MethodKind.ReducedExtension or
                MethodKind.LocalFunction;
        }

        protected override Task<ImmutableArray<ISymbol>> DetermineCascadedSymbolsAsync(
            IMethodSymbol symbol,
            Solution solution,
            FindReferencesSearchOptions options,
            CancellationToken cancellationToken)
        {
            // If it's a delegate method, then cascade to the type as well.  These guys are
            // practically equivalent for users.
            if (symbol.ContainingType.TypeKind == TypeKind.Delegate)
            {
                return Task.FromResult(ImmutableArray.Create<ISymbol>(symbol.ContainingType));
            }
            else
            {
                return Task.FromResult(GetOtherPartsOfPartial(symbol));
            }
        }

        private static ImmutableArray<ISymbol> GetOtherPartsOfPartial(IMethodSymbol symbol)
        {
            if (symbol.PartialDefinitionPart != null)
                return ImmutableArray.Create<ISymbol>(symbol.PartialDefinitionPart);

            if (symbol.PartialImplementationPart != null)
                return ImmutableArray.Create<ISymbol>(symbol.PartialImplementationPart);

            return ImmutableArray<ISymbol>.Empty;
        }

        protected override async Task<ImmutableArray<Document>> DetermineDocumentsToSearchAsync(
            IMethodSymbol methodSymbol,
            HashSet<string>? globalAliases,
            Project project,
            IImmutableSet<Document>? documents,
            FindReferencesSearchOptions options,
            CancellationToken cancellationToken)
        {
            // TODO(cyrusn): Handle searching for IDisposable.Dispose (or an implementation
            // thereof).  in that case, we need to look at documents that have a using in them
            // and see if that using binds to this dispose method.  We also need to look at
            // 'foreach's as the will call 'Dispose' afterwards.

            // TODO(cyrusn): Handle searching for linq methods.  If the user searches for 'Cast',
            // 'Where', 'Select', 'SelectMany', 'Join', 'GroupJoin', 'OrderBy',
            // 'OrderByDescending', 'GroupBy', 'ThenBy' or 'ThenByDescending', then we want to
            // search in files that have query expressions and see if any query clause binds to
            // these methods.

            // TODO(cyrusn): Handle searching for Monitor.Enter and Monitor.Exit.  If a user
            // searches for these, then we should find usages of 'lock(goo)' or 'synclock(goo)'
            // since they implicitly call those methods.

            var ordinaryDocuments = await FindDocumentsAsync(project, documents, cancellationToken, methodSymbol.Name).ConfigureAwait(false);
            var forEachDocuments = IsForEachMethod(methodSymbol)
                ? await FindDocumentsWithForEachStatementsAsync(project, documents, cancellationToken).ConfigureAwait(false)
                : ImmutableArray<Document>.Empty;

            var deconstructDocuments = IsDeconstructMethod(methodSymbol)
                ? await FindDocumentsWithDeconstructionAsync(project, documents, cancellationToken).ConfigureAwait(false)
                : ImmutableArray<Document>.Empty;

            var awaitExpressionDocuments = IsGetAwaiterMethod(methodSymbol)
                ? await FindDocumentsWithAwaitExpressionAsync(project, documents, cancellationToken).ConfigureAwait(false)
                : ImmutableArray<Document>.Empty;

<<<<<<< HEAD
            var documentsWithGlobalAttributes = await FindDocumentsWithGlobalAttributesAsync(project, documents, cancellationToken).ConfigureAwait(false);
=======
            var documentsWithGlobalAttributes = await FindDocumentsWithGlobalSuppressMessageAttributeAsync(project, documents, cancellationToken).ConfigureAwait(false);
>>>>>>> 67d940c4
            return ordinaryDocuments.Concat(forEachDocuments, deconstructDocuments, awaitExpressionDocuments, documentsWithGlobalAttributes);
        }

        private static bool IsForEachMethod(IMethodSymbol methodSymbol)
        {
            return
                methodSymbol.Name is WellKnownMemberNames.GetEnumeratorMethodName or
                WellKnownMemberNames.MoveNextMethodName;
        }

        private static bool IsDeconstructMethod(IMethodSymbol methodSymbol)
            => methodSymbol.Name == WellKnownMemberNames.DeconstructMethodName;

        private static bool IsGetAwaiterMethod(IMethodSymbol methodSymbol)
            => methodSymbol.Name == WellKnownMemberNames.GetAwaiter;

        protected sealed override async ValueTask<ImmutableArray<FinderLocation>> FindReferencesInDocumentAsync(
            IMethodSymbol symbol,
            HashSet<string>? globalAliases,
            Document document,
            SemanticModel semanticModel,
            FindReferencesSearchOptions options,
            CancellationToken cancellationToken)
        {
            var nameMatches = await FindReferencesInDocumentUsingSymbolNameAsync(symbol, document, semanticModel, cancellationToken).ConfigureAwait(false);

            var forEachMatches = IsForEachMethod(symbol)
                ? await FindReferencesInForEachStatementsAsync(symbol, document, semanticModel, cancellationToken).ConfigureAwait(false)
                : ImmutableArray<FinderLocation>.Empty;

            var deconstructMatches = IsDeconstructMethod(symbol)
                ? await FindReferencesInDeconstructionAsync(symbol, document, semanticModel, cancellationToken).ConfigureAwait(false)
                : ImmutableArray<FinderLocation>.Empty;

            var getAwaiterMatches = IsGetAwaiterMethod(symbol)
                ? await FindReferencesInAwaitExpressionAsync(symbol, document, semanticModel, cancellationToken).ConfigureAwait(false)
                : ImmutableArray<FinderLocation>.Empty;

            var suppressionReferences = await FindReferencesInDocumentInsideGlobalSuppressionsAsync(document, semanticModel, symbol, cancellationToken).ConfigureAwait(false);
            return nameMatches.Concat(forEachMatches, deconstructMatches, getAwaiterMatches, suppressionReferences);
        }
    }
}<|MERGE_RESOLUTION|>--- conflicted
+++ resolved
@@ -86,11 +86,7 @@
                 ? await FindDocumentsWithAwaitExpressionAsync(project, documents, cancellationToken).ConfigureAwait(false)
                 : ImmutableArray<Document>.Empty;
 
-<<<<<<< HEAD
-            var documentsWithGlobalAttributes = await FindDocumentsWithGlobalAttributesAsync(project, documents, cancellationToken).ConfigureAwait(false);
-=======
             var documentsWithGlobalAttributes = await FindDocumentsWithGlobalSuppressMessageAttributeAsync(project, documents, cancellationToken).ConfigureAwait(false);
->>>>>>> 67d940c4
             return ordinaryDocuments.Concat(forEachDocuments, deconstructDocuments, awaitExpressionDocuments, documentsWithGlobalAttributes);
         }
 
