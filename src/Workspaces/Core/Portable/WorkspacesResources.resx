﻿<?xml version="1.0" encoding="utf-8"?>
<root>
  <!-- 
    Microsoft ResX Schema 
    
    Version 2.0
    
    The primary goals of this format is to allow a simple XML format 
    that is mostly human readable. The generation and parsing of the 
    various data types are done through the TypeConverter classes 
    associated with the data types.
    
    Example:
    
    ... ado.net/XML headers & schema ...
    <resheader name="resmimetype">text/microsoft-resx</resheader>
    <resheader name="version">2.0</resheader>
    <resheader name="reader">System.Resources.ResXResourceReader, System.Windows.Forms, ...</resheader>
    <resheader name="writer">System.Resources.ResXResourceWriter, System.Windows.Forms, ...</resheader>
    <data name="Name1"><value>this is my long string</value><comment>this is a comment</comment></data>
    <data name="Color1" type="System.Drawing.Color, System.Drawing">Blue</data>
    <data name="Bitmap1" mimetype="application/x-microsoft.net.object.binary.base64">
        <value>[base64 mime encoded serialized .NET Framework object]</value>
    </data>
    <data name="Icon1" type="System.Drawing.Icon, System.Drawing" mimetype="application/x-microsoft.net.object.bytearray.base64">
        <value>[base64 mime encoded string representing a byte array form of the .NET Framework object]</value>
        <comment>This is a comment</comment>
    </data>
                
    There are any number of "resheader" rows that contain simple 
    name/value pairs.
    
    Each data row contains a name, and value. The row also contains a 
    type or mimetype. Type corresponds to a .NET class that support 
    text/value conversion through the TypeConverter architecture. 
    Classes that don't support this are serialized and stored with the 
    mimetype set.
    
    The mimetype is used for serialized objects, and tells the 
    ResXResourceReader how to depersist the object. This is currently not 
    extensible. For a given mimetype the value must be set accordingly:
    
    Note - application/x-microsoft.net.object.binary.base64 is the format 
    that the ResXResourceWriter will generate, however the reader can 
    read any of the formats listed below.
    
    mimetype: application/x-microsoft.net.object.binary.base64
    value   : The object must be serialized with 
            : System.Runtime.Serialization.Formatters.Binary.BinaryFormatter
            : and then encoded with base64 encoding.
    
    mimetype: application/x-microsoft.net.object.soap.base64
    value   : The object must be serialized with 
            : System.Runtime.Serialization.Formatters.Soap.SoapFormatter
            : and then encoded with base64 encoding.

    mimetype: application/x-microsoft.net.object.bytearray.base64
    value   : The object must be serialized into a byte array 
            : using a System.ComponentModel.TypeConverter
            : and then encoded with base64 encoding.
    -->
  <xsd:schema id="root" xmlns="" xmlns:xsd="http://www.w3.org/2001/XMLSchema" xmlns:msdata="urn:schemas-microsoft-com:xml-msdata">
    <xsd:import namespace="http://www.w3.org/XML/1998/namespace" />
    <xsd:element name="root" msdata:IsDataSet="true">
      <xsd:complexType>
        <xsd:choice maxOccurs="unbounded">
          <xsd:element name="metadata">
            <xsd:complexType>
              <xsd:sequence>
                <xsd:element name="value" type="xsd:string" minOccurs="0" />
              </xsd:sequence>
              <xsd:attribute name="name" use="required" type="xsd:string" />
              <xsd:attribute name="type" type="xsd:string" />
              <xsd:attribute name="mimetype" type="xsd:string" />
              <xsd:attribute ref="xml:space" />
            </xsd:complexType>
          </xsd:element>
          <xsd:element name="assembly">
            <xsd:complexType>
              <xsd:attribute name="alias" type="xsd:string" />
              <xsd:attribute name="name" type="xsd:string" />
            </xsd:complexType>
          </xsd:element>
          <xsd:element name="data">
            <xsd:complexType>
              <xsd:sequence>
                <xsd:element name="value" type="xsd:string" minOccurs="0" msdata:Ordinal="1" />
                <xsd:element name="comment" type="xsd:string" minOccurs="0" msdata:Ordinal="2" />
              </xsd:sequence>
              <xsd:attribute name="name" type="xsd:string" use="required" msdata:Ordinal="1" />
              <xsd:attribute name="type" type="xsd:string" msdata:Ordinal="3" />
              <xsd:attribute name="mimetype" type="xsd:string" msdata:Ordinal="4" />
              <xsd:attribute ref="xml:space" />
            </xsd:complexType>
          </xsd:element>
          <xsd:element name="resheader">
            <xsd:complexType>
              <xsd:sequence>
                <xsd:element name="value" type="xsd:string" minOccurs="0" msdata:Ordinal="1" />
              </xsd:sequence>
              <xsd:attribute name="name" type="xsd:string" use="required" />
            </xsd:complexType>
          </xsd:element>
        </xsd:choice>
      </xsd:complexType>
    </xsd:element>
  </xsd:schema>
  <resheader name="resmimetype">
    <value>text/microsoft-resx</value>
  </resheader>
  <resheader name="version">
    <value>2.0</value>
  </resheader>
  <resheader name="reader">
    <value>System.Resources.ResXResourceReader, System.Windows.Forms, Version=4.0.0.0, Culture=neutral, PublicKeyToken=b77a5c561934e089</value>
  </resheader>
  <resheader name="writer">
    <value>System.Resources.ResXResourceWriter, System.Windows.Forms, Version=4.0.0.0, Culture=neutral, PublicKeyToken=b77a5c561934e089</value>
  </resheader>
  <data name="An_error_occurred_while_reading_the_specified_configuration_file_colon_0" xml:space="preserve">
    <value>An error occurred while reading the specified configuration file: {0}</value>
  </data>
  <data name="Symbol_0_is_not_from_source" xml:space="preserve">
    <value>Symbol "{0}" is not from source.</value>
  </data>
  <data name="Documentation_comment_id_must_start_with_E_F_M_N_P_or_T" xml:space="preserve">
    <value>Documentation comment id must start with E, F, M, N, P or T</value>
  </data>
  <data name="Cycle_detected_in_extensions" xml:space="preserve">
    <value>Cycle detected in extensions</value>
  </data>
  <data name="Destination_type_must_be_a_0_but_given_one_is_1" xml:space="preserve">
    <value>Destination type must be a {0}, but given one is {1}.</value>
  </data>
  <data name="Destination_type_must_be_a_0_or_a_1_but_given_one_is_2" xml:space="preserve">
    <value>Destination type must be a {0} or a {1}, but given one is {2}.</value>
  </data>
  <data name="Destination_type_must_be_a_0_1_or_2_but_given_one_is_3" xml:space="preserve">
    <value>Destination type must be a {0}, {1} or {2}, but given one is {3}.</value>
  </data>
  <data name="Could_not_find_location_to_generation_symbol_into" xml:space="preserve">
    <value>Could not find location to generation symbol into.</value>
  </data>
  <data name="No_location_provided_to_add_statements_to" xml:space="preserve">
    <value>No location provided to add statements to.</value>
  </data>
  <data name="Destination_location_was_not_in_source" xml:space="preserve">
    <value>Destination location was not in source.</value>
  </data>
  <data name="Destination_location_was_from_a_different_tree" xml:space="preserve">
    <value>Destination location was from a different tree.</value>
  </data>
  <data name="Node_is_of_the_wrong_type" xml:space="preserve">
    <value>Node is of the wrong type.</value>
  </data>
  <data name="Location_must_be_null_or_from_source" xml:space="preserve">
    <value>Location must be null or from source.</value>
  </data>
  <data name="Duplicate_source_file_0_in_project_1" xml:space="preserve">
    <value>Duplicate source file '{0}' in project '{1}'</value>
  </data>
  <data name="Removing_projects_is_not_supported" xml:space="preserve">
    <value>Removing projects is not supported.</value>
  </data>
  <data name="Adding_projects_is_not_supported" xml:space="preserve">
    <value>Adding projects is not supported.</value>
  </data>
  <data name="Workspace_is_not_empty" xml:space="preserve">
    <value>Workspace is not empty.</value>
  </data>
  <data name="_0_is_not_part_of_the_workspace" xml:space="preserve">
    <value>'{0}' is not part of the workspace.</value>
  </data>
  <data name="_0_is_already_part_of_the_workspace" xml:space="preserve">
    <value>'{0}' is already part of the workspace.</value>
  </data>
  <data name="_0_is_not_referenced" xml:space="preserve">
    <value>'{0}' is not referenced.</value>
  </data>
  <data name="_0_is_already_referenced" xml:space="preserve">
    <value>'{0}' is already referenced.</value>
  </data>
  <data name="Adding_project_reference_from_0_to_1_will_cause_a_circular_reference" xml:space="preserve">
    <value>Adding project reference from '{0}' to '{1}' will cause a circular reference.</value>
  </data>
  <data name="Metadata_is_not_referenced" xml:space="preserve">
    <value>Metadata is not referenced.</value>
  </data>
  <data name="Metadata_is_already_referenced" xml:space="preserve">
    <value>Metadata is already referenced.</value>
  </data>
  <data name="_0_is_not_present" xml:space="preserve">
    <value>{0} is not present.</value>
  </data>
  <data name="_0_is_already_present" xml:space="preserve">
    <value>{0} is already present.</value>
  </data>
  <data name="The_specified_document_is_not_a_version_of_this_document" xml:space="preserve">
    <value>The specified document is not a version of this document.</value>
  </data>
  <data name="The_language_0_is_not_supported" xml:space="preserve">
    <value>The language '{0}' is not supported.</value>
  </data>
  <data name="The_solution_already_contains_the_specified_project" xml:space="preserve">
    <value>The solution already contains the specified project.</value>
  </data>
  <data name="The_solution_does_not_contain_the_specified_project" xml:space="preserve">
    <value>The solution does not contain the specified project.</value>
  </data>
  <data name="The_project_already_references_the_target_project" xml:space="preserve">
    <value>The project already references the target project.</value>
  </data>
  <data name="The_project_already_transitively_references_the_target_project" xml:space="preserve">
    <value>The project already transitively references the target project.</value>
  </data>
  <data name="The_solution_already_contains_the_specified_document" xml:space="preserve">
    <value>The solution already contains the specified document.</value>
  </data>
  <data name="The_solution_does_not_contain_the_specified_document" xml:space="preserve">
    <value>The solution does not contain the specified document.</value>
  </data>
  <data name="Temporary_storage_cannot_be_written_more_than_once" xml:space="preserve">
    <value>Temporary storage cannot be written more than once.</value>
  </data>
  <data name="_0_is_not_open" xml:space="preserve">
    <value>'{0}' is not open.</value>
  </data>
  <data name="A_language_name_cannot_be_specified_for_this_option" xml:space="preserve">
    <value>A language name cannot be specified for this option.</value>
  </data>
  <data name="A_language_name_must_be_specified_for_this_option" xml:space="preserve">
    <value>A language name must be specified for this option.</value>
  </data>
  <data name="File_was_externally_modified_colon_0" xml:space="preserve">
    <value>File was externally modified: {0}.</value>
  </data>
  <data name="Unrecognized_language_name" xml:space="preserve">
    <value>Unrecognized language name.</value>
  </data>
  <data name="Can_t_resolve_metadata_reference_colon_0" xml:space="preserve">
    <value>Can't resolve metadata reference: '{0}'.</value>
  </data>
  <data name="Can_t_resolve_analyzer_reference_colon_0" xml:space="preserve">
    <value>Can't resolve analyzer reference: '{0}'.</value>
  </data>
  <data name="Invalid_project_block_expected_after_Project" xml:space="preserve">
    <value>Invalid project block, expected "=" after Project.</value>
  </data>
  <data name="Invalid_project_block_expected_after_project_name" xml:space="preserve">
    <value>Invalid project block, expected "," after project name.</value>
  </data>
  <data name="Invalid_project_block_expected_after_project_path" xml:space="preserve">
    <value>Invalid project block, expected "," after project path.</value>
  </data>
  <data name="Expected_0" xml:space="preserve">
    <value>Expected {0}.</value>
  </data>
  <data name="_0_must_be_a_non_null_and_non_empty_string" xml:space="preserve">
    <value>"{0}" must be a non-null and non-empty string.</value>
  </data>
  <data name="Expected_header_colon_0" xml:space="preserve">
    <value>Expected header: "{0}".</value>
  </data>
  <data name="Expected_end_of_file" xml:space="preserve">
    <value>Expected end-of-file.</value>
  </data>
  <data name="Expected_0_line" xml:space="preserve">
    <value>Expected {0} line.</value>
  </data>
  <data name="This_submission_already_references_another_submission_project" xml:space="preserve">
    <value>This submission already references another submission project.</value>
  </data>
  <data name="_0_still_contains_open_documents" xml:space="preserve">
    <value>{0} still contains open documents.</value>
  </data>
  <data name="_0_is_still_open" xml:space="preserve">
    <value>{0} is still open.</value>
  </data>
  <data name="An_element_with_the_same_key_but_a_different_value_already_exists" xml:space="preserve">
    <value>An element with the same key but a different value already exists.</value>
  </data>
  <data name="Arrays_with_more_than_one_dimension_cannot_be_serialized" xml:space="preserve">
    <value>Arrays with more than one dimension cannot be serialized.</value>
  </data>
  <data name="Value_too_large_to_be_represented_as_a_30_bit_unsigned_integer" xml:space="preserve">
    <value>Value too large to be represented as a 30 bit unsigned integer.</value>
  </data>
  <data name="Specified_path_must_be_absolute" xml:space="preserve">
    <value>Specified path must be absolute.</value>
  </data>
  <data name="Cast_is_redundant" xml:space="preserve">
    <value>Cast is redundant.</value>
  </data>
  <data name="Name_can_be_simplified" xml:space="preserve">
    <value>Name can be simplified.</value>
  </data>
  <data name="Unknown_identifier" xml:space="preserve">
    <value>Unknown identifier.</value>
  </data>
  <data name="Cannot_generate_code_for_unsupported_operator_0" xml:space="preserve">
    <value>Cannot generate code for unsupported operator '{0}'</value>
  </data>
  <data name="Invalid_number_of_parameters_for_binary_operator" xml:space="preserve">
    <value>Invalid number of parameters for binary operator.</value>
  </data>
  <data name="Invalid_number_of_parameters_for_unary_operator" xml:space="preserve">
    <value>Invalid number of parameters for unary operator.</value>
  </data>
  <data name="Absolute_path_expected" xml:space="preserve">
    <value>Absolute path expected.</value>
  </data>
  <data name="Cannot_open_project_0_because_the_file_extension_1_is_not_associated_with_a_language" xml:space="preserve">
    <value>Cannot open project '{0}' because the file extension '{1}' is not associated with a language.</value>
  </data>
  <data name="Cannot_open_project_0_because_the_language_1_is_not_supported" xml:space="preserve">
    <value>Cannot open project '{0}' because the language '{1}' is not supported.</value>
  </data>
  <data name="Invalid_project_file_path_colon_0" xml:space="preserve">
    <value>Invalid project file path: '{0}'</value>
  </data>
  <data name="Invalid_solution_file_path_colon_0" xml:space="preserve">
    <value>Invalid solution file path: '{0}'</value>
  </data>
  <data name="Project_file_not_found_colon_0" xml:space="preserve">
    <value>Project file not found: '{0}'</value>
  </data>
  <data name="Solution_file_not_found_colon_0" xml:space="preserve">
    <value>Solution file not found: '{0}'</value>
  </data>
  <data name="Unmerged_change_from_project_0" xml:space="preserve">
    <value>Unmerged change from project '{0}'</value>
  </data>
  <data name="Added_colon" xml:space="preserve">
    <value>Added:</value>
  </data>
  <data name="Fix_all_0" xml:space="preserve">
    <value>Fix all '{0}'</value>
  </data>
  <data name="Fix_all_0_in_1" xml:space="preserve">
    <value>Fix all '{0}' in '{1}'</value>
  </data>
  <data name="Fix_all_0_in_Solution" xml:space="preserve">
    <value>Fix all '{0}' in Solution</value>
  </data>
  <data name="After_colon" xml:space="preserve">
    <value>After:</value>
  </data>
  <data name="Before_colon" xml:space="preserve">
    <value>Before:</value>
  </data>
  <data name="Removed_colon" xml:space="preserve">
    <value>Removed:</value>
  </data>
  <data name="Invalid_CodePage_value_colon_0" xml:space="preserve">
    <value>Invalid CodePage value: {0}</value>
  </data>
  <data name="Adding_additional_documents_is_not_supported" xml:space="preserve">
    <value>Adding additional documents is not supported.</value>
  </data>
  <data name="Adding_analyzer_references_is_not_supported" xml:space="preserve">
    <value>Adding analyzer references is not supported.</value>
  </data>
  <data name="Adding_documents_is_not_supported" xml:space="preserve">
    <value>Adding documents is not supported.</value>
  </data>
  <data name="Adding_metadata_references_is_not_supported" xml:space="preserve">
    <value>Adding metadata references is not supported.</value>
  </data>
  <data name="Adding_project_references_is_not_supported" xml:space="preserve">
    <value>Adding project references is not supported.</value>
  </data>
  <data name="Changing_additional_documents_is_not_supported" xml:space="preserve">
    <value>Changing additional documents is not supported.</value>
  </data>
  <data name="Changing_documents_is_not_supported" xml:space="preserve">
    <value>Changing documents is not supported.</value>
  </data>
  <data name="Changing_project_properties_is_not_supported" xml:space="preserve">
    <value>Changing project properties is not supported.</value>
  </data>
  <data name="Removing_additional_documents_is_not_supported" xml:space="preserve">
    <value>Removing additional documents is not supported.</value>
  </data>
  <data name="Removing_analyzer_references_is_not_supported" xml:space="preserve">
    <value>Removing analyzer references is not supported.</value>
  </data>
  <data name="Removing_documents_is_not_supported" xml:space="preserve">
    <value>Removing documents is not supported.</value>
  </data>
  <data name="Removing_metadata_references_is_not_supported" xml:space="preserve">
    <value>Removing metadata references is not supported.</value>
  </data>
  <data name="Removing_project_references_is_not_supported" xml:space="preserve">
    <value>Removing project references is not supported.</value>
  </data>
  <data name="Service_of_type_0_is_required_to_accomplish_the_task_but_is_not_available_from_the_workspace" xml:space="preserve">
    <value>Service of type '{0}' is required to accomplish the task but is not available from the workspace.</value>
  </data>
  <data name="Supplied_diagnostic_cannot_be_null" xml:space="preserve">
    <value>Supplied diagnostic cannot be null.</value>
  </data>
  <data name="At_least_one_diagnostic_must_be_supplied" xml:space="preserve">
    <value>At least one diagnostic must be supplied.</value>
  </data>
  <data name="Diagnostic_must_have_span_0" xml:space="preserve">
    <value>Diagnostic must have span '{0}'</value>
  </data>
  <data name="Cannot_deserialize_type_0" xml:space="preserve">
    <value>Cannot deserialize type '{0}'.</value>
  </data>
  <data name="Cannot_serialize_type_0" xml:space="preserve">
    <value>Cannot serialize type '{0}'.</value>
  </data>
  <data name="The_type_0_is_not_understood_by_the_serialization_binder" xml:space="preserve">
    <value>The type '{0}' is not understood by the serialization binder.</value>
  </data>
  <data name="Label_for_node_0_is_invalid_it_must_be_within_bracket_0_1" xml:space="preserve">
    <value>Label for node '{0}' is invalid, it must be within [0, {1}).</value>
  </data>
  <data name="Matching_nodes_0_and_1_must_have_the_same_label" xml:space="preserve">
    <value>Matching nodes '{0}' and '{1}' must have the same label.</value>
  </data>
  <data name="Node_0_must_be_contained_in_the_new_tree" xml:space="preserve">
    <value>Node '{0}' must be contained in the new tree.</value>
  </data>
  <data name="Node_0_must_be_contained_in_the_old_tree" xml:space="preserve">
    <value>Node '{0}' must be contained in the old tree.</value>
  </data>
  <data name="The_member_0_is_not_declared_within_the_declaration_of_the_symbol" xml:space="preserve">
    <value>The member '{0}' is not declared within the declaration of the symbol.</value>
  </data>
  <data name="The_position_is_not_within_the_symbol_s_declaration" xml:space="preserve">
    <value>The position is not within the symbol's declaration</value>
  </data>
  <data name="The_symbol_0_cannot_be_located_within_the_current_solution" xml:space="preserve">
    <value>The symbol '{0}' cannot be located within the current solution.</value>
  </data>
  <data name="Changing_compilation_options_is_not_supported" xml:space="preserve">
    <value>Changing compilation options is not supported.</value>
  </data>
  <data name="Changing_parse_options_is_not_supported" xml:space="preserve">
    <value>Changing parse options is not supported.</value>
  </data>
  <data name="The_node_is_not_part_of_the_tree" xml:space="preserve">
    <value>The node is not part of the tree.</value>
  </data>
  <data name="This_workspace_does_not_support_opening_and_closing_documents" xml:space="preserve">
    <value>This workspace does not support opening and closing documents.</value>
  </data>
  <data name="Usage_colon" xml:space="preserve">
    <value>Usage:</value>
  </data>
  <data name="Exceptions_colon" xml:space="preserve">
    <value>Exceptions:</value>
  </data>
  <data name="Variables_captured_colon" xml:space="preserve">
    <value>Variables captured:</value>
  </data>
  <data name="_0_returned_an_uninitialized_ImmutableArray" xml:space="preserve">
    <value>'{0}' returned an uninitialized ImmutableArray</value>
  </data>
  <data name="Failure" xml:space="preserve">
    <value>Failure</value>
  </data>
  <data name="Warning" xml:space="preserve">
    <value>Warning</value>
  </data>
  <data name="Populate_switch" xml:space="preserve">
    <value>Populate switch</value>
  </data>
  <data name="Member_access_should_be_qualified" xml:space="preserve">
    <value>Member access should be qualified.</value>
  </data>
  <data name="Add_braces_to_0_statement" xml:space="preserve">
    <value>Add braces to '{0}' statement.</value>
  </data>
  <data name="Options_did_not_come_from_Workspace" xml:space="preserve">
    <value>Options did not come from Workspace</value>
  </data>
  <data name="Enable" xml:space="preserve">
    <value>Enable</value>
  </data>
  <data name="Enable_and_ignore_future_errors" xml:space="preserve">
    <value>Enable and ignore future errors</value>
  </data>
  <data name="_0_encountered_an_error_and_has_been_disabled" xml:space="preserve">
    <value>'{0}' encountered an error and has been disabled.</value>
  </data>
  <data name="Show_Stack_Trace" xml:space="preserve">
    <value>Show Stack Trace</value>
  </data>
  <data name="Stream_is_too_long" xml:space="preserve">
    <value>Stream is too long.</value>
  </data>
  <data name="Deserialization_reader_for_0_read_incorrect_number_of_values" xml:space="preserve">
    <value>Deserialization reader for '{0}' read incorrect number of values.</value>
  </data>
  <data name="Pascal_Case" xml:space="preserve">
    <value>Pascal Case</value>
  </data>
  <data name="Abstract_Method" xml:space="preserve">
    <value>Abstract Method</value>
    <comment>{locked: abstract}{locked: method} These are keywords (unless the order of words or capitalization should be handled differently)</comment>
  </data>
  <data name="Async_Method" xml:space="preserve">
    <value>Async Method</value>
    <comment>{locked: async}{locked: method} These are keywords (unless the order of words or capitalization should be handled differently)</comment>
  </data>
  <data name="Begins_with_I" xml:space="preserve">
    <value>Begins with I</value>
    <comment>{locked:I}</comment>
  </data>
  <data name="Class" xml:space="preserve">
    <value>Class</value>
    <comment>{locked} unless the capitalization should be handled differently</comment>
  </data>
  <data name="Delegate" xml:space="preserve">
    <value>Delegate</value>
    <comment>{locked} unless the capitalization should be handled differently</comment>
  </data>
  <data name="Enum" xml:space="preserve">
    <value>Enum</value>
    <comment>{locked} unless the capitalization should be handled differently</comment>
  </data>
  <data name="Event" xml:space="preserve">
    <value>Event</value>
    <comment>{locked} unless the capitalization should be handled differently</comment>
  </data>
  <data name="Interface" xml:space="preserve">
    <value>Interface</value>
    <comment>{locked} unless the capitalization should be handled differently</comment>
  </data>
  <data name="Non_Field_Members" xml:space="preserve">
    <value>Non-Field Members</value>
    <comment>{locked:field}</comment>
  </data>
  <data name="Private_Method" xml:space="preserve">
    <value>Private Method</value>
    <comment>{locked: private}{locked: method} These are keywords (unless the order of words or capitalization should be handled differently)</comment>
  </data>
  <data name="Private_or_Internal_Field" xml:space="preserve">
    <value>Private or Internal Field</value>
    <comment>{locked: private}{locked: internal}{locked:field}</comment>
  </data>
  <data name="Private_or_Internal_Static_Field" xml:space="preserve">
    <value>Private or Internal Static Field</value>
    <comment>{locked: private}{locked: internal}{locked:static}{locked:field}</comment>
  </data>
  <data name="Property" xml:space="preserve">
    <value>Property</value>
    <comment>{locked} unless the capitalization should be handled differently</comment>
  </data>
  <data name="Public_or_Protected_Field" xml:space="preserve">
    <value>Public or Protected Field</value>
    <comment>{locked: public}{locked: protected}{locked:field}</comment>
  </data>
  <data name="Static_Field" xml:space="preserve">
    <value>Static Field</value>
    <comment>{locked:static}{locked:field} (unless the capitalization should be handled differently)</comment>
  </data>
  <data name="Static_Method" xml:space="preserve">
    <value>Static Method</value>
    <comment>{locked: static}{locked: method} These are keywords (unless the order of words or capitalization should be handled differently)</comment>
  </data>
  <data name="Struct" xml:space="preserve">
    <value>Struct</value>
    <comment>{locked} unless the capitalization should be handled differently</comment>
  </data>
  <data name="Types" xml:space="preserve">
    <value>Types</value>
    <comment>{locked:types} unless the capitalization should be handled differently</comment>
  </data>
  <data name="Method" xml:space="preserve">
    <value>Method</value>
    <comment>{locked:method} unless the capitalization should be handled differently</comment>
  </data>
  <data name="Missing_prefix_colon_0" xml:space="preserve">
    <value>Missing prefix: '{0}'</value>
  </data>
  <data name="Error" xml:space="preserve">
    <value>Error</value>
  </data>
  <data name="None" xml:space="preserve">
    <value>None</value>
  </data>
  <data name="Missing_suffix_colon_0" xml:space="preserve">
    <value>Missing suffix: '{0}'</value>
  </data>
  <data name="These_non_leading_words_must_begin_with_an_upper_case_letter_colon_0" xml:space="preserve">
    <value>These non-leading words must begin with an upper case letter: {0}</value>
  </data>
  <data name="Suggestion" xml:space="preserve">
    <value>Suggestion</value>
  </data>
  <data name="These_non_leading_words_must_begin_with_a_lowercase_letter_colon_0" xml:space="preserve">
    <value>These non-leading words must begin with a lowercase letter: {0}</value>
  </data>
  <data name="These_words_cannot_contain_lower_case_characters_colon_0" xml:space="preserve">
    <value>These words cannot contain lower case characters: {0}</value>
  </data>
  <data name="These_words_cannot_contain_upper_case_characters_colon_0" xml:space="preserve">
    <value>These words cannot contain upper case characters: {0}</value>
  </data>
  <data name="These_words_must_begin_with_upper_case_characters_colon_0" xml:space="preserve">
    <value>These words must begin with upper case characters: {0}</value>
  </data>
  <data name="The_first_word_0_must_begin_with_an_upper_case_character" xml:space="preserve">
    <value>The first word, '{0}', must begin with an upper case character</value>
  </data>
  <data name="The_first_word_0_must_begin_with_a_lower_case_character" xml:space="preserve">
    <value>The first word, '{0}', must begin with a lower case character</value>
  </data>
  <data name="File_0_size_of_1_exceeds_maximum_allowed_size_of_2" xml:space="preserve">
    <value>File '{0}' size of {1} exceeds maximum allowed size of {2}</value>
  </data>
  <data name="Changing_document_property_is_not_supported" xml:space="preserve">
    <value>Changing document properties is not supported</value>
  </data>
<<<<<<< HEAD
  <data name="Invalid_number" xml:space="preserve">
    <value>Invalid number</value>
  </data>
  <data name="Unterminated_comment" xml:space="preserve">
    <value>Unterminated comment</value>
  </data>
  <data name="Unterminated_string" xml:space="preserve">
    <value>Unterminated string</value>
  </data>
  <data name="_0_expected" xml:space="preserve">
    <value>'{0}' expected</value>
  </data>
  <data name="_0_unexpected" xml:space="preserve">
    <value>'{0}' unexpected</value>
  </data>
  <data name="Invalid_escape_sequence" xml:space="preserve">
    <value>Invalid escape sequence</value>
  </data>
  <data name="Error_parsing_comment" xml:space="preserve">
    <value>Error parsing comment</value>
  </data>
  <data name="Syntax_error" xml:space="preserve">
    <value>Syntax error</value>
  </data>
  <data name="Invalid_property_name" xml:space="preserve">
    <value>Invalid property name</value>
  </data>
  <data name="Missing_property_value" xml:space="preserve">
    <value>Missing property value</value>
  </data>
  <data name="Nested_properties_not_allowed" xml:space="preserve">
    <value>Nested properties not allowed</value>
  </data>
  <data name="Name_expected" xml:space="preserve">
    <value>Name expected</value>
  </data>
  <data name="Invalid_constructor_name" xml:space="preserve">
    <value>Invalid constructor name</value>
  </data>
  <data name="Comments_not_allowed" xml:space="preserve">
    <value>Comments not allowed</value>
  </data>
  <data name="Constructors_not_allowed" xml:space="preserve">
    <value>Constructors not allowed</value>
  </data>
  <data name="Illegal_string_character" xml:space="preserve">
    <value>Illegal string character</value>
  </data>
  <data name="Illegal_whitespace_character" xml:space="preserve">
    <value>Illegal whitespace character</value>
  </data>
  <data name="Only_properties_allowed_in_an_object" xml:space="preserve">
    <value>Only properties allowed in an object</value>
  </data>
  <data name="Properties_not_allowed_in_an_array" xml:space="preserve">
    <value>Properties not allowed in an array</value>
  </data>
  <data name="Property_name_must_be_a_string" xml:space="preserve">
    <value>Property name must be a string</value>
  </data>
  <data name="Strings_must_start_with_double_quote_not_single_quote" xml:space="preserve">
    <value>Strings must start with " not '</value>
  </data>
  <data name="Trailing_comma_not_allowed" xml:space="preserve">
    <value>Trailing comma not allowed</value>
  </data>
  <data name="Value_required" xml:space="preserve">
    <value>Value required</value>
  </data>
  <data name="_0_literal_not_allowed" xml:space="preserve">
    <value>'{0}' literal not allowed</value>
  </data>
  <data name="JSON_issue_0" xml:space="preserve">
    <value>JSON issue: {0}</value>
  </data>
  <data name="Probable_JSON_string_detected" xml:space="preserve">
    <value>Probable JSON string detected</value>
  </data>
  <data name="Enable_JSON_editor_features" xml:space="preserve">
    <value>Enable JSON editor features</value>
=======
  <data name="Refactoring_Only" xml:space="preserve">
    <value>Refactoring Only</value>
>>>>>>> e290f831
  </data>
</root><|MERGE_RESOLUTION|>--- conflicted
+++ resolved
@@ -616,7 +616,6 @@
   <data name="Changing_document_property_is_not_supported" xml:space="preserve">
     <value>Changing document properties is not supported</value>
   </data>
-<<<<<<< HEAD
   <data name="Invalid_number" xml:space="preserve">
     <value>Invalid number</value>
   </data>
@@ -697,9 +696,8 @@
   </data>
   <data name="Enable_JSON_editor_features" xml:space="preserve">
     <value>Enable JSON editor features</value>
-=======
+  </data>
   <data name="Refactoring_Only" xml:space="preserve">
     <value>Refactoring Only</value>
->>>>>>> e290f831
   </data>
 </root>