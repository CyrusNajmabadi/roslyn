﻿// Licensed to the .NET Foundation under one or more agreements.
// The .NET Foundation licenses this file to you under the MIT license.
// See the LICENSE file in the project root for more information.

namespace Microsoft.CodeAnalysis.Remote
{
    internal enum WellKnownServiceHubService
    {
        None = 0,
        RemoteHost = 1,
        // obsolete: CodeAnalysis = 2,
        // obsolete: RemoteSymbolSearchUpdateService = 3,
        // obsolete: RemoteDesignerAttributeService = 4,
        // obsolete: RemoteProjectTelemetryService = 5,
        // obsolete: RemoteTodoCommentsService = 6,
<<<<<<< HEAD
        LanguageServer = 7,
=======
        RemoteLanguageServer = 7,
>>>>>>> 246c6357
        IntelliCode = 8,
        Razor = 9,

        // owned by Unit Testing team:
        UnitTestingAnalysisService = 10,
        LiveUnitTestingBuildService = 11,
        UnitTestingSourceLookupService = 12,
    }
}<|MERGE_RESOLUTION|>--- conflicted
+++ resolved
@@ -13,11 +13,7 @@
         // obsolete: RemoteDesignerAttributeService = 4,
         // obsolete: RemoteProjectTelemetryService = 5,
         // obsolete: RemoteTodoCommentsService = 6,
-<<<<<<< HEAD
-        LanguageServer = 7,
-=======
         RemoteLanguageServer = 7,
->>>>>>> 246c6357
         IntelliCode = 8,
         Razor = 9,
 
