--- conflicted
+++ resolved
@@ -7,7 +7,16 @@
         <target state="translated">讀取指定的組態檔時發生錯誤: {0}</target>
         <note />
       </trans-unit>
-<<<<<<< HEAD
+      <trans-unit id="CSharp_files">
+        <source>C# files</source>
+        <target state="translated">C# 檔案</target>
+        <note />
+      </trans-unit>
+      <trans-unit id="Changing_document_0_is_not_supported">
+        <source>Changing document '{0}' is not supported.</source>
+        <target state="translated">不支援變更文件 '{0}'。</target>
+        <note />
+      </trans-unit>
       <trans-unit id="Comments_not_allowed">
         <source>Comments not allowed</source>
         <target state="new">Comments not allowed</target>
@@ -18,6 +27,16 @@
         <target state="new">Constructors not allowed</target>
         <note />
       </trans-unit>
+      <trans-unit id="Core_EditorConfig_Options">
+        <source>Core EditorConfig Options</source>
+        <target state="translated">核心 EditorConfig 選項</target>
+        <note />
+      </trans-unit>
+      <trans-unit id="DateTimeKind_must_be_Utc">
+        <source>DateTimeKind must be Utc</source>
+        <target state="new">DateTimeKind must be Utc</target>
+        <note />
+      </trans-unit>
       <trans-unit id="Enable_JSON_editor_features">
         <source>Enable JSON editor features</source>
         <target state="new">Enable JSON editor features</target>
@@ -28,6 +47,16 @@
         <target state="new">Error parsing comment</target>
         <note />
       </trans-unit>
+      <trans-unit id="Expression_level_preferences">
+        <source>Expression-level preferences</source>
+        <target state="translated">運算式層級喜好設定</target>
+        <note />
+      </trans-unit>
+      <trans-unit id="Field_preferences">
+        <source>Field preferences</source>
+        <target state="translated">欄位喜好設定</target>
+        <note />
+      </trans-unit>
       <trans-unit id="Illegal_string_character">
         <source>Illegal string character</source>
         <target state="new">Illegal string character</target>
@@ -38,6 +67,11 @@
         <target state="new">Illegal whitespace character</target>
         <note />
       </trans-unit>
+      <trans-unit id="Indentation_and_spacing">
+        <source>Indentation and spacing</source>
+        <target state="translated">縮排和間距</target>
+        <note />
+      </trans-unit>
       <trans-unit id="Invalid_constructor_name">
         <source>Invalid constructor name</source>
         <target state="new">Invalid constructor name</target>
@@ -63,11 +97,21 @@
         <target state="new">JSON issue: {0}</target>
         <note />
       </trans-unit>
+      <trans-unit id="Language_keywords_vs_BCL_types_preferences">
+        <source>Language keywords vs BCL types preferences</source>
+        <target state="translated">語言關鍵字與 BCL 類型喜好設定</target>
+        <note />
+      </trans-unit>
       <trans-unit id="Missing_property_value">
         <source>Missing property value</source>
         <target state="new">Missing property value</target>
         <note />
       </trans-unit>
+      <trans-unit id="Modifier_preferences">
+        <source>Modifier preferences</source>
+        <target state="translated">修飾詞喜好設定</target>
+        <note />
+      </trans-unit>
       <trans-unit id="Name_expected">
         <source>Name expected</source>
         <target state="new">Name expected</target>
@@ -78,11 +122,36 @@
         <target state="new">Nested properties not allowed</target>
         <note />
       </trans-unit>
+      <trans-unit id="New_line_preferences">
+        <source>New line preferences</source>
+        <target state="translated">新行喜好設定</target>
+        <note />
+      </trans-unit>
       <trans-unit id="Only_properties_allowed_in_an_object">
         <source>Only properties allowed in an object</source>
         <target state="new">Only properties allowed in an object</target>
         <note />
       </trans-unit>
+      <trans-unit id="Organize_usings">
+        <source>Organize usings</source>
+        <target state="translated">組合管理 Using</target>
+        <note />
+      </trans-unit>
+      <trans-unit id="Parentheses_preferences">
+        <source>Parentheses preferences</source>
+        <target state="translated">括號喜好設定</target>
+        <note />
+      </trans-unit>
+      <trans-unit id="Prefix_0_does_not_match_expected_prefix_1">
+        <source>Prefix '{0}' does not match expected prefix '{1}'</source>
+        <target state="new">Prefix '{0}' does not match expected prefix '{1}'</target>
+        <note />
+      </trans-unit>
+      <trans-unit id="Prefix_0_is_not_expected">
+        <source>Prefix '{0}' is not expected</source>
+        <target state="new">Prefix '{0}' is not expected</target>
+        <note />
+      </trans-unit>
       <trans-unit id="Probable_JSON_string_detected">
         <source>Probable JSON string detected</source>
         <target state="new">Probable JSON string detected</target>
@@ -96,76 +165,6 @@
       <trans-unit id="Property_name_must_be_a_string">
         <source>Property name must be a string</source>
         <target state="new">Property name must be a string</target>
-=======
-      <trans-unit id="CSharp_files">
-        <source>C# files</source>
-        <target state="translated">C# 檔案</target>
-        <note />
-      </trans-unit>
-      <trans-unit id="Changing_document_0_is_not_supported">
-        <source>Changing document '{0}' is not supported.</source>
-        <target state="translated">不支援變更文件 '{0}'。</target>
-        <note />
-      </trans-unit>
-      <trans-unit id="Core_EditorConfig_Options">
-        <source>Core EditorConfig Options</source>
-        <target state="translated">核心 EditorConfig 選項</target>
-        <note />
-      </trans-unit>
-      <trans-unit id="DateTimeKind_must_be_Utc">
-        <source>DateTimeKind must be Utc</source>
-        <target state="new">DateTimeKind must be Utc</target>
-        <note />
-      </trans-unit>
-      <trans-unit id="Expression_level_preferences">
-        <source>Expression-level preferences</source>
-        <target state="translated">運算式層級喜好設定</target>
-        <note />
-      </trans-unit>
-      <trans-unit id="Field_preferences">
-        <source>Field preferences</source>
-        <target state="translated">欄位喜好設定</target>
-        <note />
-      </trans-unit>
-      <trans-unit id="Indentation_and_spacing">
-        <source>Indentation and spacing</source>
-        <target state="translated">縮排和間距</target>
-        <note />
-      </trans-unit>
-      <trans-unit id="Language_keywords_vs_BCL_types_preferences">
-        <source>Language keywords vs BCL types preferences</source>
-        <target state="translated">語言關鍵字與 BCL 類型喜好設定</target>
-        <note />
-      </trans-unit>
-      <trans-unit id="Modifier_preferences">
-        <source>Modifier preferences</source>
-        <target state="translated">修飾詞喜好設定</target>
-        <note />
-      </trans-unit>
-      <trans-unit id="New_line_preferences">
-        <source>New line preferences</source>
-        <target state="translated">新行喜好設定</target>
-        <note />
-      </trans-unit>
-      <trans-unit id="Organize_usings">
-        <source>Organize usings</source>
-        <target state="translated">組合管理 Using</target>
-        <note />
-      </trans-unit>
-      <trans-unit id="Parentheses_preferences">
-        <source>Parentheses preferences</source>
-        <target state="translated">括號喜好設定</target>
-        <note />
-      </trans-unit>
-      <trans-unit id="Prefix_0_does_not_match_expected_prefix_1">
-        <source>Prefix '{0}' does not match expected prefix '{1}'</source>
-        <target state="new">Prefix '{0}' does not match expected prefix '{1}'</target>
-        <note />
-      </trans-unit>
-      <trans-unit id="Prefix_0_is_not_expected">
-        <source>Prefix '{0}' is not expected</source>
-        <target state="new">Prefix '{0}' is not expected</target>
->>>>>>> 0cdf661d
         <note />
       </trans-unit>
       <trans-unit id="Refactoring_Only">
@@ -258,7 +257,6 @@
         <target state="translated">不支援新增專案。</target>
         <note />
       </trans-unit>
-<<<<<<< HEAD
       <trans-unit id="Syntax_error">
         <source>Syntax error</source>
         <target state="new">Syntax error</target>
@@ -269,22 +267,6 @@
         <target state="new">Trailing comma not allowed</target>
         <note />
       </trans-unit>
-      <trans-unit id="Unterminated_comment">
-        <source>Unterminated comment</source>
-        <target state="new">Unterminated comment</target>
-        <note />
-      </trans-unit>
-      <trans-unit id="Unterminated_string">
-        <source>Unterminated string</source>
-        <target state="new">Unterminated string</target>
-        <note />
-      </trans-unit>
-      <trans-unit id="Value_required">
-        <source>Value required</source>
-        <target state="new">Value required</target>
-        <note />
-      </trans-unit>
-=======
       <trans-unit id="TypeOrNamespaceUsageInfo_BaseType">
         <source>Base Type</source>
         <target state="new">Base Type</target>
@@ -310,6 +292,21 @@
         <target state="new">Type Constraint</target>
         <note>See xml doc comments on 'TypeOrNamespaceUsageInfo' enum for context</note>
       </trans-unit>
+      <trans-unit id="Unterminated_comment">
+        <source>Unterminated comment</source>
+        <target state="new">Unterminated comment</target>
+        <note />
+      </trans-unit>
+      <trans-unit id="Unterminated_string">
+        <source>Unterminated string</source>
+        <target state="new">Unterminated string</target>
+        <note />
+      </trans-unit>
+      <trans-unit id="Value_required">
+        <source>Value required</source>
+        <target state="new">Value required</target>
+        <note />
+      </trans-unit>
       <trans-unit id="Visual_Basic_files">
         <source>Visual Basic files</source>
         <target state="translated">Visual Basic 檔案</target>
@@ -345,7 +342,6 @@
         <target state="new">Write</target>
         <note>See xml doc comments on 'ValueUsageInfo' enum for context</note>
       </trans-unit>
->>>>>>> 0cdf661d
       <trans-unit id="Workspace_is_not_empty">
         <source>Workspace is not empty.</source>
         <target state="translated">工作區不是空的。</target>
@@ -1221,11 +1217,11 @@
         <target state="translated">未結束的 (?#...) 註解</target>
         <note>This is an error message shown to the user when they write an invalid Regular Expression. Example: (?#</note>
       </trans-unit>
-<<<<<<< HEAD
       <trans-unit id="_0_unexpected">
         <source>'{0}' unexpected</source>
         <target state="new">'{0}' unexpected</target>
-=======
+        <note />
+      </trans-unit>
       <trans-unit id="dot_NET_Coding_Conventions">
         <source>.NET Coding Conventions</source>
         <target state="translated">.NET 編碼慣例</target>
@@ -1234,7 +1230,6 @@
       <trans-unit id="this_dot_and_Me_dot_preferences">
         <source>this. and Me. preferences</source>
         <target state="translated">this. 和 Me. 喜好設定</target>
->>>>>>> 0cdf661d
         <note />
       </trans-unit>
       <trans-unit id="x_y_range_in_reverse_order">
