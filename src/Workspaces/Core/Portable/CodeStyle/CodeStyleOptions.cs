﻿// Copyright (c) Microsoft.  All Rights Reserved.  Licensed under the Apache License, Version 2.0.  See License.txt in the project root for license information.

using Microsoft.CodeAnalysis.Options;
using static Microsoft.CodeAnalysis.CodeStyle.CodeStyleHelpers;

namespace Microsoft.CodeAnalysis.CodeStyle
{
    public class CodeStyleOptions
    {
        /// <remarks>
        /// When user preferences are not yet set for a style, we fall back to the default value.
        /// One such default(s), is that the feature is turned on, so that codegen consumes it,
        /// but with none enforcement, so that the user is not prompted about their usage.
        /// </remarks>
        internal static readonly CodeStyleOption<bool> TrueWithNoneEnforcement = new CodeStyleOption<bool>(value: true, notification: NotificationOption.None);
        internal static readonly CodeStyleOption<bool> FalseWithNoneEnforcement = new CodeStyleOption<bool>(value: false, notification: NotificationOption.None);
        internal static readonly CodeStyleOption<bool> TrueWithSuggestionEnforcement = new CodeStyleOption<bool>(value: true, notification: NotificationOption.Suggestion);
        internal static readonly CodeStyleOption<bool> FalseWithSuggestionEnforcement = new CodeStyleOption<bool>(value: false, notification: NotificationOption.Suggestion);

        /// <summary>
        /// This option says if we should simplify away the <see langword="this"/>. or <see langword="Me"/>. in field access expressions.
        /// </summary>
        public static readonly PerLanguageOption<CodeStyleOption<bool>> QualifyFieldAccess = new PerLanguageOption<CodeStyleOption<bool>>(nameof(CodeStyleOptions), nameof(QualifyFieldAccess), defaultValue: CodeStyleOption<bool>.Default,
            storageLocations: new OptionStorageLocation[]{
                new EditorConfigStorageLocation("dotnet_style_qualification_for_field"),
                new RoamingProfileStorageLocation("TextEditor.%LANGUAGE%.Specific.QualifyFieldAccess")});

        /// <summary>
        /// This option says if we should simplify away the <see langword="this"/>. or <see langword="Me"/>. in property access expressions.
        /// </summary>
        public static readonly PerLanguageOption<CodeStyleOption<bool>> QualifyPropertyAccess = new PerLanguageOption<CodeStyleOption<bool>>(nameof(CodeStyleOptions), nameof(QualifyPropertyAccess), defaultValue: CodeStyleOption<bool>.Default,
            storageLocations: new OptionStorageLocation[]{
                new EditorConfigStorageLocation("dotnet_style_qualification_for_property"),
                new RoamingProfileStorageLocation("TextEditor.%LANGUAGE%.Specific.QualifyPropertyAccess")});

        /// <summary>
        /// This option says if we should simplify away the <see langword="this"/>. or <see langword="Me"/>. in method access expressions.
        /// </summary>
        public static readonly PerLanguageOption<CodeStyleOption<bool>> QualifyMethodAccess = new PerLanguageOption<CodeStyleOption<bool>>(nameof(CodeStyleOptions), nameof(QualifyMethodAccess), defaultValue: CodeStyleOption<bool>.Default,
            storageLocations: new OptionStorageLocation[]{
                new EditorConfigStorageLocation("dotnet_style_qualification_for_method"),
                new RoamingProfileStorageLocation("TextEditor.%LANGUAGE%.Specific.QualifyMethodAccess")});

        /// <summary>
        /// This option says if we should simplify away the <see langword="this"/>. or <see langword="Me"/>. in event access expressions.
        /// </summary>
        public static readonly PerLanguageOption<CodeStyleOption<bool>> QualifyEventAccess = new PerLanguageOption<CodeStyleOption<bool>>(nameof(CodeStyleOptions), nameof(QualifyEventAccess), defaultValue: CodeStyleOption<bool>.Default,
            storageLocations: new OptionStorageLocation[]{
                new EditorConfigStorageLocation("dotnet_style_qualification_for_event"),
                new RoamingProfileStorageLocation("TextEditor.%LANGUAGE%.Specific.QualifyEventAccess")});

        /// <summary>
        /// This option says if we should prefer keyword for Intrinsic Predefined Types in Declarations
        /// </summary>
        public static readonly PerLanguageOption<CodeStyleOption<bool>> PreferIntrinsicPredefinedTypeKeywordInDeclaration = new PerLanguageOption<CodeStyleOption<bool>>(nameof(CodeStyleOptions), nameof(PreferIntrinsicPredefinedTypeKeywordInDeclaration), defaultValue: TrueWithNoneEnforcement,
            storageLocations: new OptionStorageLocation[]{
                new EditorConfigStorageLocation("dotnet_style_predefined_type_for_locals_parameters_members"),
                new RoamingProfileStorageLocation("TextEditor.%LANGUAGE%.Specific.PreferIntrinsicPredefinedTypeKeywordInDeclaration")});

        /// <summary>
        /// This option says if we should prefer keyword for Intrinsic Predefined Types in Member Access Expression
        /// </summary>
        public static readonly PerLanguageOption<CodeStyleOption<bool>> PreferIntrinsicPredefinedTypeKeywordInMemberAccess = new PerLanguageOption<CodeStyleOption<bool>>(nameof(CodeStyleOptions), nameof(PreferIntrinsicPredefinedTypeKeywordInMemberAccess), defaultValue: TrueWithNoneEnforcement,
            storageLocations: new OptionStorageLocation[]{
                new EditorConfigStorageLocation("dotnet_style_predefined_type_for_member_access"),
                new RoamingProfileStorageLocation("TextEditor.%LANGUAGE%.Specific.PreferIntrinsicPredefinedTypeKeywordInMemberAccess")});

        internal static readonly PerLanguageOption<CodeStyleOption<bool>> PreferThrowExpression = new PerLanguageOption<CodeStyleOption<bool>>(
            nameof(CodeStyleOptions),
            nameof(PreferThrowExpression),
            defaultValue: TrueWithSuggestionEnforcement,
            storageLocations: new OptionStorageLocation[]{
                new EditorConfigStorageLocation("csharp_style_throw_expression"),
                new RoamingProfileStorageLocation("TextEditor.%LANGUAGE%.Specific.PreferThrowExpression")});

        internal static readonly PerLanguageOption<CodeStyleOption<bool>> PreferObjectInitializer = new PerLanguageOption<CodeStyleOption<bool>>(
            nameof(CodeStyleOptions),
            nameof(PreferObjectInitializer),
            defaultValue: TrueWithSuggestionEnforcement,
            storageLocations: new OptionStorageLocation[]{
                new EditorConfigStorageLocation("dotnet_style_object_initializer"),
                new RoamingProfileStorageLocation("TextEditor.%LANGUAGE%.Specific.PreferObjectInitializer")});

        internal static readonly PerLanguageOption<CodeStyleOption<bool>> PreferCollectionInitializer = new PerLanguageOption<CodeStyleOption<bool>>(
            nameof(CodeStyleOptions),
            nameof(PreferCollectionInitializer),
            defaultValue: TrueWithSuggestionEnforcement,
            storageLocations: new OptionStorageLocation[]{
                new EditorConfigStorageLocation("dotnet_style_collection_initializer"),
                new RoamingProfileStorageLocation("TextEditor.%LANGUAGE%.Specific.PreferCollectionInitializer")});

        internal static readonly PerLanguageOption<bool> PreferObjectInitializer_FadeOutCode = new PerLanguageOption<bool>(
            nameof(CodeStyleOptions),
            nameof(PreferObjectInitializer_FadeOutCode),
            defaultValue: false,
            storageLocations: new RoamingProfileStorageLocation("TextEditor.%LANGUAGE%.Specific.PreferObjectInitializer_FadeOutCode"));

        internal static readonly PerLanguageOption<bool> PreferCollectionInitializer_FadeOutCode = new PerLanguageOption<bool>(
            nameof(CodeStyleOptions),
            nameof(PreferCollectionInitializer_FadeOutCode),
            defaultValue: false,
            storageLocations: new RoamingProfileStorageLocation("TextEditor.%LANGUAGE%.Specific.PreferCollectionInitializer_FadeOutCode"));

        internal static readonly PerLanguageOption<CodeStyleOption<bool>> PreferCoalesceExpression = new PerLanguageOption<CodeStyleOption<bool>>(
            nameof(CodeStyleOptions),
            nameof(PreferCoalesceExpression),
            defaultValue: TrueWithSuggestionEnforcement,
            storageLocations: new OptionStorageLocation[]{
                new EditorConfigStorageLocation("dotnet_style_coalesce_expression"),
                new RoamingProfileStorageLocation("TextEditor.%LANGUAGE%.Specific.PreferCoalesceExpression") });

        internal static readonly PerLanguageOption<CodeStyleOption<bool>> PreferNullPropagation = new PerLanguageOption<CodeStyleOption<bool>>(
            nameof(CodeStyleOptions),
            nameof(PreferNullPropagation),
            defaultValue: TrueWithSuggestionEnforcement,
            storageLocations: new OptionStorageLocation[]{
                new EditorConfigStorageLocation("dotnet_style_null_propagation"),
                new RoamingProfileStorageLocation("TextEditor.%LANGUAGE%.Specific.PreferNullPropagation") });

        internal static readonly PerLanguageOption<CodeStyleOption<bool>> PreferInlinedVariableDeclaration = new PerLanguageOption<CodeStyleOption<bool>>(
            nameof(CodeStyleOptions),
            nameof(PreferInlinedVariableDeclaration),
            defaultValue: TrueWithSuggestionEnforcement,
<<<<<<< HEAD
            storageLocations: new RoamingProfileStorageLocation("TextEditor.%LANGUAGE%.Specific.PreferInlinedVariableDeclaration"));

        internal static readonly PerLanguageOption<CodeStyleOption<bool>> PreferExplicitTupleNames = new PerLanguageOption<CodeStyleOption<bool>>(
            nameof(CodeStyleOptions),
            nameof(PreferExplicitTupleNames),
            defaultValue: TrueWithSuggestionEnforcement,
            storageLocations: new RoamingProfileStorageLocation("TextEditor.%LANGUAGE%.Specific.PreferExplicitTupleNames"));
=======
            storageLocations: new OptionStorageLocation[]{
                new EditorConfigStorageLocation("csharp_style_inlined_variable_declaration"),
                new RoamingProfileStorageLocation("TextEditor.%LANGUAGE%.Specific.PreferInlinedVariableDeclaration") });
>>>>>>> abf9a6b6
    }
}<|MERGE_RESOLUTION|>--- conflicted
+++ resolved
@@ -121,18 +121,14 @@
             nameof(CodeStyleOptions),
             nameof(PreferInlinedVariableDeclaration),
             defaultValue: TrueWithSuggestionEnforcement,
-<<<<<<< HEAD
-            storageLocations: new RoamingProfileStorageLocation("TextEditor.%LANGUAGE%.Specific.PreferInlinedVariableDeclaration"));
+            storageLocations: new OptionStorageLocation[]{
+                new EditorConfigStorageLocation("csharp_style_inlined_variable_declaration"),
+                new RoamingProfileStorageLocation("TextEditor.%LANGUAGE%.Specific.PreferInlinedVariableDeclaration") });
 
         internal static readonly PerLanguageOption<CodeStyleOption<bool>> PreferExplicitTupleNames = new PerLanguageOption<CodeStyleOption<bool>>(
             nameof(CodeStyleOptions),
             nameof(PreferExplicitTupleNames),
             defaultValue: TrueWithSuggestionEnforcement,
             storageLocations: new RoamingProfileStorageLocation("TextEditor.%LANGUAGE%.Specific.PreferExplicitTupleNames"));
-=======
-            storageLocations: new OptionStorageLocation[]{
-                new EditorConfigStorageLocation("csharp_style_inlined_variable_declaration"),
-                new RoamingProfileStorageLocation("TextEditor.%LANGUAGE%.Specific.PreferInlinedVariableDeclaration") });
->>>>>>> abf9a6b6
     }
 }