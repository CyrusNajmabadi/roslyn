--- conflicted
+++ resolved
@@ -11,7 +11,6 @@
     public class NotificationOption
     {
         private readonly NotificationOption2 _notificationOptionImpl;
-<<<<<<< HEAD
 
         /// <inheritdoc cref="NotificationOption2.Name"/>
         public string Name
@@ -20,16 +19,6 @@
             set => _notificationOptionImpl.Name = value;
         }
 
-=======
-
-        /// <inheritdoc cref="NotificationOption2.Name"/>
-        public string Name
-        {
-            get => _notificationOptionImpl.Name;
-            set => _notificationOptionImpl.Name = value;
-        }
-
->>>>>>> d73229b4
         /// <inheritdoc cref="NotificationOption2.Severity"/>
         public ReportDiagnostic Severity
         {
@@ -46,25 +35,6 @@
 
         /// <inheritdoc cref="NotificationOption2.None"/>
         public static readonly NotificationOption None = new NotificationOption(NotificationOption2.None);
-<<<<<<< HEAD
-
-        /// <inheritdoc cref="NotificationOption2.Silent"/>
-        public static readonly NotificationOption Silent = new NotificationOption(NotificationOption2.Silent);
-
-        /// <inheritdoc cref="NotificationOption2.Suggestion"/>
-        public static readonly NotificationOption Suggestion = new NotificationOption(NotificationOption2.Suggestion);
-
-        /// <inheritdoc cref="NotificationOption2.Warning"/>
-        public static readonly NotificationOption Warning = new NotificationOption(NotificationOption2.Warning);
-
-        /// <inheritdoc cref="NotificationOption2.Error"/>
-        public static readonly NotificationOption Error = new NotificationOption(NotificationOption2.Error);
-
-        private NotificationOption(NotificationOption2 notificationOptionImpl)
-        {
-            _notificationOptionImpl = notificationOptionImpl;
-        }
-=======
 
         /// <inheritdoc cref="NotificationOption2.Silent"/>
         public static readonly NotificationOption Silent = new NotificationOption(NotificationOption2.Silent);
@@ -80,7 +50,6 @@
 
         private NotificationOption(NotificationOption2 notificationOptionImpl)
             => _notificationOptionImpl = notificationOptionImpl;
->>>>>>> d73229b4
 
         public override string ToString() => _notificationOptionImpl.ToString();
     }
