﻿// Licensed to the .NET Foundation under one or more agreements.
// The .NET Foundation licenses this file to you under the MIT license.
// See the LICENSE file in the project root for more information.

using System;
using Microsoft.CodeAnalysis.Host;
using Microsoft.CodeAnalysis.Telemetry;

namespace Microsoft.CodeAnalysis.Extensions
{
    internal interface IErrorReportingService : IWorkspaceService
    {
        /// <summary>
        /// Name of the host to be used in error messages (e.g. "Visual Studio").
        /// </summary>
        string HostDisplayName { get; }

        /// <summary>
        /// Show global error info.
        ///
        /// this kind error info should be something that affects whole roslyn such as
        /// background compilation is disabled due to memory issue and etc
        /// </summary>
<<<<<<< HEAD
        void ShowGlobalErrorInfo(string message, Exception? exception, params InfoBarUI[] items);

        void ShowDetailedErrorInfo(Exception exception);

        void ShowFeatureNotAvailableErrorInfo(string message, Exception? exception);
=======
        void ShowGlobalErrorInfo(string message, TelemetryFeatureName featureName, Exception? exception, params InfoBarUI[] items);

        void ShowDetailedErrorInfo(Exception exception);

        void ShowFeatureNotAvailableErrorInfo(string message, TelemetryFeatureName featureName, Exception? exception);
>>>>>>> 67d940c4
    }
}<|MERGE_RESOLUTION|>--- conflicted
+++ resolved
@@ -21,18 +21,10 @@
         /// this kind error info should be something that affects whole roslyn such as
         /// background compilation is disabled due to memory issue and etc
         /// </summary>
-<<<<<<< HEAD
-        void ShowGlobalErrorInfo(string message, Exception? exception, params InfoBarUI[] items);
-
-        void ShowDetailedErrorInfo(Exception exception);
-
-        void ShowFeatureNotAvailableErrorInfo(string message, Exception? exception);
-=======
         void ShowGlobalErrorInfo(string message, TelemetryFeatureName featureName, Exception? exception, params InfoBarUI[] items);
 
         void ShowDetailedErrorInfo(Exception exception);
 
         void ShowFeatureNotAvailableErrorInfo(string message, TelemetryFeatureName featureName, Exception? exception);
->>>>>>> 67d940c4
     }
 }