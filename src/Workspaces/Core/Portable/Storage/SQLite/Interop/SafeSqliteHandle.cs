﻿// Licensed to the .NET Foundation under one or more agreements.
// The .NET Foundation licenses this file to you under the MIT license.
// See the LICENSE file in the project root for more information.

using System;
using System.Runtime.InteropServices;
using Microsoft.CodeAnalysis.Shared.Extensions;
using SQLitePCL;

namespace Microsoft.CodeAnalysis.SQLite.Interop
{
    internal sealed class SafeSqliteHandle : IDisposable
    {
        private readonly sqlite3? _wrapper;
        private readonly SafeHandleLease _lease;

        public SafeSqliteHandle(sqlite3? wrapper)
        {
            _wrapper = wrapper;
<<<<<<< HEAD
=======
            if (wrapper is not null)
            {
                _lease = wrapper.Lease();
                SetHandle(wrapper.DangerousGetHandle());
            }
            else
            {
                _lease = default;
                SetHandle(IntPtr.Zero);
            }
>>>>>>> 0ac995f4
        }

        public SafeHandleLease Lease()
            => _wrapper == null ? default : _wrapper.Lease();

        public sqlite3 DangerousGetWrapper()
            => _wrapper!;

        public void Dispose()
        {
<<<<<<< HEAD
            if (_wrapper != null)
                raw.sqlite3_close(_wrapper);
=======
            using var _ = _wrapper;

            _lease.Dispose();
            SetHandle(IntPtr.Zero);
            return true;
>>>>>>> 0ac995f4
        }
    }
}<|MERGE_RESOLUTION|>--- conflicted
+++ resolved
@@ -9,16 +9,15 @@
 
 namespace Microsoft.CodeAnalysis.SQLite.Interop
 {
-    internal sealed class SafeSqliteHandle : IDisposable
+    internal sealed class SafeSqliteHandle : SafeHandle
     {
         private readonly sqlite3? _wrapper;
         private readonly SafeHandleLease _lease;
 
         public SafeSqliteHandle(sqlite3? wrapper)
+            : base(invalidHandleValue: IntPtr.Zero, ownsHandle: true)
         {
             _wrapper = wrapper;
-<<<<<<< HEAD
-=======
             if (wrapper is not null)
             {
                 _lease = wrapper.Lease();
@@ -29,27 +28,20 @@
                 _lease = default;
                 SetHandle(IntPtr.Zero);
             }
->>>>>>> 0ac995f4
         }
 
-        public SafeHandleLease Lease()
-            => _wrapper == null ? default : _wrapper.Lease();
+        public override bool IsInvalid => handle == IntPtr.Zero;
 
         public sqlite3 DangerousGetWrapper()
             => _wrapper!;
 
-        public void Dispose()
+        protected override bool ReleaseHandle()
         {
-<<<<<<< HEAD
-            if (_wrapper != null)
-                raw.sqlite3_close(_wrapper);
-=======
             using var _ = _wrapper;
 
             _lease.Dispose();
             SetHandle(IntPtr.Zero);
             return true;
->>>>>>> 0ac995f4
         }
     }
 }