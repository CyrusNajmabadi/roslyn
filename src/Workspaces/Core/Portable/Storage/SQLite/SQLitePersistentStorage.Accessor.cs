﻿// Licensed to the .NET Foundation under one or more agreements.
// The .NET Foundation licenses this file to you under the MIT license.
// See the LICENSE file in the project root for more information.

using System;
using System.Diagnostics;
using System.IO;
using System.Threading;
using System.Threading.Tasks;
using Microsoft.CodeAnalysis.SQLite.Interop;
using Microsoft.CodeAnalysis.Storage;
using Roslyn.Utilities;

namespace Microsoft.CodeAnalysis.SQLite
{
    internal partial class SQLitePersistentStorage
    {
        /// <summary>
        /// Abstracts out access to specific tables in the DB.  This allows us to share overall
        /// logic around cancellation/pooling/error-handling/etc, while still hitting different
        /// db tables.
        /// </summary>
        private abstract class Accessor<TKey, TWriteQueueKey, TDatabaseId>
        {
            protected readonly SQLitePersistentStorage Storage;

            // Cache the statement strings we want to execute per accessor.  This way we avoid
            // allocating these strings each time we execute a command.  We also cache the prepared
            // statements (at the connection level) we make for each of these strings.  That way we
            // only incur the parsing cost once. After that, we can use the same prepared statements
            // and just bind the appropriate values it needs into it.
            //
            // values like 0, 1, 2 in the name are the `?`s in the sql string that will need to be
            // bound to runtime values appropriately when executed.

            private readonly string _select_rowid_from_main_table_where_0;
            private readonly string _select_rowid_from_writecache_table_where_0;
            private readonly string _insert_or_replace_into_writecache_table_values_0_1_2;
            private readonly string _delete_from_writecache_table;
            private readonly string _insert_or_replace_into_main_table_select_star_from_writecache_table;

            public Accessor(SQLitePersistentStorage storage)
            {
                var main = Database.Main.GetName();
                var writeCache = Database.WriteCache.GetName();

                Storage = storage;
                _select_rowid_from_main_table_where_0 = $@"select rowid from {main}.{DataTableName} where ""{DataIdColumnName}"" = ?";
                _select_rowid_from_writecache_table_where_0 = $@"select rowid from {writeCache}.{DataTableName} where ""{DataIdColumnName}"" = ?";
                _insert_or_replace_into_writecache_table_values_0_1_2 = $@"insert or replace into {writeCache}.{DataTableName}(""{DataIdColumnName}"",""{ChecksumColumnName}"",""{DataColumnName}"") values (?,?,?)";
                _delete_from_writecache_table = $"delete from {writeCache}.{DataTableName};";
                _insert_or_replace_into_main_table_select_star_from_writecache_table = $"insert or replace into {main}.{DataTableName} select * from {writeCache}.{DataTableName};";
            }

            protected abstract string DataTableName { get; }

            protected abstract bool TryGetDatabaseId(SqlConnection connection, TKey key, out TDatabaseId dataId);
            protected abstract void BindFirstParameter(SqlStatement statement, TDatabaseId dataId);
            protected abstract TWriteQueueKey GetWriteQueueKey(TKey key);

            [PerformanceSensitive("https://github.com/dotnet/roslyn/issues/36114", AllowCaptures = false)]
            public Task<Checksum> ReadChecksumAsync(TKey key, CancellationToken cancellationToken)
                => Storage.PerformReadAsync(s_readChecksum, (self: this, key, cancellationToken), cancellationToken);

            private static readonly Func<(Accessor<TKey, TWriteQueueKey, TDatabaseId> self, TKey key, CancellationToken cancellationToken), Checksum> s_readChecksum =
                t => t.self.ReadChecksum(t.key, t.cancellationToken);

            private Checksum ReadChecksum(TKey key, CancellationToken cancellationToken)
            {
<<<<<<< HEAD
                using (var stream = ReadBlobColumn(key, ChecksumColumnName, checksumOpt: null, cancellationToken))
                using (var reader = ObjectReader.TryGetReader(stream, cancellationToken))
=======
                using (var stream = await ReadBlobColumnAsync(key, ChecksumColumnName, checksumOpt: null, cancellationToken).ConfigureAwait(false))
                using (var reader = ObjectReader.TryGetReader(stream, leaveOpen: false, cancellationToken))
>>>>>>> 6733e642
                {
                    if (reader != null)
                    {
                        return Checksum.ReadFrom(reader);
                    }
                }

                return null;
            }

            [PerformanceSensitive("https://github.com/dotnet/roslyn/issues/36114", AllowCaptures = false)]
            public Task<Stream> ReadStreamAsync(TKey key, Checksum checksum, CancellationToken cancellationToken)
                => Storage.PerformReadAsync(s_readStream, (self: this, key, checksum, cancellationToken), cancellationToken);

            private static readonly Func<(Accessor<TKey, TWriteQueueKey, TDatabaseId> self, TKey key, Checksum checksum, CancellationToken cancellationToken), Stream> s_readStream =
                t => t.self.ReadStream(t.key, t.checksum, t.cancellationToken);

            [PerformanceSensitive("https://github.com/dotnet/roslyn/issues/36114", AllowCaptures = false)]
            private Stream ReadStream(TKey key, Checksum checksum, CancellationToken cancellationToken)
                => ReadBlobColumn(key, DataColumnName, checksum, cancellationToken);

            private Stream ReadBlobColumn(
                TKey key, string columnName, Checksum checksumOpt, CancellationToken cancellationToken)
            {
                cancellationToken.ThrowIfCancellationRequested();

                if (!Storage._shutdownTokenSource.IsCancellationRequested)
                {
                    using var _ = Storage.GetPooledConnection(out var connection);
                    if (TryGetDatabaseId(connection, key, out var dataId))
                    {
                        try
                        {
                            // First, try to see if there was a write to this key in our in-memory db.
                            // If it wasn't in the in-memory write-cache.  Check the full on-disk file.
                            return ReadBlob(connection, Database.WriteCache, dataId, columnName, checksumOpt, cancellationToken) ??
                                   ReadBlob(connection, Database.Main, dataId, columnName, checksumOpt, cancellationToken);
                        }
                        catch (Exception ex)
                        {
                            StorageDatabaseLogger.LogException(ex);
                        }
                    }
                }

                return null;
            }

            public Task<bool> WriteStreamAsync(TKey key, Stream stream, Checksum checksumOpt, CancellationToken cancellationToken)
                => Storage.PerformWriteAsync(s_writeStream, (self: this, key, stream, checksumOpt, cancellationToken), cancellationToken);

            private static readonly Func<(Accessor<TKey, TWriteQueueKey, TDatabaseId> self, TKey key, Stream stream, Checksum checksumOpt, CancellationToken cancellationToken), bool> s_writeStream =
                t => t.self.WriteStream(t.key, t.stream, t.checksumOpt, t.cancellationToken);

            private bool WriteStream(TKey key, Stream stream, Checksum checksumOpt, CancellationToken cancellationToken)
            {
                cancellationToken.ThrowIfCancellationRequested();

                if (!Storage._shutdownTokenSource.IsCancellationRequested)
                {
                    using var _ = Storage.GetPooledConnection(out var connection);

                    // Determine the appropriate data-id to store this stream at.
                    if (TryGetDatabaseId(connection, key, out var dataId))
                    {
                        var (checksumBytes, checksumLength, checksumPooled) = GetBytes(checksumOpt, cancellationToken);
                        var (dataBytes, dataLength, dataPooled) = GetBytes(stream);

                        // Write the information into the in-memory write-cache.  Later on a bg task
                        // will move it from the in-memory cache to the on-disk db in a bulk transaction.
                        InsertOrReplaceBlobIntoWriteCache(
                            connection, dataId, checksumBytes, checksumLength, dataBytes, dataLength);

                        if (dataPooled)
                        {
                            ReturnPooledBytes(dataBytes);
                        }

                        if (checksumPooled)
                        {
                            ReturnPooledBytes(checksumBytes);
                        }

                        return true;
                    }
                }

                return false;
            }

            private Stream ReadBlob(
                SqlConnection connection, Database database,
                TDatabaseId dataId, string columnName,
                Checksum checksumOpt, CancellationToken cancellationToken)
            {
                // Note: it's possible that someone may write to this row between when we
                // get the row ID above and now.  That's fine.  We'll just read the new
                // bytes that have been written to this location.  Note that only the
                // data for a row in our system can change, the ID will always stay the
                // same, and the data will always be valid for our ID.  So there is no
                // safety issue here.
                if (!TryGetRowId(connection, database, dataId, out var rowId))
                {
                    return null;
                }

                // Have to run the blob reading in a transaction.  This is necessary
                // for two reasons.  First, blob reading outside a transaction is not
                // safe to do with the sqlite API.  It may produce corrupt bits if 
                // another thread is writing to the blob.  Second, if a checksum was
                // passed in, we need to validate that the checksums match.  This is
                // only safe if we are in a transaction and no-one else can race with
                // us.
                return connection.RunInTransaction(
                    s_validateChecksumAndReadBlock,
                    (self: this, connection, database, columnName, checksumOpt, rowId, cancellationToken));
            }

            private static readonly Func<(Accessor<TKey, TWriteQueueKey, TDatabaseId> self, SqlConnection connection, Database database,
                 string columnName, Checksum checksumOpt, long rowId, CancellationToken cancellationToken), Stream> s_validateChecksumAndReadBlock =
                t =>
                {
                    // If we were passed a checksum, make sure it matches what we have
                    // stored in the table already.  If they don't match, don't read
                    // out the data value at all.
                    if (t.checksumOpt != null &&
                        !t.self.ChecksumsMatch_MustRunInTransaction(t.connection, t.database, t.rowId, t.checksumOpt, t.cancellationToken))
                    {
                        return null;
                    }

                    return t.connection.ReadBlob_MustRunInTransaction(t.database, t.self.DataTableName, t.columnName, t.rowId);
                };

            private bool ChecksumsMatch_MustRunInTransaction(
                SqlConnection connection, Database database, long rowId, Checksum checksum, CancellationToken cancellationToken)
            {
<<<<<<< HEAD
                using var checksumStream = connection.ReadBlob_MustRunInTransaction(database, DataTableName, ChecksumColumnName, rowId);
                using var reader = ObjectReader.TryGetReader(checksumStream, cancellationToken);

=======
                using var checksumStream = connection.ReadBlob_MustRunInTransaction(DataTableName, ChecksumColumnName, rowId);
                using var reader = ObjectReader.TryGetReader(checksumStream, leaveOpen: false, cancellationToken);
>>>>>>> 6733e642
                return reader != null && Checksum.ReadFrom(reader) == checksum;
            }

            protected bool GetAndVerifyRowId(SqlConnection connection, Database database, long dataId, out long rowId)
            {
                // For the Document and Project tables, our dataId is our rowId:
                // 
                // https://sqlite.org/lang_createtable.html
                // if a rowid table has a primary key that consists of a single column and the 
                // declared type of that column is "INTEGER" in any mixture of upper and lower 
                // case, then the column becomes an alias for the rowid. Such a column is usually
                // referred to as an "integer primary key". A PRIMARY KEY column only becomes an
                // integer primary key if the declared type name is exactly "INTEGER"
#if DEBUG
                // make sure that if we actually request the rowId from the database that it
                // is equal to our data id.  Only do this in debug as this can be expensive
                // and we definitely do not want to do this in release.
                if (TryGetRowIdWorker(connection, database, (TDatabaseId)(object)dataId, out rowId))
                {
                    Debug.Assert(dataId == rowId);
                }
#endif

                // Can just return out dataId as the rowId without actually having to hit the 
                // database at all.
                rowId = dataId;
                return true;
            }

            protected virtual bool TryGetRowId(SqlConnection connection, Database database, TDatabaseId dataId, out long rowId)
                => TryGetRowIdWorker(connection, database, dataId, out rowId);

            private bool TryGetRowIdWorker(SqlConnection connection, Database database, TDatabaseId dataId, out long rowId)
            {
                // See https://sqlite.org/autoinc.html
                // > In SQLite, table rows normally have a 64-bit signed integer ROWID which is 
                // unique among all rows in the same table. (WITHOUT ROWID tables are the exception.)
                // 
                // You can access the ROWID of an SQLite table using one of the special column names 
                // ROWID, _ROWID_, or OID. Except if you declare an ordinary table column to use one 
                // of those special names, then the use of that name will refer to the declared column
                // not to the internal ROWID.
                using var resettableStatement = connection.GetResettableStatement(database == Database.WriteCache
                    ? _select_rowid_from_writecache_table_where_0
                    : _select_rowid_from_main_table_where_0);

                var statement = resettableStatement.Statement;

                // Binding indices are 1-based.
                BindFirstParameter(statement, dataId);

                var stepResult = statement.Step();
                if (stepResult == Result.ROW)
                {
                    rowId = statement.GetInt64At(columnIndex: 0);
                    return true;
                }

                rowId = -1;
                return false;
            }

            private void InsertOrReplaceBlobIntoWriteCache(
                SqlConnection connection, TDatabaseId dataId,
                byte[] checksumBytes, int checksumLength,
                byte[] dataBytes, int dataLength)
            {
                using (var resettableStatement = connection.GetResettableStatement(_insert_or_replace_into_writecache_table_values_0_1_2))
                {
                    var statement = resettableStatement.Statement;

                    // Binding indices are 1 based.
                    BindFirstParameter(statement, dataId);
                    statement.BindBlobParameter(parameterIndex: 2, value: checksumBytes, length: checksumLength);
                    statement.BindBlobParameter(parameterIndex: 3, value: dataBytes, length: dataLength);

                    statement.Step();
                }

                // Let the storage system know it should flush this information
                // to disk in the future.
                Storage.EnqueueFlushTask();
            }

            public void FlushInMemoryDataToDisk(SqlConnection connection)
            {
                if (!connection.IsInTransaction)
                {
                    throw new InvalidOperationException("Must flush tables within a transaction to ensure consistency");
                }

                // Efficient call to sqlite to just fully copy all data from one table to the
                // other.  No need to actually do any reading/writing of the data ourselves.
                using (var statement = connection.GetResettableStatement(_insert_or_replace_into_main_table_select_star_from_writecache_table))
                {
                    statement.Statement.Step();
                }

                // Now, just delete all the data from the write cache.
                using (var statement = connection.GetResettableStatement(_delete_from_writecache_table))
                {
                    statement.Statement.Step();
                }
            }
        }
    }
}<|MERGE_RESOLUTION|>--- conflicted
+++ resolved
@@ -67,13 +67,8 @@
 
             private Checksum ReadChecksum(TKey key, CancellationToken cancellationToken)
             {
-<<<<<<< HEAD
                 using (var stream = ReadBlobColumn(key, ChecksumColumnName, checksumOpt: null, cancellationToken))
-                using (var reader = ObjectReader.TryGetReader(stream, cancellationToken))
-=======
-                using (var stream = await ReadBlobColumnAsync(key, ChecksumColumnName, checksumOpt: null, cancellationToken).ConfigureAwait(false))
                 using (var reader = ObjectReader.TryGetReader(stream, leaveOpen: false, cancellationToken))
->>>>>>> 6733e642
                 {
                     if (reader != null)
                     {
@@ -211,14 +206,9 @@
             private bool ChecksumsMatch_MustRunInTransaction(
                 SqlConnection connection, Database database, long rowId, Checksum checksum, CancellationToken cancellationToken)
             {
-<<<<<<< HEAD
                 using var checksumStream = connection.ReadBlob_MustRunInTransaction(database, DataTableName, ChecksumColumnName, rowId);
-                using var reader = ObjectReader.TryGetReader(checksumStream, cancellationToken);
-
-=======
-                using var checksumStream = connection.ReadBlob_MustRunInTransaction(DataTableName, ChecksumColumnName, rowId);
                 using var reader = ObjectReader.TryGetReader(checksumStream, leaveOpen: false, cancellationToken);
->>>>>>> 6733e642
+
                 return reader != null && Checksum.ReadFrom(reader) == checksum;
             }
 
