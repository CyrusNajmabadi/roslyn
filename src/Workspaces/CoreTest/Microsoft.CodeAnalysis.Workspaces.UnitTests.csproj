--- conflicted
+++ resolved
@@ -27,10 +27,7 @@
   </ItemGroup>
   <ItemGroup>
     <PackageReference Include="System.Buffers" Version="$(SystemBuffersVersion)" />
-<<<<<<< HEAD
-=======
     <PackageReference Include="Xunit.Combinatorial" Version="$(XunitCombinatorialVersion)" PrivateAssets="all" />
->>>>>>> 18b4e29a
   </ItemGroup>
   <ItemGroup>
     <Reference Include="Microsoft.CSharp" />
