﻿' Licensed to the .NET Foundation under one or more agreements.
' The .NET Foundation licenses this file to you under the MIT license.
' See the LICENSE file in the project root for more information.

Imports Microsoft.CodeAnalysis
Imports Microsoft.CodeAnalysis.Diagnostics
Imports Microsoft.CodeAnalysis.Editing
Imports Microsoft.CodeAnalysis.Formatting.Rules
Imports Microsoft.CodeAnalysis.Options
Imports Microsoft.CodeAnalysis.VisualBasic.Syntax
Imports Microsoft.CodeAnalysis.VisualBasic.Utilities

Namespace Microsoft.CodeAnalysis.VisualBasic.Formatting
    ' the default provider that will be called by the engine at the end of provider's chain.
    ' there is no way for a user to be remove this provider.
    '
    ' to reduce number of unnecessary heap allocations, most of them just return null.
    Friend NotInheritable Class DefaultOperationProvider
        Inherits CompatAbstractFormattingRule

        Public Shared ReadOnly Instance As New DefaultOperationProvider()

        Private ReadOnly _options As CachedOptions

        Private Sub New()
            MyClass.New(New CachedOptions(Nothing))
        End Sub

        Private Sub New(options As CachedOptions)
            _options = options
        End Sub

        Public Overrides Function WithOptions(options As AnalyzerConfigOptions) As AbstractFormattingRule
            Dim cachedOptions = New CachedOptions(options)

            If cachedOptions = _options Then
                Return Me
            End If

            Return New DefaultOperationProvider(cachedOptions)
        End Function

        Public Overrides Sub AddSuppressOperationsSlow(operations As List(Of SuppressOperation), node As SyntaxNode, ByRef nextAction As NextSuppressOperationAction)
        End Sub

        Public Overrides Sub AddAnchorIndentationOperationsSlow(operations As List(Of AnchorIndentationOperation), node As SyntaxNode, ByRef nextAction As NextAnchorIndentationOperationAction)
        End Sub

        Public Overrides Sub AddIndentBlockOperationsSlow(operations As List(Of IndentBlockOperation), node As SyntaxNode, ByRef nextAction As NextIndentBlockOperationAction)
        End Sub

        Public Overrides Sub AddAlignTokensOperationsSlow(operations As List(Of AlignTokensOperation), node As SyntaxNode, ByRef nextAction As NextAlignTokensOperationAction)
        End Sub

        <PerformanceSensitive("https://github.com/dotnet/roslyn/issues/30819", AllowCaptures:=False, AllowImplicitBoxing:=False)>
        Public Overrides Function GetAdjustNewLinesOperationSlow(
<<<<<<< HEAD
                previousToken As SyntaxToken,
                currentToken As SyntaxToken,
                options As AnalyzerConfigOptions,
                ByRef nextOperation As NextGetAdjustNewLinesOperation) As AdjustNewLinesOperation?
=======
                ByRef previousToken As SyntaxToken,
                ByRef currentToken As SyntaxToken,
                ByRef nextOperation As NextGetAdjustNewLinesOperation) As AdjustNewLinesOperation
>>>>>>> 9007fbc8
            If previousToken.Parent Is Nothing Then
                Return Nothing
            End If

            Dim combinedTrivia = (previousToken.TrailingTrivia, currentToken.LeadingTrivia)

            Dim lastTrivia = LastOrDefaultTrivia(
                combinedTrivia,
                Function(trivia As SyntaxTrivia) ColonOrLineContinuationTrivia(trivia))

            If lastTrivia.RawKind = SyntaxKind.ColonTrivia Then
                Return FormattingOperations.CreateAdjustNewLinesOperation(0, AdjustNewLinesOption.PreserveLines)
            ElseIf lastTrivia.RawKind = SyntaxKind.LineContinuationTrivia AndAlso previousToken.Parent.GetAncestorsOrThis(Of SyntaxNode)().Any(Function(node As SyntaxNode) IsSingleLineIfOrElseClauseSyntax(node)) Then
                Return Nothing
            End If

            ' return line break operation after statement terminator token so that we can enforce
            ' indentation for the line
            Dim previousStatement As StatementSyntax = Nothing
            If previousToken.IsLastTokenOfStatement(statement:=previousStatement) AndAlso ContainEndOfLine(previousToken, currentToken) AndAlso currentToken.Kind <> SyntaxKind.EmptyToken Then
                Return AdjustNewLinesBetweenStatements(previousStatement, currentToken)
            End If

            If previousToken.Kind = SyntaxKind.GreaterThanToken AndAlso previousToken.Parent IsNot Nothing AndAlso TypeOf previousToken.Parent Is AttributeListSyntax Then

                ' This AttributeList is the last applied attribute
                ' If this AttributeList belongs to a parameter then apply no line operation
                If previousToken.Parent.Parent IsNot Nothing AndAlso TypeOf previousToken.Parent.Parent Is ParameterSyntax Then
                    Return Nothing
                End If

                Return FormattingOperations.CreateAdjustNewLinesOperation(0, AdjustNewLinesOption.PreserveLines)
            End If

            If currentToken.Kind = SyntaxKind.LessThanToken AndAlso currentToken.Parent IsNot Nothing AndAlso TypeOf currentToken.Parent Is AttributeListSyntax Then

                ' The case of the previousToken belonging to another AttributeList is handled in the previous condition
                If (previousToken.Kind = SyntaxKind.CommaToken OrElse previousToken.Kind = SyntaxKind.OpenParenToken) AndAlso
                   currentToken.Parent.Parent IsNot Nothing AndAlso TypeOf currentToken.Parent.Parent Is ParameterSyntax Then
                    Return Nothing
                End If

                Return FormattingOperations.CreateAdjustNewLinesOperation(0, AdjustNewLinesOption.PreserveLines)
            End If

            ' return line break operation after xml tag token so that we can enforce indentation for the xml tag
            ' the very first xml literal tag case
            If IsFirstXmlTag(currentToken) Then
                Return Nothing
            End If

            Dim xmlDeclaration = TryCast(previousToken.Parent, XmlDeclarationSyntax)
            If xmlDeclaration IsNot Nothing AndAlso xmlDeclaration.GetLastToken(includeZeroWidth:=True) = previousToken Then
                Return FormattingOperations.CreateAdjustNewLinesOperation(0, AdjustNewLinesOption.PreserveLines)
            End If

            If TypeOf previousToken.Parent Is XmlNodeSyntax OrElse TypeOf currentToken.Parent Is XmlNodeSyntax Then
                Return FormattingOperations.CreateAdjustNewLinesOperation(0, AdjustNewLinesOption.PreserveLines)
            End If

            Return Nothing
        End Function

        Private Function AdjustNewLinesBetweenStatements(
                previousStatement As StatementSyntax,
                currentToken As SyntaxToken) As AdjustNewLinesOperation

            ' if the user is separating import-groups, And we're between two imports, and these
            ' imports *should* be separated, then do so (if the imports were already properly
            ' sorted).
            If currentToken.Kind() = SyntaxKind.ImportsKeyword AndAlso
               TypeOf currentToken.Parent Is ImportsStatementSyntax AndAlso
               TypeOf previousStatement Is ImportsStatementSyntax Then

                Dim previousImports = DirectCast(previousStatement, ImportsStatementSyntax)
                Dim currentImports = DirectCast(currentToken.Parent, ImportsStatementSyntax)

                If _options.SeparateImportDirectiveGroups AndAlso
                   ImportsOrganizer.NeedsGrouping(previousImports, currentImports) Then

                    Dim [imports] = DirectCast(previousImports.Parent, CompilationUnitSyntax).Imports
                    If [imports].IsSorted(ImportsStatementComparer.SystemFirstInstance) OrElse
                       [imports].IsSorted(ImportsStatementComparer.NormalInstance) Then

                        ' Force at least one blank line here.
                        Return FormattingOperations.CreateAdjustNewLinesOperation(2, AdjustNewLinesOption.PreserveLines)
                    End If
                End If
            End If

            ' For any other two statements we will normally ensure at least one new-line between
            ' them.
            Return FormattingOperations.CreateAdjustNewLinesOperation(1, AdjustNewLinesOption.PreserveLines)
        End Function

        Private Shared Function IsSingleLineIfOrElseClauseSyntax(node As SyntaxNode) As Boolean
            Return TypeOf node Is SingleLineIfStatementSyntax OrElse TypeOf node Is SingleLineElseClauseSyntax
        End Function

        Private Shared Function ColonOrLineContinuationTrivia(trivia As SyntaxTrivia) As Boolean
            Return trivia.RawKind = SyntaxKind.ColonTrivia OrElse trivia.RawKind = SyntaxKind.LineContinuationTrivia
        End Function

        <PerformanceSensitive("https://github.com/dotnet/roslyn/issues/30819", AllowCaptures:=False, AllowImplicitBoxing:=False)>
        Private Shared Function LastOrDefaultTrivia(triviaListPair As (SyntaxTriviaList, SyntaxTriviaList), predicate As Func(Of SyntaxTrivia, Boolean)) As SyntaxTrivia
            For Each trivia In triviaListPair.Item2.Reverse()
                If predicate(trivia) Then
                    Return trivia
                End If
            Next

            For Each trivia In triviaListPair.Item1.Reverse()
                If predicate(trivia) Then
                    Return trivia
                End If
            Next

            Return Nothing
        End Function

        Private Shared Function ContainEndOfLine(previousToken As SyntaxToken, nextToken As SyntaxToken) As Boolean
            Return previousToken.TrailingTrivia.Any(SyntaxKind.EndOfLineTrivia) OrElse nextToken.LeadingTrivia.Any(SyntaxKind.EndOfLineTrivia)
        End Function

        Private Shared Function IsFirstXmlTag(currentToken As SyntaxToken) As Boolean
            Dim xmlDeclaration = TryCast(currentToken.Parent, XmlDeclarationSyntax)
            If xmlDeclaration IsNot Nothing AndAlso
               xmlDeclaration.LessThanQuestionToken = currentToken AndAlso
               TypeOf xmlDeclaration.Parent Is XmlDocumentSyntax AndAlso
               Not TypeOf xmlDeclaration.Parent.Parent Is XmlNodeSyntax Then
                Return True
            End If

            Dim startTag = TryCast(currentToken.Parent, XmlElementStartTagSyntax)
            If startTag IsNot Nothing AndAlso
               startTag.LessThanToken = currentToken AndAlso
               TypeOf startTag.Parent Is XmlElementSyntax AndAlso
               Not TypeOf startTag.Parent.Parent Is XmlNodeSyntax Then
                Return True
            End If

            Dim emptyTag = TryCast(currentToken.Parent, XmlEmptyElementSyntax)
            If emptyTag IsNot Nothing AndAlso
               emptyTag.LessThanToken = currentToken AndAlso
               Not TypeOf emptyTag.Parent Is XmlNodeSyntax Then
                Return True
            End If

            Return False
        End Function

        ' return 1 space for every token pairs as a default operation
<<<<<<< HEAD
        Public Overrides Function GetAdjustSpacesOperationSlow(previousToken As SyntaxToken, currentToken As SyntaxToken, options As AnalyzerConfigOptions, ByRef nextOperation As NextGetAdjustSpacesOperation) As AdjustSpacesOperation?
=======
        Public Overrides Function GetAdjustSpacesOperationSlow(ByRef previousToken As SyntaxToken, ByRef currentToken As SyntaxToken, ByRef nextOperation As NextGetAdjustSpacesOperation) As AdjustSpacesOperation
>>>>>>> 9007fbc8
            If previousToken.Kind = SyntaxKind.ColonToken AndAlso
               TypeOf previousToken.Parent Is LabelStatementSyntax AndAlso
               currentToken.Kind <> SyntaxKind.EndOfFileToken Then
                Return FormattingOperations.CreateAdjustSpacesOperation(1, AdjustSpacesOption.DynamicSpaceToIndentationIfOnSingleLine)
            End If

            Dim space As Integer = If(currentToken.Kind = SyntaxKind.EndOfFileToken, 0, 1)
            Return FormattingOperations.CreateAdjustSpacesOperation(space, AdjustSpacesOption.DefaultSpacesIfOnSingleLine)
        End Function

        Private Structure CachedOptions
            Implements IEquatable(Of CachedOptions)

            Public ReadOnly SeparateImportDirectiveGroups As Boolean

            Public Sub New(options As AnalyzerConfigOptions)
                SeparateImportDirectiveGroups = GetOptionOrDefault(options, GenerationOptions.SeparateImportDirectiveGroups)
            End Sub

            Public Shared Operator =(left As CachedOptions, right As CachedOptions) As Boolean
                Return left.Equals(right)
            End Operator

            Public Shared Operator <>(left As CachedOptions, right As CachedOptions) As Boolean
                Return Not left = right
            End Operator

            Private Shared Function GetOptionOrDefault(Of T)(options As AnalyzerConfigOptions, [option] As PerLanguageOption2(Of T)) As T
                If options Is Nothing Then
                    Return [option].DefaultValue
                End If

                Return options.GetOption([option])
            End Function

            Public Overrides Function Equals(obj As Object) As Boolean
                Return (TypeOf obj Is CachedOptions) AndAlso Equals(DirectCast(obj, CachedOptions))
            End Function

            Public Overloads Function Equals(other As CachedOptions) As Boolean Implements IEquatable(Of CachedOptions).Equals
                Return SeparateImportDirectiveGroups = other.SeparateImportDirectiveGroups
            End Function

            Public Overrides Function GetHashCode() As Integer
                Dim hashCode = 0
                hashCode = (hashCode << 1) + If(SeparateImportDirectiveGroups, 1, 0)
                Return hashCode
            End Function
        End Structure
    End Class
End Namespace<|MERGE_RESOLUTION|>--- conflicted
+++ resolved
@@ -54,16 +54,9 @@
 
         <PerformanceSensitive("https://github.com/dotnet/roslyn/issues/30819", AllowCaptures:=False, AllowImplicitBoxing:=False)>
         Public Overrides Function GetAdjustNewLinesOperationSlow(
-<<<<<<< HEAD
-                previousToken As SyntaxToken,
-                currentToken As SyntaxToken,
-                options As AnalyzerConfigOptions,
-                ByRef nextOperation As NextGetAdjustNewLinesOperation) As AdjustNewLinesOperation?
-=======
                 ByRef previousToken As SyntaxToken,
                 ByRef currentToken As SyntaxToken,
-                ByRef nextOperation As NextGetAdjustNewLinesOperation) As AdjustNewLinesOperation
->>>>>>> 9007fbc8
+                ByRef nextOperation As NextGetAdjustNewLinesOperation) As AdjustNewLinesOperation?
             If previousToken.Parent Is Nothing Then
                 Return Nothing
             End If
@@ -216,11 +209,7 @@
         End Function
 
         ' return 1 space for every token pairs as a default operation
-<<<<<<< HEAD
-        Public Overrides Function GetAdjustSpacesOperationSlow(previousToken As SyntaxToken, currentToken As SyntaxToken, options As AnalyzerConfigOptions, ByRef nextOperation As NextGetAdjustSpacesOperation) As AdjustSpacesOperation?
-=======
-        Public Overrides Function GetAdjustSpacesOperationSlow(ByRef previousToken As SyntaxToken, ByRef currentToken As SyntaxToken, ByRef nextOperation As NextGetAdjustSpacesOperation) As AdjustSpacesOperation
->>>>>>> 9007fbc8
+        Public Overrides Function GetAdjustSpacesOperationSlow(ByRef previousToken As SyntaxToken, ByRef currentToken As SyntaxToken, ByRef nextOperation As NextGetAdjustSpacesOperation) As AdjustSpacesOperation?
             If previousToken.Kind = SyntaxKind.ColonToken AndAlso
                TypeOf previousToken.Parent Is LabelStatementSyntax AndAlso
                currentToken.Kind <> SyntaxKind.EndOfFileToken Then
