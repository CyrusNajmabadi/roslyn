﻿// Licensed to the .NET Foundation under one or more agreements.
// The .NET Foundation licenses this file to you under the MIT license.
// See the LICENSE file in the project root for more information.

using System;
using System.Buffers;
using System.Collections.Immutable;
using System.IO;
using System.IO.Pipelines;
using System.Threading;
using System.Threading.Tasks;
using Microsoft.CodeAnalysis.Host;
using Microsoft.CodeAnalysis.PooledObjects;
using Microsoft.CodeAnalysis.Serialization;
using Roslyn.Utilities;

namespace Microsoft.CodeAnalysis.Remote
{
    /// <summary>
    /// Provides solution assets present locally (in the current process) to a remote process where the solution is being replicated to.
    /// </summary>
    internal sealed class SolutionAssetProvider(SolutionServices services) : ISolutionAssetProvider
    {
        public const string ServiceName = "SolutionAssetProvider";

        internal static ServiceDescriptor ServiceDescriptor { get; } = ServiceDescriptor.CreateInProcServiceDescriptor(ServiceDescriptors.ComponentName, ServiceName, suffix: "", ServiceDescriptors.GetFeatureDisplayName);

        private readonly SolutionServices _services = services;

<<<<<<< HEAD
        public ValueTask WriteAssetsAsync(
            PipeWriter pipeWriter, Checksum solutionChecksum, ProjectId? hintProject, ImmutableArray<Checksum> checksums, CancellationToken cancellationToken)
=======
        public async ValueTask WriteAssetsAsync(
            PipeWriter pipeWriter,
            Checksum solutionChecksum,
            AssetHint assetHint,
            ImmutableArray<Checksum> checksums,
            CancellationToken cancellationToken)
>>>>>>> 7ab8c76b
        {
            // Suppress ExecutionContext flow for asynchronous operations operate on the pipe. In addition to avoiding
            // ExecutionContext allocations, this clears the LogicalCallContext and avoids the need to clone data set by
            // CallContext.LogicalSetData at each yielding await in the task tree.
            //
            // ⚠ DO NOT AWAIT INSIDE THE USING. The Dispose method that restores ExecutionContext flow must run on the
            // same thread where SuppressFlow was originally run.
            using var _ = FlowControlHelper.TrySuppressFlow();
            return WriteAssetsSuppressedFlowAsync(pipeWriter, solutionChecksum, checksums, cancellationToken);

            async ValueTask WriteAssetsSuppressedFlowAsync(PipeWriter pipeWriter, Checksum solutionChecksum, ImmutableArray<Checksum> checksums, CancellationToken cancellationToken)
            {
<<<<<<< HEAD
                // The responsibility is on us (as per the requirements of RemoteCallback.InvokeAsync) to Complete the
                // pipewriter.  This will signal to streamjsonrpc that the writer passed into it is complete, which will
                // allow the calling side know to stop reading results.
                Exception? exception = null;
                try
                {
                    await WriteAssetsWorkerAsync(pipeWriter, solutionChecksum, hintProject, checksums, cancellationToken).ConfigureAwait(false);
                }
                catch (Exception ex) when ((exception = ex) == null)
                {
                    throw ExceptionUtilities.Unreachable();
                }
                finally
                {
                    await pipeWriter.CompleteAsync(exception).ConfigureAwait(false);
                }
=======
                await WriteAssetsWorkerAsync(pipeWriter, solutionChecksum, assetHint, checksums, cancellationToken).ConfigureAwait(false);
            }
            catch (Exception ex) when ((exception = ex) == null)
            {
                throw ExceptionUtilities.Unreachable();
            }
            finally
            {
                await pipeWriter.CompleteAsync(exception).ConfigureAwait(false);
>>>>>>> 7ab8c76b
            }
        }

        private async ValueTask WriteAssetsWorkerAsync(
            PipeWriter pipeWriter,
            Checksum solutionChecksum,
            AssetHint assetHint,
            ImmutableArray<Checksum> checksums,
            CancellationToken cancellationToken)
        {
            var assetStorage = _services.GetRequiredService<ISolutionAssetStorageProvider>().AssetStorage;
            var serializer = _services.GetRequiredService<ISerializerService>();
            var scope = assetStorage.GetScope(solutionChecksum);

            using var _ = Creator.CreateResultMap(out var resultMap);

            await scope.AddAssetsAsync(assetHint, checksums, resultMap, cancellationToken).ConfigureAwait(false);

            cancellationToken.ThrowIfCancellationRequested();

            using var stream = new PipeWriterStream(pipeWriter);
            await RemoteHostAssetSerialization.WriteDataAsync(
                stream, resultMap, serializer, scope.ReplicationContext,
                solutionChecksum, checksums, cancellationToken).ConfigureAwait(false);
        }

        /// <summary>
        /// Simple port of
        /// https://github.com/AArnott/Nerdbank.Streams/blob/dafeb5846702bc29e261c9ddf60f42feae01654c/src/Nerdbank.Streams/BufferWriterStream.cs#L16.
        /// Wraps a <see cref="PipeWriter"/> in a <see cref="Stream"/> interface.  Preferred over <see
        /// cref="PipeWriter.AsStream(bool)"/> as that API produces a stream that will synchronously flush after
        /// <em>every</em> write.  That's undesirable as that will then block a thread pool thread on the actual
        /// asynchronous flush call to the underlying PipeWriter
        /// </summary>
        /// <remarks>
        /// Note: this stream does not have to <see cref="PipeWriter.Complete"/> the underlying <see cref="_writer"/> it
        /// is holding onto (including within <see cref="Flush"/>, <see cref="FlushAsync"/>, or <see cref="Dispose"/>).
        /// Responsibility for that is solely in the hands of <see cref="WriteAssetsAsync"/>.
        /// </remarks>
        private class PipeWriterStream : Stream, IDisposableObservable
        {
            private readonly PipeWriter _writer;

            public bool IsDisposed { get; private set; }

            public override bool CanRead => false;
            public override bool CanSeek => false;
            public override bool CanWrite => !this.IsDisposed;

            internal PipeWriterStream(PipeWriter writer)
            {
                _writer = writer;
            }

            protected override void Dispose(bool disposing)
            {
                this.IsDisposed = true;
                base.Dispose(disposing);

                // DO NOT CALL .Complete on the PipeWriter here (see remarks on type).
            }

            private Exception ThrowDisposedOr(Exception ex)
            {
                Verify.NotDisposed(this);
                throw ex;
            }

            /// <summary>
            /// Intentionally a no op. We know that we and <see cref="RemoteHostAssetSerialization.WriteDataAsync"/>
            /// will call <see cref="FlushAsync"/> at appropriate times to ensure data is being sent through the writer
            /// at a reasonable cadence (once per asset).
            /// </summary>
            public override void Flush()
            {
                Verify.NotDisposed(this);

                // DO NOT CALL .Complete on the PipeWriter here (see remarks on type).
            }

            public override async Task FlushAsync(CancellationToken cancellationToken)
            {
                await _writer.FlushAsync(cancellationToken).ConfigureAwait(false);

                // DO NOT CALL .Complete on the PipeWriter here (see remarks on type).
            }

            public override void Write(byte[] buffer, int offset, int count)
            {
                Requires.NotNull(buffer, nameof(buffer));
                Verify.NotDisposed(this);

#if NET
                _writer.Write(buffer.AsSpan(offset, count));
#else
                var span = _writer.GetSpan(count);
                buffer.AsSpan(offset, count).CopyTo(span);
                _writer.Advance(count);
#endif
            }

            public override Task WriteAsync(byte[] buffer, int offset, int count, CancellationToken cancellationToken)
            {
                cancellationToken.ThrowIfCancellationRequested();
                this.Write(buffer, offset, count);
                return Task.CompletedTask;
            }

            public override void WriteByte(byte value)
            {
                Verify.NotDisposed(this);
                var span = _writer.GetSpan(1);
                span[0] = value;
                _writer.Advance(1);
            }

#if NET

            public override void Write(ReadOnlySpan<byte> buffer)
            {
                Verify.NotDisposed(this);
                _writer.Write(buffer);
            }

            public override ValueTask WriteAsync(ReadOnlyMemory<byte> buffer, CancellationToken cancellationToken)
            {
                cancellationToken.ThrowIfCancellationRequested();
                this.Write(buffer.Span);
                return default;
            }

#endif

            #region read/seek api (not supported)

            public override long Length => throw this.ThrowDisposedOr(new NotSupportedException());
            public override long Position
            {
                get => throw this.ThrowDisposedOr(new NotSupportedException());
                set => this.ThrowDisposedOr(new NotSupportedException());
            }

            public override int Read(byte[] buffer, int offset, int count)
                => throw this.ThrowDisposedOr(new NotSupportedException());

            public override Task<int> ReadAsync(byte[] buffer, int offset, int count, CancellationToken cancellationToken)
                => throw this.ThrowDisposedOr(new NotSupportedException());

#if NET

            public override int Read(Span<byte> buffer)
                => throw this.ThrowDisposedOr(new NotSupportedException());

            public override ValueTask<int> ReadAsync(Memory<byte> buffer, CancellationToken cancellationToken)
                => throw this.ThrowDisposedOr(new NotSupportedException());

#endif

            public override int ReadByte()
                => throw this.ThrowDisposedOr(new NotSupportedException());

            public override long Seek(long offset, SeekOrigin origin)
                => throw this.ThrowDisposedOr(new NotSupportedException());

            public override void SetLength(long value)
                => this.ThrowDisposedOr(new NotSupportedException());

            #endregion
        }
    }
}<|MERGE_RESOLUTION|>--- conflicted
+++ resolved
@@ -27,17 +27,12 @@
 
         private readonly SolutionServices _services = services;
 
-<<<<<<< HEAD
         public ValueTask WriteAssetsAsync(
-            PipeWriter pipeWriter, Checksum solutionChecksum, ProjectId? hintProject, ImmutableArray<Checksum> checksums, CancellationToken cancellationToken)
-=======
-        public async ValueTask WriteAssetsAsync(
             PipeWriter pipeWriter,
             Checksum solutionChecksum,
             AssetHint assetHint,
             ImmutableArray<Checksum> checksums,
             CancellationToken cancellationToken)
->>>>>>> 7ab8c76b
         {
             // Suppress ExecutionContext flow for asynchronous operations operate on the pipe. In addition to avoiding
             // ExecutionContext allocations, this clears the LogicalCallContext and avoids the need to clone data set by
@@ -46,18 +41,17 @@
             // ⚠ DO NOT AWAIT INSIDE THE USING. The Dispose method that restores ExecutionContext flow must run on the
             // same thread where SuppressFlow was originally run.
             using var _ = FlowControlHelper.TrySuppressFlow();
-            return WriteAssetsSuppressedFlowAsync(pipeWriter, solutionChecksum, checksums, cancellationToken);
-
-            async ValueTask WriteAssetsSuppressedFlowAsync(PipeWriter pipeWriter, Checksum solutionChecksum, ImmutableArray<Checksum> checksums, CancellationToken cancellationToken)
-            {
-<<<<<<< HEAD
+            return WriteAssetsSuppressedFlowAsync(pipeWriter, solutionChecksum, assetHint, checksums, cancellationToken);
+
+            async ValueTask WriteAssetsSuppressedFlowAsync(PipeWriter pipeWriter, Checksum solutionChecksum, AssetHint assetHint, ImmutableArray<Checksum> checksums, CancellationToken cancellationToken)
+            {
                 // The responsibility is on us (as per the requirements of RemoteCallback.InvokeAsync) to Complete the
                 // pipewriter.  This will signal to streamjsonrpc that the writer passed into it is complete, which will
                 // allow the calling side know to stop reading results.
                 Exception? exception = null;
                 try
                 {
-                    await WriteAssetsWorkerAsync(pipeWriter, solutionChecksum, hintProject, checksums, cancellationToken).ConfigureAwait(false);
+                    await WriteAssetsWorkerAsync(pipeWriter, solutionChecksum, assetHint, checksums, cancellationToken).ConfigureAwait(false);
                 }
                 catch (Exception ex) when ((exception = ex) == null)
                 {
@@ -67,17 +61,6 @@
                 {
                     await pipeWriter.CompleteAsync(exception).ConfigureAwait(false);
                 }
-=======
-                await WriteAssetsWorkerAsync(pipeWriter, solutionChecksum, assetHint, checksums, cancellationToken).ConfigureAwait(false);
-            }
-            catch (Exception ex) when ((exception = ex) == null)
-            {
-                throw ExceptionUtilities.Unreachable();
-            }
-            finally
-            {
-                await pipeWriter.CompleteAsync(exception).ConfigureAwait(false);
->>>>>>> 7ab8c76b
             }
         }
 
