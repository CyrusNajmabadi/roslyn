﻿// Licensed to the .NET Foundation under one or more agreements.
// The .NET Foundation licenses this file to you under the MIT license.
// See the LICENSE file in the project root for more information.

using System;
using System.Collections.Generic;
using System.Threading;
using System.Threading.Tasks;
using Microsoft.CodeAnalysis.ErrorReporting;
using Microsoft.CodeAnalysis.Host;
using Microsoft.CodeAnalysis.Host.Mef;
using Microsoft.CodeAnalysis.Options;
using Microsoft.CodeAnalysis.Serialization;
using Microsoft.CodeAnalysis.SolutionCrawler;
using Roslyn.Utilities;

namespace Microsoft.CodeAnalysis.Remote
{
    /// <summary>
    /// Workspace created by the remote host that mirrors the corresponding client workspace.
    /// </summary>
    internal sealed partial class RemoteWorkspace : Workspace
    {
        /// <summary>
        /// Guards updates to all mutable state in this workspace.
        /// </summary>
        private readonly SemaphoreSlim _gate = new(initialCount: 1);

        /// <summary>
        /// The last solution for the primary branch fetched from the client.
        /// </summary>
        private (Checksum checksum, Solution solution) _lastRequestedPrimaryBranchSolution;

        /// <summary>
        /// The last solution requested by a service.
        /// </summary>
        private (Checksum checksum, Solution solution) _lastRequestedAnyBranchSolution;

        /// <summary>
        /// Used to make sure we never move remote workspace backward.
        /// this version is the WorkspaceVersion of primary solution in client (VS) we are
        /// currently caching.
        /// </summary>
        private int _currentRemoteWorkspaceVersion = -1;

        /// <summary>
<<<<<<< HEAD
        /// Mapping from solution checksum to the solution computed for it.  This is used so that we can hold a solution
        /// around as long as the checksum for it is being used in service of some feature operation (e.g.
        /// classification).  As long as we're holding onto it, concurrent feature requests for the same checksum can
        /// share the computation of that particular solution and avoid duplicated concurrent work.
=======
        /// Mapping from solution-checksum to the solution computed for it.  This is used so that we can hold a solution
        /// around as long as the checksum for it is being used in service of some feature operation (e.g.
        /// classification).  As long as we're holding onto it, concurrent feature requests for the same solution
        /// checksum can share the computation of that particular solution and avoid duplicated concurrent work.
>>>>>>> 7a9af1ce
        /// </summary>
        private readonly Dictionary<Checksum, (int refCount, AsyncLazy<Solution> lazySolution)> _solutionChecksumToRefCountAndLazySolution = new();

        // internal for testing purposes.
        internal RemoteWorkspace(HostServices hostServices, string? workspaceKind)
            : base(hostServices, workspaceKind)
        {
            var exportProvider = (IMefHostExportProvider)Services.HostServices;
            RegisterDocumentOptionProviders(exportProvider.GetExports<IDocumentOptionsProviderFactory, OrderableMetadata>());
        }

        protected override void Dispose(bool finalize)
        {
            base.Dispose(finalize);
            Services.GetRequiredService<ISolutionCrawlerRegistrationService>().Unregister(this);
        }

        public AssetProvider CreateAssetProvider(PinnedSolutionInfo solutionInfo, SolutionAssetCache assetCache, IAssetSource assetSource)
        {
            var serializerService = Services.GetRequiredService<ISerializerService>();
            return new AssetProvider(solutionInfo.SolutionChecksum, assetCache, assetSource, serializerService);
        }

        /// <summary>
        /// Syncs over the solution corresponding to <paramref name="solutionChecksum"/> and sets it as the current
        /// solution for <see langword="this"/> workspace.  This will also end up setting <see
        /// cref="_lastRequestedAnyBranchSolution"/> and <see cref="_lastRequestedPrimaryBranchSolution"/>, allowing
        /// them to be pre-populated for feature requests that come in soon after this call completes.
        /// </summary>
        public async Task UpdatePrimaryBranchSolutionAsync(
            AssetProvider assetProvider, Checksum solutionChecksum, int workspaceVersion, CancellationToken cancellationToken)
        {
            // See if the current snapshot we're pointing at is the same one the host wants us to sync to.  If so, we
            // don't need to do anything.
            var currentSolutionChecksum = await this.CurrentSolution.State.GetChecksumAsync(cancellationToken).ConfigureAwait(false);
            if (currentSolutionChecksum == solutionChecksum)
                return;

            // Do a no-op run.  This will still ensure that we compute and cache this checksum/solution pair for future
            // callers. note we call directly into SlowGetSolutionAndRunAsync (skipping TryFastGetSolutionAndRunAsync)
            // as we always want to cache the primary workspace we are being told about here.
            await SlowGetSolutionAndRunAsync(
                assetProvider,
                solutionChecksum,
                workspaceVersion,
                fromPrimaryBranch: true,
                static _ => ValueTaskFactory.FromResult(false),
                cancellationToken).ConfigureAwait(false);
        }

        /// <summary>
        /// Given an appropriate <paramref name="solutionChecksum"/>, gets or computes the corresponding <see
        /// cref="Solution"/> snapshot for it, and then invokes <paramref name="implementation"/> with that snapshot.  That
        /// snapshot and the result of <paramref name="implementation"/> are then returned from this method.  Note: the
        /// solution returned is only for legacy cases where we expose OOP to 2nd party clients who expect to be able to
        /// call through <see cref="RemoteWorkspaceManager.GetSolutionAsync"/> and who expose that statically to
        /// themselves.
        /// <para>
        /// During the life of the call to <paramref name="implementation"/> the solution corresponding to <paramref
        /// name="solutionChecksum"/> will be kept alive and returned to any other concurrent calls to this method with
        /// the same <paramref name="solutionChecksum"/>.
        /// </para>
        /// </summary>
        public async ValueTask<(Solution solution, T result)> RunWithSolutionAsync<T>(
            AssetProvider assetProvider,
            Checksum solutionChecksum,
            int workspaceVersion,
            bool fromPrimaryBranch,
            Func<Solution, ValueTask<T>> implementation,
            CancellationToken cancellationToken)
        {
            // Fast path if this solution checksum is for a solution we're already caching. This also avoids us then
            // trying to actually mutate the workspace for the simple case of asking for the same thing the last call
            // asked about.
            var (solution, result) = await TryFastGetSolutionAndRunAsync().ConfigureAwait(false);
            if (solution != null)
                return (solution, result);

            // Wasn't the same as the last thing we cached, actually get the corresponding solution and run the
            // requested callback against it.
            return await SlowGetSolutionAndRunAsync(
                assetProvider, solutionChecksum, workspaceVersion, fromPrimaryBranch, implementation, cancellationToken).ConfigureAwait(false);

            async ValueTask<(Solution? solution, T result)> TryFastGetSolutionAndRunAsync()
            {
                Solution solution;
                using (await _gate.DisposableWaitAsync(cancellationToken).ConfigureAwait(false))
                {
                    if (_lastRequestedPrimaryBranchSolution.checksum == solutionChecksum)
                    {
                        solution = _lastRequestedPrimaryBranchSolution.solution;
                    }
                    else if (_lastRequestedAnyBranchSolution.checksum == solutionChecksum)
                    {
                        solution = _lastRequestedAnyBranchSolution.solution;
                    }
                    else
                    {
                        return default;
                    }
                }

                var result = await implementation(solution).ConfigureAwait(false);
                return (solution, result);
            }
        }

        private async ValueTask<(Solution solution, T result)> SlowGetSolutionAndRunAsync<T>(
            AssetProvider assetProvider,
            Checksum solutionChecksum,
            int workspaceVersion,
            bool fromPrimaryBranch,
            Func<Solution, ValueTask<T>> doWorkAsync,
            CancellationToken cancellationToken)
        {
            // See if anyone else is computing this solution for this checksum.  If so, just piggy-back on that.  No
            // need for us to force the same computation to happen ourselves.
            var currentSolution = this.CurrentSolution;
            var lazySolution = await GetLazySolutionAndIncrementRefCountAsync().ConfigureAwait(false);

            try
            {
                // Actually get the solution, computing it ourselves, or getting the result that another caller was computing.
                var newSolution = await lazySolution.GetValueAsync(cancellationToken).ConfigureAwait(false);

                // We may have just done a lot of work to determine the up to date primary branch solution.  See if we
                // can move the workspace forward to that solution snapshot.
                (newSolution, _) = await this.TryUpdateWorkspaceAsync(
                    workspaceVersion, fromPrimaryBranch, newSolution, cancellationToken).ConfigureAwait(false);

                // Store this around so that if another call comes through, they will see the solution we just computed.
                await SetLastRequestedSolutionAsync(newSolution).ConfigureAwait(false);

                // Now, pass it to the callback to do the work.  Any other callers into us will be able to benefit from
                // using this same solution as well
                var result = await doWorkAsync(newSolution).ConfigureAwait(false);

                return (newSolution, result);
            }
            finally
            {
                // Now that we're done, update the refcounts for this lazy solution, removing it if the refcount goes back
                // to zero.
                await DecrementLazySolutionRefcountAsync().ConfigureAwait(false);
            }

            async ValueTask<AsyncLazy<Solution>> GetLazySolutionAndIncrementRefCountAsync()
            {
                using (await _gate.DisposableWaitAsync(cancellationToken).ConfigureAwait(false))
                {
                    if (_solutionChecksumToRefCountAndLazySolution.TryGetValue(solutionChecksum, out var tuple))
                    {
                        // Some other call was getting this same solution.  Increase our ref count on that to mark that we
                        // care about that computation as well.
                        Contract.ThrowIfTrue(tuple.refCount <= 0);
                        tuple.refCount++;
                        _solutionChecksumToRefCountAndLazySolution[solutionChecksum] = tuple;
                    }
                    else
                    {
                        // We're the first call that is asking about this checksum.  Create a lazy to compute it with a
                        // refcount of 1 (for 'us').
                        tuple = (refCount: 1, AsyncLazy.Create(
<<<<<<< HEAD
                            c => ComputeSolutionAsync(assetProvider, solutionChecksum, currentSolution, c), cacheResult: true));
                        _checksumToRefCountAndLazySolution.Add(solutionChecksum, tuple);
=======
                            c => ComputeSolutionAsync(assetProvider, solutionChecksum, workspaceVersion, fromPrimaryBranch, c), cacheResult: true));
                        _solutionChecksumToRefCountAndLazySolution.Add(solutionChecksum, tuple);
>>>>>>> 7a9af1ce
                    }

                    return tuple.lazySolution;
                }
            }

            async ValueTask SetLastRequestedSolutionAsync(Solution solution)
            {
                using (await _gate.DisposableWaitAsync(cancellationToken).ConfigureAwait(false))
                {
                    // Quick caches of the last solutions we computed.  That way if return all the way out and something
                    // else calls back in, we have a likely chance of a cache hit.
                    _lastRequestedAnyBranchSolution = (solutionChecksum, solution);
                    if (fromPrimaryBranch)
                        _lastRequestedPrimaryBranchSolution = (solutionChecksum, solution);
                }
            }

            async ValueTask DecrementLazySolutionRefcountAsync()
            {
                // We use CancellationToken.None here as we have to ensure the refcount is decremented, or else we will
                // have a memory leak.  This should hopefully not ever be an issue as we only ever hold this gate for
                // very short periods of time in order to set do basic operations on our state.
                using (await _gate.DisposableWaitAsync(CancellationToken.None).ConfigureAwait(false))
                {
                    var (refCount, lazySolution) = _solutionChecksumToRefCountAndLazySolution[solutionChecksum];
                    refCount--;
                    Contract.ThrowIfTrue(refCount < 0);
                    if (refCount == 0)
                    {
                        // last computation of this solution went away.  Remove from in flight cache.
                        _solutionChecksumToRefCountAndLazySolution.Remove(solutionChecksum);
                    }
                    else
                    {
                        // otherwise, update with our decremented refcount.
                        _solutionChecksumToRefCountAndLazySolution[solutionChecksum] = (refCount, lazySolution);
                    }
                }
            }
        }

        /// <summary>
        /// The workspace is designed to be stateless. If someone asks for a solution (through solution checksum), 
        /// it will create one and return the solution. The engine takes care of syncing required data and creating a solution
        /// corresponding to the given checksum.
        /// 
        /// but doing that from scratch all the time will be expansive in terms of syncing data, compilation being cached, file being parsed
        /// and etc. so even if the service itself is stateless, internally it has several caches to improve perf of various parts.
        /// 
        /// first, it holds onto last solution got built. this will take care of common cases where multiple services running off same solution.
        /// second, it uses assets cache to hold onto data just synched (within 3 min) so that if it requires to build new solution, 
        ///         it can save some time to re-sync data which might just used by other solution.
        /// third, it holds onto solution from primary branch from Host. and it will try to see whether it can build new solution off the
        ///        primary solution it is holding onto. this will make many solution level cache to be re-used.
        ///
        /// the primary solution can be updated in 2 ways.
        /// first, host will keep track of primary solution changes in host, and call OOP to synch to latest time to time.
        /// second, engine keeps track of whether a certain request is for primary solution or not, and if it is, 
        ///         it let that request to update primary solution cache to latest.
        /// 
        /// these 2 are complimentary to each other. #1 makes OOP's primary solution to be ready for next call (push), #2 makes OOP's primary
        /// solution be not stale as much as possible. (pull)
        /// </summary>
        private async Task<Solution> ComputeSolutionAsync(
            AssetProvider assetProvider,
            Checksum solutionChecksum,
            Solution currentSolution,
            CancellationToken cancellationToken)
        {
            try
            {
                var updater = new SolutionCreator(Services.HostServices, assetProvider, currentSolution, cancellationToken);

                // check whether solution is update to the given base solution
                if (await updater.IsIncrementalUpdateAsync(solutionChecksum).ConfigureAwait(false))
                {
                    // create updated solution off the baseSolution
                    return await updater.CreateSolutionAsync(solutionChecksum).ConfigureAwait(false);
                }

                // we need new solution. bulk sync all asset for the solution first.
                await assetProvider.SynchronizeSolutionAssetsAsync(solutionChecksum, cancellationToken).ConfigureAwait(false);

                // get new solution info and options
                var (solutionInfo, options) = await assetProvider.CreateSolutionInfoAndOptionsAsync(solutionChecksum, cancellationToken).ConfigureAwait(false);
                return CreateSolutionFromInfoAndOptions(solutionInfo, options);
            }
            catch (Exception e) when (FatalError.ReportAndPropagateUnlessCanceled(e, cancellationToken))
            {
                throw ExceptionUtilities.Unreachable;
            }
        }

        private Solution CreateSolutionFromInfoAndOptions(SolutionInfo solutionInfo, SerializableOptionSet options)
        {
            // The call to SetOptions in TryUpdateWorkspaceAsync will ensure that the options get pushed into
            // the remote IOptionService store.  However, we still update our current solution with the options
            // passed in.  This is due to the fact that the option store will ignore any options it considered
            // unchanged to what it currently knows about.  This will prevent it from actually going and writing
            // those unchanged values into Solution.Options.  This is not a correctness issue, but it impacts
            // how checksums and syncing work in oop.  Currently, the checksum is based off Solution.Options and
            // the values loaded into it.  If one side has loaded a default value and the other has not, then
            // they will disagree on their checksum.  This ensures the remote side agrees with the host.
            //
            // A better fix in the future is to make all options pure data and remove the general concept of
            // any part of the system eliding information about any options that have their 'default' value.
            // https://github.com/dotnet/roslyn/issues/55728
            var solution = this.CreateSolution(solutionInfo).WithOptions(options);
            foreach (var projectInfo in solutionInfo.Projects)
                solution = solution.AddProject(projectInfo);
            return solution;
        }

        /// <summary>
        /// Attempts to update this workspace with the given <paramref name="newSolution"/>.  If this succeeds, <see
        /// langword="true"/> will be returned in the tuple result as well as the actual solution that the workspace is
        /// updated to point at.  If we cannot update this workspace, then <see langword="false"/> will be returned,
        /// along with the solution passed in.
        /// </summary>
        private async ValueTask<(Solution solution, bool updated)> TryUpdateWorkspaceAsync(
            int workspaceVersion,
            bool fromPrimaryBranch,
            Solution newSolution,
            CancellationToken cancellationToken)
        {
            // if this wasn't from the primary branch, then we have nothing to do.  Just return the solution back for
            // the caller.
            if (!fromPrimaryBranch)
                return (newSolution, updated: false);

            using (await _gate.DisposableWaitAsync(cancellationToken).ConfigureAwait(false))
            {
                var oldSolution = this.CurrentSolution;

                // Never move workspace backward
                if (workspaceVersion <= _currentRemoteWorkspaceVersion)
                    return (newSolution, updated: false);

                _currentRemoteWorkspaceVersion = workspaceVersion;

                // if either solution id or file path changed, then we consider it as new solution. Otherwise,
                // update the current solution in place.

                var addingSolution = oldSolution.Id != newSolution.Id || oldSolution.FilePath != newSolution.FilePath;
                if (addingSolution)
                {
                    // We're not doing an update, we're moving to a new solution entirely.  Clear out the old one. This
                    // is necessary so that we clear out any open document information this workspace is tracking. Note:
                    // this seems suspect as the remote workspace should not be tracking any open document state.
                    this.ClearSolutionData();
                }

                newSolution = SetCurrentSolution(newSolution);
                SetOptions(newSolution.Options);
                _ = this.RaiseWorkspaceChangedEventAsync(
                    addingSolution ? WorkspaceChangeKind.SolutionAdded : WorkspaceChangeKind.SolutionChanged, oldSolution, newSolution);

                return (newSolution, updated: true);
            }
        }

        public TestAccessor GetTestAccessor()
            => new(this);

        public readonly struct TestAccessor
        {
            private readonly RemoteWorkspace _remoteWorkspace;

            public TestAccessor(RemoteWorkspace remoteWorkspace)
            {
                _remoteWorkspace = remoteWorkspace;
            }

            public Solution CreateSolutionFromInfoAndOptions(SolutionInfo solutionInfo, SerializableOptionSet options)
                => _remoteWorkspace.CreateSolutionFromInfoAndOptions(solutionInfo, options);

            public ValueTask<(Solution solution, bool updated)> TryUpdateWorkspaceAsync(Solution newSolution, int workspaceVersion)
                => _remoteWorkspace.TryUpdateWorkspaceAsync(workspaceVersion, fromPrimaryBranch: true, newSolution, CancellationToken.None);

            public async ValueTask<Solution> GetSolutionAsync(
                AssetProvider assetProvider,
                Checksum solutionChecksum,
                bool fromPrimaryBranch,
                int workspaceVersion,
                CancellationToken cancellationToken)
            {
                var tuple = await _remoteWorkspace.RunWithSolutionAsync(
                    assetProvider, solutionChecksum, workspaceVersion, fromPrimaryBranch, _ => ValueTaskFactory.FromResult(false), cancellationToken).ConfigureAwait(false);
                return tuple.solution;
            }
        }
    }
}<|MERGE_RESOLUTION|>--- conflicted
+++ resolved
@@ -44,17 +44,10 @@
         private int _currentRemoteWorkspaceVersion = -1;
 
         /// <summary>
-<<<<<<< HEAD
-        /// Mapping from solution checksum to the solution computed for it.  This is used so that we can hold a solution
-        /// around as long as the checksum for it is being used in service of some feature operation (e.g.
-        /// classification).  As long as we're holding onto it, concurrent feature requests for the same checksum can
-        /// share the computation of that particular solution and avoid duplicated concurrent work.
-=======
         /// Mapping from solution-checksum to the solution computed for it.  This is used so that we can hold a solution
         /// around as long as the checksum for it is being used in service of some feature operation (e.g.
         /// classification).  As long as we're holding onto it, concurrent feature requests for the same solution
         /// checksum can share the computation of that particular solution and avoid duplicated concurrent work.
->>>>>>> 7a9af1ce
         /// </summary>
         private readonly Dictionary<Checksum, (int refCount, AsyncLazy<Solution> lazySolution)> _solutionChecksumToRefCountAndLazySolution = new();
 
@@ -218,13 +211,8 @@
                         // We're the first call that is asking about this checksum.  Create a lazy to compute it with a
                         // refcount of 1 (for 'us').
                         tuple = (refCount: 1, AsyncLazy.Create(
-<<<<<<< HEAD
                             c => ComputeSolutionAsync(assetProvider, solutionChecksum, currentSolution, c), cacheResult: true));
-                        _checksumToRefCountAndLazySolution.Add(solutionChecksum, tuple);
-=======
-                            c => ComputeSolutionAsync(assetProvider, solutionChecksum, workspaceVersion, fromPrimaryBranch, c), cacheResult: true));
                         _solutionChecksumToRefCountAndLazySolution.Add(solutionChecksum, tuple);
->>>>>>> 7a9af1ce
                     }
 
                     return tuple.lazySolution;
