﻿// Licensed to the .NET Foundation under one or more agreements.
// The .NET Foundation licenses this file to you under the MIT license.
// See the LICENSE file in the project root for more information.

using System;
using System.Collections.Generic;
using System.Collections.Immutable;
using System.Linq;
using System.Threading;
using System.Threading.Tasks;
using Microsoft.CodeAnalysis.Diagnostics;
using Microsoft.CodeAnalysis.ErrorReporting;
using Microsoft.CodeAnalysis.Host;
using Microsoft.CodeAnalysis.PooledObjects;
using Microsoft.CodeAnalysis.Serialization;
using Microsoft.CodeAnalysis.Shared.Extensions;
using Microsoft.CodeAnalysis.Text;
using Roslyn.Utilities;

namespace Microsoft.CodeAnalysis.Remote
{
    internal partial class RemoteWorkspace
    {
        /// <summary>
        /// Create solution for given checksum from base solution
        /// </summary>
        private readonly struct SolutionCreator(HostServices hostServices, AssetProvider assetService, Solution baseSolution)
        {
#pragma warning disable IDE0052 // used only in DEBUG builds
            private readonly HostServices _hostServices = hostServices;
#pragma warning restore

            private readonly AssetProvider _assetProvider = assetService;
            private readonly Solution _baseSolution = baseSolution;

<<<<<<< HEAD
=======
            public async Task<bool> IsIncrementalUpdateAsync(Checksum newSolutionChecksum, CancellationToken cancellationToken)
            {
                var newSolutionCompilationChecksums = await _assetProvider.GetAssetAsync<SolutionCompilationStateChecksums>(
                    assetPath: AssetPath.SolutionOnly, newSolutionChecksum, cancellationToken).ConfigureAwait(false);
                var newSolutionChecksums = await _assetProvider.GetAssetAsync<SolutionStateChecksums>(
                    assetPath: AssetPath.SolutionOnly, newSolutionCompilationChecksums.SolutionState, cancellationToken).ConfigureAwait(false);

                var newSolutionInfo = await _assetProvider.GetAssetAsync<SolutionInfo.SolutionAttributes>(
                    assetPath: AssetPath.SolutionOnly, newSolutionChecksums.Attributes, cancellationToken).ConfigureAwait(false);

                // if either solution id or file path changed, then we consider it as new solution
                return _baseSolution.Id == newSolutionInfo.Id && _baseSolution.FilePath == newSolutionInfo.FilePath;
            }

>>>>>>> efdb5659
            public async Task<Solution> CreateSolutionAsync(Checksum newSolutionChecksum, CancellationToken cancellationToken)
            {
                try
                {
                    var solution = _baseSolution;

                    // If we previously froze a source generated document and then held onto that, unfreeze it now. We'll re-freeze the new document
                    // if needed again later.
                    solution = solution.WithoutFrozenSourceGeneratedDocuments();

                    var newSolutionCompilationChecksums = await _assetProvider.GetAssetAsync<SolutionCompilationStateChecksums>(
                        assetPath: AssetPath.SolutionOnly, newSolutionChecksum, cancellationToken).ConfigureAwait(false);
                    var newSolutionChecksums = await _assetProvider.GetAssetAsync<SolutionStateChecksums>(
                        assetPath: AssetPath.SolutionOnly, newSolutionCompilationChecksums.SolutionState, cancellationToken).ConfigureAwait(false);

                    var oldSolutionCompilationChecksums = await solution.CompilationState.GetStateChecksumsAsync(cancellationToken).ConfigureAwait(false);
                    var oldSolutionChecksums = await solution.CompilationState.SolutionState.GetStateChecksumsAsync(cancellationToken).ConfigureAwait(false);

                    if (oldSolutionChecksums.Attributes != newSolutionChecksums.Attributes)
                    {
                        var newSolutionInfo = await _assetProvider.GetAssetAsync<SolutionInfo.SolutionAttributes>(
                            assetPath: AssetPath.SolutionOnly, newSolutionChecksums.Attributes, cancellationToken).ConfigureAwait(false);

                        // if either id or file path has changed, then this is not update
                        Contract.ThrowIfFalse(solution.Id == newSolutionInfo.Id && solution.FilePath == newSolutionInfo.FilePath);
                    }

                    if (oldSolutionChecksums.Projects.Checksum != newSolutionChecksums.Projects.Checksum)
                    {
                        solution = await UpdateProjectsAsync(
                            solution, oldSolutionChecksums, newSolutionChecksums, cancellationToken).ConfigureAwait(false);
                    }

                    if (oldSolutionChecksums.AnalyzerReferences.Checksum != newSolutionChecksums.AnalyzerReferences.Checksum)
                    {
                        solution = solution.WithAnalyzerReferences(await _assetProvider.GetAssetsAsync<AnalyzerReference>(
                            assetPath: AssetPath.SolutionOnly, newSolutionChecksums.AnalyzerReferences, cancellationToken).ConfigureAwait(false));
                    }

                    if (newSolutionCompilationChecksums.FrozenSourceGeneratedDocumentIdentities.HasValue &&
                        newSolutionCompilationChecksums.FrozenSourceGeneratedDocuments.HasValue &&
                        !newSolutionCompilationChecksums.FrozenSourceGeneratedDocumentGenerationDateTimes.IsDefault)
                    {
                        var count = newSolutionCompilationChecksums.FrozenSourceGeneratedDocumentIdentities.Value.Count;
                        var _ = ArrayBuilder<(SourceGeneratedDocumentIdentity identity, DateTime generationDateTime, SourceText text)>.GetInstance(count, out var frozenDocuments);

                        for (var i = 0; i < count; i++)
                        {
                            var identity = await _assetProvider.GetAssetAsync<SourceGeneratedDocumentIdentity>(
                                assetPath: AssetPath.SolutionOnly, newSolutionCompilationChecksums.FrozenSourceGeneratedDocumentIdentities.Value[i], cancellationToken).ConfigureAwait(false);

                            var documentStateChecksums = await _assetProvider.GetAssetAsync<DocumentStateChecksums>(
                                assetPath: AssetPath.SolutionOnly, newSolutionCompilationChecksums.FrozenSourceGeneratedDocuments.Value.Checksums[i], cancellationToken).ConfigureAwait(false);

                            var serializableSourceText = await _assetProvider.GetAssetAsync<SerializableSourceText>(assetPath: newSolutionCompilationChecksums.FrozenSourceGeneratedDocuments.Value.Ids[i], documentStateChecksums.Text, cancellationToken).ConfigureAwait(false);

                            var generationDateTime = newSolutionCompilationChecksums.FrozenSourceGeneratedDocumentGenerationDateTimes[i];
                            var text = await serializableSourceText.GetTextAsync(cancellationToken).ConfigureAwait(false);
                            frozenDocuments.Add((identity, generationDateTime, text));
                        }

                        solution = solution.WithFrozenSourceGeneratedDocuments(frozenDocuments.ToImmutable());
                    }

                    if (oldSolutionCompilationChecksums.SourceGeneratorExecutionVersionMap !=
                        newSolutionCompilationChecksums.SourceGeneratorExecutionVersionMap)
                    {
                        var newVersions = await _assetProvider.GetAssetAsync<SourceGeneratorExecutionVersionMap>(
                            assetPath: AssetPath.SolutionOnly, newSolutionCompilationChecksums.SourceGeneratorExecutionVersionMap, cancellationToken).ConfigureAwait(false);

                        // The execution version map will be for the entire solution on the host side.  However, we may
                        // only be syncing over a partial cone.  In that case, filter down the version map we apply to
                        // the local solution to only be for that cone as well.
                        newVersions = FilterToProjectCone(newVersions, newSolutionChecksums.ProjectCone);
                        solution = solution.WithSourceGeneratorExecutionVersions(newVersions, cancellationToken);
                    }

#if DEBUG
                    // make sure created solution has same checksum as given one
                    await ValidateChecksumAsync(newSolutionChecksum, solution, newSolutionChecksums.ProjectConeId, cancellationToken).ConfigureAwait(false);
#endif

                    return solution;
                }
                catch (Exception e) when (FatalError.ReportAndPropagateUnlessCanceled(e))
                {
                    throw ExceptionUtilities.Unreachable();
                }

                static SourceGeneratorExecutionVersionMap FilterToProjectCone(SourceGeneratorExecutionVersionMap map, ProjectCone? projectCone)
                {
                    if (projectCone is null)
                        return map;

                    var builder = map.Map.ToBuilder();
                    foreach (var (projectId, _) in map.Map)
                    {
                        if (!projectCone.Contains(projectId))
                            builder.Remove(projectId);
                    }

                    return new(builder.ToImmutable());
                }
            }

            private async Task<Solution> UpdateProjectsAsync(
                Solution solution, SolutionStateChecksums oldSolutionChecksums, SolutionStateChecksums newSolutionChecksums, CancellationToken cancellationToken)
            {
                var solutionState = solution.SolutionState;

                using var _1 = PooledDictionary<ProjectId, Checksum>.GetInstance(out var oldProjectIdToChecksum);
                using var _2 = PooledDictionary<ProjectId, Checksum>.GetInstance(out var newProjectIdToChecksum);

                foreach (var (oldChecksum, projectId) in oldSolutionChecksums.Projects)
                    oldProjectIdToChecksum.Add(projectId, oldChecksum);

                foreach (var (newChecksum, projectId) in newSolutionChecksums.Projects)
                    newProjectIdToChecksum.Add(projectId, newChecksum);

                // remove projects that are the same on both sides.  We can just iterate over one of the maps as,
                // definitionally, for the project to be on both sides, it will be contained in both.
                foreach (var (oldChecksum, projectId) in oldSolutionChecksums.Projects)
                {
                    if (newProjectIdToChecksum.TryGetValue(projectId, out var newChecksum) &&
                        oldChecksum == newChecksum)
                    {
                        oldProjectIdToChecksum.Remove(projectId);
                        newProjectIdToChecksum.Remove(projectId);
                    }
                }

                // If there are old projects that are now missing on the new side, and this is a projectConeSync, then
                // exclude them from the old side as well.  This way we only consider projects actually added or
                // changed.
                //
                // Importantly, this means in the event of a cone-sync, we never drop projects locally.  That's very
                // desirable as it will likely be useful in future calls to still know about that project info without
                // it being dropped and having to be resynced.
                var isConeSync = newSolutionChecksums.ProjectConeId != null;
                if (isConeSync)
                {
                    foreach (var (oldChecksum, oldProjectId) in oldSolutionChecksums.Projects)
                    {
                        if (!newProjectIdToChecksum.ContainsKey(oldProjectId))
                            oldProjectIdToChecksum.Remove(oldProjectId);
                    }

                    // All the old projects must be in the new project set.  Though the reverse doesn't have to hold.
                    // The new project set may contain additional projects to add.
                    Contract.ThrowIfFalse(oldProjectIdToChecksum.Keys.All(newProjectIdToChecksum.Keys.Contains));
                }

                using var _3 = PooledDictionary<ProjectId, ProjectStateChecksums>.GetInstance(out var oldProjectIdToStateChecksums);
                using var _4 = PooledDictionary<ProjectId, ProjectStateChecksums>.GetInstance(out var newProjectIdToStateChecksums);

                // Now, find the full state checksums for all the old projects
                foreach (var (projectId, oldChecksum) in oldProjectIdToChecksum)
                {
                    // this should be cheap since we already computed oldSolutionChecksums (which calls into this).
                    var oldProjectStateChecksums = await solutionState
                        .GetRequiredProjectState(projectId)
                        .GetStateChecksumsAsync(cancellationToken).ConfigureAwait(false);
                    Contract.ThrowIfTrue(oldProjectStateChecksums.ProjectId != projectId);
                    Contract.ThrowIfTrue(oldChecksum != oldProjectStateChecksums.Checksum);

                    oldProjectIdToStateChecksums.Add(projectId, oldProjectStateChecksums);
                }

                using var _5 = PooledHashSet<Checksum>.GetInstance(out var newChecksumsToSync);
                newChecksumsToSync.AddRange(newProjectIdToChecksum.Values);

                await _assetProvider.GetAssetsAsync<ProjectStateChecksums, Dictionary<ProjectId, ProjectStateChecksums>>(
                    assetPath: AssetPath.SolutionAndTopLevelProjectsOnly, newChecksumsToSync,
                    static (checksum, newProjectStateChecksum, newProjectIdToStateChecksums) =>
                    {
                        Contract.ThrowIfTrue(checksum != newProjectStateChecksum.Checksum);
                        newProjectIdToStateChecksums.Add(newProjectStateChecksum.ProjectId, newProjectStateChecksum);
                    },
                    arg: newProjectIdToStateChecksums,
                    cancellationToken).ConfigureAwait(false);

                // Now that we've collected the old and new project state checksums, we can actually process them to
                // determine what to remove, what to add, and what to change.
                solution = await UpdateProjectsAsync(
                    solution, isConeSync, oldProjectIdToStateChecksums, newProjectIdToStateChecksums, cancellationToken).ConfigureAwait(false);

                return solution;
            }

            private async Task<Solution> UpdateProjectsAsync(
                Solution solution,
                bool isConeSync,
                Dictionary<ProjectId, ProjectStateChecksums> oldProjectIdToStateChecksums,
                Dictionary<ProjectId, ProjectStateChecksums> newProjectIdToStateChecksums,
                CancellationToken cancellationToken)
            {
                // Note: it's common to see a whole lot of project-infos change.  So attempt to collect that in one go
                // if we can.
                using var _ = PooledHashSet<Checksum>.GetInstance(out var projectInfoChecksums);
                foreach (var (projectId, newProjectChecksums) in newProjectIdToStateChecksums)
                    projectInfoChecksums.Add(newProjectChecksums.Info);

                await _assetProvider.GetAssetsAsync<ProjectInfo.ProjectAttributes, VoidResult>(
                    assetPath: AssetPath.SolutionAndTopLevelProjectsOnly, projectInfoChecksums, callback: null, arg: default, cancellationToken).ConfigureAwait(false);

                // added project
                foreach (var (projectId, newProjectChecksums) in newProjectIdToStateChecksums)
                {
                    if (!oldProjectIdToStateChecksums.ContainsKey(projectId))
                    {
                        // bulk sync added project assets fully since we'll definitely need that data, and we won't want
                        // to make tons of intermediary calls for it.

                        await _assetProvider.SynchronizeProjectAssetsAsync(newProjectChecksums, cancellationToken).ConfigureAwait(false);
                        var projectInfo = await _assetProvider.CreateProjectInfoAsync(projectId, newProjectChecksums.Checksum, cancellationToken).ConfigureAwait(false);
                        solution = solution.AddProject(projectInfo);
                    }
                }

                // remove all project references from projects that changed. this ensures exceptions will not occur for
                // cyclic references during an incremental update.
                foreach (var (projectId, newProjectChecksums) in newProjectIdToStateChecksums)
                {
                    // Only have to do something if this was a changed project, and specifically the project references
                    // changed.
                    if (oldProjectIdToStateChecksums.TryGetValue(projectId, out var oldProjectChecksums) &&
                        oldProjectChecksums.ProjectReferences.Checksum != newProjectChecksums.ProjectReferences.Checksum)
                    {
                        solution = solution.WithProjectReferences(projectId, projectReferences: []);
                    }
                }

                // removed project
                foreach (var (projectId, _) in oldProjectIdToStateChecksums)
                {
                    if (!newProjectIdToStateChecksums.ContainsKey(projectId))
                    {
                        // Should never be removing projects during cone syncing.
                        Contract.ThrowIfTrue(isConeSync);
                        solution = solution.RemoveProject(projectId);
                    }
                }

                // changed project
                foreach (var (projectId, newProjectChecksums) in newProjectIdToStateChecksums)
                {
                    if (oldProjectIdToStateChecksums.TryGetValue(projectId, out var oldProjectChecksums))
                    {
                        // If this project was in the old map, then the project must have changed.  Otherwise, we would
                        // have removed it earlier on.
                        Contract.ThrowIfTrue(oldProjectChecksums.Checksum == newProjectChecksums.Checksum);
                        solution = await UpdateProjectAsync(
                            solution.GetRequiredProject(projectId), oldProjectChecksums, newProjectChecksums, cancellationToken).ConfigureAwait(false);
                    }
                }

                return solution;
            }

            private async Task<Solution> UpdateProjectAsync(Project project, ProjectStateChecksums oldProjectChecksums, ProjectStateChecksums newProjectChecksums, CancellationToken cancellationToken)
            {
                // changed info
                if (oldProjectChecksums.Info != newProjectChecksums.Info)
                {
                    project = await UpdateProjectInfoAsync(project, newProjectChecksums.Info, cancellationToken).ConfigureAwait(false);
                }

                // changed compilation options
                if (oldProjectChecksums.CompilationOptions != newProjectChecksums.CompilationOptions)
                {
                    project = project.WithCompilationOptions(
                        project.State.ProjectInfo.Attributes.FixUpCompilationOptions(
                            await _assetProvider.GetAssetAsync<CompilationOptions>(
                                assetPath: project.Id, newProjectChecksums.CompilationOptions, cancellationToken).ConfigureAwait(false)));
                }

                // changed parse options
                if (oldProjectChecksums.ParseOptions != newProjectChecksums.ParseOptions)
                {
                    project = project.WithParseOptions(await _assetProvider.GetAssetAsync<ParseOptions>(
                        assetPath: project.Id, newProjectChecksums.ParseOptions, cancellationToken).ConfigureAwait(false));
                }

                // changed project references
                if (oldProjectChecksums.ProjectReferences.Checksum != newProjectChecksums.ProjectReferences.Checksum)
                {
                    project = project.WithProjectReferences(await _assetProvider.GetAssetsAsync<ProjectReference>(
                        assetPath: project.Id, newProjectChecksums.ProjectReferences, cancellationToken).ConfigureAwait(false));
                }

                // changed metadata references
                if (oldProjectChecksums.MetadataReferences.Checksum != newProjectChecksums.MetadataReferences.Checksum)
                {
                    project = project.WithMetadataReferences(await _assetProvider.GetAssetsAsync<MetadataReference>(
                        assetPath: project.Id, newProjectChecksums.MetadataReferences, cancellationToken).ConfigureAwait(false));
                }

                // changed analyzer references
                if (oldProjectChecksums.AnalyzerReferences.Checksum != newProjectChecksums.AnalyzerReferences.Checksum)
                {
                    project = project.WithAnalyzerReferences(await _assetProvider.GetAssetsAsync<AnalyzerReference>(
                        assetPath: project.Id, newProjectChecksums.AnalyzerReferences, cancellationToken).ConfigureAwait(false));
                }

                // changed analyzer references
                if (oldProjectChecksums.Documents.Checksum != newProjectChecksums.Documents.Checksum)
                {
                    project = await UpdateDocumentsAsync(
                        project,
                        newProjectChecksums,
                        project.State.DocumentStates,
                        oldProjectChecksums.Documents,
                        newProjectChecksums.Documents,
                        static (solution, documents) => solution.AddDocuments(documents),
                        static (solution, documentIds) => solution.RemoveDocuments(documentIds),
                        cancellationToken).ConfigureAwait(false);
                }

                // changed additional documents
                if (oldProjectChecksums.AdditionalDocuments.Checksum != newProjectChecksums.AdditionalDocuments.Checksum)
                {
                    project = await UpdateDocumentsAsync(
                        project,
                        newProjectChecksums,
                        project.State.AdditionalDocumentStates,
                        oldProjectChecksums.AdditionalDocuments,
                        newProjectChecksums.AdditionalDocuments,
                        static (solution, documents) => solution.AddAdditionalDocuments(documents),
                        static (solution, documentIds) => solution.RemoveAdditionalDocuments(documentIds),
                        cancellationToken).ConfigureAwait(false);
                }

                // changed analyzer config documents
                if (oldProjectChecksums.AnalyzerConfigDocuments.Checksum != newProjectChecksums.AnalyzerConfigDocuments.Checksum)
                {
                    project = await UpdateDocumentsAsync(
                        project,
                        newProjectChecksums,
                        project.State.AnalyzerConfigDocumentStates,
                        oldProjectChecksums.AnalyzerConfigDocuments,
                        newProjectChecksums.AnalyzerConfigDocuments,
                        static (solution, documents) => solution.AddAnalyzerConfigDocuments(documents),
                        static (solution, documentIds) => solution.RemoveAnalyzerConfigDocuments(documentIds),
                        cancellationToken).ConfigureAwait(false);
                }

                return project.Solution;
            }

            private async Task<Project> UpdateProjectInfoAsync(Project project, Checksum infoChecksum, CancellationToken cancellationToken)
            {
                var newProjectAttributes = await _assetProvider.GetAssetAsync<ProjectInfo.ProjectAttributes>(
                    assetPath: project.Id, infoChecksum, cancellationToken).ConfigureAwait(false);

                // there is no API to change these once project is created
                Contract.ThrowIfFalse(project.State.ProjectInfo.Attributes.Id == newProjectAttributes.Id);
                Contract.ThrowIfFalse(project.State.ProjectInfo.Attributes.Language == newProjectAttributes.Language);
                Contract.ThrowIfFalse(project.State.ProjectInfo.Attributes.IsSubmission == newProjectAttributes.IsSubmission);

                var projectId = project.Id;

                if (project.State.ProjectInfo.Attributes.Name != newProjectAttributes.Name)
                {
                    project = project.Solution.WithProjectName(projectId, newProjectAttributes.Name).GetRequiredProject(projectId);
                }

                if (project.State.ProjectInfo.Attributes.AssemblyName != newProjectAttributes.AssemblyName)
                {
                    project = project.Solution.WithProjectAssemblyName(projectId, newProjectAttributes.AssemblyName).GetRequiredProject(projectId);
                }

                if (project.State.ProjectInfo.Attributes.FilePath != newProjectAttributes.FilePath)
                {
                    project = project.Solution.WithProjectFilePath(projectId, newProjectAttributes.FilePath).GetRequiredProject(projectId);
                }

                if (project.State.ProjectInfo.Attributes.OutputFilePath != newProjectAttributes.OutputFilePath)
                {
                    project = project.Solution.WithProjectOutputFilePath(projectId, newProjectAttributes.OutputFilePath).GetRequiredProject(projectId);
                }

                if (project.State.ProjectInfo.Attributes.OutputRefFilePath != newProjectAttributes.OutputRefFilePath)
                {
                    project = project.Solution.WithProjectOutputRefFilePath(projectId, newProjectAttributes.OutputRefFilePath).GetRequiredProject(projectId);
                }

                if (project.State.ProjectInfo.Attributes.CompilationOutputInfo != newProjectAttributes.CompilationOutputInfo)
                {
                    project = project.Solution.WithProjectCompilationOutputInfo(project.Id, newProjectAttributes.CompilationOutputInfo).GetRequiredProject(project.Id);
                }

                if (project.State.ProjectInfo.Attributes.DefaultNamespace != newProjectAttributes.DefaultNamespace)
                {
                    project = project.Solution.WithProjectDefaultNamespace(projectId, newProjectAttributes.DefaultNamespace).GetRequiredProject(projectId);
                }

                if (project.State.ProjectInfo.Attributes.HasAllInformation != newProjectAttributes.HasAllInformation)
                {
                    project = project.Solution.WithHasAllInformation(projectId, newProjectAttributes.HasAllInformation).GetRequiredProject(projectId);
                }

                if (project.State.ProjectInfo.Attributes.RunAnalyzers != newProjectAttributes.RunAnalyzers)
                {
                    project = project.Solution.WithRunAnalyzers(projectId, newProjectAttributes.RunAnalyzers).GetRequiredProject(projectId);
                }

                if (project.State.ProjectInfo.Attributes.ChecksumAlgorithm != newProjectAttributes.ChecksumAlgorithm)
                {
                    project = project.Solution.WithProjectChecksumAlgorithm(projectId, newProjectAttributes.ChecksumAlgorithm).GetRequiredProject(projectId);
                }

                return project;
            }

            private async Task<Project> UpdateDocumentsAsync<TDocumentState>(
                Project project,
                ProjectStateChecksums projectChecksums,
                TextDocumentStates<TDocumentState> existingTextDocumentStates,
                ChecksumsAndIds<DocumentId> oldChecksums,
                ChecksumsAndIds<DocumentId> newChecksums,
                Func<Solution, ImmutableArray<DocumentInfo>, Solution> addDocuments,
                Func<Solution, ImmutableArray<DocumentId>, Solution> removeDocuments,
                CancellationToken cancellationToken) where TDocumentState : TextDocumentState
            {
                using var _1 = PooledDictionary<DocumentId, Checksum>.GetInstance(out var oldDocumentIdToChecksum);
                using var _2 = PooledDictionary<DocumentId, Checksum>.GetInstance(out var newDocumentIdToChecksum);

                foreach (var (oldChecksum, documentId) in oldChecksums)
                    oldDocumentIdToChecksum.Add(documentId, oldChecksum);

                foreach (var (newChecksum, documentId) in newChecksums)
                    newDocumentIdToChecksum.Add(documentId, newChecksum);

                // remove documents that are the same on both sides.  We can just iterate over one of the maps as,
                // definitionally, for the project to be on both sides, it will be contained in both.
                foreach (var (oldChecksum, documentId) in oldChecksums)
                {
                    if (newDocumentIdToChecksum.TryGetValue(documentId, out var newChecksum) &&
                        oldChecksum == newChecksum)
                    {
                        oldDocumentIdToChecksum.Remove(documentId);
                        newDocumentIdToChecksum.Remove(documentId);
                    }
                }

                using var _3 = PooledDictionary<DocumentId, DocumentStateChecksums>.GetInstance(out var oldDocumentIdToStateChecksums);
                using var _4 = PooledDictionary<DocumentId, DocumentStateChecksums>.GetInstance(out var newDocumentIdToStateChecksums);

                // Now, find the full state checksums for all the old documents
                foreach (var (documentId, oldChecksum) in oldDocumentIdToChecksum)
                {
                    // this should be cheap since we already computed oldSolutionChecksums (which calls into this).
                    var oldDocumentStateChecksums = await existingTextDocumentStates
                        .GetRequiredState(documentId)
                        .GetStateChecksumsAsync(cancellationToken).ConfigureAwait(false);
                    Contract.ThrowIfTrue(oldDocumentStateChecksums.DocumentId != documentId);
                    Contract.ThrowIfTrue(oldDocumentStateChecksums.Checksum != oldChecksum);

                    oldDocumentIdToStateChecksums.Add(documentId, oldDocumentStateChecksums);
                }

                // sync over the *info* about all the added/changed documents.  We'll want the info so we can determine
                // what actually changed.
                using var _5 = PooledHashSet<Checksum>.GetInstance(out var newChecksumsToSync);
                newChecksumsToSync.AddRange(newDocumentIdToChecksum.Values);

                await _assetProvider.GetAssetsAsync<DocumentStateChecksums, Dictionary<DocumentId, DocumentStateChecksums>>(
                    assetPath: AssetPath.ProjectAndDocuments(project.Id), newChecksumsToSync,
                    static (checksum, documentStateChecksum, newDocumentIdToStateChecksums) =>
                    {
                        Contract.ThrowIfTrue(checksum != documentStateChecksum.Checksum);
                        newDocumentIdToStateChecksums.Add(documentStateChecksum.DocumentId, documentStateChecksum);
                    },
                    arg: newDocumentIdToStateChecksums,
                    cancellationToken).ConfigureAwait(false);

                // If more than two documents changed during a single update, perform a bulk synchronization on the
                // project to avoid large numbers of small synchronization calls during document updates.
                // 🔗 https://devdiv.visualstudio.com/DevDiv/_workitems/edit/1365014
                if (newDocumentIdToStateChecksums.Count > 2)
                {
                    await _assetProvider.SynchronizeProjectAssetsAsync(projectChecksums, cancellationToken).ConfigureAwait(false);
                }

                return await UpdateDocumentsAsync(project, addDocuments, removeDocuments, oldDocumentIdToStateChecksums, newDocumentIdToStateChecksums, cancellationToken).ConfigureAwait(false);
            }

            private async Task<Project> UpdateDocumentsAsync(
                Project project,
                Func<Solution, ImmutableArray<DocumentInfo>, Solution> addDocuments,
                Func<Solution, ImmutableArray<DocumentId>, Solution> removeDocuments,
                Dictionary<DocumentId, DocumentStateChecksums> oldDocumentIdToStateChecksums,
                Dictionary<DocumentId, DocumentStateChecksums> newDocumentIdToStateChecksums,
                CancellationToken cancellationToken)
            {
                // added document
                ImmutableArray<DocumentInfo>.Builder? lazyDocumentsToAdd = null;
                foreach (var (documentId, newDocumentChecksums) in newDocumentIdToStateChecksums)
                {
                    if (!oldDocumentIdToStateChecksums.ContainsKey(documentId))
                    {
                        lazyDocumentsToAdd ??= ImmutableArray.CreateBuilder<DocumentInfo>();

                        // we have new document added
                        var documentInfo = await _assetProvider.CreateDocumentInfoAsync(
                            documentId, newDocumentChecksums.Checksum, cancellationToken).ConfigureAwait(false);
                        lazyDocumentsToAdd.Add(documentInfo);
                    }
                }

                if (lazyDocumentsToAdd != null)
                {
                    project = addDocuments(project.Solution, lazyDocumentsToAdd.ToImmutable()).GetProject(project.Id)!;
                }

                // removed document
                ImmutableArray<DocumentId>.Builder? lazyDocumentsToRemove = null;
                foreach (var (documentId, _) in oldDocumentIdToStateChecksums)
                {
                    if (!newDocumentIdToStateChecksums.ContainsKey(documentId))
                    {
                        // we have a document removed
                        lazyDocumentsToRemove ??= ImmutableArray.CreateBuilder<DocumentId>();
                        lazyDocumentsToRemove.Add(documentId);
                    }
                }

                if (lazyDocumentsToRemove is not null)
                {
                    project = removeDocuments(project.Solution, lazyDocumentsToRemove.ToImmutable()).GetProject(project.Id)!;
                }

                // changed document
                foreach (var (documentId, newDocumentChecksums) in newDocumentIdToStateChecksums)
                {
                    if (!oldDocumentIdToStateChecksums.TryGetValue(documentId, out var oldDocumentChecksums))
                    {
                        continue;
                    }

                    Contract.ThrowIfTrue(oldDocumentChecksums.Checksum == newDocumentChecksums.Checksum);

                    var document = project.GetDocument(documentId) ?? project.GetAdditionalDocument(documentId) ?? project.GetAnalyzerConfigDocument(documentId);
                    Contract.ThrowIfNull(document);

                    project = await UpdateDocumentAsync(document, oldDocumentChecksums, newDocumentChecksums, cancellationToken).ConfigureAwait(false);
                }

                return project;
            }

            private async Task<Project> UpdateDocumentAsync(TextDocument document, DocumentStateChecksums oldDocumentChecksums, DocumentStateChecksums newDocumentChecksums, CancellationToken cancellationToken)
            {
                // changed info
                if (oldDocumentChecksums.Info != newDocumentChecksums.Info)
                {
                    document = await UpdateDocumentInfoAsync(document, newDocumentChecksums.Info, cancellationToken).ConfigureAwait(false);
                }

                // changed text
                if (oldDocumentChecksums.Text != newDocumentChecksums.Text)
                {
                    var serializableSourceText = await _assetProvider.GetAssetAsync<SerializableSourceText>(
                        assetPath: document.Id, newDocumentChecksums.Text, cancellationToken).ConfigureAwait(false);
                    var sourceText = await serializableSourceText.GetTextAsync(cancellationToken).ConfigureAwait(false);

                    document = document.Kind switch
                    {
                        TextDocumentKind.Document => document.Project.Solution.WithDocumentText(document.Id, sourceText).GetDocument(document.Id)!,
                        TextDocumentKind.AnalyzerConfigDocument => document.Project.Solution.WithAnalyzerConfigDocumentText(document.Id, sourceText).GetAnalyzerConfigDocument(document.Id)!,
                        TextDocumentKind.AdditionalDocument => document.Project.Solution.WithAdditionalDocumentText(document.Id, sourceText).GetAdditionalDocument(document.Id)!,
                        _ => throw ExceptionUtilities.UnexpectedValue(document.Kind),
                    };
                }

                return document.Project;
            }

            private async Task<TextDocument> UpdateDocumentInfoAsync(TextDocument document, Checksum infoChecksum, CancellationToken cancellationToken)
            {
                var newDocumentInfo = await _assetProvider.GetAssetAsync<DocumentInfo.DocumentAttributes>(
                    assetPath: document.Id, infoChecksum, cancellationToken).ConfigureAwait(false);

                // there is no api to change these once document is created
                Contract.ThrowIfFalse(document.State.Attributes.Id == newDocumentInfo.Id);
                Contract.ThrowIfFalse(document.State.Attributes.Name == newDocumentInfo.Name);
                Contract.ThrowIfFalse(document.State.Attributes.FilePath == newDocumentInfo.FilePath);
                Contract.ThrowIfFalse(document.State.Attributes.IsGenerated == newDocumentInfo.IsGenerated);
                Contract.ThrowIfFalse(document.State.Attributes.DesignTimeOnly == newDocumentInfo.DesignTimeOnly);

                if (document.State.Attributes.Folders != newDocumentInfo.Folders)
                {
                    // additional document can't change folder once created
                    Contract.ThrowIfFalse(document is Document);
                    document = document.Project.Solution.WithDocumentFolders(document.Id, newDocumentInfo.Folders).GetDocument(document.Id)!;
                }

                if (document.State.Attributes.SourceCodeKind != newDocumentInfo.SourceCodeKind)
                {
                    // additional document can't change sourcecode kind once created
                    Contract.ThrowIfFalse(document is Document);
                    document = document.Project.Solution.WithDocumentSourceCodeKind(document.Id, newDocumentInfo.SourceCodeKind).GetDocument(document.Id)!;
                }

                return document;
            }

#if DEBUG
            private async Task ValidateChecksumAsync(
                Checksum checksumFromRequest,
                Solution incrementalSolutionBuilt,
                ProjectId? projectConeId,
                CancellationToken cancellationToken)
            {
                // In the case of a cone sync, we only want to compare the checksum of the cone sync'ed over to the
                // current checksum of that same cone. What is outside of those cones is totally allowed to be
                // different.
                //
                // Note: this is acceptable because that's the contract of a cone sync.  Features themselves are not
                // allowed to cone-sync and then do anything that needs host/remote invariants outside of that cone.
                var currentSolutionChecksum = projectConeId == null
                    ? await incrementalSolutionBuilt.CompilationState.GetChecksumAsync(cancellationToken).ConfigureAwait(false)
                    : await incrementalSolutionBuilt.CompilationState.GetChecksumAsync(projectConeId, cancellationToken).ConfigureAwait(false);

                if (checksumFromRequest == currentSolutionChecksum)
                    return;

                var solutionInfo = await _assetProvider.CreateSolutionInfoAsync(checksumFromRequest, cancellationToken).ConfigureAwait(false);
                var workspace = new AdhocWorkspace(_hostServices);
                workspace.AddSolution(solutionInfo);

                await TestUtils.AssertChecksumsAsync(_assetProvider, checksumFromRequest, workspace.CurrentSolution, incrementalSolutionBuilt).ConfigureAwait(false);
            }
#endif
        }
    }
}<|MERGE_RESOLUTION|>--- conflicted
+++ resolved
@@ -33,23 +33,6 @@
             private readonly AssetProvider _assetProvider = assetService;
             private readonly Solution _baseSolution = baseSolution;
 
-<<<<<<< HEAD
-=======
-            public async Task<bool> IsIncrementalUpdateAsync(Checksum newSolutionChecksum, CancellationToken cancellationToken)
-            {
-                var newSolutionCompilationChecksums = await _assetProvider.GetAssetAsync<SolutionCompilationStateChecksums>(
-                    assetPath: AssetPath.SolutionOnly, newSolutionChecksum, cancellationToken).ConfigureAwait(false);
-                var newSolutionChecksums = await _assetProvider.GetAssetAsync<SolutionStateChecksums>(
-                    assetPath: AssetPath.SolutionOnly, newSolutionCompilationChecksums.SolutionState, cancellationToken).ConfigureAwait(false);
-
-                var newSolutionInfo = await _assetProvider.GetAssetAsync<SolutionInfo.SolutionAttributes>(
-                    assetPath: AssetPath.SolutionOnly, newSolutionChecksums.Attributes, cancellationToken).ConfigureAwait(false);
-
-                // if either solution id or file path changed, then we consider it as new solution
-                return _baseSolution.Id == newSolutionInfo.Id && _baseSolution.FilePath == newSolutionInfo.FilePath;
-            }
-
->>>>>>> efdb5659
             public async Task<Solution> CreateSolutionAsync(Checksum newSolutionChecksum, CancellationToken cancellationToken)
             {
                 try
