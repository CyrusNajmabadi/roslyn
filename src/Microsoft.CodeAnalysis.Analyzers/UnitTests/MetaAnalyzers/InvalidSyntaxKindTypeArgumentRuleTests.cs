﻿// Copyright (c) Microsoft.  All Rights Reserved.  Licensed under the Apache License, Version 2.0.  See License.txt in the project root for license information.

using System.Threading.Tasks;
<<<<<<< HEAD
using Analyzer.Utilities;
using Microsoft.CodeAnalysis.Analyzers.MetaAnalyzers.Helpers;
using Microsoft.CodeAnalysis.CSharp.Analyzers.MetaAnalyzers;
using Microsoft.CodeAnalysis.Diagnostics;
=======
using Microsoft.CodeAnalysis.Analyzers.MetaAnalyzers;
>>>>>>> 8eb77a21
using Microsoft.CodeAnalysis.Testing;
using Xunit;
using VerifyCS = Test.Utilities.CSharpCodeFixVerifier<Microsoft.CodeAnalysis.CSharp.Analyzers.MetaAnalyzers.CSharpRegisterActionAnalyzer, Microsoft.CodeAnalysis.Testing.EmptyCodeFixProvider>;
using VerifyVB = Test.Utilities.VisualBasicCodeFixVerifier<Microsoft.CodeAnalysis.VisualBasic.Analyzers.MetaAnalyzers.BasicRegisterActionAnalyzer, Microsoft.CodeAnalysis.Testing.EmptyCodeFixProvider>;

namespace Microsoft.CodeAnalysis.Analyzers.UnitTests.MetaAnalyzers
{
    public class InvalidSyntaxKindTypeArgumentRuleTests
    {
        [Fact]
        public async Task CSharp_VerifyDiagnostic()
        {
            var source = @"
using System;
using System.Collections.Immutable;
using Microsoft.CodeAnalysis;
using Microsoft.CodeAnalysis.CSharp;
using Microsoft.CodeAnalysis.Diagnostics;

#pragma warning disable RS1012
#pragma warning disable RS1013

[DiagnosticAnalyzer(LanguageNames.CSharp)]
class MyAnalyzer : DiagnosticAnalyzer
{
    public override ImmutableArray<DiagnosticDescriptor> SupportedDiagnostics
    {
        get
        {
            throw new NotImplementedException();
        }
    }

    public override void Initialize(AnalysisContext context)
    {
        context.RegisterSyntaxNodeAction(AnalyzeSyntax, 0);
        context.RegisterCodeBlockStartAction<int>(AnalyzeCodeBlockStart);
    }

    private static void AnalyzeSyntax(SyntaxNodeAnalysisContext context)
    {
    }

    private static void AnalyzeCodeBlockStart(CodeBlockStartAnalysisContext<int> context)
    {
    }
}";
            DiagnosticResult[] expected = new[]
            {
                GetCSharpExpectedDiagnostic(24, 9, typeArgumentName: "Int32", registerMethodName: DiagnosticWellKnownNames.RegisterSyntaxNodeActionName),
                GetCSharpExpectedDiagnostic(25, 9, typeArgumentName: "Int32", registerMethodName: DiagnosticWellKnownNames.RegisterCodeBlockStartActionName)
            };

            await VerifyCS.VerifyAnalyzerAsync(source, expected);
        }

        [Fact]
        public async Task VisualBasic_VerifyDiagnostic()
        {
            var source = @"
Imports System
Imports System.Collections.Immutable
Imports Microsoft.CodeAnalysis
Imports Microsoft.CodeAnalysis.Diagnostics

#Disable Warning RS1012
#Disable Warning RS1013

<DiagnosticAnalyzer(LanguageNames.CSharp)>
Class MyAnalyzer
    Inherits DiagnosticAnalyzer
    Public Overrides ReadOnly Property SupportedDiagnostics() As ImmutableArray(Of DiagnosticDescriptor)
        Get
            Throw New NotImplementedException()
        End Get
    End Property

    Public Overrides Sub Initialize(context As AnalysisContext)
        context.RegisterSyntaxNodeAction(AddressOf AnalyzeSyntax, 0)
        context.RegisterCodeBlockStartAction(Of Int32)(AddressOf AnalyzeCodeBlockStart)
    End Sub

    Private Shared Sub AnalyzeSyntax(context As SyntaxNodeAnalysisContext)
    End Sub

    Private Shared Sub AnalyzeCodeBlockStart(context As CodeBlockStartAnalysisContext(Of Int32))
    End Sub
End Class
";
            DiagnosticResult[] expected = new[]
            {
                GetBasicExpectedDiagnostic(20, 9, typeArgumentName: "Int32", registerMethodName: DiagnosticWellKnownNames.RegisterSyntaxNodeActionName),
                GetBasicExpectedDiagnostic(21, 9, typeArgumentName: "Int32", registerMethodName: DiagnosticWellKnownNames.RegisterCodeBlockStartActionName)
            };

            await VerifyVB.VerifyAnalyzerAsync(source, expected);
        }

        [Fact]
        public async Task CSharp_NoDiagnosticCases()
        {
            var source = @"
using System;
using System.Collections.Immutable;
using Microsoft.CodeAnalysis;
using Microsoft.CodeAnalysis.CSharp;
using Microsoft.CodeAnalysis.Diagnostics;

#pragma warning disable RS1012
#pragma warning disable RS1013

[DiagnosticAnalyzer(LanguageNames.CSharp)]
abstract class MyAnalyzer<T> : DiagnosticAnalyzer
    where T : struct
{
    public override ImmutableArray<DiagnosticDescriptor> SupportedDiagnostics
    {
        get
        {
            throw new NotImplementedException();
        }
    }

    public override void Initialize(AnalysisContext context)
    {
        context.{|CS0411:RegisterSyntaxNodeAction|}(AnalyzeSyntax, null);              // Overload resolution failure
        context.RegisterSyntaxNodeAction<{|CS0246:ErrorType|}>(AnalyzeSyntax, null);   // Error type argument
        context.RegisterCodeBlockStartAction<T>(AnalyzeCodeBlockStart);     // NYI: Type param as a type argument
    }

    private static void AnalyzeSyntax(SyntaxNodeAnalysisContext context)
    {
    }

    private static void AnalyzeCodeBlockStart(CodeBlockStartAnalysisContext<T> context)
    {
    }
}";

            await VerifyCS.VerifyAnalyzerAsync(source);
        }

        [Fact]
        public async Task VisualBasic_NoDiagnosticCases()
        {
            var source = @"
Imports System
Imports System.Collections.Immutable
Imports Microsoft.CodeAnalysis
Imports Microsoft.CodeAnalysis.Diagnostics

#Disable Warning RS1012
#Disable Warning RS1013

<DiagnosticAnalyzer(LanguageNames.CSharp)>
Class MyAnalyzer(Of T As Structure)
    Inherits DiagnosticAnalyzer

    Public Overrides ReadOnly Property SupportedDiagnostics() As ImmutableArray(Of DiagnosticDescriptor)
        Get
            Throw New NotImplementedException()
        End Get
    End Property

    Public Overrides Sub Initialize(context As AnalysisContext)
        context.{|BC30518:RegisterSyntaxNodeAction|}(AddressOf AnalyzeSyntax, Nothing)                  ' Overload resolution failure
        context.{|BC30521:RegisterSyntaxNodeAction(Of {|BC30002:ErrorType|})|}(AddressOf AnalyzeSyntax, Nothing)    ' Error type argument
        context.RegisterCodeBlockStartAction(Of T)(AddressOf AnalyzeCodeBlockStart)         ' NYI: Type param as a type argument
    End Sub

    Private Shared Sub AnalyzeSyntax(context As SyntaxNodeAnalysisContext)
    End Sub

    Private Shared Sub AnalyzeCodeBlockStart(context As CodeBlockStartAnalysisContext(Of T))
    End Sub
End Class
";

            await VerifyVB.VerifyAnalyzerAsync(source);
        }

        private static DiagnosticResult GetCSharpExpectedDiagnostic(int line, int column, string typeArgumentName, string registerMethodName)
        {
            return GetExpectedDiagnostic(CSharp.Analyzers.MetaAnalyzers.CSharpRegisterActionAnalyzer.InvalidSyntaxKindTypeArgumentRule,
                line, column, typeArgumentName, registerMethodName);
        }

        private static DiagnosticResult GetBasicExpectedDiagnostic(int line, int column, string typeArgumentName, string registerMethodName)
        {
            return GetExpectedDiagnostic(VisualBasic.Analyzers.MetaAnalyzers.BasicRegisterActionAnalyzer.InvalidSyntaxKindTypeArgumentRule,
                line, column, typeArgumentName, registerMethodName);
        }

        private static DiagnosticResult GetExpectedDiagnostic(DiagnosticDescriptor rule, int line, int column, string typeArgumentName, string registerMethodName)
        {
            return new DiagnosticResult(rule)
                .WithLocation(line, column)
<<<<<<< HEAD
                .WithMessageFormat(CodeAnalysisDiagnosticsResources.InvalidSyntaxKindTypeArgumentMessage)
                .WithArguments(typeArgumentName, DiagnosticWellKnownNames.TLanguageKindEnumName, registerMethodName);
=======
                .WithArguments(typeArgumentName, DiagnosticAnalyzerCorrectnessAnalyzer.TLanguageKindEnumName, registerMethodName);
>>>>>>> 8eb77a21
        }
    }
}<|MERGE_RESOLUTION|>--- conflicted
+++ resolved
@@ -1,14 +1,10 @@
 ﻿// Copyright (c) Microsoft.  All Rights Reserved.  Licensed under the Apache License, Version 2.0.  See License.txt in the project root for license information.
 
 using System.Threading.Tasks;
-<<<<<<< HEAD
 using Analyzer.Utilities;
 using Microsoft.CodeAnalysis.Analyzers.MetaAnalyzers.Helpers;
 using Microsoft.CodeAnalysis.CSharp.Analyzers.MetaAnalyzers;
 using Microsoft.CodeAnalysis.Diagnostics;
-=======
-using Microsoft.CodeAnalysis.Analyzers.MetaAnalyzers;
->>>>>>> 8eb77a21
 using Microsoft.CodeAnalysis.Testing;
 using Xunit;
 using VerifyCS = Test.Utilities.CSharpCodeFixVerifier<Microsoft.CodeAnalysis.CSharp.Analyzers.MetaAnalyzers.CSharpRegisterActionAnalyzer, Microsoft.CodeAnalysis.Testing.EmptyCodeFixProvider>;
@@ -206,12 +202,7 @@
         {
             return new DiagnosticResult(rule)
                 .WithLocation(line, column)
-<<<<<<< HEAD
-                .WithMessageFormat(CodeAnalysisDiagnosticsResources.InvalidSyntaxKindTypeArgumentMessage)
-                .WithArguments(typeArgumentName, DiagnosticWellKnownNames.TLanguageKindEnumName, registerMethodName);
-=======
                 .WithArguments(typeArgumentName, DiagnosticAnalyzerCorrectnessAnalyzer.TLanguageKindEnumName, registerMethodName);
->>>>>>> 8eb77a21
         }
     }
 }