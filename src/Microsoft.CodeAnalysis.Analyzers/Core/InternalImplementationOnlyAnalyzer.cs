﻿// Copyright (c) Microsoft.  All Rights Reserved.  Licensed under the MIT license.  See License.txt in the project root for license information.

using System;
using System.Collections.Immutable;
using System.Linq;
using Analyzer.Utilities;
using Analyzer.Utilities.Extensions;
using Microsoft.CodeAnalysis.Diagnostics;

namespace Microsoft.CodeAnalysis.Analyzers
{
    using static CodeAnalysisDiagnosticsResources;

    /// <summary>
    /// RS1009: <inheritdoc cref="InternalImplementationOnlyTitle"/>
    /// </summary>
    [DiagnosticAnalyzer(LanguageNames.CSharp, LanguageNames.VisualBasic)]
    public class InternalImplementationOnlyAnalyzer : DiagnosticAnalyzer
    {
        private const string InternalImplementationOnlyAttributeName = "InternalImplementationOnlyAttribute";
        private const string InternalImplementationOnlyAttributeFullName = "System.Runtime.CompilerServices.InternalImplementationOnlyAttribute";

        public static readonly DiagnosticDescriptor Rule = new(
            DiagnosticIds.InternalImplementationOnlyRuleId,
            CreateLocalizableResourceString(nameof(InternalImplementationOnlyTitle)),
            CreateLocalizableResourceString(nameof(InternalImplementationOnlyMessage)),
            DiagnosticCategory.MicrosoftCodeAnalysisCompatibility,
            DiagnosticSeverity.Error,
            isEnabledByDefault: true,
            description: CreateLocalizableResourceString(nameof(InternalImplementationOnlyDescription)));

        public override ImmutableArray<DiagnosticDescriptor> SupportedDiagnostics { get; } = ImmutableArray.Create(Rule);

        public override void Initialize(AnalysisContext context)
        {
            context.EnableConcurrentExecution();
            context.ConfigureGeneratedCodeAnalysis(GeneratedCodeAnalysisFlags.None);

            context.RegisterSymbolAction(AnalyzeSymbol, SymbolKind.NamedType);
        }

        private static void AnalyzeSymbol(SymbolAnalysisContext context)
        {
            var namedTypeSymbol = (INamedTypeSymbol)context.Symbol;

            // If any interface implemented by this type has the attribute and if the interface and this type are not
            // in "internals visible" context, then issue an error.
            foreach (INamedTypeSymbol iface in namedTypeSymbol.AllInterfaces)
            {
                System.Collections.Generic.IEnumerable<AttributeData> attributes = iface.GetAttributes();

                // We are doing a string comparison of the name here because we don't care where the attribute comes from.
                // CodeAnalysis.dll itself has this attribute and if the user assembly also had it, symbol equality will fail
                // but we should still issue the error.
<<<<<<< HEAD
                if (attributes.Any(a => a.AttributeClass != null
                                        && a.AttributeClass.Name.Equals(InternalImplementationOnlyAttributeName, StringComparison.Ordinal)
=======
                if (attributes.Any(a => a.AttributeClass is { Name: InternalImplementationOnlyAttributeName }
>>>>>>> 30969353
                                        && a.AttributeClass.ToDisplayString().Equals(InternalImplementationOnlyAttributeFullName, StringComparison.Ordinal)) &&
                    !iface.ContainingAssembly.GivesAccessTo(namedTypeSymbol.ContainingAssembly))
                {
                    context.ReportDiagnostic(namedTypeSymbol.CreateDiagnostic(Rule, namedTypeSymbol.Name, iface.Name));
                    break;
                }
            }
        }
    }
}<|MERGE_RESOLUTION|>--- conflicted
+++ resolved
@@ -52,12 +52,7 @@
                 // We are doing a string comparison of the name here because we don't care where the attribute comes from.
                 // CodeAnalysis.dll itself has this attribute and if the user assembly also had it, symbol equality will fail
                 // but we should still issue the error.
-<<<<<<< HEAD
-                if (attributes.Any(a => a.AttributeClass != null
-                                        && a.AttributeClass.Name.Equals(InternalImplementationOnlyAttributeName, StringComparison.Ordinal)
-=======
                 if (attributes.Any(a => a.AttributeClass is { Name: InternalImplementationOnlyAttributeName }
->>>>>>> 30969353
                                         && a.AttributeClass.ToDisplayString().Equals(InternalImplementationOnlyAttributeFullName, StringComparison.Ordinal)) &&
                     !iface.ContainingAssembly.GivesAccessTo(namedTypeSymbol.ContainingAssembly))
                 {
