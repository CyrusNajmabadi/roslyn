--- conflicted
+++ resolved
@@ -92,53 +92,26 @@
         {
             TextDocument = new TextDocumentItem
             {
-<<<<<<< HEAD
-                TextDocument = new TextDocumentItem
-                {
-                    Text = "sometext",
-                    Uri = ProtocolConversions.CreateAbsoluteDocumentUri(@"C:\location\file.json"),
-                }
-            };
-
-            // We just want this to not throw.
-            await server.ExecuteRequestAsync<DidOpenTextDocumentParams, object>(Methods.TextDocumentDidOpenName, didOpenParams, CancellationToken.None);
-        }
-=======
                 Text = "sometext",
-                Uri = ProtocolConversions.CreateAbsoluteUri(@"C:\location\file.json"),
+                Uri = ProtocolConversions.CreateAbsoluteDocumentUri(@"C:\location\file.json"),
             }
         };
->>>>>>> 50b6120b
 
         // We just want this to not throw.
         await server.ExecuteRequestAsync<DidOpenTextDocumentParams, object>(Methods.TextDocumentDidOpenName, didOpenParams, CancellationToken.None);
     }
 
-<<<<<<< HEAD
-            var didOpenParams = new DidOpenTextDocumentParams
-            {
-                TextDocument = new TextDocumentItem
-                {
-                    Text = "sometext",
-                    Uri = ProtocolConversions.CreateAbsoluteDocumentUri(@"C:\location\file.json"),
-                }
-            };
-            var ex = await Assert.ThrowsAsync<RemoteInvocationException>(async () => await server.ExecuteRequestAsync<DidOpenTextDocumentParams, object>(Methods.TextDocumentDidOpenName, didOpenParams, CancellationToken.None));
-            Assert.Equal("'initialized' has not been called.", ex.Message);
-        }
-=======
     [Theory(Skip = "https://github.com/dotnet/razor/issues/8311"), CombinatorialData]
     public async Task LanguageServerRejectsRequestsBeforeInitialized(bool mutatingLspWorkspace)
     {
         await using var server = await CreateTestLspServerAsync("", mutatingLspWorkspace, new InitializationOptions { CallInitialized = false });
->>>>>>> 50b6120b
 
         var didOpenParams = new DidOpenTextDocumentParams
         {
             TextDocument = new TextDocumentItem
             {
                 Text = "sometext",
-                Uri = ProtocolConversions.CreateAbsoluteUri(@"C:\location\file.json"),
+                Uri = ProtocolConversions.CreateAbsoluteDocumentUri(@"C:\location\file.json"),
             }
         };
         var ex = await Assert.ThrowsAsync<RemoteInvocationException>(async () => await server.ExecuteRequestAsync<DidOpenTextDocumentParams, object>(Methods.TextDocumentDidOpenName, didOpenParams, CancellationToken.None));
