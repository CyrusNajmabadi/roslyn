﻿// Licensed to the .NET Foundation under one or more agreements.
// The .NET Foundation licenses this file to you under the MIT license.
// See the LICENSE file in the project root for more information.

using System;
using System.Collections.Generic;
using System.Collections.Immutable;
using System.Composition;
using System.Linq;
using System.Threading;
using System.Threading.Tasks;
using Microsoft.CodeAnalysis.CSharp.RemoveUnnecessaryImports;
using Microsoft.CodeAnalysis.CSharp.RemoveUnnecessaryParentheses;
using Microsoft.CodeAnalysis.CSharp.RemoveUnnecessarySuppressions;
using Microsoft.CodeAnalysis.CSharp.RemoveUnusedParametersAndValues;
using Microsoft.CodeAnalysis.CSharp.UseImplicitObjectCreation;
using Microsoft.CodeAnalysis.Diagnostics;
using Microsoft.CodeAnalysis.LanguageServer.Handler;
using Microsoft.CodeAnalysis.LanguageServer.Handler.Diagnostics;
using Microsoft.CodeAnalysis.LanguageServer.Handler.Diagnostics.Public;
using Microsoft.CodeAnalysis.Options;
using Microsoft.CodeAnalysis.SolutionCrawler;
using Microsoft.CodeAnalysis.TaskList;
using Microsoft.CodeAnalysis.Test.Utilities;
using Microsoft.CodeAnalysis.Text;
using Roslyn.LanguageServer.Protocol;
using Roslyn.Test.Utilities;
using Roslyn.Utilities;
using Xunit;
using Xunit.Abstractions;
using LSP = Roslyn.LanguageServer.Protocol;

namespace Microsoft.CodeAnalysis.LanguageServer.UnitTests.Diagnostics;

using DocumentDiagnosticPartialReport = SumType<RelatedFullDocumentDiagnosticReport, RelatedUnchangedDocumentDiagnosticReport, DocumentDiagnosticReportPartialResult>;
using WorkspaceDiagnosticPartialReport = SumType<WorkspaceDiagnosticReport, WorkspaceDiagnosticReportPartialResult>;

public abstract class AbstractPullDiagnosticTestsBase(ITestOutputHelper testOutputHelper) : AbstractLanguageServerProtocolTests(testOutputHelper)
{
    private protected override TestAnalyzerReferenceByLanguage CreateTestAnalyzersReference()
    {
        var builder = ImmutableDictionary.CreateBuilder<string, ImmutableArray<DiagnosticAnalyzer>>();
        builder.Add(LanguageNames.CSharp,
        [
            DiagnosticExtensions.GetCompilerDiagnosticAnalyzer(LanguageNames.CSharp),
            new CSharpRemoveUnnecessaryImportsDiagnosticAnalyzer(),
            new CSharpRemoveUnnecessaryExpressionParenthesesDiagnosticAnalyzer(),
            new CSharpRemoveUnusedParametersAndValuesDiagnosticAnalyzer(),
            new CSharpRemoveUnnecessaryInlineSuppressionsDiagnosticAnalyzer(),
            new CSharpUseImplicitObjectCreationDiagnosticAnalyzer(),
        ]);
        builder.Add(LanguageNames.VisualBasic, [DiagnosticExtensions.GetCompilerDiagnosticAnalyzer(LanguageNames.VisualBasic)]);
        builder.Add(InternalLanguageNames.TypeScript, [new MockTypescriptDiagnosticAnalyzer()]);
        return new(builder.ToImmutableDictionary());
    }

    protected override TestComposition Composition => base.Composition.AddParts(typeof(MockTypescriptDiagnosticAnalyzer));

    private protected static async Task<ImmutableArray<TestDiagnosticResult>> RunGetWorkspacePullDiagnosticsAsync(
        TestLspServer testLspServer,
        bool useVSDiagnostics,
        ImmutableArray<(string resultId, TextDocumentIdentifier identifier)>? previousResults = null,
        bool useProgress = false,
        bool includeTaskListItems = false,
        string? category = null,
        bool triggerConnectionClose = true)
    {
        var optionService = testLspServer.TestWorkspace.GetService<IGlobalOptionService>();
        optionService.SetGlobalOption(TaskListOptionsStorage.ComputeTaskListItemsForClosedFiles, includeTaskListItems);

        if (useVSDiagnostics)
        {
            return await RunVSGetWorkspacePullDiagnosticsAsync(testLspServer, previousResults, useProgress, category, triggerConnectionClose);
        }
        else
        {
            return await RunPublicGetWorkspacePullDiagnosticsAsync(testLspServer, previousResults, useProgress, category, triggerConnectionClose);
        }
    }

    private protected static async Task<ImmutableArray<TestDiagnosticResult>> RunVSGetWorkspacePullDiagnosticsAsync(
        TestLspServer testLspServer,
        ImmutableArray<(string resultId, TextDocumentIdentifier identifier)>? previousResults,
        bool useProgress,
        string? category,
        bool triggerConnectionClose)
    {
        await testLspServer.WaitForDiagnosticsAsync();

        BufferedProgress<VSInternalWorkspaceDiagnosticReport[]>? progress = useProgress ? BufferedProgress.Create<VSInternalWorkspaceDiagnosticReport[]>(null) : null;
        var diagnosticsTask = testLspServer.ExecuteRequestAsync<VSInternalWorkspaceDiagnosticsParams, VSInternalWorkspaceDiagnosticReport[]>(
            VSInternalMethods.WorkspacePullDiagnosticName,
            CreateWorkspaceDiagnosticParams(previousResults, progress, category),
            CancellationToken.None).ConfigureAwait(false);

        if (triggerConnectionClose)
        {
            // Workspace diagnostics wait for a change before closing the connection so we manually tell it to close here to let the test finish.
            var service = testLspServer.GetRequiredLspService<WorkspacePullDiagnosticHandler>();
            service.GetTestAccessor().TriggerConnectionClose();
        }

        var diagnostics = await diagnosticsTask;

        if (useProgress)
        {
            Assert.Null(diagnostics);
            diagnostics = progress!.Value.GetFlattenedValues();
        }

        AssertEx.NotNull(diagnostics);
        return [.. diagnostics.Select(d => new TestDiagnosticResult(d.TextDocument!, d.ResultId!, d.Diagnostics))];
    }

    private protected static async Task<ImmutableArray<TestDiagnosticResult>> RunPublicGetWorkspacePullDiagnosticsAsync(
        TestLspServer testLspServer,
        ImmutableArray<(string resultId, TextDocumentIdentifier identifier)>? previousResults,
        bool useProgress,
        string? category,
        bool triggerConnectionClose)
    {
        await testLspServer.WaitForDiagnosticsAsync();

        BufferedProgress<WorkspaceDiagnosticPartialReport>? progress = useProgress ? BufferedProgress.Create<WorkspaceDiagnosticPartialReport>(null) : null;
        var diagnosticsTask = testLspServer.ExecuteRequestAsync<WorkspaceDiagnosticParams, WorkspaceDiagnosticReport?>(
            Methods.WorkspaceDiagnosticName,
            CreateProposedWorkspaceDiagnosticParams(previousResults, progress, category),
            CancellationToken.None).ConfigureAwait(false);

        if (triggerConnectionClose)
        {
            // Workspace diagnostics wait for a change before closing the connection so we manually tell it to close here to let the test finish.
            var service = testLspServer.GetRequiredLspService<PublicWorkspacePullDiagnosticsHandler>();
            service.GetTestAccessor().TriggerConnectionClose();
        }

        var returnedResult = await diagnosticsTask;

        if (useProgress)
        {
            Assert.Empty(returnedResult!.Items);
            var progressValues = progress!.Value.GetValues();
            Assert.NotNull(progressValues);
            return [.. progressValues.SelectMany(value => value.Match(v => v.Items, v => v.Items)).Select(diagnostics => ConvertWorkspaceDiagnosticResult(diagnostics))];

        }

        AssertEx.NotNull(returnedResult);
        return [.. returnedResult.Items.Select(diagnostics => ConvertWorkspaceDiagnosticResult(diagnostics))];
    }

    private static WorkspaceDiagnosticParams CreateProposedWorkspaceDiagnosticParams(
            ImmutableArray<(string resultId, TextDocumentIdentifier identifier)>? previousResults,
            IProgress<WorkspaceDiagnosticPartialReport>? progress,
            string? category)
    {
        var previousResultsLsp = previousResults?.Select(r => new PreviousResultId
        {
            Uri = r.identifier.Uri,
            Value = r.resultId
        }).ToArray() ?? [];
        return new WorkspaceDiagnosticParams
        {
            PreviousResultId = previousResultsLsp,
            PartialResultToken = progress,
            Identifier = category
        };
    }

    private static TestDiagnosticResult ConvertWorkspaceDiagnosticResult(SumType<WorkspaceFullDocumentDiagnosticReport, WorkspaceUnchangedDocumentDiagnosticReport> workspaceReport)
    {
        if (workspaceReport.Value is WorkspaceFullDocumentDiagnosticReport fullReport)
        {
            return new TestDiagnosticResult(new TextDocumentIdentifier { Uri = fullReport.Uri }, fullReport.ResultId, fullReport.Items);
        }
        else
        {
            var unchangedReport = (WorkspaceUnchangedDocumentDiagnosticReport)workspaceReport.Value!;
            return new TestDiagnosticResult(new TextDocumentIdentifier { Uri = unchangedReport.Uri }, unchangedReport.ResultId, null);
        }
    }

    private protected static Task CloseDocumentAsync(TestLspServer testLspServer, Document document) => testLspServer.CloseDocumentAsync(document.GetURI());

    private protected static ImmutableArray<(string resultId, TextDocumentIdentifier identifier)> CreateDiagnosticParamsFromPreviousReports(ImmutableArray<TestDiagnosticResult> results)
    {
        // If there was no resultId provided in the response, we cannot create previous results for it.
        return [.. results.Where(r => r.ResultId != null).Select(r => (r.ResultId!, r.TextDocument))];
    }

    private protected static VSInternalDocumentDiagnosticsParams CreateDocumentDiagnosticParams(
        VSTextDocumentIdentifier vsTextDocumentIdentifier,
        string? previousResultId = null,
        IProgress<VSInternalDiagnosticReport[]>? progress = null,
        string? category = null)
    {
        return new VSInternalDocumentDiagnosticsParams
        {
            TextDocument = vsTextDocumentIdentifier,
            PreviousResultId = previousResultId,
            PartialResultToken = progress,
            QueryingDiagnosticKind = category == null ? null : new(category),
        };
    }

    private protected static VSInternalWorkspaceDiagnosticsParams CreateWorkspaceDiagnosticParams(
        ImmutableArray<(string resultId, TextDocumentIdentifier identifier)>? previousResults = null,
        IProgress<VSInternalWorkspaceDiagnosticReport[]>? progress = null,
        string? category = null)
    {
        return new VSInternalWorkspaceDiagnosticsParams
        {
            PreviousResults = previousResults?.Select(r => new VSInternalDiagnosticParams { PreviousResultId = r.resultId, TextDocument = r.identifier }).ToArray(),
            PartialResultToken = progress,
            QueryingDiagnosticKind = category == null ? null : new(category),
        };
    }

    private protected static async Task InsertTextAsync(
        TestLspServer testLspServer,
        Document document,
        int position,
        string text)
    {
        var sourceText = await document.GetTextAsync();
        var lineInfo = sourceText.Lines.GetLinePositionSpan(new TextSpan(position, 0));

        await testLspServer.InsertTextAsync(document.GetURI(), (lineInfo.Start.Line, lineInfo.Start.Character, text));
    }

<<<<<<< HEAD
        private protected static Task<ImmutableArray<TestDiagnosticResult>> RunGetDocumentPullDiagnosticsAsync(
            TestLspServer testLspServer,
            DocumentUri uri,
            bool useVSDiagnostics,
            string? previousResultId = null,
            bool useProgress = false,
            string? category = null)
        {
            return RunGetDocumentPullDiagnosticsAsync(testLspServer, new VSTextDocumentIdentifier { Uri = uri }, useVSDiagnostics, previousResultId, useProgress, category);
        }
=======
    private protected static Task OpenDocumentAsync(TestLspServer testLspServer, Document document) => testLspServer.OpenDocumentAsync(document.GetURI());
>>>>>>> 50b6120b

    private protected static Task<ImmutableArray<TestDiagnosticResult>> RunGetDocumentPullDiagnosticsAsync(
        TestLspServer testLspServer,
        Uri uri,
        bool useVSDiagnostics,
        string? previousResultId = null,
        bool useProgress = false,
        string? category = null)
    {
        return RunGetDocumentPullDiagnosticsAsync(testLspServer, new VSTextDocumentIdentifier { Uri = uri }, useVSDiagnostics, previousResultId, useProgress, category);
    }

    private protected static async Task<ImmutableArray<TestDiagnosticResult>> RunGetDocumentPullDiagnosticsAsync(
        TestLspServer testLspServer,
        VSTextDocumentIdentifier vsTextDocumentIdentifier,
        bool useVSDiagnostics,
        string? previousResultId = null,
        bool useProgress = false,
        string? category = null)
    {
        await testLspServer.WaitForDiagnosticsAsync();

        if (useVSDiagnostics)
        {
            Assert.False(category == PublicDocumentNonLocalDiagnosticSourceProvider.NonLocal, "NonLocalDiagnostics are only supported for public DocumentPullHandler");
            BufferedProgress<VSInternalDiagnosticReport[]>? progress = useProgress ? BufferedProgress.Create<VSInternalDiagnosticReport[]>(null) : null;
            var diagnostics = await testLspServer.ExecuteRequestAsync<VSInternalDocumentDiagnosticsParams, VSInternalDiagnosticReport[]>(
                VSInternalMethods.DocumentPullDiagnosticName,
                CreateDocumentDiagnosticParams(vsTextDocumentIdentifier, previousResultId, progress, category),
                CancellationToken.None).ConfigureAwait(false);

            if (useProgress)
            {
                Assert.Null(diagnostics);
                diagnostics = progress!.Value.GetFlattenedValues();
            }

            AssertEx.NotNull(diagnostics);
            return [.. diagnostics.Select(d => new TestDiagnosticResult(vsTextDocumentIdentifier, d.ResultId!, d.Diagnostics))];
        }
        else
        {
            BufferedProgress<DocumentDiagnosticPartialReport>? progress = useProgress ? BufferedProgress.Create<DocumentDiagnosticPartialReport>(null) : null;
            var diagnostics = await testLspServer.ExecuteRequestAsync<DocumentDiagnosticParams, SumType<FullDocumentDiagnosticReport, UnchangedDocumentDiagnosticReport>?>(
                Methods.TextDocumentDiagnosticName,
                CreateProposedDocumentDiagnosticParams(vsTextDocumentIdentifier, previousResultId, category, progress),
                CancellationToken.None).ConfigureAwait(false);
            if (useProgress)
            {
                Assert.Null(diagnostics);
                AssertEx.NotNull(progress);
                diagnostics = progress.Value.GetValues()!.Single().First;
            }

            if (diagnostics == null)
            {
                // The public LSP spec returns null when no diagnostics are available for a document wheres VS returns an empty array.
                return [];
            }
            else if (diagnostics.Value.Value is UnchangedDocumentDiagnosticReport)
            {
                // The public LSP spec returns different types when unchanged in contrast to VS which just returns null diagnostic array.
                return [new TestDiagnosticResult(vsTextDocumentIdentifier, diagnostics.Value.Second.ResultId!, null)];
            }
            else
            {
                return [new TestDiagnosticResult(vsTextDocumentIdentifier, diagnostics.Value.First.ResultId!, diagnostics.Value.First.Items)];
            }
        }

        static DocumentDiagnosticParams CreateProposedDocumentDiagnosticParams(
            VSTextDocumentIdentifier vsTextDocumentIdentifier,
            string? previousResultId,
            string? category,
            IProgress<DocumentDiagnosticPartialReport>? progress)
        {
            return new DocumentDiagnosticParams
            {
                Identifier = category,
                PreviousResultId = previousResultId,
                PartialResultToken = progress,
                TextDocument = vsTextDocumentIdentifier,
            };
        }
    }

<<<<<<< HEAD
        /// <summary>
        /// Helper type to store unified LSP diagnostic results.
        /// Diagnostics are null when unchanged.
        /// </summary>
        private protected record TestDiagnosticResult(TextDocumentIdentifier TextDocument, string? ResultId, LSP.Diagnostic[]? Diagnostics)
        {
            public DocumentUri Uri { get; } = TextDocument.Uri;
        }
=======
    private protected Task<TestLspServer> CreateTestWorkspaceWithDiagnosticsAsync(string markup, bool mutatingLspWorkspace, BackgroundAnalysisScope analyzerDiagnosticsScope, bool useVSDiagnostics, CompilerDiagnosticsScope? compilerDiagnosticsScope = null, IEnumerable<DiagnosticAnalyzer>? additionalAnalyzers = null)
        => CreateTestLspServerAsync(markup, mutatingLspWorkspace, GetInitializationOptions(analyzerDiagnosticsScope, compilerDiagnosticsScope, useVSDiagnostics, additionalAnalyzers: additionalAnalyzers));

    private protected Task<TestLspServer> CreateTestWorkspaceWithDiagnosticsAsync(string[] markups, bool mutatingLspWorkspace, BackgroundAnalysisScope analyzerDiagnosticsScope, bool useVSDiagnostics, CompilerDiagnosticsScope? compilerDiagnosticsScope = null, IEnumerable<DiagnosticAnalyzer>? additionalAnalyzers = null)
        => CreateTestLspServerAsync(markups, mutatingLspWorkspace, GetInitializationOptions(analyzerDiagnosticsScope, compilerDiagnosticsScope, useVSDiagnostics, additionalAnalyzers: additionalAnalyzers));
>>>>>>> 50b6120b

    private protected Task<TestLspServer> CreateTestWorkspaceFromXmlAsync(string xmlMarkup, bool mutatingLspWorkspace, BackgroundAnalysisScope analyzerDiagnosticsScope, bool useVSDiagnostics, CompilerDiagnosticsScope? compilerDiagnosticsScope = null, IEnumerable<DiagnosticAnalyzer>? additionalAnalyzers = null)
        => CreateXmlTestLspServerAsync(xmlMarkup, mutatingLspWorkspace, initializationOptions: GetInitializationOptions(analyzerDiagnosticsScope, compilerDiagnosticsScope, useVSDiagnostics, additionalAnalyzers: additionalAnalyzers));

    private protected static InitializationOptions GetInitializationOptions(
        BackgroundAnalysisScope analyzerDiagnosticsScope,
        CompilerDiagnosticsScope? compilerDiagnosticsScope,
        bool useVSDiagnostics,
        WellKnownLspServerKinds serverKind = WellKnownLspServerKinds.AlwaysActiveVSLspServer,
        string[]? sourceGeneratedMarkups = null,
        IEnumerable<DiagnosticAnalyzer>? additionalAnalyzers = null)
    {
        // If no explicit compiler diagnostics scope has been provided, match it with the provided analyzer diagnostics scope
        compilerDiagnosticsScope ??= analyzerDiagnosticsScope switch
        {
            BackgroundAnalysisScope.None => CompilerDiagnosticsScope.None,
            BackgroundAnalysisScope.VisibleFilesAndOpenFilesWithPreviouslyReportedDiagnostics => CompilerDiagnosticsScope.VisibleFilesAndOpenFilesWithPreviouslyReportedDiagnostics,
            BackgroundAnalysisScope.OpenFiles => CompilerDiagnosticsScope.OpenFiles,
            BackgroundAnalysisScope.FullSolution => CompilerDiagnosticsScope.FullSolution,
            _ => throw ExceptionUtilities.UnexpectedValue(analyzerDiagnosticsScope),
        };

        return new InitializationOptions
        {
            ClientCapabilities = useVSDiagnostics ? CapabilitiesWithVSExtensions : new LSP.ClientCapabilities(),
            OptionUpdater = (globalOptions) =>
            {
                globalOptions.SetGlobalOption(SolutionCrawlerOptionsStorage.BackgroundAnalysisScopeOption, LanguageNames.CSharp, analyzerDiagnosticsScope);
                globalOptions.SetGlobalOption(SolutionCrawlerOptionsStorage.BackgroundAnalysisScopeOption, LanguageNames.VisualBasic, analyzerDiagnosticsScope);
                globalOptions.SetGlobalOption(SolutionCrawlerOptionsStorage.BackgroundAnalysisScopeOption, InternalLanguageNames.TypeScript, analyzerDiagnosticsScope);
                globalOptions.SetGlobalOption(SolutionCrawlerOptionsStorage.CompilerDiagnosticsScopeOption, LanguageNames.CSharp, compilerDiagnosticsScope.Value);
                globalOptions.SetGlobalOption(SolutionCrawlerOptionsStorage.CompilerDiagnosticsScopeOption, LanguageNames.VisualBasic, compilerDiagnosticsScope.Value);
                globalOptions.SetGlobalOption(SolutionCrawlerOptionsStorage.CompilerDiagnosticsScopeOption, InternalLanguageNames.TypeScript, compilerDiagnosticsScope.Value);
            },
            ServerKind = serverKind,
            SourceGeneratedMarkups = sourceGeneratedMarkups ?? [],
            AdditionalAnalyzers = additionalAnalyzers
        };
    }

    /// <summary>
    /// Helper type to store unified LSP diagnostic results.
    /// Diagnostics are null when unchanged.
    /// </summary>
    private protected sealed record TestDiagnosticResult(TextDocumentIdentifier TextDocument, string? ResultId, LSP.Diagnostic[]? Diagnostics)
    {
        public Uri Uri { get; } = TextDocument.Uri;
    }

    [DiagnosticAnalyzer(InternalLanguageNames.TypeScript), PartNotDiscoverable]
    private sealed class MockTypescriptDiagnosticAnalyzer : DocumentDiagnosticAnalyzer
    {
        public static readonly DiagnosticDescriptor Descriptor = new DiagnosticDescriptor(
        "TS01", "TS error", "TS error", "Error", DiagnosticSeverity.Error, isEnabledByDefault: true);

        public override ImmutableArray<DiagnosticDescriptor> SupportedDiagnostics => [Descriptor];

        public override Task<ImmutableArray<Diagnostic>> AnalyzeSyntaxAsync(TextDocument document, SyntaxTree? tree, CancellationToken cancellationToken)
        {
            return Task.FromResult(ImmutableArray.Create(
                Diagnostic.Create(Descriptor, Location.Create(document.FilePath!, default, default))));
        }
    }
}<|MERGE_RESOLUTION|>--- conflicted
+++ resolved
@@ -25,7 +25,6 @@
 using Microsoft.CodeAnalysis.Text;
 using Roslyn.LanguageServer.Protocol;
 using Roslyn.Test.Utilities;
-using Roslyn.Utilities;
 using Xunit;
 using Xunit.Abstractions;
 using LSP = Roslyn.LanguageServer.Protocol;
@@ -228,24 +227,11 @@
         await testLspServer.InsertTextAsync(document.GetURI(), (lineInfo.Start.Line, lineInfo.Start.Character, text));
     }
 
-<<<<<<< HEAD
-        private protected static Task<ImmutableArray<TestDiagnosticResult>> RunGetDocumentPullDiagnosticsAsync(
-            TestLspServer testLspServer,
-            DocumentUri uri,
-            bool useVSDiagnostics,
-            string? previousResultId = null,
-            bool useProgress = false,
-            string? category = null)
-        {
-            return RunGetDocumentPullDiagnosticsAsync(testLspServer, new VSTextDocumentIdentifier { Uri = uri }, useVSDiagnostics, previousResultId, useProgress, category);
-        }
-=======
     private protected static Task OpenDocumentAsync(TestLspServer testLspServer, Document document) => testLspServer.OpenDocumentAsync(document.GetURI());
->>>>>>> 50b6120b
 
     private protected static Task<ImmutableArray<TestDiagnosticResult>> RunGetDocumentPullDiagnosticsAsync(
         TestLspServer testLspServer,
-        Uri uri,
+        DocumentUri uri,
         bool useVSDiagnostics,
         string? previousResultId = null,
         bool useProgress = false,
@@ -328,22 +314,11 @@
         }
     }
 
-<<<<<<< HEAD
-        /// <summary>
-        /// Helper type to store unified LSP diagnostic results.
-        /// Diagnostics are null when unchanged.
-        /// </summary>
-        private protected record TestDiagnosticResult(TextDocumentIdentifier TextDocument, string? ResultId, LSP.Diagnostic[]? Diagnostics)
-        {
-            public DocumentUri Uri { get; } = TextDocument.Uri;
-        }
-=======
     private protected Task<TestLspServer> CreateTestWorkspaceWithDiagnosticsAsync(string markup, bool mutatingLspWorkspace, BackgroundAnalysisScope analyzerDiagnosticsScope, bool useVSDiagnostics, CompilerDiagnosticsScope? compilerDiagnosticsScope = null, IEnumerable<DiagnosticAnalyzer>? additionalAnalyzers = null)
         => CreateTestLspServerAsync(markup, mutatingLspWorkspace, GetInitializationOptions(analyzerDiagnosticsScope, compilerDiagnosticsScope, useVSDiagnostics, additionalAnalyzers: additionalAnalyzers));
 
     private protected Task<TestLspServer> CreateTestWorkspaceWithDiagnosticsAsync(string[] markups, bool mutatingLspWorkspace, BackgroundAnalysisScope analyzerDiagnosticsScope, bool useVSDiagnostics, CompilerDiagnosticsScope? compilerDiagnosticsScope = null, IEnumerable<DiagnosticAnalyzer>? additionalAnalyzers = null)
         => CreateTestLspServerAsync(markups, mutatingLspWorkspace, GetInitializationOptions(analyzerDiagnosticsScope, compilerDiagnosticsScope, useVSDiagnostics, additionalAnalyzers: additionalAnalyzers));
->>>>>>> 50b6120b
 
     private protected Task<TestLspServer> CreateTestWorkspaceFromXmlAsync(string xmlMarkup, bool mutatingLspWorkspace, BackgroundAnalysisScope analyzerDiagnosticsScope, bool useVSDiagnostics, CompilerDiagnosticsScope? compilerDiagnosticsScope = null, IEnumerable<DiagnosticAnalyzer>? additionalAnalyzers = null)
         => CreateXmlTestLspServerAsync(xmlMarkup, mutatingLspWorkspace, initializationOptions: GetInitializationOptions(analyzerDiagnosticsScope, compilerDiagnosticsScope, useVSDiagnostics, additionalAnalyzers: additionalAnalyzers));
@@ -390,7 +365,7 @@
     /// </summary>
     private protected sealed record TestDiagnosticResult(TextDocumentIdentifier TextDocument, string? ResultId, LSP.Diagnostic[]? Diagnostics)
     {
-        public Uri Uri { get; } = TextDocument.Uri;
+        public DocumentUri Uri { get; } = TextDocument.Uri;
     }
 
     [DiagnosticAnalyzer(InternalLanguageNames.TypeScript), PartNotDiscoverable]
