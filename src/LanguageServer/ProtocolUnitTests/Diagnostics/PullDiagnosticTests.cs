﻿// Licensed to the .NET Foundation under one or more agreements.
// The .NET Foundation licenses this file to you under the MIT license.
// See the LICENSE file in the project root for more information.

using System;
using System.Collections.Immutable;
using System.Linq;
using System.Threading;
using System.Threading.Tasks;
using Microsoft.CodeAnalysis.CodeStyle;
using Microsoft.CodeAnalysis.Diagnostics;
using Microsoft.CodeAnalysis.EditAndContinue;
using Microsoft.CodeAnalysis.EditAndContinue.UnitTests;
using Microsoft.CodeAnalysis.Host;
using Microsoft.CodeAnalysis.LanguageServer.Handler.Diagnostics;
using Microsoft.CodeAnalysis.Options;
using Microsoft.CodeAnalysis.Shared.Extensions;
using Microsoft.CodeAnalysis.Shared.TestHooks;
using Microsoft.CodeAnalysis.SolutionCrawler;
using Microsoft.CodeAnalysis.TaskList;
using Microsoft.CodeAnalysis.Testing;
using Microsoft.CodeAnalysis.Text;
using Roslyn.LanguageServer.Protocol;
using Roslyn.Test.Utilities;
using Roslyn.Test.Utilities.TestGenerators;
using Roslyn.Utilities;
using Xunit;
using Xunit.Abstractions;
using LSP = Roslyn.LanguageServer.Protocol;

namespace Microsoft.CodeAnalysis.LanguageServer.UnitTests.Diagnostics;

public sealed class PullDiagnosticTests(ITestOutputHelper testOutputHelper) : AbstractPullDiagnosticTestsBase(testOutputHelper)
{
    #region Document Diagnostics

    [Theory, CombinatorialData]
    public async Task TestNoDocumentDiagnosticsForClosedFilesWithFSAOff(bool useVSDiagnostics, bool mutatingLspWorkspace)
    {
        var markup = @"class A {";
        await using var testLspServer = await CreateTestWorkspaceWithDiagnosticsAsync(markup, mutatingLspWorkspace, BackgroundAnalysisScope.OpenFiles, useVSDiagnostics);

        var document = testLspServer.GetCurrentSolution().Projects.Single().Documents.Single();

        var results = await RunGetDocumentPullDiagnosticsAsync(testLspServer, document.GetURI(), useVSDiagnostics);

        Assert.Empty(results);

        // Verify document pull diagnostics are unaffected by running code analysis.
        await testLspServer.RunCodeAnalysisAsync(document.Project.Id);
        results = await RunGetDocumentPullDiagnosticsAsync(testLspServer, document.GetURI(), useVSDiagnostics);
        Assert.Empty(results);
    }

    [Theory, CombinatorialData]
    public async Task TestDocumentDiagnosticsForOpenFilesWithFSAOff(bool useVSDiagnostics, bool mutatingLspWorkspace)
    {
        var markup = @"class A {";
        await using var testLspServer = await CreateTestWorkspaceWithDiagnosticsAsync(markup, mutatingLspWorkspace, BackgroundAnalysisScope.OpenFiles, useVSDiagnostics);

        var document = testLspServer.GetCurrentSolution().Projects.Single().Documents.Single();

        await OpenDocumentAsync(testLspServer, document);

        var results = await RunGetDocumentPullDiagnosticsAsync(
            testLspServer, document.GetURI(), useVSDiagnostics);

        Assert.Equal("CS1513", results.Single().Diagnostics!.Single().Code);
        Assert.NotNull(results.Single().Diagnostics!.Single().CodeDescription!.Href);
    }

    [Theory, CombinatorialData, WorkItem("https://github.com/dotnet/fsharp/issues/15972")]
    public async Task TestDocumentDiagnosticsForOpenFilesWithFSAOff_Categories(bool useVSDiagnostics, bool mutatingLspWorkspace)
    {
        var markup = @"class A : B {";

        var additionalAnalyzers = new DiagnosticAnalyzer[] { new CSharpSyntaxAnalyzer(), new CSharpSemanticAnalyzer() };
        await using var testLspServer = await CreateTestWorkspaceWithDiagnosticsAsync(
            markup, mutatingLspWorkspace, BackgroundAnalysisScope.OpenFiles, useVSDiagnostics, additionalAnalyzers: additionalAnalyzers);

        var document = testLspServer.GetCurrentSolution().Projects.Single().Documents.Single();

        await OpenDocumentAsync(testLspServer, document);

        var syntaxResults = await RunGetDocumentPullDiagnosticsAsync(
            testLspServer, document.GetURI(), useVSDiagnostics, category: PullDiagnosticCategories.DocumentCompilerSyntax);

        var semanticResults = await RunGetDocumentPullDiagnosticsAsync(
            testLspServer, document.GetURI(), useVSDiagnostics, category: PullDiagnosticCategories.DocumentCompilerSemantic);

        Assert.Equal("CS1513", syntaxResults.Single().Diagnostics!.Single().Code);
        Assert.Equal("CS0246", semanticResults.Single().Diagnostics!.Single().Code);

        var syntaxResults2 = await RunGetDocumentPullDiagnosticsAsync(
            testLspServer, document.GetURI(), useVSDiagnostics, previousResultId: syntaxResults.Single().ResultId, category: PullDiagnosticCategories.DocumentCompilerSyntax);
        var semanticResults2 = await RunGetDocumentPullDiagnosticsAsync(
            testLspServer, document.GetURI(), useVSDiagnostics, previousResultId: semanticResults.Single().ResultId, category: PullDiagnosticCategories.DocumentCompilerSemantic);

        Assert.Equal(syntaxResults.Single().ResultId, syntaxResults2.Single().ResultId);
        Assert.Equal(semanticResults.Single().ResultId, semanticResults2.Single().ResultId);

        var syntaxAnalyzerResults = await RunGetDocumentPullDiagnosticsAsync(
            testLspServer, document.GetURI(), useVSDiagnostics, category: PullDiagnosticCategories.DocumentAnalyzerSyntax);

        var semanticAnalyzerResults = await RunGetDocumentPullDiagnosticsAsync(
            testLspServer, document.GetURI(), useVSDiagnostics, category: PullDiagnosticCategories.DocumentAnalyzerSemantic);

        Assert.Equal(CSharpSyntaxAnalyzer.RuleId, syntaxAnalyzerResults.Single().Diagnostics!.Single().Code);
        Assert.Equal(CSharpSemanticAnalyzer.RuleId, semanticAnalyzerResults.Single().Diagnostics!.Single().Code);

        var syntaxAnalyzerResults2 = await RunGetDocumentPullDiagnosticsAsync(
            testLspServer, document.GetURI(), useVSDiagnostics, previousResultId: syntaxAnalyzerResults.Single().ResultId, category: PullDiagnosticCategories.DocumentAnalyzerSyntax);
        var semanticAnalyzerResults2 = await RunGetDocumentPullDiagnosticsAsync(
            testLspServer, document.GetURI(), useVSDiagnostics, previousResultId: semanticAnalyzerResults.Single().ResultId, category: PullDiagnosticCategories.DocumentAnalyzerSemantic);

        Assert.Equal(syntaxAnalyzerResults.Single().ResultId, syntaxAnalyzerResults2.Single().ResultId);
        Assert.Equal(semanticAnalyzerResults.Single().ResultId, semanticAnalyzerResults2.Single().ResultId);
    }

    private sealed class CSharpSyntaxAnalyzer : DiagnosticAnalyzer
    {
        public const string RuleId = "SYN0001";
        private readonly DiagnosticDescriptor _descriptor = new(RuleId, "Title", "Message", "Category", DiagnosticSeverity.Warning, isEnabledByDefault: true);

        public override ImmutableArray<DiagnosticDescriptor> SupportedDiagnostics => [_descriptor];

        public override void Initialize(AnalysisContext context)
        {
            context.RegisterSyntaxTreeAction(context =>
                context.ReportDiagnostic(Diagnostic.Create(_descriptor, context.Tree.GetRoot(context.CancellationToken).GetLocation())));
        }
    }

    private sealed class CSharpSemanticAnalyzer : DiagnosticAnalyzer
    {
        public const string RuleId = "SEM0001";
        private readonly DiagnosticDescriptor _descriptor = new(RuleId, "Title", "Message", "Category", DiagnosticSeverity.Warning, isEnabledByDefault: true);

        public override ImmutableArray<DiagnosticDescriptor> SupportedDiagnostics => [_descriptor];

        public override void Initialize(AnalysisContext context)
        {
            context.RegisterSyntaxNodeAction(context =>
                context.ReportDiagnostic(Diagnostic.Create(_descriptor, context.Node.GetLocation())),
                CSharp.SyntaxKind.CompilationUnit);
        }
    }

    [Theory, CombinatorialData, WorkItem("https://github.com/dotnet/roslyn/issues/65172")]
    public async Task TestDocumentDiagnosticsHasVSExpandedMessage(bool mutatingLspWorkspace)
    {
        var markup =
            """
            internal class Program
            {
                static void Main(string[] args)
                {
                }
            }
            """;
        await using var testLspServer = await CreateTestWorkspaceWithDiagnosticsAsync(markup, mutatingLspWorkspace, BackgroundAnalysisScope.OpenFiles, useVSDiagnostics: true);

        var document = testLspServer.GetCurrentSolution().Projects.Single().Documents.Single();

        await OpenDocumentAsync(testLspServer, document);

        var results = await RunGetDocumentPullDiagnosticsAsync(
            testLspServer, document.GetURI(), useVSDiagnostics: true);
        Assert.Equal("IDE0060", results.Single().Diagnostics!.Single().Code);
        var vsDiagnostic = (VSDiagnostic)results.Single().Diagnostics!.Single();
        Assert.Equal(vsDiagnostic.ExpandedMessage, AnalyzersResources.Avoid_unused_parameters_in_your_code_If_the_parameter_cannot_be_removed_then_change_its_name_so_it_starts_with_an_underscore_and_is_optionally_followed_by_an_integer_such_as__comma__1_comma__2_etc_These_are_treated_as_special_discard_symbol_names);
    }

    [Theory, CombinatorialData, WorkItem("https://devdiv.visualstudio.com/DevDiv/_workitems/edit/2050705")]
    public async Task TestDocumentDiagnosticsUsesNullForExpandedMessage(bool mutatingLspWorkspace)
    {
        var markup = @"class A {";
        await using var testLspServer = await CreateTestWorkspaceWithDiagnosticsAsync(markup, mutatingLspWorkspace, BackgroundAnalysisScope.OpenFiles, useVSDiagnostics: true);

        var document = testLspServer.GetCurrentSolution().Projects.Single().Documents.Single();

        await OpenDocumentAsync(testLspServer, document);

        var results = await RunGetDocumentPullDiagnosticsAsync(
            testLspServer, document.GetURI(), useVSDiagnostics: true);

        Assert.Equal("CS1513", results.Single().Diagnostics!.Single().Code);
        var vsDiagnostic = (VSDiagnostic)results.Single().Diagnostics!.Single();
        Assert.Null(vsDiagnostic.ExpandedMessage);
    }

    [Theory, CombinatorialData]
    public async Task TestDocumentTodoCommentsDiagnosticsForOpenFile_Category(bool mutatingLspWorkspace)
    {
        var markup =
            """
            // todo: goo
            class A {
            }
            """;
        await using var testLspServer = await CreateTestWorkspaceWithDiagnosticsAsync(markup, mutatingLspWorkspace, BackgroundAnalysisScope.OpenFiles, useVSDiagnostics: true);

        var document = testLspServer.GetCurrentSolution().Projects.Single().Documents.Single();

        await OpenDocumentAsync(testLspServer, document);

        var results = await RunGetDocumentPullDiagnosticsAsync(
            testLspServer, document.GetURI(), useVSDiagnostics: true, category: PullDiagnosticCategories.Task);

        Assert.Equal("TODO", results.Single().Diagnostics!.Single().Code);
        Assert.Equal("todo: goo", results.Single().Diagnostics!.Single().Message);
    }

    [Theory, CombinatorialData]
    public async Task TestDocumentDiagnosticsForOpenFilesIfDefaultAndFeatureFlagOn(bool useVSDiagnostics, bool mutatingLspWorkspace)
    {
        var markup = @"class A {";
        await using var testLspServer = await CreateTestLspServerAsync(markup, mutatingLspWorkspace,
            GetInitializationOptions(BackgroundAnalysisScope.OpenFiles, CompilerDiagnosticsScope.OpenFiles, useVSDiagnostics));

        var document = testLspServer.GetCurrentSolution().Projects.Single().Documents.Single();
        await OpenDocumentAsync(testLspServer, document);

        var results = await RunGetDocumentPullDiagnosticsAsync(testLspServer, document.GetURI(), useVSDiagnostics);
        Assert.Equal("CS1513", results.Single().Diagnostics!.Single().Code);
    }

    [Theory, CombinatorialData]
    public async Task TestDocumentDiagnosticsForRemovedDocument(bool useVSDiagnostics, bool mutatingLspWorkspace)
    {
        var markup = @"class A {";
        await using var testLspServer = await CreateTestWorkspaceWithDiagnosticsAsync(markup, mutatingLspWorkspace, BackgroundAnalysisScope.OpenFiles, useVSDiagnostics);
        var workspace = testLspServer.TestWorkspace;

        var document = testLspServer.GetCurrentSolution().Projects.Single().Documents.Single();

        // Get the diagnostics for the solution containing the doc.
        var solution = document.Project.Solution;

        await OpenDocumentAsync(testLspServer, document);

        var results = await RunGetDocumentPullDiagnosticsAsync(testLspServer, document.GetURI(), useVSDiagnostics).ConfigureAwait(false);

        Assert.Equal("CS1513", results.Single().Diagnostics!.Single().Code);

        // Now remove the doc.
        workspace.OnDocumentRemoved(workspace.Documents.Single().Id);
        await CloseDocumentAsync(testLspServer, document);

        results = await RunGetDocumentPullDiagnosticsAsync(testLspServer, document.GetURI(), useVSDiagnostics, results.Single().ResultId).ConfigureAwait(false);

        // VS represents removal with null diagnostics, VS code represents with an empty diagnostics array.
        Assert.Equal(useVSDiagnostics ? null : [], results.Single().Diagnostics);
        Assert.Null(results.Single().ResultId);
    }

    [Theory, CombinatorialData]
    public async Task TestNoChangeIfDocumentDiagnosticsCalledTwice(bool useVSDiagnostics, bool mutatingLspWorkspace)
    {
        var markup = @"class A {";
        await using var testLspServer = await CreateTestWorkspaceWithDiagnosticsAsync(markup, mutatingLspWorkspace, BackgroundAnalysisScope.OpenFiles, useVSDiagnostics);

        var document = testLspServer.GetCurrentSolution().Projects.Single().Documents.Single();

        await OpenDocumentAsync(testLspServer, document);

        var results = await RunGetDocumentPullDiagnosticsAsync(testLspServer, document.GetURI(), useVSDiagnostics);

        Assert.Equal("CS1513", results.Single().Diagnostics!.Single().Code);

        var resultId = results.Single().ResultId;
        results = await RunGetDocumentPullDiagnosticsAsync(
            testLspServer, document.GetURI(), useVSDiagnostics, previousResultId: resultId);

        Assert.Null(results.Single().Diagnostics);
        Assert.Equal(resultId, results.Single().ResultId);
    }

    [Theory, CombinatorialData]
    [WorkItem("https://devdiv.visualstudio.com/DevDiv/_workitems/edit/1481208")]
    public async Task TestDocumentDiagnosticsWhenGlobalStateChanges(bool useVSDiagnostics, bool mutatingLspWorkspace)
    {
        var markup = @"class A {";
        await using var testLspServer = await CreateTestWorkspaceWithDiagnosticsAsync(markup, mutatingLspWorkspace, BackgroundAnalysisScope.OpenFiles, useVSDiagnostics);

        var document = testLspServer.GetCurrentSolution().Projects.Single().Documents.Single();

        await OpenDocumentAsync(testLspServer, document);

        var results = await RunGetDocumentPullDiagnosticsAsync(testLspServer, document.GetURI(), useVSDiagnostics);

        Assert.Equal("CS1513", results.Single().Diagnostics!.Single().Code);

        var resultId = results.Single().ResultId;

        // Trigger refresh due to a change to global state that affects diagnostics.
        var refresher = testLspServer.TestWorkspace.ExportProvider.GetExportedValue<IDiagnosticsRefresher>();
        refresher.RequestWorkspaceRefresh();

        results = await RunGetDocumentPullDiagnosticsAsync(
            testLspServer, document.GetURI(), useVSDiagnostics, previousResultId: resultId);

        // Diagnostics should be re-calculated, but re-use the same resultId since they are the same).
        Assert.Equal(resultId, results.Single().ResultId);
    }

    [Theory, CombinatorialData]
    public async Task TestDocumentDiagnosticsRemovedAfterErrorIsFixed(bool useVSDiagnostics, bool mutatingLspWorkspace)
    {
        var markup = @"class A {";
        await using var testLspServer = await CreateTestWorkspaceWithDiagnosticsAsync(markup, mutatingLspWorkspace, BackgroundAnalysisScope.OpenFiles, useVSDiagnostics);

        var document = testLspServer.GetCurrentSolution().Projects.Single().Documents.Single();
        var text = await document.GetTextAsync();

        await OpenDocumentAsync(testLspServer, document);

        var results = await RunGetDocumentPullDiagnosticsAsync(testLspServer, document.GetURI(), useVSDiagnostics);
        Assert.Equal("CS1513", results[0].Diagnostics!.Single().Code);

        await InsertTextAsync(testLspServer, document, text.Length, "}");

        results = await RunGetDocumentPullDiagnosticsAsync(testLspServer, document.GetURI(), useVSDiagnostics, results.Single().ResultId);
        AssertEx.Empty(results[0].Diagnostics);
    }

    [Theory, CombinatorialData]
    public async Task TestDocumentDiagnosticsRemainAfterErrorIsNotFixed(bool useVSDiagnostics, bool mutatingLspWorkspace)
    {
        var markup = @"class A {";
        await using var testLspServer = await CreateTestWorkspaceWithDiagnosticsAsync(markup, mutatingLspWorkspace, BackgroundAnalysisScope.OpenFiles, useVSDiagnostics);

        var document = testLspServer.GetCurrentSolution().Projects.Single().Documents.Single();
        var text = await document.GetTextAsync();

        await OpenDocumentAsync(testLspServer, document);
        var results = await RunGetDocumentPullDiagnosticsAsync(testLspServer, document.GetURI(), useVSDiagnostics);
        Assert.Equal("CS1513", results[0].Diagnostics!.Single().Code);
        Assert.Equal(new Position { Line = 0, Character = 9 }, results[0].Diagnostics!.Single().Range.Start);

        await InsertTextAsync(testLspServer, document, position: 0, text: " ");

        results = await RunGetDocumentPullDiagnosticsAsync(
            testLspServer, document.GetURI(),
            useVSDiagnostics,
            previousResultId: results[0].ResultId);
        Assert.Equal("CS1513", results[0].Diagnostics!.Single().Code);
        Assert.Equal(new Position { Line = 0, Character = 10 }, results[0].Diagnostics!.Single().Range.Start);
    }

    [Theory, CombinatorialData]
    public async Task TestDocumentDiagnosticsAreNotMapped(bool useVSDiagnostics, bool mutatingLspWorkspace)
    {
        var markup =
            """
            #line 1 "test.txt"
            class A {
            """;
        await using var testLspServer = await CreateTestWorkspaceWithDiagnosticsAsync(markup, mutatingLspWorkspace, BackgroundAnalysisScope.OpenFiles, useVSDiagnostics);

        var document = testLspServer.GetCurrentSolution().Projects.Single().Documents.Single();

        await OpenDocumentAsync(testLspServer, document);

        var results = await RunGetDocumentPullDiagnosticsAsync(
            testLspServer, document.GetURI(), useVSDiagnostics);

        Assert.Equal("CS1513", results.Single().Diagnostics!.Single().Code);
        Assert.Equal(1, results.Single().Diagnostics!.Single().Range.Start.Line);
    }

    [Theory, CombinatorialData]
    public async Task TestStreamingDocumentDiagnostics(bool useVSDiagnostics, bool mutatingLspWorkspace)
    {
        var markup = @"class A {";
        await using var testLspServer = await CreateTestWorkspaceWithDiagnosticsAsync(markup, mutatingLspWorkspace, BackgroundAnalysisScope.OpenFiles, useVSDiagnostics);

        var document = testLspServer.GetCurrentSolution().Projects.Single().Documents.Single();

        await OpenDocumentAsync(testLspServer, document);

        var results = await RunGetDocumentPullDiagnosticsAsync(testLspServer, document.GetURI(), useVSDiagnostics, useProgress: true);

        Assert.Equal("CS1513", results!.Single().Diagnostics!.Single().Code);
    }

    [Theory, CombinatorialData]
    public async Task TestDocumentDiagnosticsForOpenFilesUsesActiveContext(bool useVSDiagnostics, bool mutatingLspWorkspace)
    {
        var documentText =
            """
            #if ONE
            class A {
            #endif
            class B {
            """;
        var workspaceXml =
            $"""
            <Workspace>
                <Project Language="C#" CommonReferences="true" AssemblyName="CSProj1" PreprocessorSymbols="ONE">
                    <Document FilePath="C:\C.cs">{documentText}</Document>
                </Project>
                <Project Language="C#" CommonReferences="true" AssemblyName="CSProj2">
                    <Document IsLinkFile="true" LinkFilePath="C:\C.cs" LinkAssemblyName="CSProj1">{documentText}</Document>
                </Project>
            </Workspace>
            """;

        await using var testLspServer = await CreateTestWorkspaceFromXmlAsync(workspaceXml, mutatingLspWorkspace, BackgroundAnalysisScope.OpenFiles, useVSDiagnostics);

        var csproj1Document = testLspServer.GetCurrentSolution().Projects.Where(p => p.Name == "CSProj1").Single().Documents.First();
        var csproj2Document = testLspServer.GetCurrentSolution().Projects.Where(p => p.Name == "CSProj2").Single().Documents.First();

        // Open either of the documents via LSP, we're tracking the URI and text.
        await OpenDocumentAsync(testLspServer, csproj1Document);

        // If we don't have a mutating workspace, we need to manually open all linked documents in the workspace (otherwise updating the context will not succeed).
        if (!mutatingLspWorkspace)
        {
            await testLspServer.OpenDocumentInWorkspaceAsync(csproj2Document.Id, openAllLinkedDocuments: true);
        }

        // Set CSProj2 as the active context and get diagnostics.
        testLspServer.TestWorkspace.SetDocumentContext(csproj2Document.Id);
        var results = await RunGetDocumentPullDiagnosticsAsync(testLspServer, csproj2Document.GetURI(), useVSDiagnostics);
        Assert.Equal("CS1513", results.Single().Diagnostics!.Single().Code);
        if (useVSDiagnostics)
        {
            // Only VSDiagnostics will have the project.
            var vsDiagnostic = (LSP.VSDiagnostic)results.Single().Diagnostics!.Single();
            Assert.Equal("CSProj2", vsDiagnostic.Projects!.Single().ProjectName);
        }

        // Set CSProj1 as the active context and get diagnostics.
        testLspServer.TestWorkspace.SetDocumentContext(csproj1Document.Id);
        results = await RunGetDocumentPullDiagnosticsAsync(testLspServer, csproj1Document.GetURI(), useVSDiagnostics);
        Assert.Equal(2, results.Single().Diagnostics!.Length);
        AssertEx.All(results.Single().Diagnostics, d => Assert.Equal("CS1513", d.Code));

        if (useVSDiagnostics)
        {
            AssertEx.All(results.Single().Diagnostics, d => Assert.Equal("CSProj1", ((VSDiagnostic)d).Projects!.Single().ProjectName));
        }
    }

    [Theory, CombinatorialData]
    public async Task TestDocumentDiagnosticsHasSameIdentifierForLinkedFile(bool mutatingLspWorkspace)
    {
        var documentText = @"class A { err }";
        var workspaceXml =
            $"""
            <Workspace>
                <Project Language="C#" CommonReferences="true" AssemblyName="CSProj1" PreprocessorSymbols="ONE">
                    <Document FilePath="C:\C.cs">{documentText}</Document>
                </Project>
                <Project Language="C#" CommonReferences="true" AssemblyName="CSProj2">
                    <Document IsLinkFile="true" LinkFilePath="C:\C.cs" LinkAssemblyName="CSProj1">{documentText}</Document>
                </Project>
            </Workspace>
            """;

        await using var testLspServer = await CreateTestWorkspaceFromXmlAsync(workspaceXml, mutatingLspWorkspace, BackgroundAnalysisScope.OpenFiles, useVSDiagnostics: false);

        var csproj1Document = testLspServer.GetCurrentSolution().Projects.Where(p => p.Name == "CSProj1").Single().Documents.First();
        var csproj2Document = testLspServer.GetCurrentSolution().Projects.Where(p => p.Name == "CSProj2").Single().Documents.First();

        // Open either of the documents via LSP, we're tracking the URI and text.
        await OpenDocumentAsync(testLspServer, csproj1Document);

        var csproj1Results = await RunGetDocumentPullDiagnosticsAsync(testLspServer, GetVsTextDocumentIdentifier(csproj1Document), useVSDiagnostics: true);
        var csproj1Diagnostic = (VSDiagnostic)csproj1Results.Single().Diagnostics!.Single();
        var csproj2Results = await RunGetDocumentPullDiagnosticsAsync(testLspServer, GetVsTextDocumentIdentifier(csproj2Document), useVSDiagnostics: true);
        var csproj2Diagnostic = (VSDiagnostic)csproj2Results.Single().Diagnostics!.Single();
        Assert.Equal(csproj1Diagnostic.Identifier, csproj2Diagnostic.Identifier);

        static VSTextDocumentIdentifier GetVsTextDocumentIdentifier(Document document)
        {
            var projectContext = new VSProjectContext
            {
                Id = ProtocolConversions.ProjectIdToProjectContextId(document.Project.Id),
                Label = document.Project.Name
            };
            return new VSTextDocumentIdentifier
            {
                ProjectContext = projectContext,
                Uri = document.GetURI(),
            };
        }
    }

    [Theory, CombinatorialData]
    public async Task TestDocumentDiagnosticsWithChangeInReferencedProject(bool useVSDiagnostics, bool mutatingLspWorkspace)
    {
        var markup1 =
            """
            namespace M
            {
                class A : B { }
            }
            """;
        var markup2 =
            """
            namespace M
            {
                public class {|caret:|} { }
            }
            """;

        var workspaceXml =
            $"""
            <Workspace>
                <Project Language="C#" CommonReferences="true" AssemblyName="CSProj1">
                    <Document FilePath="C:\A.cs">{markup1}</Document>
                    <ProjectReference>CSProj2</ProjectReference>
                </Project>
                <Project Language="C#" CommonReferences="true" AssemblyName="CSProj2">
                    <Document FilePath="C:\B.cs">{markup2}</Document>
                </Project>
            </Workspace>
            """;

        await using var testLspServer = await CreateTestWorkspaceFromXmlAsync(workspaceXml, mutatingLspWorkspace, BackgroundAnalysisScope.FullSolution, useVSDiagnostics).ConfigureAwait(false);
        var csproj1Document = testLspServer.GetCurrentSolution().Projects.Where(p => p.Name == "CSProj1").Single().Documents.First();
        var csproj2Document = testLspServer.GetCurrentSolution().Projects.Where(p => p.Name == "CSProj2").Single().Documents.First();

        await testLspServer.OpenDocumentAsync(csproj1Document.GetURI());
        await testLspServer.OpenDocumentAsync(csproj2Document.GetURI());

        // Verify we a diagnostic in A.cs since B does not exist.
        var results = await RunGetDocumentPullDiagnosticsAsync(testLspServer, csproj1Document.GetURI(), useVSDiagnostics);
        Assert.Single(results);
        Assert.Equal("CS0246", results.Single().Diagnostics!.Single().Code);

        // Insert B into B.cs and verify that the error in A.cs is now gone.
        var locationToReplace = testLspServer.GetLocations("caret").Single().Range;
        await testLspServer.ReplaceTextAsync(csproj2Document.GetURI(), (locationToReplace, "B"));
        var originalResultId = results.Single().ResultId;
        results = await RunGetDocumentPullDiagnosticsAsync(testLspServer, csproj1Document.GetURI(), useVSDiagnostics, originalResultId);
        Assert.Single(results);
        AssertEx.Empty(results.Single().Diagnostics);
        Assert.NotEqual(originalResultId, results.Single().ResultId);
    }

    [Theory, CombinatorialData]
    public async Task TestDocumentDiagnosticsWithChangeInNotReferencedProject(bool useVSDiagnostics, bool mutatingLspWorkspace)
    {
        var markup1 =
            """
            namespace M
            {
                class A : B { }
            }
            """;
        var markup2 =
            """
            namespace M
            {
                public class {|caret:|} { }
            }
            """;

        var workspaceXml =
            $"""
            <Workspace>
                <Project Language="C#" CommonReferences="true" AssemblyName="CSProj1">
                    <Document FilePath="C:\A.cs">{markup1}</Document>
                </Project>
                <Project Language="C#" CommonReferences="true" AssemblyName="CSProj2">
                    <Document FilePath="C:\B.cs">{markup2}</Document>
                </Project>
            </Workspace>
            """;

        await using var testLspServer = await CreateTestWorkspaceFromXmlAsync(workspaceXml, mutatingLspWorkspace, BackgroundAnalysisScope.FullSolution, useVSDiagnostics).ConfigureAwait(false);
        var csproj1Document = testLspServer.GetCurrentSolution().Projects.Where(p => p.Name == "CSProj1").Single().Documents.First();
        var csproj2Document = testLspServer.GetCurrentSolution().Projects.Where(p => p.Name == "CSProj2").Single().Documents.First();

        await testLspServer.OpenDocumentAsync(csproj1Document.GetURI());
        await testLspServer.OpenDocumentAsync(csproj2Document.GetURI());

        // Verify we get a diagnostic in A since the class B does not exist.
        var results = await RunGetDocumentPullDiagnosticsAsync(testLspServer, csproj1Document.GetURI(), useVSDiagnostics);
        Assert.Single(results);
        Assert.Equal("CS0246", results.Single().Diagnostics!.Single().Code);

        // Add B to CSProj2 and verify that we get an unchanged result (still has diagnostic) for A.cs
        // since CSProj1 does not reference CSProj2
        var locationToReplace = testLspServer.GetLocations("caret").Single().Range;
        await testLspServer.ReplaceTextAsync(csproj2Document.GetURI(), (locationToReplace, "B"));
        var originalResultId = results.Single().ResultId;
        results = await RunGetDocumentPullDiagnosticsAsync(testLspServer, csproj1Document.GetURI(), useVSDiagnostics, originalResultId);
        Assert.Single(results);
        Assert.Null(results.Single().Diagnostics);
        Assert.Equal(originalResultId, results.Single().ResultId);
    }

    [Theory, CombinatorialData]
    public async Task TestDocumentDiagnosticsFromRazorServer(bool useVSDiagnostics, bool mutatingLspWorkspace)
    {
        var markup = @"class A {";

        await using var testLspServer = await CreateTestLspServerAsync(markup, mutatingLspWorkspace,
            GetInitializationOptions(BackgroundAnalysisScope.OpenFiles, CompilerDiagnosticsScope.OpenFiles, useVSDiagnostics, WellKnownLspServerKinds.RazorLspServer));

        var document = testLspServer.GetCurrentSolution().Projects.Single().Documents.Single();

        await OpenDocumentAsync(testLspServer, document);

        var results = await RunGetDocumentPullDiagnosticsAsync(
            testLspServer, document.GetURI(), useVSDiagnostics);

        // Assert that we have diagnostics even though the option is set to push.
        Assert.Equal("CS1513", results.Single().Diagnostics!.Single().Code);
        Assert.NotNull(results.Single().Diagnostics!.Single().CodeDescription!.Href);
    }

    [Theory, CombinatorialData]
    public async Task TestDocumentDiagnosticsFromLiveShareServer(bool useVSDiagnostics, bool mutatingLspWorkspace)
    {
        var markup = @"class A {";

        await using var testLspServer = await CreateTestLspServerAsync(markup, mutatingLspWorkspace,
            GetInitializationOptions(BackgroundAnalysisScope.OpenFiles, CompilerDiagnosticsScope.OpenFiles, useVSDiagnostics, WellKnownLspServerKinds.LiveShareLspServer));

        var document = testLspServer.GetCurrentSolution().Projects.Single().Documents.Single();

        await OpenDocumentAsync(testLspServer, document);

        var results = await RunGetDocumentPullDiagnosticsAsync(
            testLspServer, document.GetURI(), useVSDiagnostics);

        // Assert that we have diagnostics even though the option is set to push.
        Assert.Equal("CS1513", results.Single().Diagnostics!.Single().Code);
        Assert.NotNull(results.Single().Diagnostics!.Single().CodeDescription!.Href);
    }

    [Theory, CombinatorialData]
<<<<<<< HEAD
    public async Task TestDocumentDiagnosticsDoesNotIncludesSourceGeneratorDiagnostics(bool useVSDiagnostics, bool mutatingLspWorkspace)
=======
    internal async Task TestDocumentDiagnosticsUpdatesSourceGeneratorDiagnostics(bool useVSDiagnostics, bool mutatingLspWorkspace, SourceGeneratorExecutionPreference executionPreference)
    {
        var markup = """
            public {|insert:|}class C
            {
                public int F => _field;
            }
            """;

        await using var testLspServer = await CreateTestWorkspaceWithDiagnosticsAsync(
            markup, mutatingLspWorkspace, BackgroundAnalysisScope.OpenFiles, useVSDiagnostics);

        // Set execution mode preference.
        var configService = testLspServer.TestWorkspace.ExportProvider.GetExportedValue<TestWorkspaceConfigurationService>();
        configService.Options = new WorkspaceConfigurationOptions(SourceGeneratorExecution: executionPreference);

        var document = testLspServer.GetCurrentSolution().Projects.Single().Documents.Single();

        // Add a generator to the solution that reports a diagnostic if the text matches original markup
        var generator = new CallbackGenerator(onInit: (_) => { }, onExecute: context =>
        {
            var tree = context.Compilation.SyntaxTrees.Single();
            var text = tree.GetText(CancellationToken.None).ToString();
            if (text.Contains("public partial class C"))
            {
                context.AddSource("blah", """
                    public partial class C
                    {
                        private readonly int _field = 1;
                    }
                    """);
            }
        });

        testLspServer.TestWorkspace.OnAnalyzerReferenceAdded(
            document.Project.Id,
            new TestGeneratorReference(generator));
        await testLspServer.WaitForSourceGeneratorsAsync();

        await OpenDocumentAsync(testLspServer, document);

        // First diagnostic request should report a diagnostic since the generator does not produce any source (text does not match).
        var results = await RunGetDocumentPullDiagnosticsAsync(testLspServer, document.GetURI(), useVSDiagnostics);
        var diagnostic = AssertEx.Single(results.Single().Diagnostics);
        Assert.Equal("CS0103", diagnostic.Code);

        // Update the text to include the text trigger the source generator relies on.
        var textLocation = testLspServer.GetLocations()["insert"].Single();

        var textEdit = new LSP.TextEdit { Range = textLocation.Range, NewText = "partial " };
        if (mutatingLspWorkspace)
        {
            // In the mutating workspace, we just need to update the LSP text (which will flow into the workspace).
            await testLspServer.ReplaceTextAsync(textLocation.Uri, (textEdit.Range, textEdit.NewText));
            await WaitForWorkspaceOperationsAsync(testLspServer.TestWorkspace);
        }
        else
        {
            // In the non-mutating workspace, we need to ensure that both the workspace and LSP view of the world are updated.
            var workspaceText = await document.GetTextAsync(CancellationToken.None);
            var textChange = ProtocolConversions.TextEditToTextChange(textEdit, workspaceText);
            await testLspServer.TestWorkspace.ChangeDocumentAsync(document.Id, workspaceText.WithChanges(textChange));
            await testLspServer.ReplaceTextAsync(textLocation.Uri, (textEdit.Range, textEdit.NewText));
        }

        await testLspServer.WaitForSourceGeneratorsAsync();
        results = await RunGetDocumentPullDiagnosticsAsync(testLspServer, document.GetURI(), useVSDiagnostics);

        if (executionPreference == SourceGeneratorExecutionPreference.Automatic)
        {
            // In automatic mode, the diagnostic should be immediately removed as the source generator ran and produced the required field.
            Assert.Empty(results.Single().Diagnostics!);
        }
        else
        {
            // In balanced mode, the diagnostic should remain until there is a manual source generator run that updates the sg text.
            diagnostic = AssertEx.Single(results.Single().Diagnostics);
            Assert.Equal("CS0103", diagnostic.Code);

            testLspServer.TestWorkspace.EnqueueUpdateSourceGeneratorVersion(document.Project.Id, forceRegeneration: false);
            await testLspServer.WaitForSourceGeneratorsAsync();

            results = await RunGetDocumentPullDiagnosticsAsync(testLspServer, document.GetURI(), useVSDiagnostics);
            Assert.Empty(results.Single().Diagnostics!);
        }
    }

    [Theory, CombinatorialData]
    public async Task TestDocumentDiagnosticsIncludesSourceGeneratorDiagnostics(bool useVSDiagnostics, bool mutatingLspWorkspace)
>>>>>>> b531abfb
    {
        var markup = "// Hello, World";
        await using var testLspServer = await CreateTestWorkspaceWithDiagnosticsAsync(
            markup, mutatingLspWorkspace, BackgroundAnalysisScope.OpenFiles, useVSDiagnostics);

        var document = testLspServer.GetCurrentSolution().Projects.Single().Documents.Single();

        var generator = new DiagnosticProducingGenerator(context =>
        {
            return Location.Create(context.Compilation.SyntaxTrees.Single(), new TextSpan(0, 10));
        });

        testLspServer.TestWorkspace.OnAnalyzerReferenceAdded(
            document.Project.Id,
            new TestGeneratorReference(generator));

        await OpenDocumentAsync(testLspServer, document);

        var results = await RunGetDocumentPullDiagnosticsAsync(
            testLspServer, document.GetURI(), useVSDiagnostics);

        AssertEx.Empty(results.Single().Diagnostics);
    }

    [Theory, CombinatorialData]
    public async Task TestDocumentDiagnosticsWithFadingOptionOn(bool useVSDiagnostics, bool mutatingLspWorkspace)
    {
        var markup =
            """
            {|first:using System.Linq;
            using System.Threading;|}
            class A
            {
            }
            """;
        await using var testLspServer = await CreateTestWorkspaceWithDiagnosticsAsync(markup, mutatingLspWorkspace, BackgroundAnalysisScope.OpenFiles, useVSDiagnostics);
        var firstLocation = testLspServer.GetLocations("first").Single().Range;
        testLspServer.TestWorkspace.GlobalOptions.SetGlobalOption(FadingOptions.FadeOutUnusedImports, LanguageNames.CSharp, true);

        var document = testLspServer.GetCurrentSolution().Projects.Single().Documents.Single();

        await OpenDocumentAsync(testLspServer, document);

        var results = await RunGetDocumentPullDiagnosticsAsync(
            testLspServer, document.GetURI(), useVSDiagnostics);

        if (useVSDiagnostics)
        {
            // We should have an unnecessary diagnostic marking all the usings.
            Assert.True(results.Single().Diagnostics![0].Tags!.Contains(DiagnosticTag.Unnecessary));
            Assert.Equal(firstLocation, results.Single().Diagnostics![1].Range);

            // We should have a regular diagnostic marking all the usings that doesn't fade.
            Assert.False(results.Single().Diagnostics![1].Tags!.Contains(DiagnosticTag.Unnecessary));
            Assert.Equal(firstLocation, results.Single().Diagnostics![1].Range);
        }
        else
        {
            // We should have just one diagnostic that fades since the public spec does not support fully hidden diagnostics.
            Assert.True(results.Single().Diagnostics![0].Tags!.Contains(DiagnosticTag.Unnecessary));
            Assert.Equal(firstLocation, results.Single().Diagnostics![0].Range);
        }
    }

    [Theory, CombinatorialData]
    public async Task TestDocumentDiagnosticsWithFadingOptionOff(bool useVSDiagnostics, bool mutatingLspWorkspace)
    {
        var markup =
            """
            {|first:using System.Linq;
            using System.Threading;|}
            class A
            {
            }
            """;
        await using var testLspServer = await CreateTestWorkspaceWithDiagnosticsAsync(markup, mutatingLspWorkspace, BackgroundAnalysisScope.OpenFiles, useVSDiagnostics);
        var firstLocation = testLspServer.GetLocations("first").Single().Range;
        testLspServer.TestWorkspace.GlobalOptions.SetGlobalOption(FadingOptions.FadeOutUnusedImports, LanguageNames.CSharp, false);

        var document = testLspServer.GetCurrentSolution().Projects.Single().Documents.Single();

        await OpenDocumentAsync(testLspServer, document);

        var results = await RunGetDocumentPullDiagnosticsAsync(
            testLspServer, document.GetURI(), useVSDiagnostics);

        AssertEx.All(results.Single().Diagnostics, d => Assert.False(d.Tags!.Contains(DiagnosticTag.Unnecessary)));
    }

    [Theory, CombinatorialData]
    public async Task TestDocumentDiagnosticsWithNotConfigurableFading(bool useVSDiagnostics, bool mutatingLspWorkspace)
    {
        var markup =
            """
            class A
            {
                void M()
                {
                    _ = {|line:{|open:(|}1 + 2 +|}
                        3 + 4{|close:)|};
                }
            }
            """;
        await using var testLspServer = await CreateTestWorkspaceWithDiagnosticsAsync(markup, mutatingLspWorkspace, BackgroundAnalysisScope.OpenFiles, useVSDiagnostics);
        var openLocation = testLspServer.GetLocations("open").Single().Range;
        var closeLocation = testLspServer.GetLocations("close").Single().Range;
        var lineLocation = testLspServer.GetLocations("line").Single().Range;

        var document = testLspServer.GetCurrentSolution().Projects.Single().Documents.Single();

        await OpenDocumentAsync(testLspServer, document);

        var results = await RunGetDocumentPullDiagnosticsAsync(
            testLspServer, document.GetURI(), useVSDiagnostics);

        if (useVSDiagnostics)
        {
            // The first line should have a diagnostic on it that is not marked as unnecessary.
            Assert.False(results.Single().Diagnostics![0].Tags!.Contains(DiagnosticTag.Unnecessary));
            Assert.Equal(lineLocation, results.Single().Diagnostics![0].Range);

            // The open paren should have an unnecessary diagnostic.
            Assert.True(results.Single().Diagnostics![1].Tags!.Contains(DiagnosticTag.Unnecessary));
            Assert.Equal(openLocation, results.Single().Diagnostics![1].Range);

            // The close paren should have an unnecessary diagnostic.
            Assert.True(results.Single().Diagnostics![2].Tags!.Contains(DiagnosticTag.Unnecessary));
            Assert.Equal(closeLocation, results.Single().Diagnostics![2].Range);
        }
        else
        {
            // There should be one unnecessary diagnostic.
            Assert.True(results.Single().Diagnostics!.Single().Tags!.Contains(DiagnosticTag.Unnecessary));
            Assert.Equal(lineLocation, results.Single().Diagnostics!.Single().Range);

            // There should be an additional location for the open paren.
            Assert.Equal(openLocation, results.Single().Diagnostics!.Single().RelatedInformation![0].Location.Range);

            // There should be an additional location for the close paren.
            Assert.Equal(closeLocation, results.Single().Diagnostics!.Single().RelatedInformation![1].Location.Range);
        }
    }

    [Theory, CombinatorialData, WorkItem("https://devdiv.visualstudio.com/DevDiv/_workitems/edit/1806590")]
    public async Task TestDocumentDiagnosticsForUnnecessarySuppressions(bool useVSDiagnostics, bool mutatingLspWorkspace)
    {
        var markup = "#pragma warning disable IDE0000";
        await using var testLspServer = await CreateTestWorkspaceWithDiagnosticsAsync(markup, mutatingLspWorkspace, BackgroundAnalysisScope.OpenFiles, useVSDiagnostics);

        var document = testLspServer.GetCurrentSolution().Projects.Single().Documents.Single();

        await OpenDocumentAsync(testLspServer, document);

        var results = await RunGetDocumentPullDiagnosticsAsync(
            testLspServer, document.GetURI(), useVSDiagnostics);

        Assert.Equal(IDEDiagnosticIds.RemoveUnnecessarySuppressionDiagnosticId, results.Single().Diagnostics!.Single().Code);
    }

    [Theory, CombinatorialData, WorkItem("https://devdiv.visualstudio.com/DevDiv/_workitems/edit/1824321")]
    public async Task TestDocumentDiagnosticsForSourceSuppressions(bool useVSDiagnostics, bool mutatingLspWorkspace)
    {
        var markup = """
            class C
            { 
                void M()
                {
            #pragma warning disable CS0168 // Variable is declared but never used
                    int x;
            #pragma warning restore CS0168 // Variable is declared but never used
                }
            }
            """;
        await using var testLspServer = await CreateTestWorkspaceWithDiagnosticsAsync(markup, mutatingLspWorkspace, BackgroundAnalysisScope.OpenFiles, useVSDiagnostics);

        var document = testLspServer.GetCurrentSolution().Projects.Single().Documents.Single();

        await OpenDocumentAsync(testLspServer, document);

        var results = await RunGetDocumentPullDiagnosticsAsync(
            testLspServer, document.GetURI(), useVSDiagnostics);

        AssertEx.Empty(results.Single().Diagnostics);
    }

    [Theory, CombinatorialData]
    public async Task TestInfoDiagnosticsAreReportedAsInformationInVS(bool mutatingLspWorkspace)
    {
        var markup =
            """
            class A
            {
                public A SomeA = new A();
            }
            """;
        await using var testLspServer = await CreateTestWorkspaceWithDiagnosticsAsync(markup, mutatingLspWorkspace, BackgroundAnalysisScope.OpenFiles, useVSDiagnostics: true);

        var document = testLspServer.GetCurrentSolution().Projects.Single().Documents.Single();

        await OpenDocumentAsync(testLspServer, document);

        var results = await RunGetDocumentPullDiagnosticsAsync(
            testLspServer, document.GetURI(), useVSDiagnostics: true);

        Assert.Equal("IDE0090", results.Single().Diagnostics!.Single().Code);
        Assert.Equal(LSP.DiagnosticSeverity.Information, results.Single().Diagnostics!.Single().Severity);
    }

    #endregion

    #region Workspace Diagnostics

    [Theory, CombinatorialData]
    public async Task TestNoWorkspaceDiagnosticsForClosedFilesWithFSAOff(bool useVSDiagnostics, bool mutatingLspWorkspace)
    {
        var markup1 = @"class A {";
        var markup2 = "";
        await using var testLspServer = await CreateTestWorkspaceWithDiagnosticsAsync(
            [markup1, markup2], mutatingLspWorkspace, BackgroundAnalysisScope.OpenFiles, useVSDiagnostics);

        var results = await RunGetWorkspacePullDiagnosticsAsync(testLspServer, useVSDiagnostics);

        Assert.Empty(results);
    }

    [Theory, CombinatorialData]
    public async Task TestWorkspaceDiagnosticsForClosedFilesWithFSAOn(bool useVSDiagnostics, bool mutatingLspWorkspace)
    {
        var markup1 = @"class A {";
        var markup2 = "";
        await using var testLspServer = await CreateTestWorkspaceWithDiagnosticsAsync(
            [markup1, markup2], mutatingLspWorkspace, BackgroundAnalysisScope.FullSolution, useVSDiagnostics);

        var results = await RunGetWorkspacePullDiagnosticsAsync(testLspServer, useVSDiagnostics);

        Assert.Equal(3, results.Length);
        Assert.Equal("CS1513", results[0].Diagnostics!.Single().Code);
        AssertEx.Empty(results[1].Diagnostics);
        AssertEx.Empty(results[2].Diagnostics);
    }

    [Theory, CombinatorialData, WorkItem("https://github.com/dotnet/roslyn/issues/65967")]
    public async Task TestWorkspaceDiagnosticsForClosedFilesWithRunCodeAnalysisAndFSAOff(bool useVSDiagnostics, bool mutatingLspWorkspace, bool scopeRunCodeAnalysisToProject)
    {
        var markup1 = @"class A {";
        var markup2 = "";
        await using var testLspServer = await CreateTestWorkspaceWithDiagnosticsAsync(
            [markup1, markup2], mutatingLspWorkspace, BackgroundAnalysisScope.OpenFiles, useVSDiagnostics);

        var projectId = scopeRunCodeAnalysisToProject ? testLspServer.GetCurrentSolution().Projects.Single().Id : null;
        await testLspServer.RunCodeAnalysisAsync(projectId);

        var results = await RunGetWorkspacePullDiagnosticsAsync(testLspServer, useVSDiagnostics);

        Assert.Equal(3, results.Length);
        Assert.Equal("CS1513", results[0].Diagnostics!.Single().Code);
        // this should be considered a build-error, since it was produced by the last code-analysis run.
        Assert.Contains(VSDiagnosticTags.BuildError, results[0].Diagnostics!.Single().Tags!);
        AssertEx.Empty(results[1].Diagnostics);
        AssertEx.Empty(results[2].Diagnostics);

        // Now fix the compiler error, but don't re-execute code analysis.
        // Verify that we still get the workspace diagnostics from the prior snapshot on which code analysis was executed.
        await InsertInClosedDocumentAsync(testLspServer, testLspServer.TestWorkspace.Documents.First().Id, "}");

        var results2 = await RunGetWorkspacePullDiagnosticsAsync(testLspServer, useVSDiagnostics, previousResults: CreateDiagnosticParamsFromPreviousReports(results));

        // We did not run code analysis - we should not get any new diagnostics.
        AssertEx.Empty(results2);

        // Re-run code analysis and verify up-to-date diagnostics are returned now, i.e. there are no compiler errors.
        await testLspServer.RunCodeAnalysisAsync(projectId);

        var results3 = await RunGetWorkspacePullDiagnosticsAsync(testLspServer, useVSDiagnostics, previousResults: CreateDiagnosticParamsFromPreviousReports(results));

        // We should get 1 changed diagnostic now that we have re-run code analysis, the rest are unchanged.
        Assert.Equal(1, results3.Length);
        AssertEx.Empty(results3[0].Diagnostics);
    }

    [Theory, CombinatorialData, WorkItem("https://github.com/dotnet/roslyn/issues/65967")]
    public async Task TestWorkspaceDiagnosticsForClosedFilesWithRunCodeAnalysisFSAOn(bool useVSDiagnostics, bool mutatingLspWorkspace, bool scopeRunCodeAnalysisToProject)
    {
        var markup1 = @"class A {";
        var markup2 = "";
        await using var testLspServer = await CreateTestWorkspaceWithDiagnosticsAsync(
            [markup1, markup2], mutatingLspWorkspace, BackgroundAnalysisScope.FullSolution, useVSDiagnostics);

        // Run code analysis on the initial project snapshot with compiler error.
        var projectId = scopeRunCodeAnalysisToProject ? testLspServer.GetCurrentSolution().Projects.Single().Id : null;
        await testLspServer.RunCodeAnalysisAsync(projectId);

        var results = await RunGetWorkspacePullDiagnosticsAsync(testLspServer, useVSDiagnostics);

        Assert.Equal(3, results.Length);
        Assert.Equal("CS1513", results[0].Diagnostics!.Single().Code);
        // this should *not* be considered a build-error, since it was produced by the live workspace results.
        Assert.DoesNotContain(VSDiagnosticTags.BuildError, results[0].Diagnostics!.Single().Tags!);
        AssertEx.Empty(results[1].Diagnostics);
        AssertEx.Empty(results[2].Diagnostics);

        // Now fix the compiler error, but don't rerun code analysis.
        // Verify that we get up-to-date workspace diagnostics, i.e. no compiler errors, from the current snapshot because FSA is enabled.
        await InsertInClosedDocumentAsync(testLspServer, testLspServer.TestWorkspace.Documents.First().Id, "}");

        var results2 = await RunGetWorkspacePullDiagnosticsAsync(testLspServer, useVSDiagnostics, previousResults: CreateDiagnosticParamsFromPreviousReports(results));

        // We should get 1 report clearing out the diagnostics for the changed file.  The other files have unchanged diagnostics and are not reported.
        Assert.Equal(1, results2.Length);
        AssertEx.Empty(results2[0].Diagnostics);

        // Now rerun code analysis and verify we still get up-to-date workspace diagnostics.
        await testLspServer.RunCodeAnalysisAsync(projectId);

        // Concat the single changed result from result2 with the unchanged reports from results to mimick the client re-using unchanged reports.
        var previousParams = results2.Concat(results[1]).Concat(results[2]);
        var results3 = await RunGetWorkspacePullDiagnosticsAsync(testLspServer, useVSDiagnostics, previousResults: CreateDiagnosticParamsFromPreviousReports(previousParams));

        // The diagnostics did not change, so we should get nothing back.
        AssertEx.Empty(results3);
    }

    [Theory, CombinatorialData]
    public async Task SourceGeneratorFailures_FSA(bool useVSDiagnostics, bool mutatingLspWorkspace, bool enableDiagnosticsInSourceGeneratedFiles)
    {
        await using var testLspServer = await CreateTestLspServerAsync(["class C {}"], mutatingLspWorkspace,
            GetInitializationOptions(BackgroundAnalysisScope.FullSolution, CompilerDiagnosticsScope.FullSolution, useVSDiagnostics, enableDiagnosticsInSourceGeneratedFiles: enableDiagnosticsInSourceGeneratedFiles));

        var generatorCalled = false;
        var generator = new TestSourceGenerator()
        {
            ExecuteImpl = context =>
            {
                generatorCalled = true;
                throw new InvalidOperationException("Source generator failed");
            }
        };

        var solution = testLspServer.TestWorkspace.CurrentSolution;
        solution = solution.AddAnalyzerReference(solution.ProjectIds.Single(), new TestGeneratorReference(generator));
        Assert.True(testLspServer.TestWorkspace.TryApplyChanges(solution));

        Assert.False(generatorCalled);
        var results = await RunGetWorkspacePullDiagnosticsAsync(testLspServer, useVSDiagnostics);

        // Generator will run, but any errors from it are not expected to come through diagnostics.
        Assert.True(generatorCalled);
        Assert.Equal(2, results.Length);
        AssertEx.Empty(results[0].Diagnostics);
        AssertEx.Empty(results[1].Diagnostics);
    }

    [Theory, CombinatorialData]
    public async Task TestWorkspaceTodoForClosedFilesWithFSAOffAndTodoOff(bool mutatingLspWorkspace)
    {
        var markup1 =
            """
            // todo: goo
            class A {
            }
            """;
        await using var testLspServer = await CreateTestWorkspaceWithDiagnosticsAsync(
            [markup1], mutatingLspWorkspace, BackgroundAnalysisScope.OpenFiles, useVSDiagnostics: true);

        var results = await RunGetWorkspacePullDiagnosticsAsync(testLspServer, useVSDiagnostics: true, includeTaskListItems: false, category: PullDiagnosticCategories.Task);

        Assert.Empty(results);
    }

    [Theory, CombinatorialData]
    public async Task TestWorkspaceTodoForClosedFilesWithFSAOffAndTodoOn(bool mutatingLspWorkspace)
    {
        var markup1 =
            """
            // todo: goo
            class A {
            }
            """;
        await using var testLspServer = await CreateTestWorkspaceWithDiagnosticsAsync(
            [markup1], mutatingLspWorkspace, BackgroundAnalysisScope.OpenFiles, useVSDiagnostics: true);

        var results = await RunGetWorkspacePullDiagnosticsAsync(testLspServer, useVSDiagnostics: true, includeTaskListItems: true, category: PullDiagnosticCategories.Task);

        Assert.Equal(1, results.Length);
        Assert.Equal("TODO", results[0].Diagnostics!.Single().Code);
        Assert.Equal("todo: goo", results[0].Diagnostics!.Single().Message);
        Assert.Equal(VSDiagnosticRank.Default, ((VSDiagnostic)results[0].Diagnostics!.Single()).DiagnosticRank);
    }

    [Theory]
    [InlineData("1", (int)VSDiagnosticRank.Low, false)]
    [InlineData("1", (int)VSDiagnosticRank.Low, true)]
    [InlineData("2", (int)VSDiagnosticRank.Default, false)]
    [InlineData("2", (int)VSDiagnosticRank.Default, true)]
    [InlineData("3", (int)VSDiagnosticRank.High, false)]
    [InlineData("3", (int)VSDiagnosticRank.High, true)]
    public async Task TestWorkspaceTodoForClosedFilesWithFSAOffAndTodoOn_Priorities(
        string priString, int intRank, bool mutatingLspWorkspace)
    {
        var rank = (VSDiagnosticRank)intRank;
        var markup1 =
            """
            // todo: goo
            class A {
            }
            """;
        await using var testLspServer = await CreateTestWorkspaceWithDiagnosticsAsync(
            [markup1], mutatingLspWorkspace, BackgroundAnalysisScope.OpenFiles, useVSDiagnostics: true);

        testLspServer.TestWorkspace.GlobalOptions.SetGlobalOption(
            TaskListOptionsStorage.Descriptors,
            ["HACK:2", $"TODO:{priString}", "UNDONE:2", "UnresolvedMergeConflict:3"]);

        var results = await RunGetWorkspacePullDiagnosticsAsync(testLspServer, useVSDiagnostics: true, includeTaskListItems: true, category: PullDiagnosticCategories.Task);

        Assert.Equal(1, results.Length);
        Assert.Equal("TODO", results[0].Diagnostics!.Single().Code);
        Assert.Equal("todo: goo", results[0].Diagnostics!.Single().Message);
        Assert.Equal(rank, ((VSDiagnostic)results[0].Diagnostics!.Single()).DiagnosticRank);
    }

    [Theory, CombinatorialData]
    public async Task TestWorkspaceTodoForClosedFilesWithFSAOnAndTodoOff(bool mutatingLspWorkspace)
    {
        var markup1 =
            """
            // todo: goo
            class A {
            }
            """;
        await using var testLspServer = await CreateTestWorkspaceWithDiagnosticsAsync(
            [markup1], mutatingLspWorkspace, BackgroundAnalysisScope.FullSolution, useVSDiagnostics: true);

        var results = await RunGetWorkspacePullDiagnosticsAsync(testLspServer, useVSDiagnostics: true, includeTaskListItems: false, category: PullDiagnosticCategories.Task);

        Assert.Empty(results);
    }

    [Theory, CombinatorialData]
    public async Task TestWorkspaceTodoForClosedFilesWithFSAOnAndTodoOn(bool mutatingLspWorkspace)
    {
        var markup1 =
            """
            // todo: goo
            class A {
            }
            """;
        await using var testLspServer = await CreateTestWorkspaceWithDiagnosticsAsync(
            [markup1], mutatingLspWorkspace, BackgroundAnalysisScope.FullSolution, useVSDiagnostics: true);

        var results = await RunGetWorkspacePullDiagnosticsAsync(testLspServer, useVSDiagnostics: true, includeTaskListItems: true, category: PullDiagnosticCategories.Task);

        Assert.Equal(1, results.Length);

        Assert.Equal("TODO", results[0].Diagnostics!.Single().Code);
        Assert.Equal("todo: goo", results[0].Diagnostics!.Single().Message);
    }

    [Theory, CombinatorialData]
    public async Task TestWorkspaceTodoAndDiagnosticForClosedFilesWithFSAOnAndTodoOn(bool mutatingLspWorkspace)
    {
        var markup1 =
            """
            // todo: goo
            class A {

            """;
        await using var testLspServer = await CreateTestWorkspaceWithDiagnosticsAsync(
            [markup1], mutatingLspWorkspace, BackgroundAnalysisScope.FullSolution, useVSDiagnostics: true);

        var results = await RunGetWorkspacePullDiagnosticsAsync(testLspServer, useVSDiagnostics: true, includeTaskListItems: true, category: PullDiagnosticCategories.Task);

        Assert.Equal(1, results.Length);
        Assert.Equal("TODO", results[0].Diagnostics![0].Code);
    }

    [Theory, CombinatorialData]
    public async Task EditAndContinue_NonHostWorkspace(bool mutatingLspWorkspace)
    {
        var xmlWorkspace = """
            <Workspace>
                <Project Language='C#' CommonReferences='true' AssemblyName='Submission' Name='Submission1'>
                    <Document FilePath='C:\Submission#1.cs'>1+1</Document>
                </Project>
            </Workspace>
            """;

        var options = GetInitializationOptions(BackgroundAnalysisScope.OpenFiles, compilerDiagnosticsScope: null, useVSDiagnostics: false);
        await using var testLspServer = await CreateXmlTestLspServerAsync(xmlWorkspace, mutatingLspWorkspace, WorkspaceKind.Interactive, options);

        var document = testLspServer.TestWorkspace.CurrentSolution.Projects.Single().Documents.Single();
        await OpenDocumentAsync(testLspServer, document);

        var encSessionState = testLspServer.TestWorkspace.GetService<EditAndContinueSessionState>();

        // active session, but should get no EnC diagnostics for Interactive workspace
        encSessionState.IsSessionActive = true;

        var results = await RunGetDocumentPullDiagnosticsAsync(testLspServer, document.GetURI(), useVSDiagnostics: false, category: PullDiagnosticCategories.EditAndContinue);
        AssertEx.Empty(results.Single().Diagnostics);
    }

    [Theory, CombinatorialData]
    public async Task EditAndContinue_NoActiveSession(bool mutatingLspWorkspace)
    {
        var markup1 = "class C {}";

        var options = GetInitializationOptions(BackgroundAnalysisScope.OpenFiles, compilerDiagnosticsScope: null, useVSDiagnostics: false);

        await using var testLspServer = await CreateTestLspServerAsync([markup1], LanguageNames.CSharp, mutatingLspWorkspace, options);

        var results = await RunGetWorkspacePullDiagnosticsAsync(testLspServer, useVSDiagnostics: false, includeTaskListItems: false, category: PullDiagnosticCategories.EditAndContinue);
        Assert.Empty(results);
    }

    [Theory, CombinatorialData]
    public async Task EditAndContinue(bool useVSDiagnostics, bool mutatingLspWorkspace)
    {
        var options = GetInitializationOptions(BackgroundAnalysisScope.OpenFiles, compilerDiagnosticsScope: null, useVSDiagnostics);
        var composition = Composition
            .AddExcludedPartTypes(typeof(EditAndContinueService))
            .AddParts(typeof(MockEditAndContinueService));

        await using var testLspServer = await CreateTestLspServerAsync(["class C;", "class D;"], LanguageNames.CSharp, mutatingLspWorkspace, options, composition);

        var encSessionState = testLspServer.TestWorkspace.GetService<EditAndContinueSessionState>();
        var encService = (MockEditAndContinueService)testLspServer.TestWorkspace.GetService<IEditAndContinueService>();
        var diagnosticsRefresher = testLspServer.TestWorkspace.GetService<IDiagnosticsRefresher>();

        var project = testLspServer.TestWorkspace.CurrentSolution.Projects.Single();
        var openDocument = project.Documents.First();
        var closedDocument = project.Documents.Skip(1).First();

        await OpenDocumentAsync(testLspServer, openDocument);

        var projectDiagnostic = CreateDiagnostic("ENC_PROJECT", project: project);
        var openDocumentDiagnostic1 = CreateDiagnostic("ENC_OPEN_DOC1", openDocument);
        var openDocumentDiagnostic2 = await CreateDiagnostic("ENC_OPEN_DOC2", openDocument).ToDiagnosticAsync(project, CancellationToken.None);
        var closedDocumentDiagnostic = CreateDiagnostic("ENC_CLOSED_DOC", closedDocument);

        encSessionState.IsSessionActive = true;
        encSessionState.ApplyChangesDiagnostics = [projectDiagnostic, openDocumentDiagnostic1, closedDocumentDiagnostic];
        encService.GetDocumentDiagnosticsImpl = (_, _) => [openDocumentDiagnostic2];

        var documentResults1 = await RunGetDocumentPullDiagnosticsAsync(testLspServer, openDocument.GetURI(), useVSDiagnostics, category: PullDiagnosticCategories.EditAndContinue);

        // both diagnostics located in the open document are reported:
        AssertEx.Equal(
        [
            "file:///C:/test1.cs -> [ENC_OPEN_DOC1,ENC_OPEN_DOC2]",
        ], documentResults1.Select(Inspect));

        var workspaceResults1 = await RunGetWorkspacePullDiagnosticsAsync(testLspServer, useVSDiagnostics, includeTaskListItems: false, category: PullDiagnosticCategories.EditAndContinue);

        AssertEx.Equal(
        [
            "file:///C:/test2.cs -> [ENC_CLOSED_DOC]",
            "file:///C:/Test.csproj -> [ENC_PROJECT]",
        ], workspaceResults1.Select(Inspect));

        // clear workspace diagnostics:

        encSessionState.ApplyChangesDiagnostics = [];
        diagnosticsRefresher.RequestWorkspaceRefresh();

        var documentResults2 = await RunGetDocumentPullDiagnosticsAsync(
            testLspServer, openDocument.GetURI(), previousResultId: documentResults1.Single().ResultId, useVSDiagnostics: useVSDiagnostics, category: PullDiagnosticCategories.EditAndContinue);

        AssertEx.Equal(
        [
           "file:///C:/test1.cs -> [ENC_OPEN_DOC2]",
        ], documentResults2.Select(Inspect));

        var workspaceResults2 = await RunGetWorkspacePullDiagnosticsAsync(
            testLspServer, useVSDiagnostics, previousResults: CreateDiagnosticParamsFromPreviousReports(workspaceResults1), includeTaskListItems: false, category: PullDiagnosticCategories.EditAndContinue);
        AssertEx.Equal(
        [
            "file:///C:/test2.cs -> []",
            "file:///C:/Test.csproj -> []",
        ], workspaceResults2.Select(Inspect));

        // deactivate EnC session:

        encSessionState.IsSessionActive = false;
        diagnosticsRefresher.RequestWorkspaceRefresh();

        var documentResults3 = await RunGetDocumentPullDiagnosticsAsync(
            testLspServer, openDocument.GetURI(), previousResultId: documentResults2.Single().ResultId, useVSDiagnostics: useVSDiagnostics, category: PullDiagnosticCategories.EditAndContinue);
        AssertEx.Equal(
        [
           "file:///C:/test1.cs -> []",
        ], documentResults3.Select(Inspect));

        var workspaceResults3 = await RunGetWorkspacePullDiagnosticsAsync(
            testLspServer, useVSDiagnostics, previousResults: CreateDiagnosticParamsFromPreviousReports(workspaceResults2), includeTaskListItems: false, category: PullDiagnosticCategories.EditAndContinue);
        AssertEx.Equal([], workspaceResults3.Select(Inspect));

        static DiagnosticData CreateDiagnostic(string id, Document? document = null, Project? project = null)
        {
            return new(
                        id,
                        category: "EditAndContinue",
                        message: "test message",
                        severity: DiagnosticSeverity.Error,
                        defaultSeverity: DiagnosticSeverity.Error,
                        isEnabledByDefault: true,
                        warningLevel: 0,
                        projectId: project?.Id,
                        customTags: [],
                        properties: ImmutableDictionary<string, string?>.Empty,
                        location: new DiagnosticDataLocation(new FileLinePositionSpan("file", span: default), document?.Id),
                        additionalLocations: [],
                        language: (project ?? document!.Project).Language);
        }

        static string Inspect(TestDiagnosticResult result)
        {
            return $"{result.TextDocument.Uri} -> [{string.Join(",", result.Diagnostics?.Select(d => d.Code?.Value) ?? [])}]";
        }
    }

    [Theory, CombinatorialData]
    public async Task TestNoWorkspaceDiagnosticsForClosedFilesWithFSAOffWithFileInProjectOpen(bool useVSDiagnostics, bool mutatingLspWorkspace)
    {
        var markup1 = @"class A {";
        var markup2 = "";
        await using var testLspServer = await CreateTestWorkspaceWithDiagnosticsAsync(
            [markup1, markup2], mutatingLspWorkspace, BackgroundAnalysisScope.OpenFiles, useVSDiagnostics);

        var firstDocument = testLspServer.GetCurrentSolution().Projects.Single().Documents.First();
        await OpenDocumentAsync(testLspServer, firstDocument);

        var results = await RunGetWorkspacePullDiagnosticsAsync(testLspServer, useVSDiagnostics);

        Assert.Empty(results);
    }

    [Theory, CombinatorialData]
    public async Task TestWorkspaceDiagnosticsDoesNotIncludeSourceGeneratorDiagnosticsClosedFSAOn(bool useVSDiagnostics, bool mutatingLspWorkspace)
    {
        var markup = "// Hello, World";
        await using var testLspServer = await CreateTestWorkspaceWithDiagnosticsAsync(
            markup, mutatingLspWorkspace, BackgroundAnalysisScope.FullSolution, useVSDiagnostics);

        var document = testLspServer.GetCurrentSolution().Projects.Single().Documents.Single();

        var generator = new DiagnosticProducingGenerator(context => Location.Create(context.Compilation.SyntaxTrees.Single(), new TextSpan(0, 10)));

        testLspServer.TestWorkspace.OnAnalyzerReferenceAdded(
            document.Project.Id,
            new TestGeneratorReference(generator));

        var results = await RunGetWorkspacePullDiagnosticsAsync(testLspServer, useVSDiagnostics);

        AssertEx.Empty(results[0].Diagnostics);
        AssertEx.Empty(results[1].Diagnostics);
    }

    [Theory, CombinatorialData]
    public async Task TestWorkspaceDiagnosticsDoesNotIncludeSourceGeneratorDiagnosticsClosedFSAOffAndNoFilesOpen(bool useVSDiagnostics, bool mutatingLspWorkspace)
    {
        var markup = "// Hello, World";
        await using var testLspServer = await CreateTestWorkspaceWithDiagnosticsAsync(
            markup, mutatingLspWorkspace, BackgroundAnalysisScope.OpenFiles, useVSDiagnostics);

        var generator = new DiagnosticProducingGenerator(
            context => Location.Create(
                context.Compilation.SyntaxTrees.Single(),
                new TextSpan(0, 10)));

        testLspServer.TestWorkspace.OnAnalyzerReferenceAdded(
            testLspServer.GetCurrentSolution().Projects.Single().Id,
            new TestGeneratorReference(generator));

        var results = await RunGetWorkspacePullDiagnosticsAsync(testLspServer, useVSDiagnostics);
        Assert.Empty(results);
    }

    [Theory, CombinatorialData]
    public async Task TestNoWorkspaceDiagnosticsForClosedFilesInProjectsWithIncorrectLanguage(bool useVSDiagnostics, bool mutatingLspWorkspace)
    {
        var csharpMarkup = @"class A {";
        var typeScriptMarkup = "???";

        var workspaceXml =
            $"""
            <Workspace>
                <Project Language="C#" CommonReferences="true" AssemblyName="CSProj1" FilePath="C:\CSProj1.csproj">
                    <Document FilePath="C:\C.cs">{csharpMarkup}</Document>
                </Project>
                <Project Language="TypeScript" CommonReferences="true" AssemblyName="TypeScriptProj" FilePath="C:\TypeScriptProj.csproj">
                    <Document FilePath="C:\T.ts">{typeScriptMarkup}</Document>
                </Project>
            </Workspace>
            """;

        await using var testLspServer = await CreateTestWorkspaceFromXmlAsync(workspaceXml, mutatingLspWorkspace, BackgroundAnalysisScope.FullSolution, useVSDiagnostics).ConfigureAwait(false);

        var results = await RunGetWorkspacePullDiagnosticsAsync(testLspServer, useVSDiagnostics);

        Assert.False(results.Any(r => r.TextDocument!.Uri.LocalPath.Contains(".ts")));
    }

    [Theory, CombinatorialData]
    public async Task TestWorkspaceDiagnosticsForSourceGeneratedFiles(bool useVSDiagnostics, bool mutatingLspWorkspace)
    {
        var markup1 = @"class A {";
        var markup2 = "";
        await using var testLspServer = await CreateTestLspServerAsync(
            markups: [], mutatingLspWorkspace,
            GetInitializationOptions(BackgroundAnalysisScope.FullSolution, CompilerDiagnosticsScope.FullSolution, useVSDiagnostics, sourceGeneratedMarkups: [markup1, markup2]));

        var results = await RunGetWorkspacePullDiagnosticsAsync(testLspServer, useVSDiagnostics);

        // Project.GetSourceGeneratedDocumentsAsync may not return documents in a deterministic order, so we sort
        // the results here to ensure subsequent assertions are not dependent on the order of items provided by the
        // project.
        results = results.Sort((x, y) => x.Uri.ToString().CompareTo(y.Uri.ToString()));

        Assert.Equal(3, results.Length);
        // Since we sorted above by URI the first result is the project.
        AssertEx.Empty(results[0].Diagnostics);
        Assert.Equal("CS1513", results[1].Diagnostics!.Single().Code);
        AssertEx.Empty(results[2].Diagnostics);
    }

    [Theory, CombinatorialData]
    public async Task TestWorkspaceDiagnosticsForRemovedDocument(bool useVSDiagnostics, bool mutatingLspWorkspace)
    {
        var markup1 = @"class A {";
        var markup2 = "";
        await using var testLspServer = await CreateTestWorkspaceWithDiagnosticsAsync(
            [markup1, markup2], mutatingLspWorkspace, BackgroundAnalysisScope.FullSolution, useVSDiagnostics);

        var results = await RunGetWorkspacePullDiagnosticsAsync(testLspServer, useVSDiagnostics);

        Assert.Equal(3, results.Length);
        Assert.Equal("CS1513", results[0].Diagnostics!.Single().Code);
        AssertEx.Empty(results[1].Diagnostics);
        AssertEx.Empty(results[2].Diagnostics);

        testLspServer.TestWorkspace.OnDocumentRemoved(testLspServer.TestWorkspace.Documents.First().Id);

        var results2 = await RunGetWorkspacePullDiagnosticsAsync(testLspServer, useVSDiagnostics, previousResults: CreateDiagnosticParamsFromPreviousReports(results));

        // First doc should show up as removed.
        Assert.Equal(1, results2.Length);
        // VS represents removal with null diagnostics, VS code represents with an empty diagnostics array.
        Assert.Equal(useVSDiagnostics ? null : [], results2[0].Diagnostics);
        Assert.Null(results2[0].ResultId);
    }

    [Theory, CombinatorialData]
    public async Task TestNoChangeIfWorkspaceDiagnosticsCalledTwice(bool useVSDiagnostics, bool mutatingLspWorkspace)
    {
        var markup1 = @"class A {";
        var markup2 = "";
        await using var testLspServer = await CreateTestWorkspaceWithDiagnosticsAsync(
             [markup1, markup2], mutatingLspWorkspace, BackgroundAnalysisScope.FullSolution, useVSDiagnostics);

        var results = await RunGetWorkspacePullDiagnosticsAsync(testLspServer, useVSDiagnostics);

        Assert.Equal(3, results.Length);
        Assert.Equal("CS1513", results[0].Diagnostics!.Single().Code);
        AssertEx.Empty(results[1].Diagnostics);
        AssertEx.Empty(results[2].Diagnostics);

        var results2 = await RunGetWorkspacePullDiagnosticsAsync(testLspServer, useVSDiagnostics, previousResults: CreateDiagnosticParamsFromPreviousReports(results));

        // 'no changes' will be reported as an empty array.
        Assert.Empty(results2);
    }

    [Theory, CombinatorialData]
    public async Task TestWorkspaceDiagnosticsRemovedAfterErrorIsFixed(bool useVSDiagnostics, bool mutatingLspWorkspace)
    {
        var markup1 = @"class A {";
        var markup2 = "";
        await using var testLspServer = await CreateTestWorkspaceWithDiagnosticsAsync(
             [markup1, markup2], mutatingLspWorkspace, BackgroundAnalysisScope.FullSolution, useVSDiagnostics);

        var results = await RunGetWorkspacePullDiagnosticsAsync(testLspServer, useVSDiagnostics);

        Assert.Equal(3, results.Length);
        Assert.Equal("CS1513", results[0].Diagnostics!.Single().Code);
        AssertEx.Empty(results[1].Diagnostics);
        AssertEx.Empty(results[2].Diagnostics);

        await InsertInClosedDocumentAsync(testLspServer, testLspServer.TestWorkspace.Documents.First().Id, "}");

        var results2 = await RunGetWorkspacePullDiagnosticsAsync(testLspServer, useVSDiagnostics, previousResults: CreateDiagnosticParamsFromPreviousReports(results));

        // Only 1 file has changed diagnostics, we should get 1 report with an empty set.
        // Reports for the other files are not sent (they are unchanged and we skip reporting unchanged docs in workspace diags).
        Assert.Equal(1, results2.Length);
        AssertEx.Empty(results2[0].Diagnostics);
    }

    [Theory, CombinatorialData]
    public async Task TestWorkspaceDiagnosticsRemainAfterErrorIsNotFixed(bool useVSDiagnostics, bool mutatingLspWorkspace)
    {
        var markup1 = @"class A {";
        var markup2 = "";
        await using var testLspServer = await CreateTestWorkspaceWithDiagnosticsAsync(
             [markup1, markup2], mutatingLspWorkspace, BackgroundAnalysisScope.FullSolution, useVSDiagnostics);

        var results = await RunGetWorkspacePullDiagnosticsAsync(testLspServer, useVSDiagnostics);

        Assert.Equal(3, results.Length);
        Assert.Equal("CS1513", results[0].Diagnostics!.Single().Code);
        Assert.Equal(new Position { Line = 0, Character = 9 }, results[0].Diagnostics!.Single().Range.Start);

        AssertEx.Empty(results[1].Diagnostics);
        AssertEx.Empty(results[2].Diagnostics);

        await InsertInClosedDocumentAsync(testLspServer, testLspServer.TestWorkspace.Documents.First().Id, " ", position: 0);

        var document = testLspServer.GetCurrentSolution().Projects.Single().Documents.First();
        var text = await document.GetTextAsync();

        var results2 = await RunGetWorkspacePullDiagnosticsAsync(testLspServer, useVSDiagnostics);

        Assert.Equal("CS1513", results2[0].Diagnostics!.Single().Code);
        Assert.Equal(new Position { Line = 0, Character = 10 }, results2[0].Diagnostics!.Single().Range.Start);

        AssertEx.Empty(results2[1].Diagnostics);
        Assert.NotEqual(results[1].ResultId, results2[1].ResultId);
        AssertEx.Empty(results2[2].Diagnostics);
        Assert.NotEqual(results[2].ResultId, results2[2].ResultId);
    }

    [Theory, CombinatorialData]
    public async Task TestStreamingWorkspaceDiagnostics(bool useVSDiagnostics, bool mutatingLspWorkspace)
    {
        var markup1 = @"class A {";
        var markup2 = "";
        await using var testLspServer = await CreateTestWorkspaceWithDiagnosticsAsync(
             [markup1, markup2], mutatingLspWorkspace, BackgroundAnalysisScope.FullSolution, useVSDiagnostics);

        var results = await RunGetWorkspacePullDiagnosticsAsync(testLspServer, useVSDiagnostics);

        Assert.Equal(3, results.Length);
        Assert.Equal("CS1513", results[0].Diagnostics!.Single().Code);
        Assert.Equal(new Position { Line = 0, Character = 9 }, results[0].Diagnostics!.Single().Range.Start);

        results = await RunGetWorkspacePullDiagnosticsAsync(testLspServer, useVSDiagnostics, useProgress: true);

        Assert.Equal("CS1513", results[0].Diagnostics![0].Code);
    }

    [Theory, CombinatorialData]
    public async Task TestWorkspaceDiagnosticsAreNotMapped(bool useVSDiagnostics, bool mutatingLspWorkspace)
    {
        var markup1 =
            """
            #line 1 "test.txt"
            class A {
            """;
        var markup2 = "";
        await using var testLspServer = await CreateTestWorkspaceWithDiagnosticsAsync(
            [markup1, markup2], mutatingLspWorkspace, BackgroundAnalysisScope.FullSolution, useVSDiagnostics);

        var results = await RunGetWorkspacePullDiagnosticsAsync(testLspServer, useVSDiagnostics);
        Assert.Equal(3, results.Length);
        Assert.Equal(ProtocolConversions.CreateAbsoluteUri(@"C:\test1.cs"), results[0].TextDocument!.Uri);
        Assert.Equal("CS1513", results[0].Diagnostics!.Single().Code);
        Assert.Equal(1, results[0].Diagnostics!.Single().Range.Start.Line);
        AssertEx.Empty(results[1].Diagnostics);
        AssertEx.Empty(results[2].Diagnostics);
    }

    [Theory, CombinatorialData]
    public async Task TestWorkspaceDiagnosticsWithChangeInReferencedProject(bool useVSDiagnostics, bool mutatingLspWorkspace)
    {
        var markup1 =
            """
            namespace M
            {
                class A : B { }
            }
            """;
        var markup2 =
            """
            namespace M
            {
                public class {|caret:|} { }
            }
            """;

        var workspaceXml =
            $"""
            <Workspace>
                <Project Language="C#" CommonReferences="true" AssemblyName="CSProj1" FilePath="C:\CSProj1.csproj">
                    <Document FilePath="C:\A.cs">{markup1}</Document>
                    <ProjectReference>CSProj2</ProjectReference>
                </Project>
                <Project Language="C#" CommonReferences="true" AssemblyName="CSProj2" FilePath="C:\CSProj2.csproj">
                    <Document FilePath="C:\B.cs">{markup2}</Document>
                </Project>
            </Workspace>
            """;

        await using var testLspServer = await CreateTestWorkspaceFromXmlAsync(workspaceXml, mutatingLspWorkspace, BackgroundAnalysisScope.FullSolution, useVSDiagnostics).ConfigureAwait(false);
        var csproj2Document = testLspServer.GetCurrentSolution().Projects.Where(p => p.Name == "CSProj2").Single().Documents.First();

        // Verify we a diagnostic in A.cs since B does not exist
        // and a diagnostic in B.cs since it is missing the class name.
        var results = await RunGetWorkspacePullDiagnosticsAsync(testLspServer, useVSDiagnostics);
        AssertEx.NotNull(results);
        Assert.Equal(4, results.Length);
        Assert.Equal("CS0246", results[0].Diagnostics!.Single().Code);
        Assert.Equal("CS1001", results[2].Diagnostics!.Single().Code);

        // Insert B into B.cs via the workspace.
        var caretLocation = testLspServer.GetLocations("caret").First().Range;
        var csproj2DocumentText = await csproj2Document.GetTextAsync();
        var newCsProj2Document = csproj2Document.WithText(csproj2DocumentText.WithChanges(new TextChange(ProtocolConversions.RangeToTextSpan(caretLocation, csproj2DocumentText), "B")));
        await testLspServer.TestWorkspace.ChangeDocumentAsync(csproj2Document.Id, newCsProj2Document.Project.Solution);

        // Get updated workspace diagnostics for the change.
        var previousResultIds = CreateDiagnosticParamsFromPreviousReports(results);
        results = await RunGetWorkspacePullDiagnosticsAsync(testLspServer, useVSDiagnostics, previousResults: previousResultIds);
        AssertEx.NotNull(results);

        // We should get updated diagnostics for both A and B now that B exists.
        Assert.Equal(2, results.Length);

        // Verify diagnostics for A.cs are updated as the type B now exists.
        AssertEx.Empty(results[0].Diagnostics);
        Assert.NotEqual(previousResultIds[0].resultId, results[0].ResultId);

        // Verify diagnostics for B.cs are updated as the class definition is now correct.
        AssertEx.Empty(results[1].Diagnostics);
        Assert.NotEqual(previousResultIds[2].resultId, results[1].ResultId);
    }

    [Theory, CombinatorialData]
    public async Task TestWorkspaceDiagnosticsWithChangeInRecursiveReferencedProject(bool useVSDiagnostics, bool mutatingLspWorkspace)
    {
        var markup1 =
            """
            namespace M
            {
                public class A : B
                {
                }
            }
            """;
        var markup2 =
            """
            namespace M
            {
                public class B : C
                {
                }
            }
            """;
        var markup3 =
            """
            namespace M
            {
                public class {|caret:|}
                {
                }
            }
            """;

        var workspaceXml =
            $"""
            <Workspace>
                <Project Language="C#" CommonReferences="true" AssemblyName="CSProj1" FilePath="C:\CSProj1.csproj">
                    <ProjectReference>CSProj2</ProjectReference>
                    <Document FilePath="C:\A.cs">{markup1}</Document>
                </Project>
                <Project Language="C#" CommonReferences="true" AssemblyName="CSProj2" FilePath="C:\CSProj2.csproj">
                    <ProjectReference>CSProj3</ProjectReference>
                    <Document FilePath="C:\B.cs">{markup2}</Document>
                </Project>
                <Project Language="C#" CommonReferences="true" AssemblyName="CSProj3" FilePath="C:\CSProj3.csproj">
                    <Document FilePath="C:\C.cs">{markup3}</Document>
                </Project>
            </Workspace>
            """;

        await using var testLspServer = await CreateTestWorkspaceFromXmlAsync(workspaceXml, mutatingLspWorkspace, BackgroundAnalysisScope.FullSolution, useVSDiagnostics).ConfigureAwait(false);
        var csproj3Document = testLspServer.GetCurrentSolution().Projects.Where(p => p.Name == "CSProj3").Single().Documents.First();

        // Verify we have diagnostics in A.cs, B.cs, and C.cs initially.
        var results = await RunGetWorkspacePullDiagnosticsAsync(testLspServer, useVSDiagnostics);
        AssertEx.NotNull(results);
        Assert.Equal(6, results.Length);
        // Type C does not exist.
        Assert.Equal("CS0246", results[0].Diagnostics!.Single().Code);
        AssertEx.Empty(results[1].Diagnostics);
        // Type C does not exist.
        Assert.Equal("CS0246", results[2].Diagnostics!.Single().Code);
        AssertEx.Empty(results[3].Diagnostics);
        // Syntax error missing identifier.
        Assert.Equal("CS1001", results[4].Diagnostics!.Single().Code);
        AssertEx.Empty(results[5].Diagnostics);

        // Insert C into C.cs via the workspace.
        var caretLocation = testLspServer.GetLocations("caret").First().Range;
        var csproj3DocumentText = await csproj3Document.GetTextAsync().ConfigureAwait(false);
        var newCsProj3Document = csproj3Document.WithText(csproj3DocumentText.WithChanges(new TextChange(ProtocolConversions.RangeToTextSpan(caretLocation, csproj3DocumentText), "C")));
        await testLspServer.TestWorkspace.ChangeDocumentAsync(csproj3Document.Id, newCsProj3Document.Project.Solution).ConfigureAwait(false);

        // Get updated workspace diagnostics for the change.
        var previousResultIds = CreateDiagnosticParamsFromPreviousReports(results);
        results = await RunGetWorkspacePullDiagnosticsAsync(testLspServer, useVSDiagnostics, previousResults: previousResultIds).ConfigureAwait(false);
        AssertEx.NotNull(results);

        // Verify that we get 3 new reports as the diagnostics in A.cs, B.cs, and C.cs have all changed due to the transitive change in C.cs.
        Assert.Equal(3, results.Length);

        // A.cs should report CS0012 indicating that C is not directly referenced.
        Assert.Equal("CS0012", results[0].Diagnostics!.Single().Code);
        Assert.NotEqual(previousResultIds[0].resultId, results[0].ResultId);

        // B.cs should no longer have a diagnostic since C exists.
        AssertEx.Empty(results[1].Diagnostics);
        Assert.NotEqual(previousResultIds[2].resultId, results[1].ResultId);

        // C.cs should no longer have a diagnostic since C was fully defined.
        AssertEx.Empty(results[2].Diagnostics);
        Assert.NotEqual(previousResultIds[4].resultId, results[2].ResultId);
    }

    [Theory, CombinatorialData]
    public async Task TestWorkspaceDiagnosticsWithChangeInNotReferencedProject(bool useVSDiagnostics, bool mutatingLspWorkspace)
    {
        var markup1 =
            """
            namespace M
            {
                class A : B { }
            }
            """;
        var markup2 =
            """
            namespace M
            {
                public class {|caret:|} { }
            }
            """;

        var workspaceXml =
            $"""
            <Workspace>
                <Project Language="C#" CommonReferences="true" AssemblyName="CSProj1" FilePath="C:\CSProj1.csproj">
                    <Document FilePath="C:\A.cs">{markup1}</Document>
                </Project>
                <Project Language="C#" CommonReferences="true" AssemblyName="CSProj2" FilePath="C:\CSProj2.csproj">
                    <Document FilePath="C:\B.cs">{markup2}</Document>
                </Project>
            </Workspace>
            """;

        await using var testLspServer = await CreateTestWorkspaceFromXmlAsync(workspaceXml, mutatingLspWorkspace, BackgroundAnalysisScope.FullSolution, useVSDiagnostics).ConfigureAwait(false);
        var csproj2Document = testLspServer.GetCurrentSolution().Projects.Where(p => p.Name == "CSProj2").Single().Documents.First();

        // Verify we a diagnostic in A.cs since B does not exist
        // and a diagnostic in B.cs since it is missing the class name.
        var results = await RunGetWorkspacePullDiagnosticsAsync(testLspServer, useVSDiagnostics);
        AssertEx.NotNull(results);
        Assert.Equal(4, results.Length);
        Assert.Equal("CS0246", results[0].Diagnostics!.Single().Code);
        AssertEx.Empty(results[1].Diagnostics);
        Assert.Equal("CS1001", results[2].Diagnostics!.Single().Code);
        AssertEx.Empty(results[3].Diagnostics);

        // Insert B into B.cs via the workspace.
        var caretLocation = testLspServer.GetLocations("caret").First().Range;
        var csproj2DocumentText = await csproj2Document.GetTextAsync();
        var newCsProj2Document = csproj2Document.WithText(csproj2DocumentText.WithChanges(new TextChange(ProtocolConversions.RangeToTextSpan(caretLocation, csproj2DocumentText), "B")));
        await testLspServer.TestWorkspace.ChangeDocumentAsync(csproj2Document.Id, newCsProj2Document.Project.Solution);

        // Get updated workspace diagnostics for the change.
        var previousResultIds = CreateDiagnosticParamsFromPreviousReports(results);
        results = await RunGetWorkspacePullDiagnosticsAsync(testLspServer, useVSDiagnostics, previousResultIds);
        AssertEx.NotNull(results);

        // We should get 1 report from B.cs reflecting the change we made to it.
        // A.cs is unchanged and we will not get a report for it.
        Assert.Equal(1, results.Length);
        AssertEx.Empty(results[0].Diagnostics);
        Assert.NotEqual(previousResultIds[2].resultId, results[0].ResultId);
    }

    [Theory, CombinatorialData]
    public async Task TestWorkspaceDiagnosticsWithDependentProjectReloadedAndChanged(bool useVSDiagnostics, bool mutatingLspWorkspace)
    {
        var markup1 =
            """
            namespace M
            {
                class A : B { }
            }
            """;
        var markup2 =
            """
            namespace M
            {
                public class B
                {
                    public static void Do()
                    {
                        int unusedVariable;
                    }
                }
            }
            """;

        var workspaceXml =
            $"""
            <Workspace>
                <Project Language="C#" CommonReferences="true" AssemblyName="CSProj1" FilePath="C:\CSProj1.csproj">
                    <Document FilePath="C:\A.cs">{markup1}</Document>
                    <ProjectReference>CSProj2</ProjectReference>
                </Project>
                <Project Language="C#" CommonReferences="true" AssemblyName="CSProj2" FilePath="C:\CSProj2.csproj">
                    <Document FilePath="C:\B.cs">{markup2}</Document>
                </Project>
            </Workspace>
            """;

        await using var testLspServer = await CreateTestWorkspaceFromXmlAsync(workspaceXml, mutatingLspWorkspace, BackgroundAnalysisScope.FullSolution, useVSDiagnostics).ConfigureAwait(false);
        var csproj2Document = testLspServer.GetCurrentSolution().Projects.Where(p => p.Name == "CSProj2").Single().Documents.First();

        // Verify we a diagnostic in A.cs since B does not exist
        // and a diagnostic in B.cs since it is missing the class name.
        var results = await RunGetWorkspacePullDiagnosticsAsync(testLspServer, useVSDiagnostics);
        AssertEx.NotNull(results);
        Assert.Equal(4, results.Length);
        AssertEx.Empty(results[0].Diagnostics);
        Assert.Equal("CS0168", results[2].Diagnostics!.Single().Code);
        Assert.Equal(LSP.DiagnosticSeverity.Warning, results[2].Diagnostics!.Single().Severity);

        // Change and reload the project via the workspace.
        var projectInfo = testLspServer.TestWorkspace.Projects.Where(p => p.AssemblyName == "CSProj2").Single().ToProjectInfo();
        projectInfo = projectInfo.WithCompilationOptions(projectInfo.CompilationOptions!.WithGeneralDiagnosticOption(ReportDiagnostic.Error));
        testLspServer.TestWorkspace.OnProjectReloaded(projectInfo);
        var operations = testLspServer.TestWorkspace.ExportProvider.GetExportedValue<AsynchronousOperationListenerProvider>();
        await operations.GetWaiter(FeatureAttribute.Workspace).ExpeditedWaitAsync();

        // Get updated workspace diagnostics for the change.
        var previousResultIds = CreateDiagnosticParamsFromPreviousReports(results);
        results = await RunGetWorkspacePullDiagnosticsAsync(testLspServer, useVSDiagnostics, previousResults: previousResultIds);

        AssertEx.NotNull(results);

        // We should get a single report back for B.cs now that the diagnostic has been promoted to an error.
        // The diagnostics in A.cs did not change and so are not reported again.
        Assert.Equal(1, results.Length);
        Assert.Equal("CS0168", results[0].Diagnostics!.Single().Code);
        Assert.Equal(LSP.DiagnosticSeverity.Error, results[0].Diagnostics!.Single().Severity);
    }

    [Theory, CombinatorialData]
    public async Task TestWorkspaceDiagnosticsWithDependentProjectReloadedUnchanged(bool useVSDiagnostics, bool mutatingLspWorkspace)
    {
        var markup1 =
            """
            namespace M
            {
                class A : B { }
            }
            """;
        var markup2 =
            """
            namespace M
            {
                public class {|caret:|} { }
            }
            """;

        var workspaceXml =
            $"""
            <Workspace>
                <Project Language="C#" CommonReferences="true" AssemblyName="CSProj1" FilePath="C:\CSProj1.csproj">
                    <Document FilePath="C:\A.cs">{markup1}</Document>
                    <ProjectReference>CSProj2</ProjectReference>
                </Project>
                <Project Language="C#" CommonReferences="true" AssemblyName="CSProj2" FilePath="C:\CSProj2.csproj">
                    <Document FilePath="C:\B.cs">{markup2}</Document>
                </Project>
            </Workspace>
            """;

        await using var testLspServer = await CreateTestWorkspaceFromXmlAsync(workspaceXml, mutatingLspWorkspace, BackgroundAnalysisScope.FullSolution, useVSDiagnostics).ConfigureAwait(false);
        var csproj2Document = testLspServer.GetCurrentSolution().Projects.Where(p => p.Name == "CSProj2").Single().Documents.First();

        // Verify we a diagnostic in A.cs since B does not exist
        // and a diagnostic in B.cs since it is missing the class name.
        var results = await RunGetWorkspacePullDiagnosticsAsync(testLspServer, useVSDiagnostics);
        AssertEx.NotNull(results);
        Assert.Equal(4, results.Length);
        Assert.Equal("CS0246", results[0].Diagnostics!.Single().Code);
        Assert.Equal("CS1001", results[2].Diagnostics!.Single().Code);

        // Reload the project via the workspace.
        var projectInfo = testLspServer.TestWorkspace.Projects.Where(p => p.AssemblyName == "CSProj2").Single().ToProjectInfo();
        testLspServer.TestWorkspace.OnProjectReloaded(projectInfo);
        var operations = testLspServer.TestWorkspace.ExportProvider.GetExportedValue<AsynchronousOperationListenerProvider>();
        await operations.GetWaiter(FeatureAttribute.Workspace).ExpeditedWaitAsync();

        // Get updated workspace diagnostics for the change.
        var previousResultIds = CreateDiagnosticParamsFromPreviousReports(results);
        results = await RunGetWorkspacePullDiagnosticsAsync(testLspServer, useVSDiagnostics, previousResults: previousResultIds);

        // Verify that since no actual changes have been made we report unchanged diagnostics.
        // We get an empty array here as this is workspace diagnostics, and we do not report unchanged
        // docs there for efficiency.
        AssertEx.NotNull(results);
        Assert.Empty(results);
    }

    [Theory, CombinatorialData]
    public async Task TestWorkspaceDiagnosticsOrderOfReferencedProjectsReloadedDoesNotMatter(bool useVSDiagnostics, bool mutatingLspWorkspace)
    {
        var markup1 =
            """
            namespace M
            {
                class A : B { }
            }
            """;

        var workspaceXml =
            $"""
            <Workspace>
                <Project Language="C#" CommonReferences="true" AssemblyName="CSProj1" FilePath="C:\CSProj1.csproj">
                    <Document FilePath="C:\A.cs">{markup1}</Document>
                    <ProjectReference>CSProj2</ProjectReference>
                    <ProjectReference>CSProj3</ProjectReference>
                </Project>
                <Project Language="C#" CommonReferences="true" AssemblyName="CSProj2" FilePath="C:\CSProj2.csproj">
                    <Document FilePath="C:\B.cs"></Document>
                </Project>
            <Project Language="C#" CommonReferences="true" AssemblyName="CSProj3" FilePath="C:\CSProj3.csproj">
                    <Document FilePath="C:\C.cs"></Document>
                </Project>
            </Workspace>
            """;

        await using var testLspServer = await CreateTestWorkspaceFromXmlAsync(workspaceXml, mutatingLspWorkspace, BackgroundAnalysisScope.FullSolution, useVSDiagnostics).ConfigureAwait(false);
        var csproj2Document = testLspServer.GetCurrentSolution().Projects.Where(p => p.Name == "CSProj2").Single().Documents.First();

        // Verify we a diagnostic in A.cs since B does not exist
        // and a diagnostic in B.cs since it is missing the class name.
        var results = await RunGetWorkspacePullDiagnosticsAsync(testLspServer, useVSDiagnostics);
        AssertEx.NotNull(results);
        Assert.Equal(6, results.Length);
        Assert.Equal("CS0246", results[0].Diagnostics!.Single().Code);

        // Reload the project via the workspace.
        var projectInfo = testLspServer.TestWorkspace.Projects.Where(p => p.AssemblyName == "CSProj2").Single().ToProjectInfo();
        testLspServer.TestWorkspace.OnProjectReloaded(projectInfo);
        var operations = testLspServer.TestWorkspace.ExportProvider.GetExportedValue<AsynchronousOperationListenerProvider>();
        await operations.GetWaiter(FeatureAttribute.Workspace).ExpeditedWaitAsync();

        // Get updated workspace diagnostics for the change.
        var previousResults = CreateDiagnosticParamsFromPreviousReports(results);
        var previousResultIds = previousResults.Select(param => param.resultId).ToImmutableArray();
        results = await RunGetWorkspacePullDiagnosticsAsync(testLspServer, useVSDiagnostics, previousResults: previousResults);

        // Verify that since no actual changes have been made we report unchanged diagnostics.
        // We get an empty array here as this is workspace diagnostics, and we do not report unchanged
        // docs there for efficiency.
        AssertEx.NotNull(results);
        Assert.Empty(results);
    }

    [Theory, CombinatorialData]
    public async Task TestWorkspaceDiagnosticsDoesNotThrowIfProjectWithoutFilePathExists(bool useVSDiagnostics, bool mutatingLspWorkspace)
    {
        var csharpMarkup = @"class A {";
        var workspaceXml =
            $"""
            <Workspace>
                <Project Language="C#" CommonReferences="true" AssemblyName="CSProj1" FilePath="C:\CSProj1.csproj">
                    <Document FilePath="C:\C.cs">{csharpMarkup}</Document>
                </Project>
                <Project Language="C#" CommonReferences="true" AssemblyName="CSProj2" FilePath="">
                    <Document FilePath="C:\C2.cs"></Document>
                </Project>
            </Workspace>
            """;

        await using var testLspServer = await CreateTestWorkspaceFromXmlAsync(workspaceXml, mutatingLspWorkspace, BackgroundAnalysisScope.FullSolution, useVSDiagnostics).ConfigureAwait(false);

        var results = await RunGetWorkspacePullDiagnosticsAsync(testLspServer, useVSDiagnostics);

        Assert.Equal(3, results.Length);
        Assert.Equal(@"C:/C.cs", results[0].TextDocument.Uri.AbsolutePath);
        Assert.Equal(@"C:/CSProj1.csproj", results[1].TextDocument.Uri.AbsolutePath);
        Assert.Equal(@"C:/C2.cs", results[2].TextDocument.Uri.AbsolutePath);
    }

    [Theory, CombinatorialData]
    public async Task TestWorkspaceDiagnosticsWaitsForLspTextChanges(bool useVSDiagnostics, bool mutatingLspWorkspace)
    {
        var markup1 = @"class A {";
        var markup2 = "";
        await using var testLspServer = await CreateTestWorkspaceWithDiagnosticsAsync(
            [markup1, markup2], mutatingLspWorkspace, BackgroundAnalysisScope.FullSolution, useVSDiagnostics);

        // The very first request should return immediately (as we're have no prior state to tell if the sln changed).
        var resultTask = RunGetWorkspacePullDiagnosticsAsync(testLspServer, useVSDiagnostics, useProgress: true, triggerConnectionClose: false);
        await resultTask;

        // The second request should wait for a solution change before returning.
        resultTask = RunGetWorkspacePullDiagnosticsAsync(testLspServer, useVSDiagnostics, useProgress: true, triggerConnectionClose: false);

        // Assert that the connection isn't closed and task doesn't complete even after some delay.
        await Task.Delay(TimeSpan.FromSeconds(5));
        Assert.False(resultTask.IsCompleted);

        // Make an LSP document change that will trigger connection close.
        var uri = testLspServer.GetCurrentSolution().Projects.First().Documents.First().GetURI();
        await testLspServer.OpenDocumentAsync(uri);

        // Assert the task completes after a change occurs
        var results = await resultTask;
        Assert.NotEmpty(results);
    }

    [Theory, CombinatorialData]
    public async Task TestWorkspaceDiagnosticsWaitsForLspSolutionChanges(bool useVSDiagnostics, bool mutatingLspWorkspace)
    {
        var markup1 = @"class A {";
        var markup2 = "";
        await using var testLspServer = await CreateTestWorkspaceWithDiagnosticsAsync(
            [markup1, markup2], mutatingLspWorkspace, BackgroundAnalysisScope.FullSolution, useVSDiagnostics);

        // The very first request should return immediately (as we're have no prior state to tell if the sln changed).
        var resultTask = RunGetWorkspacePullDiagnosticsAsync(testLspServer, useVSDiagnostics, useProgress: true, triggerConnectionClose: false);
        await resultTask;

        // The second request should wait for a solution change before returning.
        resultTask = RunGetWorkspacePullDiagnosticsAsync(testLspServer, useVSDiagnostics, useProgress: true, triggerConnectionClose: false);

        // Assert that the connection isn't closed and task doesn't complete even after some delay.
        await Task.Delay(TimeSpan.FromSeconds(5));
        Assert.False(resultTask.IsCompleted);

        // Make workspace change that will trigger connection close.
        var projectInfo = testLspServer.TestWorkspace.Projects.Single().ToProjectInfo();
        testLspServer.TestWorkspace.OnProjectReloaded(projectInfo);

        // Assert the task completes after a change occurs
        var results = await resultTask;
        Assert.NotEmpty(results);
    }

    [Theory(Skip = "https://github.com/dotnet/roslyn/issues/76503"), CombinatorialData]
    public async Task TestWorkspaceDiagnosticsWaitsForLspTextChangesWithMultipleSources(bool useVSDiagnostics, bool mutatingLspWorkspace)
    {
        var markup1 = @"class A {";
        var markup2 = "";
        await using var testLspServer = await CreateTestWorkspaceWithDiagnosticsAsync(
            [markup1, markup2], mutatingLspWorkspace, BackgroundAnalysisScope.FullSolution, useVSDiagnostics);

        var resultTaskOne = RunGetWorkspacePullDiagnosticsAsync(testLspServer, useVSDiagnostics, useProgress: true, category: PullDiagnosticCategories.WorkspaceDocumentsAndProject, triggerConnectionClose: false);
        var resultTaskTwo = RunGetWorkspacePullDiagnosticsAsync(testLspServer, useVSDiagnostics, useProgress: true, category: PullDiagnosticCategories.EditAndContinue, triggerConnectionClose: false);
        // The very first requests should return immediately (as we're have no prior state to tell if the sln changed).
        await Task.WhenAll(resultTaskOne, resultTaskTwo);

        // The second request for each source should wait for a solution change before returning.
        resultTaskOne = RunGetWorkspacePullDiagnosticsAsync(testLspServer, useVSDiagnostics, useProgress: true, category: PullDiagnosticCategories.WorkspaceDocumentsAndProject, triggerConnectionClose: false);
        resultTaskTwo = RunGetWorkspacePullDiagnosticsAsync(testLspServer, useVSDiagnostics, useProgress: true, category: PullDiagnosticCategories.EditAndContinue, triggerConnectionClose: false);

        // Assert that the connection isn't closed and task doesn't complete even after some delay.
        await Task.Delay(TimeSpan.FromSeconds(5));
        Assert.False(resultTaskOne.IsCompleted);
        Assert.False(resultTaskTwo.IsCompleted);

        // Make an LSP document change that will trigger connection close.
        var uri = testLspServer.GetCurrentSolution().Projects.First().Documents.First().GetURI();
        await testLspServer.OpenDocumentAsync(uri);

        // Assert that both tasks completes after a change occurs
        var resultsOne = await resultTaskOne;
        var resultsTwo = await resultTaskTwo;
        Assert.NotEmpty(resultsOne);
        Assert.Empty(resultsTwo);

        // For the mutating workspace, the change in the document can cause to change events
        //    1.  LSP changed, which triggers immediately via the queue.
        //    2.  Workspace changed, which can be delayed until after the requests complete.
        // To ensure the workspace changed is processed, we need to wait for all workspace events.
        var listenerProvider = testLspServer.TestWorkspace.GetService<IAsynchronousOperationListenerProvider>();
        await listenerProvider.WaitAllDispatcherOperationAndTasksAsync(testLspServer.TestWorkspace);

        // Make new requests - these requests should again wait for new changes.
        resultTaskOne = RunGetWorkspacePullDiagnosticsAsync(testLspServer, useVSDiagnostics, useProgress: true, category: PullDiagnosticCategories.WorkspaceDocumentsAndProject, triggerConnectionClose: false);
        resultTaskTwo = RunGetWorkspacePullDiagnosticsAsync(testLspServer, useVSDiagnostics, useProgress: true, category: PullDiagnosticCategories.EditAndContinue, triggerConnectionClose: false);

        // Assert that the new requests correctly wait for new changes and do not complete even after some delay.
        await Task.Delay(TimeSpan.FromSeconds(5));
        Assert.False(resultTaskOne.IsCompleted);
        Assert.False(resultTaskTwo.IsCompleted);

        // Make an LSP document change that will trigger connection close.
        await testLspServer.CloseDocumentAsync(uri);

        // Assert that both tasks again complete after a change occurs
        resultsOne = await resultTaskOne;
        resultsTwo = await resultTaskTwo;
        Assert.NotEmpty(resultsOne);
        Assert.Empty(resultsTwo);
    }

    [Theory, CombinatorialData]
    public async Task TestWorkspaceDiagnosticsForClosedFilesSwitchFSAFromOnToOff(bool useVSDiagnostics, bool mutatingLspWorkspace)
    {
        var markup1 = @"class A {";
        await using var testLspServer = await CreateTestWorkspaceWithDiagnosticsAsync(
            [markup1], mutatingLspWorkspace, BackgroundAnalysisScope.FullSolution, useVSDiagnostics);

        var results = await RunGetWorkspacePullDiagnosticsAsync(testLspServer, useVSDiagnostics);

        Assert.Equal(2, results.Length);
        Assert.Equal("CS1513", results[0].Diagnostics!.Single().Code);
        AssertEx.Empty(results[1].Diagnostics);

        var options = testLspServer.TestWorkspace.ExportProvider.GetExportedValue<IGlobalOptionService>();
        options.SetGlobalOption(SolutionCrawlerOptionsStorage.BackgroundAnalysisScopeOption, LanguageNames.CSharp, BackgroundAnalysisScope.OpenFiles);
        options.SetGlobalOption(SolutionCrawlerOptionsStorage.CompilerDiagnosticsScopeOption, LanguageNames.CSharp, CompilerDiagnosticsScope.OpenFiles);

        results = await RunGetWorkspacePullDiagnosticsAsync(testLspServer, useVSDiagnostics, previousResults: CreateDiagnosticParamsFromPreviousReports(results));

        Assert.Equal(2, results.Length);

        Assert.Null(results[0].ResultId);
        Assert.Null(results[1].ResultId);

        // VS represents removal with null diagnostics, VS code represents with an empty diagnostics array.
        if (useVSDiagnostics)
        {
            Assert.Null(results[0].Diagnostics);
            Assert.Null(results[1].Diagnostics);
        }
        else
        {
            AssertEx.Empty(results[0].Diagnostics);
            AssertEx.Empty(results[1].Diagnostics);
        }
    }

    [Theory, CombinatorialData]
    public async Task TestWorkspaceDiagnosticsForClosedFilesSwitchFSAFromOffToOn(bool useVSDiagnostics, bool mutatingLspWorkspace)
    {
        var markup1 = @"class A {";
        await using var testLspServer = await CreateTestWorkspaceWithDiagnosticsAsync(
            [markup1], mutatingLspWorkspace, BackgroundAnalysisScope.OpenFiles, useVSDiagnostics);

        var results = await RunGetWorkspacePullDiagnosticsAsync(testLspServer, useVSDiagnostics);

        Assert.Empty(results);

        var options = testLspServer.TestWorkspace.ExportProvider.GetExportedValue<IGlobalOptionService>();
        options.SetGlobalOption(SolutionCrawlerOptionsStorage.BackgroundAnalysisScopeOption, LanguageNames.CSharp, BackgroundAnalysisScope.FullSolution);
        options.SetGlobalOption(SolutionCrawlerOptionsStorage.CompilerDiagnosticsScopeOption, LanguageNames.CSharp, CompilerDiagnosticsScope.FullSolution);

        results = await RunGetWorkspacePullDiagnosticsAsync(testLspServer, useVSDiagnostics, previousResults: CreateDiagnosticParamsFromPreviousReports(results));

        Assert.Equal(2, results.Length);
        Assert.Equal("CS1513", results[0].Diagnostics!.Single().Code);
        AssertEx.Empty(results[1].Diagnostics);
    }

    internal static async Task InsertInClosedDocumentAsync(TestLspServer testLspServer, DocumentId documentId, string textToInsert, int? position = null)
    {
        var text = await testLspServer.GetCurrentSolution().GetDocument(documentId)!.GetTextAsync(CancellationToken.None);
        position ??= text.Length;
        text = text.WithChanges(new TextChange(new TextSpan(position.Value, 0), textToInsert));
        await testLspServer.TestWorkspace.ChangeDocumentAsync(documentId, text);
    }

    #endregion
}<|MERGE_RESOLUTION|>--- conflicted
+++ resolved
@@ -635,9 +635,6 @@
     }
 
     [Theory, CombinatorialData]
-<<<<<<< HEAD
-    public async Task TestDocumentDiagnosticsDoesNotIncludesSourceGeneratorDiagnostics(bool useVSDiagnostics, bool mutatingLspWorkspace)
-=======
     internal async Task TestDocumentDiagnosticsUpdatesSourceGeneratorDiagnostics(bool useVSDiagnostics, bool mutatingLspWorkspace, SourceGeneratorExecutionPreference executionPreference)
     {
         var markup = """
@@ -726,8 +723,7 @@
     }
 
     [Theory, CombinatorialData]
-    public async Task TestDocumentDiagnosticsIncludesSourceGeneratorDiagnostics(bool useVSDiagnostics, bool mutatingLspWorkspace)
->>>>>>> b531abfb
+    public async Task TestDocumentDiagnosticsDoesNotIncludesSourceGeneratorDiagnostics(bool useVSDiagnostics, bool mutatingLspWorkspace)
     {
         var markup = "// Hello, World";
         await using var testLspServer = await CreateTestWorkspaceWithDiagnosticsAsync(
