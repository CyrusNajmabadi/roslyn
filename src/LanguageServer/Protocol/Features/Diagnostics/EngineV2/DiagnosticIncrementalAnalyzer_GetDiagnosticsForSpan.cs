﻿// Licensed to the .NET Foundation under one or more agreements.
// The .NET Foundation licenses this file to you under the MIT license.
// See the LICENSE file in the project root for more information.

using System;
using System.Collections.Immutable;
using System.Diagnostics;
using System.Linq;
using System.Threading;
using System.Threading.Tasks;
using Microsoft.CodeAnalysis.CodeActions;
using Microsoft.CodeAnalysis.ErrorReporting;
using Microsoft.CodeAnalysis.Internal.Log;
using Microsoft.CodeAnalysis.PooledObjects;
using Microsoft.CodeAnalysis.Shared.Extensions;
using Microsoft.CodeAnalysis.Telemetry;
using Microsoft.CodeAnalysis.Text;
using Roslyn.Utilities;

namespace Microsoft.CodeAnalysis.Diagnostics;

internal partial class DiagnosticAnalyzerService
{
    private partial class DiagnosticIncrementalAnalyzer
    {
        private static async Task<ImmutableDictionary<DiagnosticAnalyzer, ImmutableArray<DiagnosticData>>> ComputeDocumentDiagnosticsCoreAsync(
            DocumentAnalysisExecutor executor,
            CancellationToken cancellationToken)
        {
            using var _ = PooledDictionary<DiagnosticAnalyzer, ImmutableArray<DiagnosticData>>.GetInstance(out var builder);
            foreach (var analyzer in executor.AnalysisScope.ProjectAnalyzers.ConcatFast(executor.AnalysisScope.HostAnalyzers))
            {
                var diagnostics = await ComputeDocumentDiagnosticsForAnalyzerCoreAsync(analyzer, executor, cancellationToken).ConfigureAwait(false);
                builder.Add(analyzer, diagnostics);
            }

            return builder.ToImmutableDictionary();
        }

        private static async Task<ImmutableArray<DiagnosticData>> ComputeDocumentDiagnosticsForAnalyzerCoreAsync(
            DiagnosticAnalyzer analyzer,
            DocumentAnalysisExecutor executor,
            CancellationToken cancellationToken)
        {
            cancellationToken.ThrowIfCancellationRequested();

            var diagnostics = await executor.ComputeDiagnosticsAsync(analyzer, cancellationToken).ConfigureAwait(false);
            return diagnostics?.ToImmutableArrayOrEmpty() ?? [];
        }

        public async Task<ImmutableArray<DiagnosticData>> GetDiagnosticsForSpanAsync(
            TextDocument document,
            TextSpan? range,
            Func<string, bool>? shouldIncludeDiagnostic,
            ICodeActionRequestPriorityProvider priorityProvider,
            DiagnosticKind diagnosticKind,
            bool isExplicit,
            CancellationToken cancellationToken)
        {
            var text = await document.GetValueTextAsync(cancellationToken).ConfigureAwait(false);

            var project = document.Project;
            var solutionState = project.Solution.SolutionState;
            var unfilteredAnalyzers = await _stateManager
                .GetOrCreateAnalyzersAsync(solutionState, project.State, cancellationToken)
                .ConfigureAwait(false);
            var analyzers = unfilteredAnalyzers
                .WhereAsArray(a => DocumentAnalysisExecutor.IsAnalyzerEnabledForProject(a, document.Project, GlobalOptions));
            var hostAnalyzerInfo = await _stateManager.GetOrCreateHostAnalyzerInfoAsync(solutionState, project.State, cancellationToken).ConfigureAwait(false);

            // Note that some callers, such as diagnostic tagger, might pass in a range equal to the entire document span.
            // We clear out range for such cases as we are computing full document diagnostics.
            if (range == new TextSpan(0, text.Length))
                range = null;

            // We log performance info when we are computing diagnostics for a span
            var logPerformanceInfo = range.HasValue;
            var compilationWithAnalyzers = await GetOrCreateCompilationWithAnalyzersAsync(
                document.Project, analyzers, hostAnalyzerInfo, AnalyzerService.CrashOnAnalyzerException, cancellationToken).ConfigureAwait(false);

            // If we are computing full document diagnostics, we will attempt to perform incremental
            // member edit analysis. This analysis is currently only enabled with LSP pull diagnostics.
            var incrementalAnalysis = !range.HasValue
                && document is Document { SupportsSyntaxTree: true };

            using var _ = ArrayBuilder<DiagnosticData>.GetInstance(out var list);
            await GetAsync(list).ConfigureAwait(false);

            return list.ToImmutableAndClear();

            async Task GetAsync(ArrayBuilder<DiagnosticData> list)
            {
                try
                {
                    using var _1 = ArrayBuilder<DiagnosticAnalyzer>.GetInstance(out var syntaxAnalyzers);

                    // If we are performing incremental member edit analysis to compute diagnostics incrementally,
                    // we divide the analyzers into those that support span-based incremental analysis and
                    // those that do not support incremental analysis and must be executed for the entire document.
                    // Otherwise, if we are not performing incremental analysis, all semantic analyzers are added
                    // to the span-based analyzer set as we want to compute diagnostics only for the given span.
                    using var _2 = ArrayBuilder<DiagnosticAnalyzer>.GetInstance(out var semanticSpanBasedAnalyzers);
                    using var _3 = ArrayBuilder<DiagnosticAnalyzer>.GetInstance(out var semanticDocumentBasedAnalyzers);

                    using var _4 = TelemetryLogging.LogBlockTimeAggregatedHistogram(FunctionId.RequestDiagnostics_Summary, $"Pri{priorityProvider.Priority.GetPriorityInt()}");

                    foreach (var analyzer in analyzers)
                    {
                        if (!ShouldIncludeAnalyzer(analyzer, shouldIncludeDiagnostic, priorityProvider, this))
                            continue;

                        bool includeSyntax = true, includeSemantic = true;
                        if (diagnosticKind != DiagnosticKind.All)
                        {
                            var isCompilerAnalyzer = analyzer.IsCompilerAnalyzer();
                            includeSyntax = isCompilerAnalyzer
                                ? diagnosticKind == DiagnosticKind.CompilerSyntax
                                : diagnosticKind == DiagnosticKind.AnalyzerSyntax;
                            includeSemantic = isCompilerAnalyzer
                                ? diagnosticKind == DiagnosticKind.CompilerSemantic
                                : diagnosticKind == DiagnosticKind.AnalyzerSemantic;
                        }

                        includeSyntax = includeSyntax && analyzer.SupportAnalysisKind(AnalysisKind.Syntax);
                        includeSemantic = includeSemantic && analyzer.SupportAnalysisKind(AnalysisKind.Semantic) && document is Document;

                        if (includeSyntax || includeSemantic)
                        {
                            if (includeSyntax)
                            {
                                syntaxAnalyzers.Add(analyzer);
                            }

                            if (includeSemantic)
                            {
                                if (!incrementalAnalysis)
                                {
                                    // For non-incremental analysis, we always attempt to compute all
                                    // analyzer diagnostics for the requested span.
                                    semanticSpanBasedAnalyzers.Add(analyzer);
                                }
                                else if (analyzer.SupportsSpanBasedSemanticDiagnosticAnalysis())
                                {
                                    // We can perform incremental analysis only for analyzers that support
                                    // span-based semantic diagnostic analysis.
                                    semanticSpanBasedAnalyzers.Add(analyzer);
                                }
                                else
                                {
                                    semanticDocumentBasedAnalyzers.Add(analyzer);
                                }
                            }
                        }
                    }

                    await ComputeDocumentDiagnosticsAsync(syntaxAnalyzers.ToImmutable(), AnalysisKind.Syntax, range, list, incrementalAnalysis: false, cancellationToken).ConfigureAwait(false);
                    await ComputeDocumentDiagnosticsAsync(semanticSpanBasedAnalyzers.ToImmutable(), AnalysisKind.Semantic, range, list, incrementalAnalysis, cancellationToken).ConfigureAwait(false);
                    await ComputeDocumentDiagnosticsAsync(semanticDocumentBasedAnalyzers.ToImmutable(), AnalysisKind.Semantic, span: null, list, incrementalAnalysis: false, cancellationToken).ConfigureAwait(false);

                    return;
                }
                catch (Exception e) when (FatalError.ReportAndPropagateUnlessCanceled(e, cancellationToken))
                {
                    throw ExceptionUtilities.Unreachable();
                }
            }

<<<<<<< HEAD
                // Local functions
                static bool ShouldIncludeAnalyzer(
                    DiagnosticAnalyzer analyzer,
                    Func<string, bool>? shouldIncludeDiagnostic,
                    ICodeActionRequestPriorityProvider priorityProvider,
                    DiagnosticIncrementalAnalyzer owner)
                {
                    // Skip executing analyzer if its priority does not match the request priority.
                    if (!priorityProvider.MatchesPriority(analyzer))
                        return false;

                    // Special case DocumentDiagnosticAnalyzer to never skip these document analyzers
                    // based on 'shouldIncludeDiagnostic' predicate. More specifically, TS has special document
                    // analyzer which report 0 supported diagnostics, but we always want to execute it.
                    if (analyzer is DocumentDiagnosticAnalyzer)
                        return true;

                    // Skip analyzer if none of its reported diagnostics should be included.
                    if (shouldIncludeDiagnostic != null &&
                        !owner.DiagnosticAnalyzerInfoCache.GetDiagnosticDescriptors(analyzer).Any(static (a, shouldIncludeDiagnostic) => shouldIncludeDiagnostic(a.Id), shouldIncludeDiagnostic))
                    {
                        return false;
                    }
=======
            // Local functions
            static bool ShouldIncludeAnalyzer(
                DiagnosticAnalyzer analyzer,
                Func<string, bool>? shouldIncludeDiagnostic,
                ICodeActionRequestPriorityProvider priorityProvider,
                DiagnosticIncrementalAnalyzer owner)
            {
                // Skip executing analyzer if its priority does not match the request priority.
                if (!priorityProvider.MatchesPriority(analyzer))
                    return false;

                // Special case DocumentDiagnosticAnalyzer to never skip these document analyzers
                // based on 'shouldIncludeDiagnostic' predicate. More specifically, TS has special document
                // analyzer which report 0 supported diagnostics, but we always want to execute it.
                if (analyzer is DocumentDiagnosticAnalyzer)
                    return true;
>>>>>>> d862b947

                // Special case GeneratorDiagnosticsPlaceholderAnalyzer to never skip it based on
                // 'shouldIncludeDiagnostic' predicate. More specifically, this is a placeholder analyzer
                // for threading through all source generator reported diagnostics, but this special analyzer
                // reports 0 supported diagnostics, and we always want to execute it.
                if (analyzer is GeneratorDiagnosticsPlaceholderAnalyzer)
                    return true;

                // Skip analyzer if none of its reported diagnostics should be included.
                if (shouldIncludeDiagnostic != null &&
                    !owner.DiagnosticAnalyzerInfoCache.GetDiagnosticDescriptors(analyzer).Any(static (a, shouldIncludeDiagnostic) => shouldIncludeDiagnostic(a.Id), shouldIncludeDiagnostic))
                {
                    return false;
                }

                return true;
            }

            async Task ComputeDocumentDiagnosticsAsync(
                ImmutableArray<DiagnosticAnalyzer> analyzers,
                AnalysisKind kind,
                TextSpan? span,
                ArrayBuilder<DiagnosticData> builder,
                bool incrementalAnalysis,
                CancellationToken cancellationToken)
            {
                Debug.Assert(!incrementalAnalysis || kind == AnalysisKind.Semantic);
                Debug.Assert(!incrementalAnalysis || analyzers.All(analyzer => analyzer.SupportsSpanBasedSemanticDiagnosticAnalysis()));

                using var _ = ArrayBuilder<DiagnosticAnalyzer>.GetInstance(analyzers.Length, out var filteredAnalyzers);
                foreach (var analyzer in analyzers)
                {
                    Debug.Assert(priorityProvider.MatchesPriority(analyzer));

                    // Check if this is an expensive analyzer that needs to be de-prioritized to a lower priority bucket.
                    // If so, we skip this analyzer from execution in the current priority bucket.
                    // We will subsequently execute this analyzer in the lower priority bucket.
                    if (await TryDeprioritizeAnalyzerAsync(analyzer, kind, span).ConfigureAwait(false))
                    {
                        continue;
                    }

                    filteredAnalyzers.Add(analyzer);
                }

                if (filteredAnalyzers.Count == 0)
                    return;

                analyzers = filteredAnalyzers.ToImmutable();

                var hostAnalyzerInfo = await _stateManager.GetOrCreateHostAnalyzerInfoAsync(solutionState, project.State, cancellationToken).ConfigureAwait(false);

                var projectAnalyzers = analyzers.WhereAsArray(static (a, info) => !info.IsHostAnalyzer(a), hostAnalyzerInfo);
                var hostAnalyzers = analyzers.WhereAsArray(static (a, info) => info.IsHostAnalyzer(a), hostAnalyzerInfo);
                var analysisScope = new DocumentAnalysisScope(document, span, projectAnalyzers, hostAnalyzers, kind);
                var executor = new DocumentAnalysisExecutor(analysisScope, compilationWithAnalyzers, _diagnosticAnalyzerRunner, isExplicit, logPerformanceInfo);
                var version = await GetDiagnosticVersionAsync(document.Project, cancellationToken).ConfigureAwait(false);

                ImmutableDictionary<DiagnosticAnalyzer, ImmutableArray<DiagnosticData>> diagnosticsMap;
                if (incrementalAnalysis)
                {
                    using var _2 = TelemetryLogging.LogBlockTimeAggregatedHistogram(FunctionId.RequestDiagnostics_Summary, $"Pri{priorityProvider.Priority.GetPriorityInt()}.Incremental");

                    diagnosticsMap = await _incrementalMemberEditAnalyzer.ComputeDiagnosticsAsync(
                        executor,
                        analyzers,
                        version,
                        cancellationToken).ConfigureAwait(false);
                }
                else
                {
                    using var _2 = TelemetryLogging.LogBlockTimeAggregatedHistogram(FunctionId.RequestDiagnostics_Summary, $"Pri{priorityProvider.Priority.GetPriorityInt()}.Document");

                    diagnosticsMap = await ComputeDocumentDiagnosticsCoreAsync(executor, cancellationToken).ConfigureAwait(false);
                }

                foreach (var analyzer in analyzers)
                {
                    var diagnostics = diagnosticsMap[analyzer];
                    builder.AddRange(diagnostics.Where(ShouldInclude));
                }

                if (incrementalAnalysis)
                    _incrementalMemberEditAnalyzer.UpdateDocumentWithCachedDiagnostics((Document)document);
            }

            async Task<bool> TryDeprioritizeAnalyzerAsync(
                DiagnosticAnalyzer analyzer, AnalysisKind kind, TextSpan? span)
            {
                // PERF: In order to improve lightbulb performance, we perform de-prioritization optimization for certain analyzers
                // that moves the analyzer to a lower priority bucket. However, to ensure that de-prioritization happens for very rare cases,
                // we only perform this optimizations when following conditions are met:
                //  1. We are performing semantic span-based analysis.
                //  2. We are processing 'CodeActionRequestPriority.Normal' priority request.
                //  3. Analyzer registers certain actions that are known to lead to high performance impact due to its broad analysis scope,
                //     such as SymbolStart/End actions and SemanticModel actions.
                //  4. Analyzer did not report a diagnostic on the same line in prior document snapshot.

                // Conditions 1. and 2.
                if (kind != AnalysisKind.Semantic ||
                    !span.HasValue ||
                    priorityProvider.Priority != CodeActionRequestPriority.Default)
                {
                    return false;
                }

                Debug.Assert(span.Value.Length < text.Length);

                // Condition 3.
                // Check if this is a candidate analyzer that can be de-prioritized into a lower priority bucket based on registered actions.
                if (!await IsCandidateForDeprioritizationBasedOnRegisteredActionsAsync(analyzer).ConfigureAwait(false))
                {
                    return false;
                }

                // 'LightbulbSkipExecutingDeprioritizedAnalyzers' option determines if we want to execute this analyzer
                // in low priority bucket or skip it completely. If the option is not set, track the de-prioritized
                // analyzer to be executed in low priority bucket.
                // Note that 'AddDeprioritizedAnalyzerWithLowPriority' call below mutates the state in the provider to
                // track this analyzer. This ensures that when the owner of this provider calls us back to execute
                // the low priority bucket, we can still get back to this analyzer and execute it that time.
                if (!this.GlobalOptions.GetOption(DiagnosticOptionsStorage.LightbulbSkipExecutingDeprioritizedAnalyzers))
                    priorityProvider.AddDeprioritizedAnalyzerWithLowPriority(analyzer);

                return true;
            }

            // Returns true if this is an analyzer that is a candidate to be de-prioritized to
            // 'CodeActionRequestPriority.Low' priority for improvement in analyzer
            // execution performance for priority buckets above 'Low' priority.
            // Based on performance measurements, currently only analyzers which register SymbolStart/End actions
            // or SemanticModel actions are considered candidates to be de-prioritized. However, these semantics
            // could be changed in future based on performance measurements.
            async Task<bool> IsCandidateForDeprioritizationBasedOnRegisteredActionsAsync(DiagnosticAnalyzer analyzer)
            {
                // We deprioritize SymbolStart/End and SemanticModel analyzers from 'Normal' to 'Low' priority bucket,
                // as these are computationally more expensive.
                // Note that we never de-prioritize compiler analyzer, even though it registers a SemanticModel action.
                if (compilationWithAnalyzers == null ||
                    analyzer.IsWorkspaceDiagnosticAnalyzer() ||
                    analyzer.IsCompilerAnalyzer())
                {
                    return false;
                }

                var telemetryInfo = await compilationWithAnalyzers.GetAnalyzerTelemetryInfoAsync(analyzer, cancellationToken).ConfigureAwait(false);
                if (telemetryInfo == null)
                    return false;

                return telemetryInfo.SymbolStartActionsCount > 0 || telemetryInfo.SemanticModelActionsCount > 0;
            }

            bool ShouldInclude(DiagnosticData diagnostic)
            {
                return diagnostic.DocumentId == document.Id &&
                    (range == null || range.Value.IntersectsWith(diagnostic.DataLocation.UnmappedFileSpan.GetClampedTextSpan(text)))
                    && (shouldIncludeDiagnostic == null || shouldIncludeDiagnostic(diagnostic.Id));
            }
        }
    }
}<|MERGE_RESOLUTION|>--- conflicted
+++ resolved
@@ -165,31 +165,6 @@
                 }
             }
 
-<<<<<<< HEAD
-                // Local functions
-                static bool ShouldIncludeAnalyzer(
-                    DiagnosticAnalyzer analyzer,
-                    Func<string, bool>? shouldIncludeDiagnostic,
-                    ICodeActionRequestPriorityProvider priorityProvider,
-                    DiagnosticIncrementalAnalyzer owner)
-                {
-                    // Skip executing analyzer if its priority does not match the request priority.
-                    if (!priorityProvider.MatchesPriority(analyzer))
-                        return false;
-
-                    // Special case DocumentDiagnosticAnalyzer to never skip these document analyzers
-                    // based on 'shouldIncludeDiagnostic' predicate. More specifically, TS has special document
-                    // analyzer which report 0 supported diagnostics, but we always want to execute it.
-                    if (analyzer is DocumentDiagnosticAnalyzer)
-                        return true;
-
-                    // Skip analyzer if none of its reported diagnostics should be included.
-                    if (shouldIncludeDiagnostic != null &&
-                        !owner.DiagnosticAnalyzerInfoCache.GetDiagnosticDescriptors(analyzer).Any(static (a, shouldIncludeDiagnostic) => shouldIncludeDiagnostic(a.Id), shouldIncludeDiagnostic))
-                    {
-                        return false;
-                    }
-=======
             // Local functions
             static bool ShouldIncludeAnalyzer(
                 DiagnosticAnalyzer analyzer,
@@ -205,14 +180,6 @@
                 // based on 'shouldIncludeDiagnostic' predicate. More specifically, TS has special document
                 // analyzer which report 0 supported diagnostics, but we always want to execute it.
                 if (analyzer is DocumentDiagnosticAnalyzer)
-                    return true;
->>>>>>> d862b947
-
-                // Special case GeneratorDiagnosticsPlaceholderAnalyzer to never skip it based on
-                // 'shouldIncludeDiagnostic' predicate. More specifically, this is a placeholder analyzer
-                // for threading through all source generator reported diagnostics, but this special analyzer
-                // reports 0 supported diagnostics, and we always want to execute it.
-                if (analyzer is GeneratorDiagnosticsPlaceholderAnalyzer)
                     return true;
 
                 // Skip analyzer if none of its reported diagnostics should be included.
