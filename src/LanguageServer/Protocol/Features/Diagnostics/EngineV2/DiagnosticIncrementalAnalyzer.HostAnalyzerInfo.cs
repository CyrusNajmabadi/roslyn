--- conflicted
+++ resolved
@@ -145,12 +145,7 @@
             return state switch
             {
                 GeneratorDiagnosticsPlaceholderAnalyzer _ => GeneratorDiagnosticsPlaceholderAnalyzerPriority,
-<<<<<<< HEAD
-                DocumentDiagnosticAnalyzer analyzer => Math.Max(0, analyzer.Priority),
-=======
                 DocumentDiagnosticAnalyzer analyzer => analyzer.Priority,
-                ProjectDiagnosticAnalyzer analyzer => Math.Max(0, analyzer.Priority),
->>>>>>> 1a3741c1
                 _ => RegularDiagnosticAnalyzerPriority,
             };
         }
