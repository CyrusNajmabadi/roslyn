﻿// Licensed to the .NET Foundation under one or more agreements.
// The .NET Foundation licenses this file to you under the MIT license.
// See the LICENSE file in the project root for more information.

using System;
using System.Collections.Generic;
using System.Collections.Immutable;
using System.Diagnostics;
using System.Linq;
using System.Threading;
using System.Threading.Tasks;
using Microsoft.CodeAnalysis.Diagnostics.Telemetry;
using Microsoft.CodeAnalysis.ErrorReporting;
using Microsoft.CodeAnalysis.Host;
using Microsoft.CodeAnalysis.Remote;
using Microsoft.CodeAnalysis.Shared.Extensions;
using Microsoft.CodeAnalysis.Shared.TestHooks;
using Microsoft.CodeAnalysis.Workspaces.Diagnostics;
using Roslyn.Utilities;

namespace Microsoft.CodeAnalysis.Diagnostics;

internal sealed class InProcOrRemoteHostAnalyzerRunner
{
    private readonly IAsynchronousOperationListener _asyncOperationListener;
    public DiagnosticAnalyzerInfoCache AnalyzerInfoCache { get; }

    public InProcOrRemoteHostAnalyzerRunner(
        DiagnosticAnalyzerInfoCache analyzerInfoCache,
        IAsynchronousOperationListener? operationListener = null)
    {
        AnalyzerInfoCache = analyzerInfoCache;
        _asyncOperationListener = operationListener ?? AsynchronousOperationListenerProvider.NullListener;
    }

    public Task<DiagnosticAnalysisResultMap<DiagnosticAnalyzer, DiagnosticAnalysisResult>> AnalyzeDocumentAsync(
        DocumentAnalysisScope documentAnalysisScope,
        CompilationWithAnalyzersPair compilationWithAnalyzers,
        bool logPerformanceInfo,
        bool getTelemetryInfo,
        CancellationToken cancellationToken)
        => AnalyzeAsync(documentAnalysisScope, documentAnalysisScope.TextDocument.Project, compilationWithAnalyzers, logPerformanceInfo, getTelemetryInfo, cancellationToken);

    public Task<DiagnosticAnalysisResultMap<DiagnosticAnalyzer, DiagnosticAnalysisResult>> AnalyzeProjectAsync(
        Project project,
        CompilationWithAnalyzersPair compilationWithAnalyzers,
        bool logPerformanceInfo,
        bool getTelemetryInfo,
        CancellationToken cancellationToken)
        => AnalyzeAsync(documentAnalysisScope: null, project, compilationWithAnalyzers, logPerformanceInfo, getTelemetryInfo, cancellationToken);

    private async Task<DiagnosticAnalysisResultMap<DiagnosticAnalyzer, DiagnosticAnalysisResult>> AnalyzeAsync(
        DocumentAnalysisScope? documentAnalysisScope,
        Project project,
        CompilationWithAnalyzersPair compilationWithAnalyzers,
        bool logPerformanceInfo,
        bool getTelemetryInfo,
        CancellationToken cancellationToken)
    {
        var result = await AnalyzeCoreAsync().ConfigureAwait(false);
        Debug.Assert(getTelemetryInfo || result.TelemetryInfo.IsEmpty);
        return result;

<<<<<<< HEAD
        private async Task<DiagnosticAnalysisResultMap<DiagnosticAnalyzer, DiagnosticAnalysisResult>> AnalyzeInProcAsync(
            DocumentAnalysisScope? documentAnalysisScope,
            Project project,
            CompilationWithAnalyzersPair compilationWithAnalyzers,
            RemoteHostClient? client,
            bool logPerformanceInfo,
            bool getTelemetryInfo,
            CancellationToken cancellationToken)
        {
            var (analysisResult, additionalPragmaSuppressionDiagnostics) = await compilationWithAnalyzers.GetAnalysisResultAsync(
                documentAnalysisScope, project, AnalyzerInfoCache, cancellationToken).ConfigureAwait(false);

            if (logPerformanceInfo)
            {
                // if remote host is there, report performance data
                var asyncToken = _asyncOperationListener.BeginAsyncOperation(nameof(AnalyzeInProcAsync));
                var _ = FireAndForgetReportAnalyzerPerformanceAsync(documentAnalysisScope, project, client, analysisResult, cancellationToken).CompletesAsyncOperation(asyncToken);
            }

            var projectAnalyzers = documentAnalysisScope?.ProjectAnalyzers ?? compilationWithAnalyzers.ProjectAnalyzers;
            var hostAnalyzers = documentAnalysisScope?.HostAnalyzers ?? compilationWithAnalyzers.HostAnalyzers;
            var skippedAnalyzersInfo = project.Solution.SolutionState.Analyzers.GetSkippedAnalyzersInfo(project.State, AnalyzerInfoCache);
=======
        async Task<DiagnosticAnalysisResultMap<DiagnosticAnalyzer, DiagnosticAnalysisResult>> AnalyzeCoreAsync()
        {
            Contract.ThrowIfFalse(compilationWithAnalyzers.HasAnalyzers);

            var remoteHostClient = await RemoteHostClient.TryGetClientAsync(project, cancellationToken).ConfigureAwait(false);
            if (remoteHostClient != null)
            {
                return await AnalyzeOutOfProcAsync(documentAnalysisScope, project, compilationWithAnalyzers, remoteHostClient,
                    logPerformanceInfo, getTelemetryInfo, cancellationToken).ConfigureAwait(false);
            }

            return await AnalyzeInProcAsync(documentAnalysisScope, project, compilationWithAnalyzers,
                client: null, logPerformanceInfo, getTelemetryInfo, cancellationToken).ConfigureAwait(false);
        }
    }

    private async Task<DiagnosticAnalysisResultMap<DiagnosticAnalyzer, DiagnosticAnalysisResult>> AnalyzeInProcAsync(
        DocumentAnalysisScope? documentAnalysisScope,
        Project project,
        CompilationWithAnalyzersPair compilationWithAnalyzers,
        RemoteHostClient? client,
        bool logPerformanceInfo,
        bool getTelemetryInfo,
        CancellationToken cancellationToken)
    {
        var (analysisResult, additionalPragmaSuppressionDiagnostics) = await compilationWithAnalyzers.GetAnalysisResultAsync(
            documentAnalysisScope, project, AnalyzerInfoCache, cancellationToken).ConfigureAwait(false);
>>>>>>> 33492374

        if (logPerformanceInfo)
        {
            // if remote host is there, report performance data
            var asyncToken = _asyncOperationListener.BeginAsyncOperation(nameof(AnalyzeInProcAsync));
            var _ = FireAndForgetReportAnalyzerPerformanceAsync(documentAnalysisScope, project, client, analysisResult, cancellationToken).CompletesAsyncOperation(asyncToken);
        }

        var projectAnalyzers = documentAnalysisScope?.ProjectAnalyzers ?? compilationWithAnalyzers.ProjectAnalyzers;
        var hostAnalyzers = documentAnalysisScope?.HostAnalyzers ?? compilationWithAnalyzers.HostAnalyzers;
        var skippedAnalyzersInfo = project.Solution.SolutionState.Analyzers.GetSkippedAnalyzersInfo(project.State, AnalyzerInfoCache);

        // get compiler result builder map
        var builderMap = ImmutableDictionary<DiagnosticAnalyzer, DiagnosticAnalysisResultBuilder>.Empty;
        if (analysisResult is not null)
        {
            var map = await analysisResult.ToResultBuilderMapAsync(
                additionalPragmaSuppressionDiagnostics, documentAnalysisScope, project,
                projectAnalyzers, hostAnalyzers, skippedAnalyzersInfo, cancellationToken).ConfigureAwait(false);
            builderMap = builderMap.AddRange(map);
        }

        var result = builderMap.ToImmutableDictionary(kv => kv.Key, kv => DiagnosticAnalysisResult.CreateFromBuilder(kv.Value));
        var telemetry = ImmutableDictionary<DiagnosticAnalyzer, AnalyzerTelemetryInfo>.Empty;
        if (getTelemetryInfo && analysisResult is not null)
        {
            telemetry = analysisResult.MergedAnalyzerTelemetryInfo;
        }

        return DiagnosticAnalysisResultMap.Create(result, telemetry);
    }

    private async Task FireAndForgetReportAnalyzerPerformanceAsync(
        DocumentAnalysisScope? documentAnalysisScope,
        Project project,
        RemoteHostClient? client,
        AnalysisResultPair? analysisResult,
        CancellationToken cancellationToken)
    {
        if (client == null)
        {
            return;
        }

        try
        {
            // +1 for project itself
            var count = documentAnalysisScope != null ? 1 : project.DocumentIds.Count + 1;
            var forSpanAnalysis = documentAnalysisScope?.Span.HasValue ?? false;

            ImmutableArray<AnalyzerPerformanceInfo> performanceInfo = [];
            if (analysisResult is not null)
            {
                performanceInfo = performanceInfo.AddRange(analysisResult.MergedAnalyzerTelemetryInfo.ToAnalyzerPerformanceInfo(AnalyzerInfoCache));
            }

            _ = await client.TryInvokeAsync<IRemoteDiagnosticAnalyzerService>(
                (service, cancellationToken) => service.ReportAnalyzerPerformanceAsync(performanceInfo, count, forSpanAnalysis, cancellationToken),
                cancellationToken).ConfigureAwait(false);
        }
        catch (Exception ex) when (FatalError.ReportAndCatchUnlessCanceled(ex, cancellationToken))
        {
            // ignore all, this is fire and forget method
        }
    }

    private static async Task<DiagnosticAnalysisResultMap<DiagnosticAnalyzer, DiagnosticAnalysisResult>> AnalyzeOutOfProcAsync(
        DocumentAnalysisScope? documentAnalysisScope,
        Project project,
        CompilationWithAnalyzersPair compilationWithAnalyzers,
        RemoteHostClient client,
        bool logPerformanceInfo,
        bool getTelemetryInfo,
        CancellationToken cancellationToken)
    {
        using var pooledObject1 = SharedPools.Default<Dictionary<string, DiagnosticAnalyzer>>().GetPooledObject();
        using var pooledObject2 = SharedPools.Default<Dictionary<string, DiagnosticAnalyzer>>().GetPooledObject();
        var projectAnalyzerMap = pooledObject1.Object;
        var hostAnalyzerMap = pooledObject2.Object;

        var projectAnalyzers = documentAnalysisScope?.ProjectAnalyzers ?? compilationWithAnalyzers.ProjectAnalyzers;
        var hostAnalyzers = documentAnalysisScope?.HostAnalyzers ?? compilationWithAnalyzers.HostAnalyzers;

        projectAnalyzerMap.AppendAnalyzerMap(projectAnalyzers);
        hostAnalyzerMap.AppendAnalyzerMap(hostAnalyzers);

        if (projectAnalyzerMap.Count == 0 && hostAnalyzerMap.Count == 0)
        {
            return DiagnosticAnalysisResultMap<DiagnosticAnalyzer, DiagnosticAnalysisResult>.Empty;
        }

        var argument = new DiagnosticArguments(
            logPerformanceInfo,
            getTelemetryInfo,
            documentAnalysisScope?.TextDocument.Id,
            documentAnalysisScope?.Span,
            documentAnalysisScope?.Kind,
            project.Id,
            [.. projectAnalyzerMap.Keys],
            [.. hostAnalyzerMap.Keys]);

        var result = await client.TryInvokeAsync<IRemoteDiagnosticAnalyzerService, SerializableDiagnosticAnalysisResults>(
            project.Solution,
            invocation: (service, solutionInfo, cancellationToken) => service.CalculateDiagnosticsAsync(solutionInfo, argument, cancellationToken),
            cancellationToken).ConfigureAwait(false);

        if (!result.HasValue)
            return DiagnosticAnalysisResultMap<DiagnosticAnalyzer, DiagnosticAnalysisResult>.Empty;

        return new DiagnosticAnalysisResultMap<DiagnosticAnalyzer, DiagnosticAnalysisResult>(
            result.Value.Diagnostics.ToImmutableDictionary(
                entry => IReadOnlyDictionaryExtensions.GetValueOrDefault(projectAnalyzerMap, entry.analyzerId) ?? hostAnalyzerMap[entry.analyzerId],
                entry => DiagnosticAnalysisResult.Create(
                    project,
                    syntaxLocalMap: Hydrate(entry.diagnosticMap.Syntax, project),
                    semanticLocalMap: Hydrate(entry.diagnosticMap.Semantic, project),
                    nonLocalMap: Hydrate(entry.diagnosticMap.NonLocal, project),
                    others: entry.diagnosticMap.Other)),
            result.Value.Telemetry.ToImmutableDictionary(
                entry => IReadOnlyDictionaryExtensions.GetValueOrDefault(projectAnalyzerMap, entry.analyzerId) ?? hostAnalyzerMap[entry.analyzerId],
                entry => entry.telemetry));
    }

    // TODO: filter in OOP https://github.com/dotnet/roslyn/issues/47859
    private static ImmutableDictionary<DocumentId, ImmutableArray<DiagnosticData>> Hydrate(ImmutableArray<(DocumentId documentId, ImmutableArray<DiagnosticData> diagnostics)> diagnosticByDocument, Project project)
        => diagnosticByDocument
            .Where(
                entry =>
                {
                    // Source generated documents (for which GetTextDocument returns null) support diagnostics. Only
                    // filter out diagnostics where the document is non-null and SupportDiagnostics() is false.
                    return project.GetTextDocument(entry.documentId)?.SupportsDiagnostics() != false;
                })
            .ToImmutableDictionary(entry => entry.documentId, entry => entry.diagnostics);
}<|MERGE_RESOLUTION|>--- conflicted
+++ resolved
@@ -61,30 +61,6 @@
         Debug.Assert(getTelemetryInfo || result.TelemetryInfo.IsEmpty);
         return result;
 
-<<<<<<< HEAD
-        private async Task<DiagnosticAnalysisResultMap<DiagnosticAnalyzer, DiagnosticAnalysisResult>> AnalyzeInProcAsync(
-            DocumentAnalysisScope? documentAnalysisScope,
-            Project project,
-            CompilationWithAnalyzersPair compilationWithAnalyzers,
-            RemoteHostClient? client,
-            bool logPerformanceInfo,
-            bool getTelemetryInfo,
-            CancellationToken cancellationToken)
-        {
-            var (analysisResult, additionalPragmaSuppressionDiagnostics) = await compilationWithAnalyzers.GetAnalysisResultAsync(
-                documentAnalysisScope, project, AnalyzerInfoCache, cancellationToken).ConfigureAwait(false);
-
-            if (logPerformanceInfo)
-            {
-                // if remote host is there, report performance data
-                var asyncToken = _asyncOperationListener.BeginAsyncOperation(nameof(AnalyzeInProcAsync));
-                var _ = FireAndForgetReportAnalyzerPerformanceAsync(documentAnalysisScope, project, client, analysisResult, cancellationToken).CompletesAsyncOperation(asyncToken);
-            }
-
-            var projectAnalyzers = documentAnalysisScope?.ProjectAnalyzers ?? compilationWithAnalyzers.ProjectAnalyzers;
-            var hostAnalyzers = documentAnalysisScope?.HostAnalyzers ?? compilationWithAnalyzers.HostAnalyzers;
-            var skippedAnalyzersInfo = project.Solution.SolutionState.Analyzers.GetSkippedAnalyzersInfo(project.State, AnalyzerInfoCache);
-=======
         async Task<DiagnosticAnalysisResultMap<DiagnosticAnalyzer, DiagnosticAnalysisResult>> AnalyzeCoreAsync()
         {
             Contract.ThrowIfFalse(compilationWithAnalyzers.HasAnalyzers);
@@ -112,7 +88,6 @@
     {
         var (analysisResult, additionalPragmaSuppressionDiagnostics) = await compilationWithAnalyzers.GetAnalysisResultAsync(
             documentAnalysisScope, project, AnalyzerInfoCache, cancellationToken).ConfigureAwait(false);
->>>>>>> 33492374
 
         if (logPerformanceInfo)
         {
