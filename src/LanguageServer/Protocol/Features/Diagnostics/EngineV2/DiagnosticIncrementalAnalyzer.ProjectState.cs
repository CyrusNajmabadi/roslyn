--- conflicted
+++ resolved
@@ -146,15 +146,6 @@
                 if (lastResult.IsDefault)
                     return LoadInitialProjectAnalysisData(project, version);
 
-<<<<<<< HEAD
-                var version = await GetDiagnosticVersionAsync(project, cancellationToken).ConfigureAwait(false);
-=======
-                if (avoidLoadingData && lastResult.Version != version)
-                {
-                    return lastResult;
-                }
->>>>>>> 96d82420
-
                 // if given document doesn't have any diagnostics, return empty.
                 if (lastResult.IsEmpty)
                 {
