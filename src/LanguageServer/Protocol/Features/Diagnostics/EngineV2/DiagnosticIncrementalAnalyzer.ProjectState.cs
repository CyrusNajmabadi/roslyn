--- conflicted
+++ resolved
@@ -92,15 +92,6 @@
                     }
                 }
 
-<<<<<<< HEAD
-=======
-                if (!TryGetProjectDiagnosticsFromInMemoryStorage(serializerVersion, project, builder, cancellationToken))
-                {
-                    // this can happen if SaveAsync is not yet called but active file merge happened. one of case is if user did build before the very first
-                    // analysis happened.
-                }
-
->>>>>>> 8a3fb46f
                 return builder.ToResult();
             }
 
@@ -171,15 +162,6 @@
                 var serializerVersion = lastResult.Version;
                 var builder = new Builder(project, lastResult.Version);
 
-<<<<<<< HEAD
-=======
-                if (!TryGetProjectDiagnosticsFromInMemoryStorage(serializerVersion, project, builder, cancellationToken))
-                {
-                    // this can happen if SaveAsync is not yet called but active file merge happened. one of case is if user did build before the very first
-                    // analysis happened.
-                }
-
->>>>>>> 8a3fb46f
                 return builder.ToResult();
             }
 
@@ -228,11 +210,6 @@
                     AddToInMemoryStorage(serializerVersion, new(document.Id), SemanticStateName, result.GetDocumentDiagnostics(document.Id, AnalysisKind.Semantic));
                     AddToInMemoryStorage(serializerVersion, new(document.Id), NonLocalStateName, result.GetDocumentDiagnostics(document.Id, AnalysisKind.NonLocal));
                 }
-<<<<<<< HEAD
-=======
-
-                AddToInMemoryStorage(serializerVersion, new(result.ProjectId), NonLocalStateName, result.GetOtherDiagnostics());
->>>>>>> 8a3fb46f
             }
 
             private async Task<DiagnosticAnalysisResult> LoadInitialAnalysisDataAsync(Project project, CancellationToken cancellationToken)
@@ -250,12 +227,6 @@
                         continue;
                 }
 
-<<<<<<< HEAD
-=======
-                if (!TryGetProjectDiagnosticsFromInMemoryStorage(serializerVersion, project, builder, cancellationToken))
-                    return DiagnosticAnalysisResult.CreateEmpty(project.Id, VersionStamp.Default);
-
->>>>>>> 8a3fb46f
                 return builder.ToResult();
             }
 
@@ -283,12 +254,6 @@
                 var serializerVersion = version;
                 var builder = new Builder(project, version);
 
-<<<<<<< HEAD
-=======
-                if (!TryGetProjectDiagnosticsFromInMemoryStorage(serializerVersion, project, builder, cancellationToken))
-                    return DiagnosticAnalysisResult.CreateEmpty(project.Id, VersionStamp.Default);
-
->>>>>>> 8a3fb46f
                 return builder.ToResult();
             }
 
@@ -337,25 +302,8 @@
                 return success;
             }
 
-<<<<<<< HEAD
-            private ValueTask<ImmutableArray<DiagnosticData>> GetDiagnosticsFromInMemoryStorageAsync(
-                VersionStamp serializerVersion, Project project, TextDocument? document, object key, string stateKey, CancellationToken _)
-=======
-            private bool TryGetProjectDiagnosticsFromInMemoryStorage(VersionStamp serializerVersion, Project project, Builder builder, CancellationToken cancellationToken)
-            {
-                var diagnostics = GetDiagnosticsFromInMemoryStorage(serializerVersion, new(project.Id), NonLocalStateName, cancellationToken);
-                if (!diagnostics.IsDefault)
-                {
-                    builder.AddOthers(diagnostics);
-                    return true;
-                }
-
-                return false;
-            }
-
             private ImmutableArray<DiagnosticData> GetDiagnosticsFromInMemoryStorage(
                 VersionStamp serializerVersion, ProjectOrDocumentId key, string stateKey, CancellationToken _)
->>>>>>> 8a3fb46f
             {
                 return InMemoryStorage.TryGetValue(_owner.Analyzer, (key, stateKey), out var entry) && serializerVersion == entry.Version
                     ? entry.Diagnostics
