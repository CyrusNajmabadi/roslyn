--- conflicted
+++ resolved
@@ -202,21 +202,6 @@
                     }
                 }
 
-<<<<<<< HEAD
-            results = results.SetItem(
-                FileContentLoadAnalyzer.Instance,
-                DiagnosticAnalysisResult.Create(
-                    project,
-                    version,
-                    syntaxLocalMap: lazyLoadDiagnostics?.ToImmutable() ?? ImmutableDictionary<DocumentId, ImmutableArray<DiagnosticData>>.Empty,
-                    semanticLocalMap: ImmutableDictionary<DocumentId, ImmutableArray<DiagnosticData>>.Empty,
-                    nonLocalMap: ImmutableDictionary<DocumentId, ImmutableArray<DiagnosticData>>.Empty,
-                    others: [],
-                    documentIds: null));
-
-            return (results, failedDocuments?.ToImmutable());
-        }
-=======
                 results = results.SetItem(
                     FileContentLoadAnalyzer.Instance,
                     DiagnosticAnalysisResult.Create(
@@ -227,22 +212,8 @@
                         others: [],
                         documentIds: null));
 
-                var generatorDiagnostics = await _diagnosticAnalyzerRunner.GetSourceGeneratorDiagnosticsAsync(project, cancellationToken).ConfigureAwait(false);
-                var diagnosticResultBuilder = new DiagnosticAnalysisResultBuilder(project);
-                foreach (var generatorDiagnostic in generatorDiagnostics)
-                {
-                    // We'll always treat generator diagnostics that are associated with a tree as a local diagnostic, because
-                    // we want that to be refreshed and deduplicated with regular document analysis.
-                    diagnosticResultBuilder.AddDiagnosticTreatedAsLocalSemantic(generatorDiagnostic);
-                }
-
-                results = results.SetItem(
-                    GeneratorDiagnosticsPlaceholderAnalyzer.Instance,
-                    DiagnosticAnalysisResult.CreateFromBuilder(diagnosticResultBuilder));
-
                 return (results, failedDocuments?.ToImmutable());
             }
->>>>>>> 3b7a8144
 
             void UpdateAnalyzerTelemetryData(ImmutableDictionary<DiagnosticAnalyzer, AnalyzerTelemetryInfo> telemetry)
             {
