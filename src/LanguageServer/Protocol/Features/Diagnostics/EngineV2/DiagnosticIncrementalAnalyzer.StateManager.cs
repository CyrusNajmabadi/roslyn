--- conflicted
+++ resolved
@@ -107,14 +107,7 @@
                 var builder = ImmutableDictionary.CreateBuilder<DiagnosticAnalyzer, StateSet>();
 
                 if (includeWorkspacePlaceholderAnalyzers)
-                {
-<<<<<<< HEAD
-                    builder.Add(FileContentLoadAnalyzer.Instance, new StateSet(language, FileContentLoadAnalyzer.Instance, isHostAnalyzer: true));
-=======
                     builder.Add(FileContentLoadAnalyzer.Instance, new StateSet(FileContentLoadAnalyzer.Instance, isHostAnalyzer: true));
-                    builder.Add(GeneratorDiagnosticsPlaceholderAnalyzer.Instance, new StateSet(GeneratorDiagnosticsPlaceholderAnalyzer.Instance, isHostAnalyzer: true));
->>>>>>> 3b7a8144
-                }
 
                 foreach (var analyzers in projectAnalyzerCollection)
                 {
