﻿// Licensed to the .NET Foundation under one or more agreements.
// The .NET Foundation licenses this file to you under the MIT license.
// See the LICENSE file in the project root for more information.

using System;
using System.Collections.Immutable;
using System.Linq;
using System.Threading;
using System.Threading.Tasks;
using Microsoft.CodeAnalysis.CodeActions;
using Microsoft.CodeAnalysis.CodeFixes;
using Microsoft.CodeAnalysis.CodeRefactorings;
using Microsoft.CodeAnalysis.ExtractClass;
using Microsoft.CodeAnalysis.ExtractInterface;
using Microsoft.CodeAnalysis.PooledObjects;
using Microsoft.CodeAnalysis.Text;
using Microsoft.CodeAnalysis.UnifiedSuggestions;
using Microsoft.CodeAnalysis.UnifiedSuggestions.UnifiedSuggestedActions;
using Roslyn.LanguageServer.Protocol;
using Roslyn.Utilities;
using CodeAction = Microsoft.CodeAnalysis.CodeActions.CodeAction;
using LSP = Roslyn.LanguageServer.Protocol;

namespace Microsoft.CodeAnalysis.LanguageServer.Handler.CodeActions;

internal static class CodeActionHelpers
{
    /// <summary>
    /// Get, order, and filter code actions, and then transform them into VSCodeActions or CodeActions based on <paramref name="hasVsLspCapability"/>.
    /// </summary>
    /// <remarks>
    /// Used by CodeActionsHandler.
    /// </remarks>
    public static async Task<LSP.CodeAction[]> GetVSCodeActionsAsync(
        CodeActionParams request,
        TextDocument document,
        ICodeFixService codeFixService,
        ICodeRefactoringService codeRefactoringService,
        bool hasVsLspCapability,
        CancellationToken cancellationToken)
    {
        var actionSets = await GetActionSetsAsync(
            document, codeFixService, codeRefactoringService, request.Range, cancellationToken).ConfigureAwait(false);
        if (actionSets.IsDefaultOrEmpty)
            return [];

        using var _ = ArrayBuilder<LSP.CodeAction>.GetInstance(out var codeActions);
        // VS-LSP support nested code action, but standard LSP doesn't.
        if (hasVsLspCapability)
        {
            var documentText = await document.GetValueTextAsync(cancellationToken).ConfigureAwait(false);

            // Each suggested action set should have a unique set number, which is used for grouping code actions together.
            var currentHighestSetNumber = 0;

            foreach (var set in actionSets)
            {
                var currentSetNumber = ++currentHighestSetNumber;
                foreach (var suggestedAction in set.Actions)
                {
                    if (!IsCodeActionNotSupportedByLSP(suggestedAction))
                    {
                        codeActions.Add(GenerateVSCodeAction(
                            request, documentText,
                            suggestedAction: suggestedAction,
                            codeActionKind: GetCodeActionKindFromSuggestedActionCategoryName(set.CategoryName!, suggestedAction),
                            setPriority: set.Priority,
                            applicableRange: set.ApplicableToSpan.HasValue ? ProtocolConversions.TextSpanToRange(set.ApplicableToSpan.Value, documentText) : null,
                            currentSetNumber: currentSetNumber,
                            codeActionPathList: [],
                            currentHighestSetNumber: ref currentHighestSetNumber));
                    }
                }
            }
        }
        else
        {
            foreach (var set in actionSets)
            {
                foreach (var suggestedAction in set.Actions)
                {
                    if (!IsCodeActionNotSupportedByLSP(suggestedAction))
                    {
                        codeActions.AddRange(GenerateCodeActions(
                            request,
                            suggestedAction,
                            GetCodeActionKindFromSuggestedActionCategoryName(set.CategoryName!, suggestedAction)));
                    }
                }
            }
        }

        return codeActions.ToArray();
    }

    private static bool IsCodeActionNotSupportedByLSP(IUnifiedSuggestedAction suggestedAction)
        // Filter out code actions with options since they'll show dialogs and we can't remote the UI and the options.
        // Exceptions are made for ExtractClass and ExtractInterface because we have OptionsServices which
        // provide reasonable defaults without user interaction.
        => (suggestedAction.OriginalCodeAction is CodeActionWithOptions
            && suggestedAction.OriginalCodeAction is not ExtractInterfaceCodeAction
            && suggestedAction.OriginalCodeAction is not ExtractClassWithDialogCodeAction)
        // Skip code actions that requires non-document changes.  We can't apply them in LSP currently.
        // https://github.com/dotnet/roslyn/issues/48698
        || suggestedAction.OriginalCodeAction.Tags.Contains(CodeAction.RequiresNonDocumentChange);

    /// <summary>
    /// Generate the matching code actions for <paramref name="suggestedAction"/>. If it contains nested code actions, flatten them into an array.
    /// </summary>
    private static LSP.CodeAction[] GenerateCodeActions(
        CodeActionParams request,
        IUnifiedSuggestedAction suggestedAction,
        LSP.CodeActionKind codeActionKind)
    {
        var codeAction = suggestedAction.OriginalCodeAction;
        var diagnosticsForFix = GetApplicableDiagnostics(request.Context, suggestedAction);

        using var _ = ArrayBuilder<LSP.CodeAction>.GetInstance(out var builder);
        var codeActionPathList = ImmutableArray.Create(codeAction.Title);
        var nestedCodeActions = CollectNestedActions(request, codeActionKind, diagnosticsForFix, suggestedAction, codeActionPathList, isTopLevelCodeAction: true);

        Command? nestedCodeActionCommand = null;
        var title = codeAction.Title;

        if (nestedCodeActions.Any())
        {
            nestedCodeActionCommand = new LSP.Command
            {
                CommandIdentifier = CodeActionsHandler.RunNestedCodeActionCommandName,
                Title = title,
                Arguments = [new CodeActionResolveData(title, codeAction.CustomTags, request.Range, request.TextDocument, [.. codeActionPathList], fixAllFlavors: null, nestedCodeActions: nestedCodeActions)]
            };
        }

        AddLSPCodeActions(builder, codeAction, request, codeActionKind, diagnosticsForFix, nestedCodeActionCommand,
            nestedCodeActions, [.. codeActionPathList], suggestedAction);

        return builder.ToArray();
    }

    private static ImmutableArray<LSP.CodeAction> CollectNestedActions(
        CodeActionParams request,
        LSP.CodeActionKind codeActionKind,
        LSP.Diagnostic[]? diagnosticsForFix,
        IUnifiedSuggestedAction suggestedAction,
        ImmutableArray<string> pathOfParentAction,
        bool isTopLevelCodeAction = false)
    {
        var codeAction = suggestedAction.OriginalCodeAction;
        using var _1 = ArrayBuilder<LSP.CodeAction>.GetInstance(out var nestedCodeActions);

        if (suggestedAction is UnifiedSuggestedActionWithNestedActions unifiedSuggestedActions)
        {
            foreach (var actionSet in unifiedSuggestedActions.NestedActionSets)
            {
                foreach (var action in actionSet.Actions)
                {
                    nestedCodeActions.AddRange(CollectNestedActions(request, codeActionKind,
                        diagnosticsForFix, action, pathOfParentAction.Add(action.OriginalCodeAction.Title)));
                }
            }
        }
        else
        {
            if (!isTopLevelCodeAction)
            {
                AddLSPCodeActions(nestedCodeActions, codeAction, request, codeActionKind, diagnosticsForFix,
                    nestedCodeActionCommand: null, nestedCodeActions: null, [.. pathOfParentAction], suggestedAction);
            }
        }

        return nestedCodeActions.ToImmutableAndClear();
    }

    private static void AddLSPCodeActions(
        ArrayBuilder<LSP.CodeAction> builder,
        CodeAction codeAction,
        CodeActionParams request,
        LSP.CodeActionKind codeActionKind,
        LSP.Diagnostic[]? diagnosticsForFix,
        Command? nestedCodeActionCommand,
        ImmutableArray<LSP.CodeAction>? nestedCodeActions,
        string[] codeActionPath,
        IUnifiedSuggestedAction suggestedAction)
    {
        var title = codeAction.Title;
        // We add an overarching action to the lightbulb that may contain nested actions.
        // Selecting one of these actions from the list invokes a command on the client side to open
        // a quick pick to select a nested action.
        builder.Add(new LSP.CodeAction
        {
            Title = title,
            Kind = codeActionKind,
            Diagnostics = diagnosticsForFix,
            Command = nestedCodeActionCommand,
            Data = new CodeActionResolveData(title, codeAction.CustomTags, request.Range, request.TextDocument, codeActionPath, fixAllFlavors: null, nestedCodeActions)
        });

        if (suggestedAction is UnifiedCodeFixSuggestedAction unifiedCodeFixSuggestedAction && unifiedCodeFixSuggestedAction.FixAllFlavors is not null)
        {
            var fixAllFlavors = unifiedCodeFixSuggestedAction.FixAllFlavors.Actions.OfType<UnifiedFixAllCodeFixSuggestedAction>().Select(action => action.FixAllState.Scope.ToString());
            var fixAllTitle = string.Format(FeaturesResources.Fix_All_0, title);
            var command = new LSP.Command
            {
                CommandIdentifier = CodeActionsHandler.RunFixAllCodeActionCommandName,
                Title = fixAllTitle,
                Arguments = [new CodeActionResolveData(fixAllTitle, codeAction.CustomTags, request.Range, request.TextDocument, codeActionPath, [.. fixAllFlavors], nestedCodeActions: null)]
            };

            builder.Add(new LSP.CodeAction
            {
                Title = fixAllTitle,
                Command = command,
                Kind = codeActionKind,
                Diagnostics = diagnosticsForFix,
                Data = new CodeActionResolveData(fixAllTitle, codeAction.CustomTags, request.Range, request.TextDocument, codeActionPath, [.. fixAllFlavors], nestedCodeActions: null)
            });
        }
    }
    private static VSInternalCodeAction GenerateVSCodeAction(
        CodeActionParams request,
        SourceText documentText,
        IUnifiedSuggestedAction suggestedAction,
        LSP.CodeActionKind codeActionKind,
        CodeActionPriority setPriority,
        LSP.Range? applicableRange,
        int currentSetNumber,
        ImmutableArray<string> codeActionPathList,
        ref int currentHighestSetNumber)
    {
        var codeAction = suggestedAction.OriginalCodeAction;

        var diagnosticsForFix = GetApplicableDiagnostics(request.Context, suggestedAction);
        codeActionPathList = codeActionPathList.Add(codeAction.Title);
        var nestedActions = GenerateNestedVSCodeActions(request, documentText, suggestedAction,
            codeActionKind, ref currentHighestSetNumber, codeActionPathList);

        return new VSInternalCodeAction
        {
            Title = codeAction.Title,
            Kind = codeActionKind,
            Diagnostics = diagnosticsForFix,
            Children = nestedActions,
            Priority = UnifiedSuggestedActionSetPriorityToPriorityLevel(setPriority),
            Group = $"Roslyn{currentSetNumber}",
            ApplicableRange = applicableRange,
            Data = new CodeActionResolveData(codeAction.Title, codeAction.CustomTags, request.Range, request.TextDocument, fixAllFlavors: null, nestedCodeActions: null, codeActionPath: [.. codeActionPathList])
        };

        static VSInternalCodeAction[] GenerateNestedVSCodeActions(
            CodeActionParams request,
            SourceText documentText,
            IUnifiedSuggestedAction suggestedAction,
            CodeActionKind codeActionKind,
            ref int currentHighestSetNumber,
            ImmutableArray<string> codeActionPath)
        {
            if (suggestedAction is not UnifiedSuggestedActionWithNestedActions suggestedActionWithNestedActions)
            {
                return [];
            }

            using var _ = ArrayBuilder<VSInternalCodeAction>.GetInstance(out var nestedActions);
            foreach (var nestedActionSet in suggestedActionWithNestedActions.NestedActionSets)
            {
                // Nested code action sets should each have a unique set number that is not yet assigned to any set.
                var nestedSetNumber = ++currentHighestSetNumber;
                foreach (var nestedSuggestedAction in nestedActionSet.Actions)
                {
                    nestedActions.Add(GenerateVSCodeAction(
                        request, documentText, nestedSuggestedAction, codeActionKind, nestedActionSet.Priority,
                        applicableRange: nestedActionSet.ApplicableToSpan.HasValue
                            ? ProtocolConversions.TextSpanToRange(nestedActionSet.ApplicableToSpan.Value, documentText) : null,
                        nestedSetNumber, codeActionPath, ref currentHighestSetNumber));
                }
            }

            return nestedActions.ToArray();
        }
    }

    private static LSP.Diagnostic[]? GetApplicableDiagnostics(CodeActionContext context, IUnifiedSuggestedAction action)
    {
        if (action is UnifiedCodeFixSuggestedAction codeFixAction && context.Diagnostics != null)
        {
            // Associate the diagnostics from the request that match the diagnostic fixed by the code action by ID.
            // The request diagnostics are already restricted to the code fix location by the request.
            var diagnosticCodesFixedByAction = codeFixAction.CodeFix.Diagnostics.Select(d => d.Id);
            using var _ = ArrayBuilder<LSP.Diagnostic>.GetInstance(out var diagnosticsBuilder);
            foreach (var requestDiagnostic in context.Diagnostics)
            {
                var diagnosticCode = requestDiagnostic.Code?.Value?.ToString();
                if (diagnosticCodesFixedByAction.Contains(diagnosticCode))
                {
                    diagnosticsBuilder.Add(requestDiagnostic);
                }
            }

            return diagnosticsBuilder.ToArray();
        }

        return null;
    }

    /// <summary>
    /// Get, order, and filter code actions.
    /// </summary>
    /// <remarks>
    /// Used by CodeActionResolveHandler and RunCodeActionHandler.
    /// </remarks>
    public static async Task<ImmutableArray<CodeAction>> GetCodeActionsAsync(
        TextDocument document,
        LSP.Range selection,
        ICodeFixService codeFixService,
        ICodeRefactoringService codeRefactoringService,
        string? fixAllScope,
        CancellationToken cancellationToken)
    {
        var actionSets = await GetActionSetsAsync(
            document, codeFixService, codeRefactoringService, selection, cancellationToken).ConfigureAwait(false);
        if (actionSets.IsDefaultOrEmpty)
            return [];

        var _ = ArrayBuilder<CodeAction>.GetInstance(out var codeActions);
        foreach (var set in actionSets)
        {
            foreach (var suggestedAction in set.Actions)
            {
                if (IsCodeActionNotSupportedByLSP(suggestedAction))
                {
                    continue;
                }

                codeActions.Add(GetNestedActionsFromActionSet(suggestedAction, fixAllScope));

                if (fixAllScope != null)
                {
                    GetFixAllActionsFromActionSet(suggestedAction, codeActions, fixAllScope);
                }
            }
        }

        return codeActions.ToImmutableAndClear();
    }

    /// <summary>
    /// Generates a code action with its nested actions properly set.
    /// </summary>
    private static CodeAction GetNestedActionsFromActionSet(IUnifiedSuggestedAction suggestedAction, string? fixAllScope)
    {
        var codeAction = suggestedAction.OriginalCodeAction;
        if (suggestedAction is not UnifiedSuggestedActionWithNestedActions suggestedActionWithNestedActions)
        {
            return codeAction;
        }

        using var _ = ArrayBuilder<CodeAction>.GetInstance(out var nestedActions);
        foreach (var actionSet in suggestedActionWithNestedActions.NestedActionSets)
        {
            foreach (var action in actionSet.Actions)
            {
                nestedActions.Add(GetNestedActionsFromActionSet(action, fixAllScope));
                if (fixAllScope != null)
                {
                    GetFixAllActionsFromActionSet(action, nestedActions, fixAllScope);
                }
            }
        }

        return CodeAction.Create(
            codeAction.Title, nestedActions.ToImmutable(), codeAction.IsInlinable, codeAction.Priority);
    }

    private static void GetFixAllActionsFromActionSet(IUnifiedSuggestedAction suggestedAction, ArrayBuilder<CodeAction> codeActions, string? fixAllScope)
    {
        var codeAction = suggestedAction.OriginalCodeAction;
        if (suggestedAction is not UnifiedCodeFixSuggestedAction { FixAllFlavors: not null } unifiedCodeFixSuggestedAction)
        {
            return;
        }

        // Retrieves the fix all code action based on the scope that was selected. 
        // Creates a FixAllCodeAction type so that we can get the correct operations for the selected scope.
        var fixAllFlavor = unifiedCodeFixSuggestedAction.FixAllFlavors.Actions.OfType<UnifiedFixAllCodeFixSuggestedAction>().Where(action => action.FixAllState.Scope.ToString() == fixAllScope).First();
        codeActions.Add(new FixAllCodeAction(codeAction.Title, fixAllFlavor.FixAllState, showPreviewChangesDialog: false));
    }

    private static async ValueTask<ImmutableArray<UnifiedSuggestedActionSet>> GetActionSetsAsync(
        TextDocument document,
        ICodeFixService codeFixService,
        ICodeRefactoringService codeRefactoringService,
        LSP.Range selection,
        CancellationToken cancellationToken)
    {
        var text = await document.GetValueTextAsync(cancellationToken).ConfigureAwait(false);
        var textSpan = ProtocolConversions.RangeToTextSpan(selection, text);

        var codeFixes = await UnifiedSuggestedActionsSource.GetFilterAndOrderCodeFixesAsync(
<<<<<<< HEAD
            document.Project.Solution.Workspace, codeFixService, document, textSpan,
            priority: null, cancellationToken).ConfigureAwait(false);
=======
            codeFixService, document, textSpan,
            new DefaultCodeActionRequestPriorityProvider(),
            cancellationToken).ConfigureAwait(false);
>>>>>>> 0b522753

        var codeRefactorings = await UnifiedSuggestedActionsSource.GetFilterAndOrderCodeRefactoringsAsync(
            codeRefactoringService, document, textSpan, priority: null,
            filterOutsideSelection: false, cancellationToken).ConfigureAwait(false);

        var actionSets = UnifiedSuggestedActionsSource.FilterAndOrderActionSets(
            codeFixes, codeRefactorings, textSpan, currentActionCount: 0);
        return actionSets;
    }

    private static CodeActionKind GetCodeActionKindFromSuggestedActionCategoryName(string categoryName, IUnifiedSuggestedAction suggestedAction)
        => categoryName switch
        {
            UnifiedPredefinedSuggestedActionCategoryNames.CodeFix => CodeActionKind.QuickFix,
            UnifiedPredefinedSuggestedActionCategoryNames.Refactoring => GetRefactoringKind(suggestedAction),
            UnifiedPredefinedSuggestedActionCategoryNames.StyleFix => CodeActionKind.QuickFix,
            UnifiedPredefinedSuggestedActionCategoryNames.ErrorFix => CodeActionKind.QuickFix,
            _ => throw ExceptionUtilities.UnexpectedValue(categoryName)
        };

    private static CodeActionKind GetRefactoringKind(IUnifiedSuggestedAction suggestedAction)
    {
        if (suggestedAction is not ICodeRefactoringSuggestedAction refactoringAction)
            return CodeActionKind.Refactor;

        return refactoringAction.CodeRefactoringProvider.Kind switch
        {
            CodeRefactoringKind.Extract => CodeActionKind.RefactorExtract,
            CodeRefactoringKind.Inline => CodeActionKind.RefactorInline,
            _ => CodeActionKind.Refactor,
        };
    }

    private static LSP.VSInternalPriorityLevel? UnifiedSuggestedActionSetPriorityToPriorityLevel(CodeActionPriority priority)
        => priority switch
        {
            CodeActionPriority.Lowest => LSP.VSInternalPriorityLevel.Lowest,
            CodeActionPriority.Low => LSP.VSInternalPriorityLevel.Low,
            CodeActionPriority.Default => LSP.VSInternalPriorityLevel.Normal,
            CodeActionPriority.High => LSP.VSInternalPriorityLevel.High,
            _ => throw ExceptionUtilities.UnexpectedValue(priority)
        };

    public static CodeAction GetCodeActionToResolve(string[] codeActionPath, ImmutableArray<CodeAction> codeActions, bool isFixAllAction)
    {
        CodeAction? matchingAction = null;
        var currentActions = codeActions;
        for (var i = 0; i < codeActionPath.Length; i++)
        {
            var title = codeActionPath[i];
            var matchingActions = currentActions.Where(action => action.Title == title);

            // If we only have one matching action then just need to retrieve it from the list.
            if (matchingActions.Count() == 1)
            {
                matchingAction = matchingActions.First();
            }
            else
            {
                // Otherwise, we are likely at the end of the path and need to retrieve
                // the FixAllCodeAction if we are in that state or just the regular CodeAction
                // since they have the same title path.
                matchingAction = matchingActions.Single(action => isFixAllAction ? action is FixAllCodeAction : action is CodeAction);
            }

            Contract.ThrowIfNull(matchingAction);

            currentActions = matchingAction.NestedActions;
            if (currentActions.IsEmpty)
            {
                return matchingAction;
            }
        }

        Contract.ThrowIfNull(matchingAction);
        return matchingAction;
    }
}<|MERGE_RESOLUTION|>--- conflicted
+++ resolved
@@ -396,14 +396,7 @@
         var textSpan = ProtocolConversions.RangeToTextSpan(selection, text);
 
         var codeFixes = await UnifiedSuggestedActionsSource.GetFilterAndOrderCodeFixesAsync(
-<<<<<<< HEAD
-            document.Project.Solution.Workspace, codeFixService, document, textSpan,
-            priority: null, cancellationToken).ConfigureAwait(false);
-=======
-            codeFixService, document, textSpan,
-            new DefaultCodeActionRequestPriorityProvider(),
-            cancellationToken).ConfigureAwait(false);
->>>>>>> 0b522753
+            codeFixService, document, textSpan, priority: null, cancellationToken).ConfigureAwait(false);
 
         var codeRefactorings = await UnifiedSuggestedActionsSource.GetFilterAndOrderCodeRefactoringsAsync(
             codeRefactoringService, document, textSpan, priority: null,
