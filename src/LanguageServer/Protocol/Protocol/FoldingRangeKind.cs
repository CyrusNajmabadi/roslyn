﻿// Licensed to the .NET Foundation under one or more agreements.
// The .NET Foundation licenses this file to you under the MIT license.
// See the LICENSE file in the project root for more information.

namespace Roslyn.LanguageServer.Protocol
{
    using System.ComponentModel;
    using System.Text.Json.Serialization;

    /// <summary>
<<<<<<< HEAD
    /// Value representing kinds of folding range.
    /// <para>
=======
    /// Value representing various folding range kinds.
    ///
>>>>>>> 9cf652f8
    /// See the <see href="https://microsoft.github.io/language-server-protocol/specifications/specification-current/#foldingRangeKind">Language Server Protocol specification</see> for additional information.
    /// </para>
    /// </summary>
    /// <remarks>Since LSP 3.17</remarks>
    [JsonConverter(typeof(StringEnumConverter<FoldingRangeKind>))]
    [TypeConverter(typeof(StringEnumConverter<FoldingRangeKind>.TypeConverter))]
    internal readonly record struct FoldingRangeKind(string Value) : IStringEnum
    {
        /// <summary>
        /// Comment folding range.
        /// </summary>
        public static readonly FoldingRangeKind Comment = new("comment");

        /// <summary>
        /// Imports folding range.
        /// </summary>
        public static readonly FoldingRangeKind Imports = new("imports");

        /// <summary>
        /// Region folding range.
        /// </summary>
        public static readonly FoldingRangeKind Region = new("region");
    }
}<|MERGE_RESOLUTION|>--- conflicted
+++ resolved
@@ -8,13 +8,8 @@
     using System.Text.Json.Serialization;
 
     /// <summary>
-<<<<<<< HEAD
-    /// Value representing kinds of folding range.
+    /// Value representing various folding range kinds.
     /// <para>
-=======
-    /// Value representing various folding range kinds.
-    ///
->>>>>>> 9cf652f8
     /// See the <see href="https://microsoft.github.io/language-server-protocol/specifications/specification-current/#foldingRangeKind">Language Server Protocol specification</see> for additional information.
     /// </para>
     /// </summary>
