﻿// Licensed to the .NET Foundation under one or more agreements.
// The .NET Foundation licenses this file to you under the MIT license.
// See the LICENSE file in the project root for more information.

namespace Roslyn.LanguageServer.Protocol;

using System;
using System.Collections.Generic;
using System.Text.Json.Serialization;

/// <summary>
/// Class representing a location in a document.
///
/// See the <see href="https://microsoft.github.io/language-server-protocol/specifications/specification-current/#location">Language Server Protocol specification</see> for additional information.
/// </summary>
internal class Location : IEquatable<Location>
{
    /// <summary>
    /// Gets or sets the URI for the document the location belongs to.
    /// </summary>
    [JsonPropertyName("uri")]
    [JsonConverter(typeof(DocumentUriConverter))]
    public Uri Uri
    {
<<<<<<< HEAD
        /// <summary>
        /// Gets or sets the URI for the document the location belongs to.
        /// </summary>
        [JsonPropertyName("uri")]
        [JsonConverter(typeof(DocumentUriConverter))]
        public DocumentUri Uri
        {
            get;
            set;
        }
=======
        get;
        set;
    }
>>>>>>> 50b6120b

    /// <summary>
    /// Gets or sets the range of the location in the document.
    /// </summary>
    [JsonPropertyName("range")]
    public Range Range
    {
        get;
        set;
    }

    /// <inheritdoc/>
    public override bool Equals(object obj)
    {
        return this.Equals(obj as Location);
    }

<<<<<<< HEAD
        /// <inheritdoc/>
        public bool Equals(Location? other)
        {
            return other != null &&
                   this.Uri.Equals(other.Uri) &&
                   EqualityComparer<Range>.Default.Equals(this.Range, other.Range);
        }

        /// <inheritdoc/>
        public override int GetHashCode()
        {
            var hashCode = 1486144663;
            hashCode = (hashCode * -1521134295) + this.Uri.GetHashCode();
            hashCode = (hashCode * -1521134295) + EqualityComparer<Range>.Default.GetHashCode(this.Range);
            return hashCode;
        }
=======
    /// <inheritdoc/>
    public bool Equals(Location? other)
    {
        return other != null && this.Uri != null && other.Uri != null &&
               this.Uri.Equals(other.Uri) &&
               EqualityComparer<Range>.Default.Equals(this.Range, other.Range);
    }

    /// <inheritdoc/>
    public override int GetHashCode()
    {
        var hashCode = 1486144663;
        hashCode = (hashCode * -1521134295) + EqualityComparer<Uri>.Default.GetHashCode(this.Uri);
        hashCode = (hashCode * -1521134295) + EqualityComparer<Range>.Default.GetHashCode(this.Range);
        return hashCode;
>>>>>>> 50b6120b
    }
}<|MERGE_RESOLUTION|>--- conflicted
+++ resolved
@@ -20,24 +20,11 @@
     /// </summary>
     [JsonPropertyName("uri")]
     [JsonConverter(typeof(DocumentUriConverter))]
-    public Uri Uri
+    public DocumentUri Uri
     {
-<<<<<<< HEAD
-        /// <summary>
-        /// Gets or sets the URI for the document the location belongs to.
-        /// </summary>
-        [JsonPropertyName("uri")]
-        [JsonConverter(typeof(DocumentUriConverter))]
-        public DocumentUri Uri
-        {
-            get;
-            set;
-        }
-=======
         get;
         set;
     }
->>>>>>> 50b6120b
 
     /// <summary>
     /// Gets or sets the range of the location in the document.
@@ -49,45 +36,24 @@
         set;
     }
 
-    /// <inheritdoc/>
     public override bool Equals(object obj)
     {
         return this.Equals(obj as Location);
     }
 
-<<<<<<< HEAD
-        /// <inheritdoc/>
-        public bool Equals(Location? other)
-        {
-            return other != null &&
-                   this.Uri.Equals(other.Uri) &&
-                   EqualityComparer<Range>.Default.Equals(this.Range, other.Range);
-        }
-
-        /// <inheritdoc/>
-        public override int GetHashCode()
-        {
-            var hashCode = 1486144663;
-            hashCode = (hashCode * -1521134295) + this.Uri.GetHashCode();
-            hashCode = (hashCode * -1521134295) + EqualityComparer<Range>.Default.GetHashCode(this.Range);
-            return hashCode;
-        }
-=======
     /// <inheritdoc/>
     public bool Equals(Location? other)
+
     {
         return other != null && this.Uri != null && other.Uri != null &&
                this.Uri.Equals(other.Uri) &&
                EqualityComparer<Range>.Default.Equals(this.Range, other.Range);
     }
-
-    /// <inheritdoc/>
     public override int GetHashCode()
     {
         var hashCode = 1486144663;
-        hashCode = (hashCode * -1521134295) + EqualityComparer<Uri>.Default.GetHashCode(this.Uri);
+        hashCode = (hashCode * -1521134295) + this.Uri.GetHashCode();
         hashCode = (hashCode * -1521134295) + EqualityComparer<Range>.Default.GetHashCode(this.Range);
         return hashCode;
->>>>>>> 50b6120b
     }
 }