﻿// Licensed to the .NET Foundation under one or more agreements.
// The .NET Foundation licenses this file to you under the MIT license.
// See the LICENSE file in the project root for more information.

using System;
using System.Collections.Generic;
using System.Diagnostics.CodeAnalysis;
using System.IO;
using Microsoft.CodeAnalysis.Features.Workspaces;
using Roslyn.LanguageServer.Protocol;

namespace Microsoft.CodeAnalysis.LanguageServer;

internal sealed class LanguageInfoProvider : ILanguageInfoProvider
{
    // Constant so that Razor can use it (exposed via EA) otherwise their endpoints won't get hit
    public const string RazorLanguageName = "Razor";

    private static readonly LanguageInformation s_csharpLanguageInformation = new(LanguageNames.CSharp, ".csx");
    private static readonly LanguageInformation s_fsharpLanguageInformation = new(LanguageNames.FSharp, ".fsx");
    private static readonly LanguageInformation s_vbLanguageInformation = new(LanguageNames.VisualBasic, ".vbx");
    private static readonly LanguageInformation s_typeScriptLanguageInformation = new LanguageInformation(InternalLanguageNames.TypeScript, string.Empty);
    private static readonly LanguageInformation s_razorLanguageInformation = new(RazorLanguageName, string.Empty);
    private static readonly LanguageInformation s_xamlLanguageInformation = new("XAML", string.Empty);

    private static readonly Dictionary<string, LanguageInformation> s_extensionToLanguageInformation = new()
    {
        { ".cs", s_csharpLanguageInformation },
        { ".csx", s_csharpLanguageInformation },
        { ".fs", s_fsharpLanguageInformation },
        { ".fsx", s_fsharpLanguageInformation },
        { ".vb", s_vbLanguageInformation },
        { ".vbx", s_vbLanguageInformation },
        { ".cshtml", s_razorLanguageInformation },
        { ".razor", s_razorLanguageInformation },
        { ".xaml", s_xamlLanguageInformation },
        { ".ts", s_typeScriptLanguageInformation },
        { ".d.ts", s_typeScriptLanguageInformation },
        { ".tsx", s_typeScriptLanguageInformation },
        { ".js", s_typeScriptLanguageInformation },
        { ".jsx", s_typeScriptLanguageInformation },
        { ".cjs", s_typeScriptLanguageInformation },
        { ".mjs", s_typeScriptLanguageInformation },
        { ".cts", s_typeScriptLanguageInformation },
        { ".mts", s_typeScriptLanguageInformation },
    };

<<<<<<< HEAD
        public bool TryGetLanguageInformation(DocumentUri requestUri, string? lspLanguageId, [NotNullWhen(true)] out LanguageInformation? languageInformation)
        {
            // First try to get language information from the URI path.
            // We can do this for File uris and absolute uris.  We use local path to get the value without any query parameters.
            if (requestUri.ParsedUri is not null && (requestUri.ParsedUri.IsFile || requestUri.ParsedUri.IsAbsoluteUri))
            {
                var localPath = requestUri.ParsedUri.LocalPath;
                var extension = Path.GetExtension(localPath);
                if (s_extensionToLanguageInformation.TryGetValue(extension, out languageInformation))
                {
                    return true;
                }
=======
    public bool TryGetLanguageInformation(Uri uri, string? lspLanguageId, [NotNullWhen(true)] out LanguageInformation? languageInformation)
    {
        // First try to get language information from the URI path.
        // We can do this for File uris and absolute uris.  We use local path to get the value without any query parameters.
        if (uri.IsFile || uri.IsAbsoluteUri)
        {
            var localPath = uri.LocalPath;
            var extension = Path.GetExtension(localPath);
            if (s_extensionToLanguageInformation.TryGetValue(extension, out languageInformation))
            {
                return true;
>>>>>>> 50b6120b
            }
        }

        // If the URI file path mapping failed, use the languageId from the LSP client (if any).
        languageInformation = lspLanguageId switch
        {
            "csharp" => s_csharpLanguageInformation,
            "fsharp" => s_fsharpLanguageInformation,
            "vb" => s_vbLanguageInformation,
            "razor" => s_razorLanguageInformation,
            "xaml" => s_xamlLanguageInformation,
            "typescript" => s_typeScriptLanguageInformation,
            "javascript" => s_typeScriptLanguageInformation,
            _ => null,
        };

        return languageInformation != null;
    }
}<|MERGE_RESOLUTION|>--- conflicted
+++ resolved
@@ -45,32 +45,17 @@
         { ".mts", s_typeScriptLanguageInformation },
     };
 
-<<<<<<< HEAD
-        public bool TryGetLanguageInformation(DocumentUri requestUri, string? lspLanguageId, [NotNullWhen(true)] out LanguageInformation? languageInformation)
-        {
-            // First try to get language information from the URI path.
-            // We can do this for File uris and absolute uris.  We use local path to get the value without any query parameters.
-            if (requestUri.ParsedUri is not null && (requestUri.ParsedUri.IsFile || requestUri.ParsedUri.IsAbsoluteUri))
-            {
-                var localPath = requestUri.ParsedUri.LocalPath;
-                var extension = Path.GetExtension(localPath);
-                if (s_extensionToLanguageInformation.TryGetValue(extension, out languageInformation))
-                {
-                    return true;
-                }
-=======
-    public bool TryGetLanguageInformation(Uri uri, string? lspLanguageId, [NotNullWhen(true)] out LanguageInformation? languageInformation)
+    public bool TryGetLanguageInformation(DocumentUri requestUri, string? lspLanguageId, [NotNullWhen(true)] out LanguageInformation? languageInformation)
     {
         // First try to get language information from the URI path.
         // We can do this for File uris and absolute uris.  We use local path to get the value without any query parameters.
-        if (uri.IsFile || uri.IsAbsoluteUri)
+        if (requestUri.ParsedUri is not null && (requestUri.ParsedUri.IsFile || requestUri.ParsedUri.IsAbsoluteUri))
         {
-            var localPath = uri.LocalPath;
+            var localPath = requestUri.ParsedUri.LocalPath;
             var extension = Path.GetExtension(localPath);
             if (s_extensionToLanguageInformation.TryGetValue(extension, out languageInformation))
             {
                 return true;
->>>>>>> 50b6120b
             }
         }
 
