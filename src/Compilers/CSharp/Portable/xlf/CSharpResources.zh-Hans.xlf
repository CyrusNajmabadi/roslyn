--- conflicted
+++ resolved
@@ -357,39 +357,6 @@
         <target state="translated">文件名“{0}”为空、包含无效字符、未使用绝对路径指定驱动器或太长</target>
         <note />
       </trans-unit>
-<<<<<<< HEAD
-      <trans-unit id="HDN_ExpressionIsProbablyNeverNull">
-        <source>Expression is probably never null.</source>
-        <target state="translated">表达式可能不为 null。</target>
-        <note />
-      </trans-unit>
-      <trans-unit id="HDN_ExpressionIsProbablyNeverNull_Title">
-        <source>Expression is probably never null.</source>
-        <target state="translated">表达式可能不为 null。</target>
-        <note />
-      </trans-unit>
-      <trans-unit id="HDN_NullCheckIsProbablyAlwaysFalse">
-        <source>Result of the comparison is possibly always false.</source>
-        <target state="translated">比较结果可能始终为错误。</target>
-        <note />
-      </trans-unit>
-      <trans-unit id="HDN_NullCheckIsProbablyAlwaysFalse_Title">
-        <source>Result of the comparison is possibly always false.</source>
-        <target state="translated">比较结果可能始终为错误。</target>
-        <note />
-      </trans-unit>
-      <trans-unit id="HDN_NullCheckIsProbablyAlwaysTrue">
-        <source>Result of the comparison is possibly always true.</source>
-        <target state="translated">比较结果可能始终为正确。</target>
-        <note />
-      </trans-unit>
-      <trans-unit id="HDN_NullCheckIsProbablyAlwaysTrue_Title">
-        <source>Result of the comparison is possibly always true.</source>
-        <target state="translated">比较结果可能始终为正确。</target>
-        <note />
-      </trans-unit>
-=======
->>>>>>> 22a1ef4d
       <trans-unit id="IDS_CSCHelp">
         <source>
                              Visual C# Compiler Options
@@ -431,11 +398,7 @@
                               generation but may be used by analyzers for producing
                               errors or warnings.
 -embed                        Embed all source files in the PDB.
-<<<<<<< HEAD
--embed:&lt;file list&gt;            Embed specific files in the PDB
-=======
 -embed:&lt;file list&gt;            Embed specific files in the PDB.
->>>>>>> 22a1ef4d
 
                        - RESOURCES -
 -win32res:&lt;file&gt;              Specify a Win32 resource file (.res)
@@ -541,11 +504,7 @@
                               a part of
 -modulename:&lt;string&gt;          Specify the name of the source module
 </source>
-<<<<<<< HEAD
-        <target state="translated">
-=======
         <target state="needs-review-translation">
->>>>>>> 22a1ef4d
                               Visual C# 编译器选项
 
                         - 输出文件 -
@@ -693,7 +652,6 @@
 -modulename:&lt;string&gt;          指定源模块的名称
 </target>
         <note>Visual C# Compiler Options</note>
-<<<<<<< HEAD
       </trans-unit>
       <trans-unit id="IDS_Disposable">
         <source>disposable</source>
@@ -810,6 +768,11 @@
         <target state="translated">合并运算符中的无约束类型参数</target>
         <note />
       </trans-unit>
+      <trans-unit id="IDS_FeatureUnmanagedConstructedTypes">
+        <source>unmanaged constructed types</source>
+        <target state="new">unmanaged constructed types</target>
+        <note />
+      </trans-unit>
       <trans-unit id="IDS_FeatureUnmanagedGenericTypeConstraint">
         <source>unmanaged generic type constraints</source>
         <target state="translated">非托管泛型类型约束</target>
@@ -1200,6 +1163,16 @@
         <target state="translated">编译中不包含 SyntaxTree，因此无法将其删除</target>
         <note />
       </trans-unit>
+      <trans-unit id="WRN_AsOperatorMayReturnNull">
+        <source>The 'as' operator may produce a null value when '{0}' is a non-nullable reference type.</source>
+        <target state="new">The 'as' operator may produce a null value when '{0}' is a non-nullable reference type.</target>
+        <note />
+      </trans-unit>
+      <trans-unit id="WRN_AsOperatorMayReturnNull_Title">
+        <source>The 'as' operator may produce a null value for a type parameter.</source>
+        <target state="new">The 'as' operator may produce a null value for a type parameter.</target>
+        <note />
+      </trans-unit>
       <trans-unit id="WRN_CaseConstantNamedUnderscore">
         <source>The name '_' refers to the constant, not the discard pattern. Use 'var _' to discard the value, or '@_' to refer to a constant by that name.</source>
         <target state="translated">名称 "_" 引用常量，而不引用放弃模式。请使用 "var _" 放弃该值，或使用 "@_" 来引用该名称的常量。</target>
@@ -1210,6 +1183,16 @@
         <target state="translated">不要对大小写常量使用 "_"。</target>
         <note />
       </trans-unit>
+      <trans-unit id="WRN_ConditionalAccessMayReturnNull">
+        <source>Conditional access may produce a null value when '{0}' is a non-nullable reference type.</source>
+        <target state="new">Conditional access may produce a null value when '{0}' is a non-nullable reference type.</target>
+        <note />
+      </trans-unit>
+      <trans-unit id="WRN_ConditionalAccessMayReturnNull_Title">
+        <source>Conditional access may produce a null value for a type parameter.</source>
+        <target state="new">Conditional access may produce a null value for a type parameter.</target>
+        <note />
+      </trans-unit>
       <trans-unit id="WRN_ConvertingNullableToNonNullable">
         <source>Converting null literal or possible null value to non-nullable type.</source>
         <target state="translated">将 null 文本或可能的 null 值转换为非 null 类型。</target>
@@ -1220,6 +1203,16 @@
         <target state="translated">将 null 文本或可能的 null 值转换为非 null 类型。</target>
         <note />
       </trans-unit>
+      <trans-unit id="WRN_DefaultExpressionMayIntroduceNullT">
+        <source>A default expression introduces a null value when '{0}' is a non-nullable reference type.</source>
+        <target state="new">A default expression introduces a null value when '{0}' is a non-nullable reference type.</target>
+        <note />
+      </trans-unit>
+      <trans-unit id="WRN_DefaultExpressionMayIntroduceNullT_Title">
+        <source>A default expression introduces a null value for a type parameter.</source>
+        <target state="new">A default expression introduces a null value for a type parameter.</target>
+        <note />
+      </trans-unit>
       <trans-unit id="WRN_DefaultLiteralConvertedToNullIsNotIntended">
         <source>'default' is converted to 'null', not 'default({0})'</source>
         <target state="translated">“default” 被转换为 “null” 而非“default({0})”</target>
@@ -1291,13 +1284,23 @@
         <note />
       </trans-unit>
       <trans-unit id="WRN_NullAsNonNullable">
-        <source>Cannot convert null literal to non-nullable reference or unconstrained type parameter.</source>
-        <target state="translated">无法将 null 文本转换为非 null 引用或无约束类型参数。</target>
+        <source>Cannot convert null literal to non-nullable reference type.</source>
+        <target state="needs-review-translation">无法将 null 文本转换为非 null 引用或无约束类型参数。</target>
         <note />
       </trans-unit>
       <trans-unit id="WRN_NullAsNonNullable_Title">
-        <source>Cannot convert null literal to non-nullable reference or unconstrained type parameter.</source>
-        <target state="translated">无法将 null 文本转换为非 null 引用或无约束类型参数。</target>
+        <source>Cannot convert null literal to non-nullable reference type.</source>
+        <target state="needs-review-translation">无法将 null 文本转换为非 null 引用或无约束类型参数。</target>
+        <note />
+      </trans-unit>
+      <trans-unit id="WRN_NullLiteralMayIntroduceNullT">
+        <source>A null literal introduces a null value when '{0}' is a non-nullable reference type.</source>
+        <target state="new">A null literal introduces a null value when '{0}' is a non-nullable reference type.</target>
+        <note />
+      </trans-unit>
+      <trans-unit id="WRN_NullLiteralMayIntroduceNullT_Title">
+        <source>A null literal introduces a null value for a type parameter.</source>
+        <target state="new">A null literal introduces a null value for a type parameter.</target>
         <note />
       </trans-unit>
       <trans-unit id="WRN_NullReferenceArgument">
@@ -1341,13 +1344,23 @@
         <note />
       </trans-unit>
       <trans-unit id="WRN_NullabilityMismatchInArgument">
-        <source>Nullability of reference types in argument of type '{0}' doesn't match target type '{1}' for parameter '{2}' in '{3}'.</source>
-        <target state="translated">类型“{0}”的实参中引用类型的为 Null 性与“{3}”中形参“{2}”的目标类型“{1}”不匹配。</target>
+        <source>Argument of type '{0}' cannot be used for parameter '{2}' of type '{1}' in '{3}' due to differences in the nullability of reference types.</source>
+        <target state="needs-review-translation">类型“{0}”的实参中引用类型的为 Null 性与“{3}”中形参“{2}”的目标类型“{1}”不匹配。</target>
+        <note />
+      </trans-unit>
+      <trans-unit id="WRN_NullabilityMismatchInArgumentForOutput">
+        <source>Argument of type '{0}' cannot be used as an output of type '{1}' for parameter '{2}' in '{3}' due to differences in the nullability of reference types.</source>
+        <target state="new">Argument of type '{0}' cannot be used as an output of type '{1}' for parameter '{2}' in '{3}' due to differences in the nullability of reference types.</target>
+        <note />
+      </trans-unit>
+      <trans-unit id="WRN_NullabilityMismatchInArgumentForOutput_Title">
+        <source>Argument cannot be used as an output for parameter due to differences in the nullability of reference types.</source>
+        <target state="new">Argument cannot be used as an output for parameter due to differences in the nullability of reference types.</target>
         <note />
       </trans-unit>
       <trans-unit id="WRN_NullabilityMismatchInArgument_Title">
-        <source>Nullability of reference types in argument doesn't match target type.</source>
-        <target state="translated">参数中的引用类型的为 Null 性与目标类型不匹配。</target>
+        <source>Argument cannot be used for parameter due to differences in the nullability of reference types.</source>
+        <target state="needs-review-translation">参数中的引用类型的为 Null 性与目标类型不匹配。</target>
         <note />
       </trans-unit>
       <trans-unit id="WRN_NullabilityMismatchInAssignment">
@@ -1538,906 +1551,6 @@
       <trans-unit id="WRN_NullableValueTypeMayBeNull_Title">
         <source>Nullable value type may be null.</source>
         <target state="translated">可为 null 的值类型可为 null。</target>
-=======
-      </trans-unit>
-      <trans-unit id="IDS_Disposable">
-        <source>disposable</source>
-        <target state="translated">可处置的</target>
-        <note />
-      </trans-unit>
-      <trans-unit id="IDS_FeatureAltInterpolatedVerbatimStrings">
-        <source>alternative interpolated verbatim strings</source>
-        <target state="translated">可选择的内插逐字字符串</target>
-        <note />
-      </trans-unit>
-      <trans-unit id="IDS_FeatureCoalesceAssignmentExpression">
-        <source>coalescing assignment</source>
-        <target state="translated">合并赋值</target>
-        <note />
-      </trans-unit>
-      <trans-unit id="IDS_FeatureDelegateGenericTypeConstraint">
-        <source>delegate generic type constraints</source>
-        <target state="translated">委托泛型类型约束</target>
-        <note />
-      </trans-unit>
-      <trans-unit id="IDS_FeatureEnumGenericTypeConstraint">
-        <source>enum generic type constraints</source>
-        <target state="translated">枚举泛型类型约束</target>
-        <note />
-      </trans-unit>
-      <trans-unit id="IDS_FeatureExpressionVariablesInQueriesAndInitializers">
-        <source>declaration of expression variables in member initializers and queries</source>
-        <target state="translated">成员初始值设定项和查询中的表达式变量声明</target>
-        <note />
-      </trans-unit>
-      <trans-unit id="IDS_FeatureExtensibleFixedStatement">
-        <source>extensible fixed statement</source>
-        <target state="translated">可扩展 fixed 语句</target>
-        <note />
-      </trans-unit>
-      <trans-unit id="IDS_FeatureIndexOperator">
-        <source>index operator</source>
-        <target state="translated">索引运算符</target>
-        <note />
-      </trans-unit>
-      <trans-unit id="IDS_FeatureIndexingMovableFixedBuffers">
-        <source>indexing movable fixed buffers</source>
-        <target state="translated">正在编制可移动固定缓冲区的索引</target>
-        <note />
-      </trans-unit>
-      <trans-unit id="IDS_FeatureNameShadowingInNestedFunctions">
-        <source>name shadowing in nested functions</source>
-        <target state="translated">在嵌套函数中的名称映射</target>
-        <note />
-      </trans-unit>
-      <trans-unit id="IDS_FeatureNullableReferenceTypes">
-        <source>nullable reference types</source>
-        <target state="translated">可为 null 的引用类型</target>
-        <note />
-      </trans-unit>
-      <trans-unit id="IDS_FeatureObjectGenericTypeConstraint">
-        <source>object generic type constraint</source>
-        <target state="translated">对象泛型类型约束</target>
-        <note />
-      </trans-unit>
-      <trans-unit id="IDS_FeaturePragmaWarningEnableOrSafeOnly">
-        <source>warning action enable or safeonly</source>
-        <target state="translated">警告操作 enable 或 safeonly</target>
-        <note />
-      </trans-unit>
-      <trans-unit id="IDS_FeatureRangeOperator">
-        <source>range operator</source>
-        <target state="translated">范围运算符</target>
-        <note />
-      </trans-unit>
-      <trans-unit id="IDS_FeatureRecursivePatterns">
-        <source>recursive patterns</source>
-        <target state="translated">递归模式</target>
-        <note />
-      </trans-unit>
-      <trans-unit id="IDS_FeatureRefConditional">
-        <source>ref conditional expression</source>
-        <target state="translated">ref 条件表达式</target>
-        <note />
-      </trans-unit>
-      <trans-unit id="IDS_FeatureRefFor">
-        <source>ref for-loop variables</source>
-        <target state="translated">ref for 循环变量</target>
-        <note />
-      </trans-unit>
-      <trans-unit id="IDS_FeatureRefForEach">
-        <source>ref foreach iteration variables</source>
-        <target state="translated">ref foreach 迭代变量</target>
-        <note />
-      </trans-unit>
-      <trans-unit id="IDS_FeatureRefReassignment">
-        <source>ref reassignment</source>
-        <target state="translated">ref 赋值</target>
-        <note />
-      </trans-unit>
-      <trans-unit id="IDS_FeatureStackAllocInitializer">
-        <source>stackalloc initializer</source>
-        <target state="translated">stackalloc 初始值设定项</target>
-        <note />
-      </trans-unit>
-      <trans-unit id="IDS_FeatureStaticLocalFunctions">
-        <source>static local functions</source>
-        <target state="translated">静态本地函数</target>
-        <note />
-      </trans-unit>
-      <trans-unit id="IDS_FeatureTupleEquality">
-        <source>tuple equality</source>
-        <target state="translated">元组相等</target>
-        <note />
-      </trans-unit>
-      <trans-unit id="IDS_FeatureUnconstrainedTypeParameterInNullCoalescingOperator">
-        <source>unconstrained type parameters in null coalescing operator</source>
-        <target state="translated">合并运算符中的无约束类型参数</target>
-        <note />
-      </trans-unit>
-      <trans-unit id="IDS_FeatureUnmanagedConstructedTypes">
-        <source>unmanaged constructed types</source>
-        <target state="new">unmanaged constructed types</target>
-        <note />
-      </trans-unit>
-      <trans-unit id="IDS_FeatureUnmanagedGenericTypeConstraint">
-        <source>unmanaged generic type constraints</source>
-        <target state="translated">非托管泛型类型约束</target>
-        <note />
-      </trans-unit>
-      <trans-unit id="IDS_FeatureUsingDeclarations">
-        <source>using declarations</source>
-        <target state="translated">Using 声明</target>
-        <note />
-      </trans-unit>
-      <trans-unit id="IDS_NULL">
-        <source>&lt;null&gt;</source>
-        <target state="translated">&lt;null&gt;</target>
-        <note />
-      </trans-unit>
-      <trans-unit id="IDS_ThrowExpression">
-        <source>&lt;throw expression&gt;</source>
-        <target state="translated">&lt;throw 表达式&gt;</target>
-        <note />
-      </trans-unit>
-      <trans-unit id="IDS_RELATEDERROR">
-        <source>(Location of symbol related to previous error)</source>
-        <target state="translated">(与前一个错误相关的符号位置)</target>
-        <note />
-      </trans-unit>
-      <trans-unit id="IDS_RELATEDWARNING">
-        <source>(Location of symbol related to previous warning)</source>
-        <target state="translated">(与前一个警告相关的符号位置)</target>
-        <note />
-      </trans-unit>
-      <trans-unit id="IDS_XMLIGNORED">
-        <source>&lt;!-- Badly formed XML comment ignored for member "{0}" --&gt;</source>
-        <target state="translated">&lt;!-- 对于成员“{0}”忽略有格式错误的 XML 注释 --&gt;</target>
-        <note />
-      </trans-unit>
-      <trans-unit id="IDS_XMLIGNORED2">
-        <source> Badly formed XML file "{0}" cannot be included </source>
-        <target state="translated"> 无法包括格式错误的 XML 文件“{0}” </target>
-        <note />
-      </trans-unit>
-      <trans-unit id="IDS_XMLFAILEDINCLUDE">
-        <source> Failed to insert some or all of included XML </source>
-        <target state="translated">未能插入某些或全部所包含的 XML </target>
-        <note />
-      </trans-unit>
-      <trans-unit id="IDS_XMLBADINCLUDE">
-        <source> Include tag is invalid </source>
-        <target state="translated"> 包含标记无效 </target>
-        <note />
-      </trans-unit>
-      <trans-unit id="IDS_XMLNOINCLUDE">
-        <source> No matching elements were found for the following include tag </source>
-        <target state="translated">未找到下列包含标记的匹配元素 </target>
-        <note />
-      </trans-unit>
-      <trans-unit id="IDS_XMLMISSINGINCLUDEFILE">
-        <source>Missing file attribute</source>
-        <target state="translated">缺少文件特性</target>
-        <note />
-      </trans-unit>
-      <trans-unit id="IDS_XMLMISSINGINCLUDEPATH">
-        <source>Missing path attribute</source>
-        <target state="translated">缺少路径特性</target>
-        <note />
-      </trans-unit>
-      <trans-unit id="IDS_GlobalNamespace">
-        <source>&lt;global namespace&gt;</source>
-        <target state="translated">&lt;全局命名空间&gt;</target>
-        <note />
-      </trans-unit>
-      <trans-unit id="IDS_FeatureGenerics">
-        <source>generics</source>
-        <target state="translated">泛型</target>
-        <note />
-      </trans-unit>
-      <trans-unit id="IDS_FeatureAnonDelegates">
-        <source>anonymous methods</source>
-        <target state="translated">匿名方法</target>
-        <note />
-      </trans-unit>
-      <trans-unit id="IDS_FeatureModuleAttrLoc">
-        <source>module as an attribute target specifier</source>
-        <target state="translated">作为特性目标说明符的模块</target>
-        <note />
-      </trans-unit>
-      <trans-unit id="IDS_FeatureGlobalNamespace">
-        <source>namespace alias qualifier</source>
-        <target state="translated">命名空间别名限定符</target>
-        <note />
-      </trans-unit>
-      <trans-unit id="IDS_FeatureFixedBuffer">
-        <source>fixed size buffers</source>
-        <target state="translated">固定大小缓冲区</target>
-        <note />
-      </trans-unit>
-      <trans-unit id="IDS_FeaturePragma">
-        <source>#pragma</source>
-        <target state="translated">#pragma</target>
-        <note />
-      </trans-unit>
-      <trans-unit id="IDS_FeatureStaticClasses">
-        <source>static classes</source>
-        <target state="translated">静态类</target>
-        <note />
-      </trans-unit>
-      <trans-unit id="IDS_FeatureReadOnlyStructs">
-        <source>readonly structs</source>
-        <target state="translated">只读结构</target>
-        <note />
-      </trans-unit>
-      <trans-unit id="IDS_FeaturePartialTypes">
-        <source>partial types</source>
-        <target state="translated">分部类型</target>
-        <note />
-      </trans-unit>
-      <trans-unit id="IDS_FeatureAsync">
-        <source>async function</source>
-        <target state="translated">异步函数</target>
-        <note />
-      </trans-unit>
-      <trans-unit id="IDS_FeatureSwitchOnBool">
-        <source>switch on boolean type</source>
-        <target state="translated">启用布尔值类型</target>
-        <note />
-      </trans-unit>
-      <trans-unit id="IDS_MethodGroup">
-        <source>method group</source>
-        <target state="translated">方法组</target>
-        <note />
-      </trans-unit>
-      <trans-unit id="IDS_AnonMethod">
-        <source>anonymous method</source>
-        <target state="translated">匿名方法</target>
-        <note />
-      </trans-unit>
-      <trans-unit id="IDS_Lambda">
-        <source>lambda expression</source>
-        <target state="translated">lambda 表达式</target>
-        <note />
-      </trans-unit>
-      <trans-unit id="IDS_Collection">
-        <source>collection</source>
-        <target state="translated">集合</target>
-        <note />
-      </trans-unit>
-      <trans-unit id="IDS_FeaturePropertyAccessorMods">
-        <source>access modifiers on properties</source>
-        <target state="translated">属性的访问修饰符</target>
-        <note />
-      </trans-unit>
-      <trans-unit id="IDS_FeatureExternAlias">
-        <source>extern alias</source>
-        <target state="translated">外部别名</target>
-        <note />
-      </trans-unit>
-      <trans-unit id="IDS_FeatureIterators">
-        <source>iterators</source>
-        <target state="translated">迭代器</target>
-        <note />
-      </trans-unit>
-      <trans-unit id="IDS_FeatureDefault">
-        <source>default operator</source>
-        <target state="translated">默认运算符</target>
-        <note />
-      </trans-unit>
-      <trans-unit id="IDS_FeatureDefaultLiteral">
-        <source>default literal</source>
-        <target state="translated">默认文本</target>
-        <note />
-      </trans-unit>
-      <trans-unit id="IDS_FeaturePrivateProtected">
-        <source>private protected</source>
-        <target state="translated">private protected</target>
-        <note />
-      </trans-unit>
-      <trans-unit id="IDS_FeatureNullable">
-        <source>nullable types</source>
-        <target state="translated">可以为 null 的类型</target>
-        <note />
-      </trans-unit>
-      <trans-unit id="IDS_FeaturePatternMatching">
-        <source>pattern matching</source>
-        <target state="translated">模式匹配</target>
-        <note />
-      </trans-unit>
-      <trans-unit id="IDS_FeatureExpressionBodiedAccessor">
-        <source>expression body property accessor</source>
-        <target state="translated">表达式主体属性访问器</target>
-        <note />
-      </trans-unit>
-      <trans-unit id="IDS_FeatureExpressionBodiedDeOrConstructor">
-        <source>expression body constructor and destructor</source>
-        <target state="translated">表达式主体构造函数和析构函数</target>
-        <note />
-      </trans-unit>
-      <trans-unit id="IDS_FeatureThrowExpression">
-        <source>throw expression</source>
-        <target state="translated">throw 表达式</target>
-        <note />
-      </trans-unit>
-      <trans-unit id="IDS_FeatureImplicitArray">
-        <source>implicitly typed array</source>
-        <target state="translated">隐式类型的数组</target>
-        <note />
-      </trans-unit>
-      <trans-unit id="IDS_FeatureImplicitLocal">
-        <source>implicitly typed local variable</source>
-        <target state="translated">隐式类型的局部变量</target>
-        <note />
-      </trans-unit>
-      <trans-unit id="IDS_FeatureAnonymousTypes">
-        <source>anonymous types</source>
-        <target state="translated">匿名类型</target>
-        <note />
-      </trans-unit>
-      <trans-unit id="IDS_FeatureAutoImplementedProperties">
-        <source>automatically implemented properties</source>
-        <target state="translated">自动实现的属性</target>
-        <note />
-      </trans-unit>
-      <trans-unit id="IDS_FeatureReadonlyAutoImplementedProperties">
-        <source>readonly automatically implemented properties</source>
-        <target state="translated">自动实现 readonly 的属性</target>
-        <note />
-      </trans-unit>
-      <trans-unit id="IDS_FeatureObjectInitializer">
-        <source>object initializer</source>
-        <target state="translated">对象初始值设定项</target>
-        <note />
-      </trans-unit>
-      <trans-unit id="IDS_FeatureCollectionInitializer">
-        <source>collection initializer</source>
-        <target state="translated">集合初始值设定项</target>
-        <note />
-      </trans-unit>
-      <trans-unit id="IDS_FeatureQueryExpression">
-        <source>query expression</source>
-        <target state="translated">查询表达式</target>
-        <note />
-      </trans-unit>
-      <trans-unit id="IDS_FeatureExtensionMethod">
-        <source>extension method</source>
-        <target state="translated">扩展方法</target>
-        <note />
-      </trans-unit>
-      <trans-unit id="IDS_FeaturePartialMethod">
-        <source>partial method</source>
-        <target state="translated">分部方法</target>
-        <note />
-      </trans-unit>
-      <trans-unit id="IDS_SK_METHOD">
-        <source>method</source>
-        <target state="translated">方法</target>
-        <note />
-      </trans-unit>
-      <trans-unit id="IDS_SK_TYPE">
-        <source>type</source>
-        <target state="translated">类型</target>
-        <note />
-      </trans-unit>
-      <trans-unit id="IDS_SK_NAMESPACE">
-        <source>namespace</source>
-        <target state="translated">命名空间</target>
-        <note />
-      </trans-unit>
-      <trans-unit id="IDS_SK_FIELD">
-        <source>field</source>
-        <target state="translated">字段</target>
-        <note />
-      </trans-unit>
-      <trans-unit id="IDS_SK_PROPERTY">
-        <source>property</source>
-        <target state="translated">属性</target>
-        <note />
-      </trans-unit>
-      <trans-unit id="IDS_SK_UNKNOWN">
-        <source>element</source>
-        <target state="translated">元素</target>
-        <note />
-      </trans-unit>
-      <trans-unit id="IDS_SK_VARIABLE">
-        <source>variable</source>
-        <target state="translated">变量</target>
-        <note />
-      </trans-unit>
-      <trans-unit id="IDS_SK_LABEL">
-        <source>label</source>
-        <target state="translated">标签</target>
-        <note />
-      </trans-unit>
-      <trans-unit id="IDS_SK_EVENT">
-        <source>event</source>
-        <target state="translated">事件</target>
-        <note />
-      </trans-unit>
-      <trans-unit id="IDS_SK_TYVAR">
-        <source>type parameter</source>
-        <target state="translated">类型形参</target>
-        <note />
-      </trans-unit>
-      <trans-unit id="IDS_SK_ALIAS">
-        <source>using alias</source>
-        <target state="translated">using 别名</target>
-        <note />
-      </trans-unit>
-      <trans-unit id="IDS_SK_EXTERNALIAS">
-        <source>extern alias</source>
-        <target state="translated">外部别名</target>
-        <note />
-      </trans-unit>
-      <trans-unit id="IDS_SK_CONSTRUCTOR">
-        <source>constructor</source>
-        <target state="translated">构造函数</target>
-        <note />
-      </trans-unit>
-      <trans-unit id="IDS_FOREACHLOCAL">
-        <source>foreach iteration variable</source>
-        <target state="translated">foreach 迭代变量</target>
-        <note />
-      </trans-unit>
-      <trans-unit id="IDS_FIXEDLOCAL">
-        <source>fixed variable</source>
-        <target state="translated">固定变量</target>
-        <note />
-      </trans-unit>
-      <trans-unit id="IDS_USINGLOCAL">
-        <source>using variable</source>
-        <target state="translated">using 变量</target>
-        <note />
-      </trans-unit>
-      <trans-unit id="IDS_Contravariant">
-        <source>contravariant</source>
-        <target state="translated">逆变</target>
-        <note />
-      </trans-unit>
-      <trans-unit id="IDS_Contravariantly">
-        <source>contravariantly</source>
-        <target state="translated">逆变式</target>
-        <note />
-      </trans-unit>
-      <trans-unit id="IDS_Covariant">
-        <source>covariant</source>
-        <target state="translated">协变</target>
-        <note />
-      </trans-unit>
-      <trans-unit id="IDS_Covariantly">
-        <source>covariantly</source>
-        <target state="translated">协变式</target>
-        <note />
-      </trans-unit>
-      <trans-unit id="IDS_Invariantly">
-        <source>invariantly</source>
-        <target state="translated">固定式</target>
-        <note />
-      </trans-unit>
-      <trans-unit id="IDS_FeatureDynamic">
-        <source>dynamic</source>
-        <target state="translated">动态</target>
-        <note />
-      </trans-unit>
-      <trans-unit id="IDS_FeatureNamedArgument">
-        <source>named argument</source>
-        <target state="translated">命名参数</target>
-        <note />
-      </trans-unit>
-      <trans-unit id="IDS_FeatureOptionalParameter">
-        <source>optional parameter</source>
-        <target state="translated">可选参数</target>
-        <note />
-      </trans-unit>
-      <trans-unit id="IDS_FeatureExceptionFilter">
-        <source>exception filter</source>
-        <target state="translated">异常筛选器</target>
-        <note />
-      </trans-unit>
-      <trans-unit id="IDS_FeatureTypeVariance">
-        <source>type variance</source>
-        <target state="translated">类型方差</target>
-        <note />
-      </trans-unit>
-      <trans-unit id="SyntaxTreeNotFound">
-        <source>SyntaxTree is not part of the compilation</source>
-        <target state="translated">编译中不包含 SyntaxTree</target>
-        <note />
-      </trans-unit>
-      <trans-unit id="SyntaxTreeNotFoundToRemove">
-        <source>SyntaxTree is not part of the compilation, so it cannot be removed</source>
-        <target state="translated">编译中不包含 SyntaxTree，因此无法将其删除</target>
-        <note />
-      </trans-unit>
-      <trans-unit id="WRN_AsOperatorMayReturnNull">
-        <source>The 'as' operator may produce a null value when '{0}' is a non-nullable reference type.</source>
-        <target state="new">The 'as' operator may produce a null value when '{0}' is a non-nullable reference type.</target>
-        <note />
-      </trans-unit>
-      <trans-unit id="WRN_AsOperatorMayReturnNull_Title">
-        <source>The 'as' operator may produce a null value for a type parameter.</source>
-        <target state="new">The 'as' operator may produce a null value for a type parameter.</target>
-        <note />
-      </trans-unit>
-      <trans-unit id="WRN_CaseConstantNamedUnderscore">
-        <source>The name '_' refers to the constant, not the discard pattern. Use 'var _' to discard the value, or '@_' to refer to a constant by that name.</source>
-        <target state="translated">名称 "_" 引用常量，而不引用放弃模式。请使用 "var _" 放弃该值，或使用 "@_" 来引用该名称的常量。</target>
-        <note />
-      </trans-unit>
-      <trans-unit id="WRN_CaseConstantNamedUnderscore_Title">
-        <source>Do not use '_' for a case constant.</source>
-        <target state="translated">不要对大小写常量使用 "_"。</target>
-        <note />
-      </trans-unit>
-      <trans-unit id="WRN_ConditionalAccessMayReturnNull">
-        <source>Conditional access may produce a null value when '{0}' is a non-nullable reference type.</source>
-        <target state="new">Conditional access may produce a null value when '{0}' is a non-nullable reference type.</target>
-        <note />
-      </trans-unit>
-      <trans-unit id="WRN_ConditionalAccessMayReturnNull_Title">
-        <source>Conditional access may produce a null value for a type parameter.</source>
-        <target state="new">Conditional access may produce a null value for a type parameter.</target>
-        <note />
-      </trans-unit>
-      <trans-unit id="WRN_ConvertingNullableToNonNullable">
-        <source>Converting null literal or possible null value to non-nullable type.</source>
-        <target state="translated">将 null 文本或可能的 null 值转换为非 null 类型。</target>
-        <note />
-      </trans-unit>
-      <trans-unit id="WRN_ConvertingNullableToNonNullable_Title">
-        <source>Converting null literal or possible null value to non-nullable type.</source>
-        <target state="translated">将 null 文本或可能的 null 值转换为非 null 类型。</target>
-        <note />
-      </trans-unit>
-      <trans-unit id="WRN_DefaultExpressionMayIntroduceNullT">
-        <source>A default expression introduces a null value when '{0}' is a non-nullable reference type.</source>
-        <target state="new">A default expression introduces a null value when '{0}' is a non-nullable reference type.</target>
-        <note />
-      </trans-unit>
-      <trans-unit id="WRN_DefaultExpressionMayIntroduceNullT_Title">
-        <source>A default expression introduces a null value for a type parameter.</source>
-        <target state="new">A default expression introduces a null value for a type parameter.</target>
-        <note />
-      </trans-unit>
-      <trans-unit id="WRN_DefaultLiteralConvertedToNullIsNotIntended">
-        <source>'default' is converted to 'null', not 'default({0})'</source>
-        <target state="translated">“default” 被转换为 “null” 而非“default({0})”</target>
-        <note />
-      </trans-unit>
-      <trans-unit id="WRN_DefaultLiteralConvertedToNullIsNotIntended_Title">
-        <source>'default' is converted to 'null'</source>
-        <target state="translated">“default” 被转换为 “null”</target>
-        <note />
-      </trans-unit>
-      <trans-unit id="WRN_DuplicateInterfaceWithNullabilityMismatchInBaseList">
-        <source>'{0}' is already listed in the interface list on type '{1}' with different nullability of reference types.</source>
-        <target state="translated">“{0}”已列入类型“{1}”的接口列表中，其中包含不同引用类型的 Null 性。</target>
-        <note />
-      </trans-unit>
-      <trans-unit id="WRN_DuplicateInterfaceWithNullabilityMismatchInBaseList_Title">
-        <source>Interface is already listed in the interface list with different nullability of reference types.</source>
-        <target state="translated">接口已在接口列表中列出，引用类型具有不同的 Null 性。</target>
-        <note />
-      </trans-unit>
-      <trans-unit id="WRN_GivenExpressionAlwaysMatchesConstant">
-        <source>The given expression always matches the provided constant.</source>
-        <target state="translated">给定的表达式始终与提供的常量匹配。</target>
-        <note />
-      </trans-unit>
-      <trans-unit id="WRN_GivenExpressionAlwaysMatchesConstant_Title">
-        <source>The given expression always matches the provided constant.</source>
-        <target state="translated">给定的表达式始终与提供的常量匹配。</target>
-        <note />
-      </trans-unit>
-      <trans-unit id="WRN_GivenExpressionNeverMatchesPattern">
-        <source>The given expression never matches the provided pattern.</source>
-        <target state="translated">给定的表达式永远不会与提供的模式匹配。</target>
-        <note />
-      </trans-unit>
-      <trans-unit id="WRN_GivenExpressionNeverMatchesPattern_Title">
-        <source>The given expression never matches the provided pattern.</source>
-        <target state="translated">给定的表达式永远不会与提供的模式匹配。</target>
-        <note />
-      </trans-unit>
-      <trans-unit id="WRN_IllegalPPWarningSafeOnly">
-        <source>Expected nullable</source>
-        <target state="translated">应是可为 null</target>
-        <note />
-      </trans-unit>
-      <trans-unit id="WRN_IllegalPPWarningSafeOnly_Title">
-        <source>Expected nullable after #pragma warning safeonly</source>
-        <target state="translated">在 #pragma warning safeonly 之后应是可为 null</target>
-        <note />
-      </trans-unit>
-      <trans-unit id="WRN_IsTypeNamedUnderscore">
-        <source>The name '_' refers to the type '{0}', not the discard pattern. Use '@_' for the type, or 'var _' to discard.</source>
-        <target state="translated">名称 "_" 引用类型“{0}”，而不引用放弃模式。对于类型，请使用 "@_"；对于弃用，请使用 "var _"。</target>
-        <note />
-      </trans-unit>
-      <trans-unit id="WRN_IsTypeNamedUnderscore_Title">
-        <source>Do not use '_' to refer to the type in an is-type expression.</source>
-        <target state="translated">请勿使用 "_" 引用 is-type 表达式中的类型。</target>
-        <note />
-      </trans-unit>
-      <trans-unit id="WRN_MissingNonNullTypesContextForAnnotation">
-        <source>The annotation for nullable reference types should only be used in code within a '#nullable' context.</source>
-        <target state="translated">应仅在 “#nullable” 上下文中的代码中使用可为 null 的引用类型的注释。</target>
-        <note />
-      </trans-unit>
-      <trans-unit id="WRN_MissingNonNullTypesContextForAnnotation_Title">
-        <source>The annotation for nullable reference types should only be used in code within a '#nullable' context.</source>
-        <target state="translated">应仅在 “#nullable” 上下文中的代码中使用可为 null 的引用类型的注释。</target>
-        <note />
-      </trans-unit>
-      <trans-unit id="WRN_NullAsNonNullable">
-        <source>Cannot convert null literal to non-nullable reference type.</source>
-        <target state="needs-review-translation">无法将 null 文本转换为非 null 引用或无约束类型参数。</target>
-        <note />
-      </trans-unit>
-      <trans-unit id="WRN_NullAsNonNullable_Title">
-        <source>Cannot convert null literal to non-nullable reference type.</source>
-        <target state="needs-review-translation">无法将 null 文本转换为非 null 引用或无约束类型参数。</target>
-        <note />
-      </trans-unit>
-      <trans-unit id="WRN_NullLiteralMayIntroduceNullT">
-        <source>A null literal introduces a null value when '{0}' is a non-nullable reference type.</source>
-        <target state="new">A null literal introduces a null value when '{0}' is a non-nullable reference type.</target>
-        <note />
-      </trans-unit>
-      <trans-unit id="WRN_NullLiteralMayIntroduceNullT_Title">
-        <source>A null literal introduces a null value for a type parameter.</source>
-        <target state="new">A null literal introduces a null value for a type parameter.</target>
-        <note />
-      </trans-unit>
-      <trans-unit id="WRN_NullReferenceArgument">
-        <source>Possible null reference argument for parameter '{0}' in '{1}'.</source>
-        <target state="translated">“{1}”中“{0}”形参的可能的 null 引用实参。</target>
-        <note />
-      </trans-unit>
-      <trans-unit id="WRN_NullReferenceArgument_Title">
-        <source>Possible null reference argument.</source>
-        <target state="translated">可能的 null 引用参数。</target>
-        <note />
-      </trans-unit>
-      <trans-unit id="WRN_NullReferenceAssignment">
-        <source>Possible null reference assignment.</source>
-        <target state="translated">可能的 null 引用赋值。</target>
-        <note />
-      </trans-unit>
-      <trans-unit id="WRN_NullReferenceAssignment_Title">
-        <source>Possible null reference assignment.</source>
-        <target state="translated">可能的 null 引用赋值。</target>
-        <note />
-      </trans-unit>
-      <trans-unit id="WRN_NullReferenceReceiver">
-        <source>Possible dereference of a null reference.</source>
-        <target state="translated">null 引用可能的取消引用。</target>
-        <note />
-      </trans-unit>
-      <trans-unit id="WRN_NullReferenceReceiver_Title">
-        <source>Possible dereference of a null reference.</source>
-        <target state="translated">null 引用可能的取消引用。</target>
-        <note />
-      </trans-unit>
-      <trans-unit id="WRN_NullReferenceReturn">
-        <source>Possible null reference return.</source>
-        <target state="translated">可能的 null 引用返回。</target>
-        <note />
-      </trans-unit>
-      <trans-unit id="WRN_NullReferenceReturn_Title">
-        <source>Possible null reference return.</source>
-        <target state="translated">可能的 null 引用返回。</target>
-        <note />
-      </trans-unit>
-      <trans-unit id="WRN_NullabilityMismatchInArgument">
-        <source>Argument of type '{0}' cannot be used for parameter '{2}' of type '{1}' in '{3}' due to differences in the nullability of reference types.</source>
-        <target state="needs-review-translation">类型“{0}”的实参中引用类型的为 Null 性与“{3}”中形参“{2}”的目标类型“{1}”不匹配。</target>
-        <note />
-      </trans-unit>
-      <trans-unit id="WRN_NullabilityMismatchInArgumentForOutput">
-        <source>Argument of type '{0}' cannot be used as an output of type '{1}' for parameter '{2}' in '{3}' due to differences in the nullability of reference types.</source>
-        <target state="new">Argument of type '{0}' cannot be used as an output of type '{1}' for parameter '{2}' in '{3}' due to differences in the nullability of reference types.</target>
-        <note />
-      </trans-unit>
-      <trans-unit id="WRN_NullabilityMismatchInArgumentForOutput_Title">
-        <source>Argument cannot be used as an output for parameter due to differences in the nullability of reference types.</source>
-        <target state="new">Argument cannot be used as an output for parameter due to differences in the nullability of reference types.</target>
-        <note />
-      </trans-unit>
-      <trans-unit id="WRN_NullabilityMismatchInArgument_Title">
-        <source>Argument cannot be used for parameter due to differences in the nullability of reference types.</source>
-        <target state="needs-review-translation">参数中的引用类型的为 Null 性与目标类型不匹配。</target>
-        <note />
-      </trans-unit>
-      <trans-unit id="WRN_NullabilityMismatchInAssignment">
-        <source>Nullability of reference types in value of type '{0}' doesn't match target type '{1}'.</source>
-        <target state="translated">类型“{0}”的值中引用类型的为 Null 性与目标类型“{1}”不匹配。</target>
-        <note />
-      </trans-unit>
-      <trans-unit id="WRN_NullabilityMismatchInAssignment_Title">
-        <source>Nullability of reference types in value doesn't match target type.</source>
-        <target state="translated">值中的引用类型的为 Null 性与目标类型不匹配。</target>
-        <note />
-      </trans-unit>
-      <trans-unit id="WRN_NullabilityMismatchInConstraintsOnImplicitImplementation">
-        <source>Nullability in constraints for type parameter '{0}' of method '{1}' doesn't match the constraints for type parameter '{2}' of interface method '{3}'. Consider using an explicit interface implementation instead.</source>
-        <target state="translated">方法“{1}”的类型参数“{0}”的约束中的为 Null 性与接口方法“{3}”的类型参数“{2}”的约束不匹配。请考虑改用显式接口实现。</target>
-        <note />
-      </trans-unit>
-      <trans-unit id="WRN_NullabilityMismatchInConstraintsOnImplicitImplementation_Title">
-        <source>Nullability in constraints for type parameter doesn't match the constraints for type parameter in implicitly implemented interface method'.</source>
-        <target state="translated">类型参数的约束中的为 Null 性与隐式实现接口方法中的类型参数的约束不匹配。</target>
-        <note />
-      </trans-unit>
-      <trans-unit id="WRN_NullabilityMismatchInExplicitlyImplementedInterface">
-        <source>Nullability of reference types in explicit interface specifier doesn't match interface implemented by the type.</source>
-        <target state="translated">显式接口说明符中引用类型的 Null 性与该类型实现的接口不匹配。</target>
-        <note />
-      </trans-unit>
-      <trans-unit id="WRN_NullabilityMismatchInExplicitlyImplementedInterface_Title">
-        <source>Nullability of reference types in explicit interface specifier doesn't match interface implemented by the type.</source>
-        <target state="translated">显式接口说明符中引用类型的 Null 性与该类型实现的接口不匹配。</target>
-        <note />
-      </trans-unit>
-      <trans-unit id="WRN_NullabilityMismatchInInterfaceImplementedByBase">
-        <source>'{0}' does not implement interface member '{1}'. Nullability of reference types in interface implemented by the base type doesn't match.</source>
-        <target state="translated">“{0}”不实现接口成员“{1}”。接口中基类型实现的引用类型的 Null 性不匹配。</target>
-        <note />
-      </trans-unit>
-      <trans-unit id="WRN_NullabilityMismatchInInterfaceImplementedByBase_Title">
-        <source>Type does not implement interface member. Nullability of reference types in interface implemented by the base type doesn't match.</source>
-        <target state="translated">类型不实现接口成员。接口中基类型实现的引用类型的 Null 性不匹配。</target>
-        <note />
-      </trans-unit>
-      <trans-unit id="WRN_NullabilityMismatchInParameterTypeOfTargetDelegate">
-        <source>Nullability of reference types in type of parameter '{0}' of '{1}' doesn't match the target delegate '{2}'.</source>
-        <target state="translated">“{1}”的参数“{0}”类型中引用类型的为 Null 性与目标委托“{2}”不匹配。</target>
-        <note />
-      </trans-unit>
-      <trans-unit id="WRN_NullabilityMismatchInParameterTypeOfTargetDelegate_Title">
-        <source>Nullability of reference types in type of parameter doesn't match the target delegate.</source>
-        <target state="translated">参数类型中引用类型的为 Null 性与目标委托不匹配。</target>
-        <note />
-      </trans-unit>
-      <trans-unit id="WRN_NullabilityMismatchInParameterTypeOnExplicitImplementation">
-        <source>Nullability of reference types in type of parameter '{0}' doesn't match implemented member '{1}'.</source>
-        <target state="translated">参数“{0}”类型中引用类型的为 Null 性与实现的成员“{1}”不匹配。</target>
-        <note />
-      </trans-unit>
-      <trans-unit id="WRN_NullabilityMismatchInParameterTypeOnExplicitImplementation_Title">
-        <source>Nullability of reference types in type of parameter doesn't match implemented member.</source>
-        <target state="translated">参数类型中引用类型的为 Null 性与实现的成员不匹配。</target>
-        <note />
-      </trans-unit>
-      <trans-unit id="WRN_NullabilityMismatchInParameterTypeOnImplicitImplementation">
-        <source>Nullability of reference types in type of parameter '{0}' doesn't match implicitly implemented member '{1}'.</source>
-        <target state="translated">参数“{0}”类型中引用类型的为 Null 性与隐式实现的成员“{1}”不匹配。</target>
-        <note />
-      </trans-unit>
-      <trans-unit id="WRN_NullabilityMismatchInParameterTypeOnImplicitImplementation_Title">
-        <source>Nullability of reference types in type of parameter doesn't match implicitly implemented member.</source>
-        <target state="translated">参数类型中引用类型的为 Null 性与隐式实现的成员不匹配。</target>
-        <note />
-      </trans-unit>
-      <trans-unit id="WRN_NullabilityMismatchInParameterTypeOnOverride">
-        <source>Nullability of reference types in type of parameter '{0}' doesn't match overridden member.</source>
-        <target state="translated">参数“{0}”类型中引用类型的为 Null 性与重写成员不匹配。</target>
-        <note />
-      </trans-unit>
-      <trans-unit id="WRN_NullabilityMismatchInParameterTypeOnOverride_Title">
-        <source>Nullability of reference types in type of parameter doesn't match overridden member.</source>
-        <target state="translated">参数类型中引用类型的为 Null 性与重写成员不匹配。</target>
-        <note />
-      </trans-unit>
-      <trans-unit id="WRN_NullabilityMismatchInParameterTypeOnPartial">
-        <source>Nullability of reference types in type of parameter '{0}' doesn't match partial method declaration.</source>
-        <target state="translated">参数“{0}”类型中引用类型的为 Null 性与分部方法声明不匹配。</target>
-        <note />
-      </trans-unit>
-      <trans-unit id="WRN_NullabilityMismatchInParameterTypeOnPartial_Title">
-        <source>Nullability of reference types in type of parameter doesn't match partial method declaration.</source>
-        <target state="translated">参数类型中引用类型的为 Null 性与分部方法声明不匹配。</target>
-        <note />
-      </trans-unit>
-      <trans-unit id="WRN_NullabilityMismatchInReturnTypeOfTargetDelegate">
-        <source>Nullability of reference types in return type of '{0}' doesn't match the target delegate '{1}'.</source>
-        <target state="translated">“{0}”返回类型中引用类型的为 Null 性与目标委托“{1}”不匹配。</target>
-        <note />
-      </trans-unit>
-      <trans-unit id="WRN_NullabilityMismatchInReturnTypeOfTargetDelegate_Title">
-        <source>Nullability of reference types in return type doesn't match the target delegate.</source>
-        <target state="translated">返回类型中引用类型的为 Null 性与目标委托不匹配。</target>
-        <note />
-      </trans-unit>
-      <trans-unit id="WRN_NullabilityMismatchInReturnTypeOnExplicitImplementation">
-        <source>Nullability of reference types in return type doesn't match implemented member '{0}'.</source>
-        <target state="translated">返回类型中引用类型的为 Null 性与实现的成员“{0}”不匹配。</target>
-        <note />
-      </trans-unit>
-      <trans-unit id="WRN_NullabilityMismatchInReturnTypeOnExplicitImplementation_Title">
-        <source>Nullability of reference types in return type doesn't match implemented member.</source>
-        <target state="translated">返回类型中引用类型的为 Null 性与实现的成员不匹配。</target>
-        <note />
-      </trans-unit>
-      <trans-unit id="WRN_NullabilityMismatchInReturnTypeOnImplicitImplementation">
-        <source>Nullability of reference types in return type doesn't match implicitly implemented member '{0}'.</source>
-        <target state="translated">返回类型中引用类型的为 Null 性与隐式实现的成员“{0}”不匹配。</target>
-        <note />
-      </trans-unit>
-      <trans-unit id="WRN_NullabilityMismatchInReturnTypeOnImplicitImplementation_Title">
-        <source>Nullability of reference types in return type doesn't match implicitly implemented member.</source>
-        <target state="translated">返回类型中引用类型的为 Null 性与隐式实现的成员不匹配。</target>
-        <note />
-      </trans-unit>
-      <trans-unit id="WRN_NullabilityMismatchInReturnTypeOnOverride">
-        <source>Nullability of reference types in return type doesn't match overridden member.</source>
-        <target state="translated">返回类型中引用类型的为 Null 性与重写成员不匹配。</target>
-        <note />
-      </trans-unit>
-      <trans-unit id="WRN_NullabilityMismatchInReturnTypeOnOverride_Title">
-        <source>Nullability of reference types in return type doesn't match overridden member.</source>
-        <target state="translated">返回类型中引用类型的为 Null 性与重写成员不匹配。</target>
-        <note />
-      </trans-unit>
-      <trans-unit id="WRN_NullabilityMismatchInTypeOnExplicitImplementation">
-        <source>Nullability of reference types in type doesn't match implemented member '{0}'.</source>
-        <target state="translated">类型中引用类型的为 Null 性与实现的成员“{0}”不匹配。</target>
-        <note />
-      </trans-unit>
-      <trans-unit id="WRN_NullabilityMismatchInTypeOnExplicitImplementation_Title">
-        <source>Nullability of reference types in type doesn't match implemented member.</source>
-        <target state="translated">类型中引用类型的为 Null 性与实现的成员不匹配。</target>
-        <note />
-      </trans-unit>
-      <trans-unit id="WRN_NullabilityMismatchInTypeOnImplicitImplementation">
-        <source>Nullability of reference types in type doesn't match implicitly implemented member '{0}'.</source>
-        <target state="translated">类型中引用类型的为 Null 性与隐式实现的成员“{0}”不匹配。</target>
-        <note />
-      </trans-unit>
-      <trans-unit id="WRN_NullabilityMismatchInTypeOnImplicitImplementation_Title">
-        <source>Nullability of reference types in type doesn't match implicitly implemented member.</source>
-        <target state="translated">类型中引用类型的为 Null 性与隐式实现的成员不匹配。</target>
-        <note />
-      </trans-unit>
-      <trans-unit id="WRN_NullabilityMismatchInTypeOnOverride">
-        <source>Nullability of reference types in type doesn't match overridden member.</source>
-        <target state="translated">类型中引用类型的为 Null 性与重写成员不匹配。</target>
-        <note />
-      </trans-unit>
-      <trans-unit id="WRN_NullabilityMismatchInTypeOnOverride_Title">
-        <source>Nullability of reference types in type doesn't match overridden member.</source>
-        <target state="translated">类型中引用类型的为 Null 性与重写成员不匹配。</target>
-        <note />
-      </trans-unit>
-      <trans-unit id="WRN_NullabilityMismatchInTypeParameterConstraint">
-        <source>The type '{3}' cannot be used as type parameter '{2}' in the generic type or method '{0}'. Nullability of type argument '{3}' doesn't match constraint type '{1}'.</source>
-        <target state="translated">类型“{3}”不能用作泛型类型或方法“{0}”中的类型参数“{2}”。类型参数“{3}”的为 Null 性与约束类型“{1}”不匹配。</target>
-        <note />
-      </trans-unit>
-      <trans-unit id="WRN_NullabilityMismatchInTypeParameterConstraint_Title">
-        <source>The type cannot be used as type parameter in the generic type or method. Nullability of type argument doesn't match constraint type.</source>
-        <target state="translated">类型不能用作泛型类型或方法中的类型参数。类型参数的为 Null 性与约束类型不匹配。</target>
-        <note />
-      </trans-unit>
-      <trans-unit id="WRN_NullabilityMismatchInTypeParameterReferenceTypeConstraint">
-        <source>The type '{2}' cannot be used as type parameter '{1}' in the generic type or method '{0}'. Nullability of type argument '{2}' doesn't match 'class' constraint.</source>
-        <target state="translated">类型“{2}”不能用作泛型类型或方法“{0}”中的类型参数“{1}”。类型参数“{2}”的为 Null 性与 “class” 约束不匹配。</target>
-        <note />
-      </trans-unit>
-      <trans-unit id="WRN_NullabilityMismatchInTypeParameterReferenceTypeConstraint_Title">
-        <source>The type cannot be used as type parameter in the generic type or method. Nullability of type argument doesn't match 'class' constraint.</source>
-        <target state="translated">类型不能用作泛型类型或方法中的类型参数。类型参数的为 Null 性与 “class” 约束不匹配。</target>
-        <note />
-      </trans-unit>
-      <trans-unit id="WRN_NullableValueTypeMayBeNull">
-        <source>Nullable value type may be null.</source>
-        <target state="translated">可为 null 的值类型可为 null。</target>
-        <note />
-      </trans-unit>
-      <trans-unit id="WRN_NullableValueTypeMayBeNull_Title">
-        <source>Nullable value type may be null.</source>
-        <target state="translated">可为 null 的值类型可为 null。</target>
         <note />
       </trans-unit>
       <trans-unit id="WRN_PossibleNull">
@@ -2448,7 +1561,6 @@
       <trans-unit id="WRN_PossibleNull_Title">
         <source>Possible null value.</source>
         <target state="new">Possible null value.</target>
->>>>>>> 22a1ef4d
         <note />
       </trans-unit>
       <trans-unit id="WRN_SwitchExpressionNotExhaustive">
@@ -2816,7 +1928,11 @@
         <target state="translated">接口中的事件不能具有 add 或 remove 访问器</target>
         <note />
       </trans-unit>
-<<<<<<< HEAD
+      <trans-unit id="ERR_SizeofUnsafe">
+        <source>'{0}' does not have a predefined size, therefore sizeof can only be used in an unsafe context</source>
+        <target state="needs-review-translation">'“{0}”没有预定义的大小，因此 sizeof 只能在不安全的上下文中使用(请考虑使用 System.Runtime.InteropServices.Marshal.SizeOf)</target>
+        <note />
+      </trans-unit>
       <trans-unit id="ERR_BadEventUsage">
         <source>The event '{0}' can only appear on the left hand side of += or -= (except when used from within the type '{1}')</source>
         <target state="translated">事件“{0}”只能出现在 += 或 -= 的左边(从类型“{1}”中使用时除外)</target>
@@ -3213,409 +2329,10 @@
         <note />
       </trans-unit>
       <trans-unit id="WRN_UnreachableCode_Title">
-=======
-      <trans-unit id="ERR_SizeofUnsafe">
-        <source>'{0}' does not have a predefined size, therefore sizeof can only be used in an unsafe context</source>
-        <target state="needs-review-translation">'“{0}”没有预定义的大小，因此 sizeof 只能在不安全的上下文中使用(请考虑使用 System.Runtime.InteropServices.Marshal.SizeOf)</target>
-        <note />
-      </trans-unit>
-      <trans-unit id="ERR_BadEventUsage">
-        <source>The event '{0}' can only appear on the left hand side of += or -= (except when used from within the type '{1}')</source>
-        <target state="translated">事件“{0}”只能出现在 += 或 -= 的左边(从类型“{1}”中使用时除外)</target>
-        <note />
-      </trans-unit>
-      <trans-unit id="ERR_ExplicitEventFieldImpl">
-        <source>An explicit interface implementation of an event must use event accessor syntax</source>
-        <target state="translated">事件的显式接口实现必须使用事件访问器语法</target>
-        <note />
-      </trans-unit>
-      <trans-unit id="ERR_CantOverrideNonEvent">
-        <source>'{0}': cannot override; '{1}' is not an event</source>
-        <target state="translated">'“{0}”: 无法重写；“{1}”不是事件</target>
-        <note />
-      </trans-unit>
-      <trans-unit id="ERR_AddRemoveMustHaveBody">
-        <source>An add or remove accessor must have a body</source>
-        <target state="translated">add 访问器或 remove 访问器必须有一个主体</target>
-        <note />
-      </trans-unit>
-      <trans-unit id="ERR_AbstractEventInitializer">
-        <source>'{0}': abstract event cannot have initializer</source>
-        <target state="translated">'“{0}”: 抽象事件不能有初始值设定项</target>
-        <note />
-      </trans-unit>
-      <trans-unit id="ERR_ReservedAssemblyName">
-        <source>The assembly name '{0}' is reserved and cannot be used as a reference in an interactive session</source>
-        <target state="translated">程序集名“{0}”保留名称，不能在交互会话中用作引用</target>
-        <note />
-      </trans-unit>
-      <trans-unit id="ERR_ReservedEnumerator">
-        <source>The enumerator name '{0}' is reserved and cannot be used</source>
-        <target state="translated">枚举器名“{0}”是保留名称，不能使用</target>
-        <note />
-      </trans-unit>
-      <trans-unit id="ERR_AsMustHaveReferenceType">
-        <source>The as operator must be used with a reference type or nullable type ('{0}' is a non-nullable value type)</source>
-        <target state="translated">as 运算符必须与引用类型或可以为 null 的类型一起使用(“{0}”是不可以为 null 值的类型)</target>
-        <note />
-      </trans-unit>
-      <trans-unit id="WRN_LowercaseEllSuffix">
-        <source>The 'l' suffix is easily confused with the digit '1' -- use 'L' for clarity</source>
-        <target state="translated">“l”后缀容易与数字“1”混淆；为清楚起见，请使用“L”</target>
-        <note />
-      </trans-unit>
-      <trans-unit id="WRN_LowercaseEllSuffix_Title">
-        <source>The 'l' suffix is easily confused with the digit '1'</source>
-        <target state="translated">"l" 后缀容易与数字 "1" 混淆</target>
-        <note />
-      </trans-unit>
-      <trans-unit id="ERR_BadEventUsageNoField">
-        <source>The event '{0}' can only appear on the left hand side of += or -=</source>
-        <target state="translated">事件“{0}”只能出现在 += 或 -= 的左边</target>
-        <note />
-      </trans-unit>
-      <trans-unit id="ERR_ConstraintOnlyAllowedOnGenericDecl">
-        <source>Constraints are not allowed on non-generic declarations</source>
-        <target state="translated">在非泛型声明上不允许使用约束</target>
-        <note />
-      </trans-unit>
-      <trans-unit id="ERR_TypeParamMustBeIdentifier">
-        <source>Type parameter declaration must be an identifier not a type</source>
-        <target state="translated">类型形参声明必须是标识符，不能是类型</target>
-        <note />
-      </trans-unit>
-      <trans-unit id="ERR_MemberReserved">
-        <source>Type '{1}' already reserves a member called '{0}' with the same parameter types</source>
-        <target state="translated">类型“{1}”已保留了一个名为“{0}”的具有相同参数类型的成员</target>
-        <note />
-      </trans-unit>
-      <trans-unit id="ERR_DuplicateParamName">
-        <source>The parameter name '{0}' is a duplicate</source>
-        <target state="translated">参数名“{0}”重复</target>
-        <note />
-      </trans-unit>
-      <trans-unit id="ERR_DuplicateNameInNS">
-        <source>The namespace '{1}' already contains a definition for '{0}'</source>
-        <target state="translated">命名空间“{1}”已经包含“{0}”的定义</target>
-        <note />
-      </trans-unit>
-      <trans-unit id="ERR_DuplicateNameInClass">
-        <source>The type '{0}' already contains a definition for '{1}'</source>
-        <target state="translated">类型“{0}”已经包含“{1}”的定义</target>
-        <note />
-      </trans-unit>
-      <trans-unit id="ERR_NameNotInContext">
-        <source>The name '{0}' does not exist in the current context</source>
-        <target state="translated">当前上下文中不存在名称“{0}”</target>
-        <note />
-      </trans-unit>
-      <trans-unit id="ERR_NameNotInContextPossibleMissingReference">
-        <source>The name '{0}' does not exist in the current context (are you missing a reference to assembly '{1}'?)</source>
-        <target state="translated">当前上下文中不存在名称“{0}”(是否缺少对程序集“{1}”的引用?)</target>
-        <note />
-      </trans-unit>
-      <trans-unit id="ERR_AmbigContext">
-        <source>'{0}' is an ambiguous reference between '{1}' and '{2}'</source>
-        <target state="translated">'“{0}”是“{1}”和“{2}”之间的不明确的引用</target>
-        <note />
-      </trans-unit>
-      <trans-unit id="WRN_DuplicateUsing">
-        <source>The using directive for '{0}' appeared previously in this namespace</source>
-        <target state="translated">“{0}”的 using 指令以前在此命名空间中出现过</target>
-        <note />
-      </trans-unit>
-      <trans-unit id="WRN_DuplicateUsing_Title">
-        <source>Using directive appeared previously in this namespace</source>
-        <target state="translated">using 指令以前在此命名空间中出现过</target>
-        <note />
-      </trans-unit>
-      <trans-unit id="ERR_BadMemberFlag">
-        <source>The modifier '{0}' is not valid for this item</source>
-        <target state="translated">修饰符“{0}”对该项无效</target>
-        <note />
-      </trans-unit>
-      <trans-unit id="ERR_BadMemberProtection">
-        <source>More than one protection modifier</source>
-        <target state="translated">多个保护修饰符</target>
-        <note />
-      </trans-unit>
-      <trans-unit id="WRN_NewRequired">
-        <source>'{0}' hides inherited member '{1}'. Use the new keyword if hiding was intended.</source>
-        <target state="translated">'“{0}”隐藏继承的成员“{1}”。如果是有意隐藏，请使用关键字 new。</target>
-        <note />
-      </trans-unit>
-      <trans-unit id="WRN_NewRequired_Title">
-        <source>Member hides inherited member; missing new keyword</source>
-        <target state="translated">成员隐藏继承的成员；缺少关键字 new</target>
-        <note />
-      </trans-unit>
-      <trans-unit id="WRN_NewRequired_Description">
-        <source>A variable was declared with the same name as a variable in a base class. However, the new keyword was not used. This warning informs you that you should use new; the variable is declared as if new had been used in the declaration.</source>
-        <target state="translated">使用与基类中的变量相同的名称声明了变量。但是，未使用关键字 new。此警告通知应使用 new；变量如同在声明中使用了 new 一样进行声明。</target>
-        <note />
-      </trans-unit>
-      <trans-unit id="WRN_NewNotRequired">
-        <source>The member '{0}' does not hide an accessible member. The new keyword is not required.</source>
-        <target state="translated">成员“{0}”不会隐藏可访问成员。不需要关键字 new。</target>
-        <note />
-      </trans-unit>
-      <trans-unit id="WRN_NewNotRequired_Title">
-        <source>Member does not hide an inherited member; new keyword is not required</source>
-        <target state="translated">成员不会隐藏继承的成员；不需要关键字 new</target>
-        <note />
-      </trans-unit>
-      <trans-unit id="ERR_CircConstValue">
-        <source>The evaluation of the constant value for '{0}' involves a circular definition</source>
-        <target state="translated">“{0}”的常量值计算涉及循环定义</target>
-        <note />
-      </trans-unit>
-      <trans-unit id="ERR_MemberAlreadyExists">
-        <source>Type '{1}' already defines a member called '{0}' with the same parameter types</source>
-        <target state="translated">类型“{1}”已定义了一个名为“{0}”的具有相同参数类型的成员</target>
-        <note />
-      </trans-unit>
-      <trans-unit id="ERR_StaticNotVirtual">
-        <source>A static member '{0}' cannot be marked as override, virtual, or abstract</source>
-        <target state="translated">静态成员“{0}”不能标记为 override、virtual 或 abstract</target>
-        <note />
-      </trans-unit>
-      <trans-unit id="ERR_OverrideNotNew">
-        <source>A member '{0}' marked as override cannot be marked as new or virtual</source>
-        <target state="translated">标记为 override 的成员“{0}”不能标记为 new 或 virtual</target>
-        <note />
-      </trans-unit>
-      <trans-unit id="WRN_NewOrOverrideExpected">
-        <source>'{0}' hides inherited member '{1}'. To make the current member override that implementation, add the override keyword. Otherwise add the new keyword.</source>
-        <target state="translated">'“{0}”隐藏继承的成员“{1}”。若要使当前成员重写该实现，请添加关键字 override。否则，添加关键字 new。</target>
-        <note />
-      </trans-unit>
-      <trans-unit id="WRN_NewOrOverrideExpected_Title">
-        <source>Member hides inherited member; missing override keyword</source>
-        <target state="translated">成员隐藏继承的成员；缺少关键字 override</target>
-        <note />
-      </trans-unit>
-      <trans-unit id="ERR_OverrideNotExpected">
-        <source>'{0}': no suitable method found to override</source>
-        <target state="translated">'“{0}”: 没有找到适合的方法来重写</target>
-        <note />
-      </trans-unit>
-      <trans-unit id="ERR_NamespaceUnexpected">
-        <source>A namespace cannot directly contain members such as fields or methods</source>
-        <target state="translated">命名空间不能直接包含字段或方法之类的成员</target>
-        <note />
-      </trans-unit>
-      <trans-unit id="ERR_NoSuchMember">
-        <source>'{0}' does not contain a definition for '{1}'</source>
-        <target state="translated">'“{0}”未包含“{1}”的定义</target>
-        <note />
-      </trans-unit>
-      <trans-unit id="ERR_BadSKknown">
-        <source>'{0}' is a {1} but is used like a {2}</source>
-        <target state="translated">'“{0}”是 {1}，但此处被当做 {2} 来使用</target>
-        <note />
-      </trans-unit>
-      <trans-unit id="ERR_BadSKunknown">
-        <source>'{0}' is a {1}, which is not valid in the given context</source>
-        <target state="translated">'“{0}”是一个 {1}，这在给定的上下文中无效</target>
-        <note />
-      </trans-unit>
-      <trans-unit id="ERR_ObjectRequired">
-        <source>An object reference is required for the non-static field, method, or property '{0}'</source>
-        <target state="translated">对象引用对于非静态的字段、方法或属性“{0}”是必需的</target>
-        <note />
-      </trans-unit>
-      <trans-unit id="ERR_AmbigCall">
-        <source>The call is ambiguous between the following methods or properties: '{0}' and '{1}'</source>
-        <target state="translated">以下方法或属性之间的调用具有二义性:“{0}”和“{1}”</target>
-        <note />
-      </trans-unit>
-      <trans-unit id="ERR_BadAccess">
-        <source>'{0}' is inaccessible due to its protection level</source>
-        <target state="translated">'“{0}”不可访问，因为它具有一定的保护级别</target>
-        <note />
-      </trans-unit>
-      <trans-unit id="ERR_MethDelegateMismatch">
-        <source>No overload for '{0}' matches delegate '{1}'</source>
-        <target state="translated">“{0}”没有与委托“{1}”匹配的重载</target>
-        <note />
-      </trans-unit>
-      <trans-unit id="ERR_RetObjectRequired">
-        <source>An object of a type convertible to '{0}' is required</source>
-        <target state="translated">需要一个类型可转换为“{0}”的对象</target>
-        <note />
-      </trans-unit>
-      <trans-unit id="ERR_RetNoObjectRequired">
-        <source>Since '{0}' returns void, a return keyword must not be followed by an object expression</source>
-        <target state="translated">由于“{0}”返回 void，返回关键字后面不得有对象表达式</target>
-        <note />
-      </trans-unit>
-      <trans-unit id="ERR_LocalDuplicate">
-        <source>A local variable or function named '{0}' is already defined in this scope</source>
-        <target state="translated">已在此范围定义了名为“{0}”的局部变量或函数</target>
-        <note />
-      </trans-unit>
-      <trans-unit id="ERR_AssgLvalueExpected">
-        <source>The left-hand side of an assignment must be a variable, property or indexer</source>
-        <target state="translated">赋值号左边必须是变量、属性或索引器</target>
-        <note />
-      </trans-unit>
-      <trans-unit id="ERR_StaticConstParam">
-        <source>'{0}': a static constructor must be parameterless</source>
-        <target state="translated">'“{0}”: 静态构造函数必须无参数</target>
-        <note />
-      </trans-unit>
-      <trans-unit id="ERR_NotConstantExpression">
-        <source>The expression being assigned to '{0}' must be constant</source>
-        <target state="translated">指派给“{0}”的表达式必须是常量</target>
-        <note />
-      </trans-unit>
-      <trans-unit id="ERR_NotNullConstRefField">
-        <source>'{0}' is of type '{1}'. A const field of a reference type other than string can only be initialized with null.</source>
-        <target state="translated">'“{0}”的类型为“{1}”。只能用 Null 对引用类型(字符串除外)的常量字段进行初始化。</target>
-        <note />
-      </trans-unit>
-      <trans-unit id="ERR_LocalIllegallyOverrides">
-        <source>A local or parameter named '{0}' cannot be declared in this scope because that name is used in an enclosing local scope to define a local or parameter</source>
-        <target state="translated">无法在此范围中声明名为“{0}”的局部变量或参数，因为该名称在封闭局部范围中用于定义局部变量或参数</target>
-        <note />
-      </trans-unit>
-      <trans-unit id="ERR_BadUsingNamespace">
-        <source>A 'using namespace' directive can only be applied to namespaces; '{0}' is a type not a namespace. Consider a 'using static' directive instead</source>
-        <target state="translated">“using namespace”指令只能应用于命名空间；“{0}”是一个类型而不是命名空间。请考虑改用“using static”指令</target>
-        <note />
-      </trans-unit>
-      <trans-unit id="ERR_BadUsingType">
-        <source>A 'using static' directive can only be applied to types; '{0}' is a namespace not a type. Consider a 'using namespace' directive instead</source>
-        <target state="translated">“using static” 指令只能应用于类型；“{0}”是一个命名空间而不是类型。请考虑改用“using namespace”指令</target>
-        <note />
-      </trans-unit>
-      <trans-unit id="ERR_NoAliasHere">
-        <source>A 'using static' directive cannot be used to declare an alias</source>
-        <target state="translated">“using static”指令不能用于声明别名</target>
-        <note />
-      </trans-unit>
-      <trans-unit id="ERR_NoBreakOrCont">
-        <source>No enclosing loop out of which to break or continue</source>
-        <target state="translated">没有要中断或继续的封闭循环</target>
-        <note />
-      </trans-unit>
-      <trans-unit id="ERR_DuplicateLabel">
-        <source>The label '{0}' is a duplicate</source>
-        <target state="translated">标签“{0}”重复</target>
-        <note />
-      </trans-unit>
-      <trans-unit id="ERR_NoConstructors">
-        <source>The type '{0}' has no constructors defined</source>
-        <target state="translated">类型“{0}”未定义构造函数</target>
-        <note />
-      </trans-unit>
-      <trans-unit id="ERR_NoNewAbstract">
-        <source>Cannot create an instance of the abstract class or interface '{0}'</source>
-        <target state="translated">无法创建抽象类或接口“{0}”的实例</target>
-        <note />
-      </trans-unit>
-      <trans-unit id="ERR_ConstValueRequired">
-        <source>A const field requires a value to be provided</source>
-        <target state="translated">常量字段要求提供一个值</target>
-        <note />
-      </trans-unit>
-      <trans-unit id="ERR_CircularBase">
-        <source>Circular base class dependency involving '{0}' and '{1}'</source>
-        <target state="translated">涉及“{0}”和“{1}”的循环基类依赖项</target>
-        <note />
-      </trans-unit>
-      <trans-unit id="ERR_BadDelegateConstructor">
-        <source>The delegate '{0}' does not have a valid constructor</source>
-        <target state="translated">委托“{0}”没有有效的构造函数</target>
-        <note />
-      </trans-unit>
-      <trans-unit id="ERR_MethodNameExpected">
-        <source>Method name expected</source>
-        <target state="translated">应输入方法名称</target>
-        <note />
-      </trans-unit>
-      <trans-unit id="ERR_ConstantExpected">
-        <source>A constant value is expected</source>
-        <target state="translated">应输入常量值</target>
-        <note />
-      </trans-unit>
-      <trans-unit id="ERR_V6SwitchGoverningTypeValueExpected">
-        <source>A switch expression or case label must be a bool, char, string, integral, enum, or corresponding nullable type in C# 6 and earlier.</source>
-        <target state="translated">switch 表达式或事例标签必须是 bool、char、string、integral、enum 或 C#6 及更早版本中相应的可以为 null 的类型。</target>
-        <note />
-      </trans-unit>
-      <trans-unit id="ERR_IntegralTypeValueExpected">
-        <source>A value of an integral type expected</source>
-        <target state="translated">应输入整型值</target>
-        <note />
-      </trans-unit>
-      <trans-unit id="ERR_DuplicateCaseLabel">
-        <source>The switch statement contains multiple cases with the label value '{0}'</source>
-        <target state="translated">switch 语句包含多个具有标签值“{0}”的情况</target>
-        <note />
-      </trans-unit>
-      <trans-unit id="ERR_InvalidGotoCase">
-        <source>A goto case is only valid inside a switch statement</source>
-        <target state="translated">goto case 只在 switch 语句中有效</target>
-        <note />
-      </trans-unit>
-      <trans-unit id="ERR_PropertyLacksGet">
-        <source>The property or indexer '{0}' cannot be used in this context because it lacks the get accessor</source>
-        <target state="translated">属性或索引器“{0}”不能用在此上下文中，因为它缺少 get 访问器</target>
-        <note />
-      </trans-unit>
-      <trans-unit id="ERR_BadExceptionType">
-        <source>The type caught or thrown must be derived from System.Exception</source>
-        <target state="translated">捕获或抛弃的类型必须从 System.Exception 派生</target>
-        <note />
-      </trans-unit>
-      <trans-unit id="ERR_BadEmptyThrow">
-        <source>A throw statement with no arguments is not allowed outside of a catch clause</source>
-        <target state="translated">无参数的 throw 语句不允许在 catch 子句之外使用</target>
-        <note />
-      </trans-unit>
-      <trans-unit id="ERR_BadFinallyLeave">
-        <source>Control cannot leave the body of a finally clause</source>
-        <target state="translated">控制不能离开 finally 子句主体</target>
-        <note />
-      </trans-unit>
-      <trans-unit id="ERR_LabelShadow">
-        <source>The label '{0}' shadows another label by the same name in a contained scope</source>
-        <target state="translated">在包含的范围中标签“{0}”遮盖了具有同样名称的另一个标签</target>
-        <note />
-      </trans-unit>
-      <trans-unit id="ERR_LabelNotFound">
-        <source>No such label '{0}' within the scope of the goto statement</source>
-        <target state="translated">goto 语句范围内没有“{0}”这样的标签</target>
-        <note />
-      </trans-unit>
-      <trans-unit id="ERR_UnreachableCatch">
-        <source>A previous catch clause already catches all exceptions of this or of a super type ('{0}')</source>
-        <target state="translated">上一个 catch 子句已经捕获了此类型或超类型(“{0}”)的所有异常</target>
-        <note />
-      </trans-unit>
-      <trans-unit id="WRN_FilterIsConstantTrue">
-        <source>Filter expression is a constant 'true', consider removing the filter</source>
-        <target state="translated">筛选器表达式是常量 “true”，请考虑删除筛选器</target>
-        <note />
-      </trans-unit>
-      <trans-unit id="WRN_FilterIsConstantTrue_Title">
-        <source>Filter expression is a constant 'true'</source>
-        <target state="translated">筛选器表达式是常量 “true”</target>
-        <note />
-      </trans-unit>
-      <trans-unit id="ERR_ReturnExpected">
-        <source>'{0}': not all code paths return a value</source>
-        <target state="translated">'“{0}”: 并非所有的代码路径都返回值</target>
-        <note />
-      </trans-unit>
-      <trans-unit id="WRN_UnreachableCode">
->>>>>>> 22a1ef4d
         <source>Unreachable code detected</source>
         <target state="translated">检测到无法访问的代码</target>
         <note />
       </trans-unit>
-<<<<<<< HEAD
       <trans-unit id="ERR_SwitchFallThrough">
         <source>Control cannot fall through from one case label ('{0}') to another</source>
         <target state="translated">控制不能从一个 case 标签(“{0}”)贯穿到另一个 case 标签</target>
@@ -3627,24 +2344,10 @@
         <note />
       </trans-unit>
       <trans-unit id="WRN_UnreferencedLabel_Title">
-=======
-      <trans-unit id="WRN_UnreachableCode_Title">
-        <source>Unreachable code detected</source>
-        <target state="translated">检测到无法访问的代码</target>
-        <note />
-      </trans-unit>
-      <trans-unit id="ERR_SwitchFallThrough">
-        <source>Control cannot fall through from one case label ('{0}') to another</source>
-        <target state="translated">控制不能从一个 case 标签(“{0}”)贯穿到另一个 case 标签</target>
-        <note />
-      </trans-unit>
-      <trans-unit id="WRN_UnreferencedLabel">
->>>>>>> 22a1ef4d
         <source>This label has not been referenced</source>
         <target state="translated">这个标签尚未被引用</target>
         <note />
       </trans-unit>
-<<<<<<< HEAD
       <trans-unit id="ERR_UseDefViolation">
         <source>Use of unassigned local variable '{0}'</source>
         <target state="translated">使用了未赋值的局部变量“{0}”</target>
@@ -3963,336 +2666,6 @@
       <trans-unit id="ERR_ParamsLast">
         <source>A params parameter must be the last parameter in a formal parameter list</source>
         <target state="translated">params 参数必须是形参表中的最后一个参数</target>
-        <note />
-      </trans-unit>
-      <trans-unit id="ERR_SizeofUnsafe">
-        <source>'{0}' does not have a predefined size, therefore sizeof can only be used in an unsafe context (consider using System.Runtime.InteropServices.Marshal.SizeOf)</source>
-        <target state="translated">'“{0}”没有预定义的大小，因此 sizeof 只能在不安全的上下文中使用(请考虑使用 System.Runtime.InteropServices.Marshal.SizeOf)</target>
-=======
-      <trans-unit id="WRN_UnreferencedLabel_Title">
-        <source>This label has not been referenced</source>
-        <target state="translated">这个标签尚未被引用</target>
-        <note />
-      </trans-unit>
-      <trans-unit id="ERR_UseDefViolation">
-        <source>Use of unassigned local variable '{0}'</source>
-        <target state="translated">使用了未赋值的局部变量“{0}”</target>
-        <note />
-      </trans-unit>
-      <trans-unit id="WRN_UnreferencedVar">
-        <source>The variable '{0}' is declared but never used</source>
-        <target state="translated">声明了变量“{0}”，但从未使用过</target>
-        <note />
-      </trans-unit>
-      <trans-unit id="WRN_UnreferencedVar_Title">
-        <source>Variable is declared but never used</source>
-        <target state="translated">声明了变量，但从未使用过</target>
-        <note />
-      </trans-unit>
-      <trans-unit id="WRN_UnreferencedField">
-        <source>The field '{0}' is never used</source>
-        <target state="translated">从不使用字段“{0}”</target>
-        <note />
-      </trans-unit>
-      <trans-unit id="WRN_UnreferencedField_Title">
-        <source>Field is never used</source>
-        <target state="translated">字段从未使用过</target>
-        <note />
-      </trans-unit>
-      <trans-unit id="ERR_UseDefViolationField">
-        <source>Use of possibly unassigned field '{0}'</source>
-        <target state="translated">使用了可能未赋值的字段“{0}”</target>
-        <note />
-      </trans-unit>
-      <trans-unit id="ERR_UseDefViolationProperty">
-        <source>Use of possibly unassigned auto-implemented property '{0}'</source>
-        <target state="translated">使用可能未赋值的自动实现的属性“{0}”</target>
-        <note />
-      </trans-unit>
-      <trans-unit id="ERR_UnassignedThis">
-        <source>Field '{0}' must be fully assigned before control is returned to the caller</source>
-        <target state="translated">在控制返回调用方之前，字段“{0}”必须完全赋值</target>
-        <note />
-      </trans-unit>
-      <trans-unit id="ERR_AmbigQM">
-        <source>Type of conditional expression cannot be determined because '{0}' and '{1}' implicitly convert to one another</source>
-        <target state="translated">无法确定条件表达式的类型，因为“{0}”和“{1}”可相互隐式转换</target>
-        <note />
-      </trans-unit>
-      <trans-unit id="ERR_InvalidQM">
-        <source>Type of conditional expression cannot be determined because there is no implicit conversion between '{0}' and '{1}'</source>
-        <target state="translated">无法确定条件表达式的类型，因为“{0}”和“{1}”之间没有隐式转换</target>
-        <note />
-      </trans-unit>
-      <trans-unit id="ERR_NoBaseClass">
-        <source>A base class is required for a 'base' reference</source>
-        <target state="translated">"base" 引用需要基类</target>
-        <note />
-      </trans-unit>
-      <trans-unit id="ERR_BaseIllegal">
-        <source>Use of keyword 'base' is not valid in this context</source>
-        <target state="translated">在此上下文中使用关键字 "base" 无效</target>
-        <note />
-      </trans-unit>
-      <trans-unit id="ERR_ObjectProhibited">
-        <source>Member '{0}' cannot be accessed with an instance reference; qualify it with a type name instead</source>
-        <target state="translated">无法使用实例引用来访问成员“{0}”；请改用类型名来限定它</target>
-        <note />
-      </trans-unit>
-      <trans-unit id="ERR_ParamUnassigned">
-        <source>The out parameter '{0}' must be assigned to before control leaves the current method</source>
-        <target state="translated">控制离开当前方法之前必须对 out 参数“{0}”赋值</target>
-        <note />
-      </trans-unit>
-      <trans-unit id="ERR_InvalidArray">
-        <source>Invalid rank specifier: expected ',' or ']'</source>
-        <target state="translated">无效的秩说明符: 应为“,”或“]”</target>
-        <note />
-      </trans-unit>
-      <trans-unit id="ERR_ExternHasBody">
-        <source>'{0}' cannot be extern and declare a body</source>
-        <target state="translated">'“{0}”不能是外部的，也无法声明主体</target>
-        <note />
-      </trans-unit>
-      <trans-unit id="ERR_ExternHasConstructorInitializer">
-        <source>'{0}' cannot be extern and have a constructor initializer</source>
-        <target state="translated">'“{0}”不能是外部的，也不能具有构造函数初始值设定项</target>
-        <note />
-      </trans-unit>
-      <trans-unit id="ERR_AbstractAndExtern">
-        <source>'{0}' cannot be both extern and abstract</source>
-        <target state="translated">'“{0}”不能既是外部的又是抽象的</target>
-        <note />
-      </trans-unit>
-      <trans-unit id="ERR_BadAttributeParamType">
-        <source>Attribute constructor parameter '{0}' has type '{1}', which is not a valid attribute parameter type</source>
-        <target state="translated">特性构造函数参数“{0}”具有类型“{1}”，这不是有效特性参数类型</target>
-        <note />
-      </trans-unit>
-      <trans-unit id="ERR_BadAttributeArgument">
-        <source>An attribute argument must be a constant expression, typeof expression or array creation expression of an attribute parameter type</source>
-        <target state="translated">特性实参必须是特性形参类型的常量表达式、typeof 表达式或数组创建表达式</target>
-        <note />
-      </trans-unit>
-      <trans-unit id="ERR_BadAttributeParamDefaultArgument">
-        <source>Attribute constructor parameter '{0}' is optional, but no default parameter value was specified.</source>
-        <target state="translated">特性构造函数参数“{0}”是可选的，但是未指定默认参数值。</target>
-        <note />
-      </trans-unit>
-      <trans-unit id="WRN_IsAlwaysTrue">
-        <source>The given expression is always of the provided ('{0}') type</source>
-        <target state="translated">给定表达式始终为所提供的(“{0}”)类型</target>
-        <note />
-      </trans-unit>
-      <trans-unit id="WRN_IsAlwaysTrue_Title">
-        <source>'is' expression's given expression is always of the provided type</source>
-        <target state="translated">'"is" 表达式的给定表达式始终是所提供的类型</target>
-        <note />
-      </trans-unit>
-      <trans-unit id="WRN_IsAlwaysFalse">
-        <source>The given expression is never of the provided ('{0}') type</source>
-        <target state="translated">给定表达式始终不是所提供的(“{0}”)类型</target>
-        <note />
-      </trans-unit>
-      <trans-unit id="WRN_IsAlwaysFalse_Title">
-        <source>'is' expression's given expression is never of the provided type</source>
-        <target state="translated">'"is" 表达式的给定表达式始终不是所提供的类型</target>
-        <note />
-      </trans-unit>
-      <trans-unit id="ERR_LockNeedsReference">
-        <source>'{0}' is not a reference type as required by the lock statement</source>
-        <target state="translated">'“{0}”不是 lock 语句要求的引用类型</target>
-        <note />
-      </trans-unit>
-      <trans-unit id="ERR_NullNotValid">
-        <source>Use of null is not valid in this context</source>
-        <target state="translated">在此上下文中使用 null 无效</target>
-        <note />
-      </trans-unit>
-      <trans-unit id="ERR_DefaultLiteralNotValid">
-        <source>Use of default literal is not valid in this context</source>
-        <target state="translated">在此背景下使用默认文本无效</target>
-        <note />
-      </trans-unit>
-      <trans-unit id="ERR_UseDefViolationThis">
-        <source>The 'this' object cannot be used before all of its fields are assigned to</source>
-        <target state="translated">在给 "this" 对象的所有字段赋值之前，无法使用该对象</target>
-        <note />
-      </trans-unit>
-      <trans-unit id="ERR_ArgsInvalid">
-        <source>The __arglist construct is valid only within a variable argument method</source>
-        <target state="translated">__arglist 构造只在变量参数方法中有效</target>
-        <note />
-      </trans-unit>
-      <trans-unit id="ERR_PtrExpected">
-        <source>The * or -&gt; operator must be applied to a pointer</source>
-        <target state="translated">* 或 -&gt; 运算符只能应用于指针</target>
-        <note />
-      </trans-unit>
-      <trans-unit id="ERR_PtrIndexSingle">
-        <source>A pointer must be indexed by only one value</source>
-        <target state="translated">指针必须只根据一个值进行索引</target>
-        <note />
-      </trans-unit>
-      <trans-unit id="WRN_ByRefNonAgileField">
-        <source>Using '{0}' as a ref or out value or taking its address may cause a runtime exception because it is a field of a marshal-by-reference class</source>
-        <target state="translated">由于“{0}”是引用封送类的字段，将它用作 ref 或 out 值或获取它的地址可能导致运行时异常</target>
-        <note />
-      </trans-unit>
-      <trans-unit id="WRN_ByRefNonAgileField_Title">
-        <source>Using a field of a marshal-by-reference class as a ref or out value or taking its address may cause a runtime exception</source>
-        <target state="translated">将引用封送类的字段用作 ref 或 out 值或获取其地址可能导致运行时异常</target>
-        <note />
-      </trans-unit>
-      <trans-unit id="ERR_AssgReadonlyStatic">
-        <source>A static readonly field cannot be assigned to (except in a static constructor or a variable initializer)</source>
-        <target state="translated">无法对静态只读字段赋值(静态构造函数或变量初始值中除外)</target>
-        <note />
-      </trans-unit>
-      <trans-unit id="ERR_RefReadonlyStatic">
-        <source>A static readonly field cannot be used as a ref or out value (except in a static constructor)</source>
-        <target state="translated">无法将静态只读字段用作 ref 或 out 值(静态构造函数中除外)</target>
-        <note />
-      </trans-unit>
-      <trans-unit id="ERR_AssgReadonlyProp">
-        <source>Property or indexer '{0}' cannot be assigned to -- it is read only</source>
-        <target state="translated">无法为属性或索引器“{0}”赋值 - 它是只读的</target>
-        <note />
-      </trans-unit>
-      <trans-unit id="ERR_IllegalStatement">
-        <source>Only assignment, call, increment, decrement, await, and new object expressions can be used as a statement</source>
-        <target state="translated">只有 assignment、call、increment、decrement 和 new 对象表达式可用作语句</target>
-        <note />
-      </trans-unit>
-      <trans-unit id="ERR_BadGetEnumerator">
-        <source>foreach requires that the return type '{0}' of '{1}' must have a suitable public 'MoveNext' method and public 'Current' property</source>
-        <target state="translated">foreach 要求“{1}”的返回类型“{0}”必须具有适当的公共 MoveNext 方法和公共 Current 属性</target>
-        <note />
-      </trans-unit>
-      <trans-unit id="ERR_TooManyLocals">
-        <source>Only 65534 locals, including those generated by the compiler, are allowed</source>
-        <target state="translated">仅允许 65534 个局部变量，包括编译器生成的局部变量</target>
-        <note />
-      </trans-unit>
-      <trans-unit id="ERR_AbstractBaseCall">
-        <source>Cannot call an abstract base member: '{0}'</source>
-        <target state="translated">无法调用抽象基成员:“{0}”</target>
-        <note />
-      </trans-unit>
-      <trans-unit id="ERR_RefProperty">
-        <source>A property or indexer may not be passed as an out or ref parameter</source>
-        <target state="translated">属性或索引器不能作为 out 或 ref 参数传递</target>
-        <note />
-      </trans-unit>
-      <trans-unit id="ERR_ManagedAddr">
-        <source>Cannot take the address of, get the size of, or declare a pointer to a managed type ('{0}')</source>
-        <target state="translated">无法获取托管类型(“{0}”)的地址和大小，或者声明指向它的指针</target>
-        <note />
-      </trans-unit>
-      <trans-unit id="ERR_BadFixedInitType">
-        <source>The type of a local declared in a fixed statement must be a pointer type</source>
-        <target state="translated">fixed 语句中声明的局部变量类型必须是指针类型</target>
-        <note />
-      </trans-unit>
-      <trans-unit id="ERR_FixedMustInit">
-        <source>You must provide an initializer in a fixed or using statement declaration</source>
-        <target state="translated">必须在 fixed 或者 using 语句声明中提供初始值设定项</target>
-        <note />
-      </trans-unit>
-      <trans-unit id="ERR_InvalidAddrOp">
-        <source>Cannot take the address of the given expression</source>
-        <target state="translated">无法获取给定表达式的地址</target>
-        <note />
-      </trans-unit>
-      <trans-unit id="ERR_FixedNeeded">
-        <source>You can only take the address of an unfixed expression inside of a fixed statement initializer</source>
-        <target state="translated">只能获取 fixed 语句初始值设定项内的未固定表达式的地址</target>
-        <note />
-      </trans-unit>
-      <trans-unit id="ERR_FixedNotNeeded">
-        <source>You cannot use the fixed statement to take the address of an already fixed expression</source>
-        <target state="translated">不能使用 fixed 语句来获取已固定的表达式的地址</target>
-        <note />
-      </trans-unit>
-      <trans-unit id="ERR_UnsafeNeeded">
-        <source>Pointers and fixed size buffers may only be used in an unsafe context</source>
-        <target state="translated">指针和固定大小缓冲区只能在不安全的上下文中使用</target>
-        <note />
-      </trans-unit>
-      <trans-unit id="ERR_OpTFRetType">
-        <source>The return type of operator True or False must be bool</source>
-        <target state="translated">运算符 True 或 False 的返回类型必须是 bool</target>
-        <note />
-      </trans-unit>
-      <trans-unit id="ERR_OperatorNeedsMatch">
-        <source>The operator '{0}' requires a matching operator '{1}' to also be defined</source>
-        <target state="translated">运算符“{0}”要求也要定义匹配的运算符“{1}”</target>
-        <note />
-      </trans-unit>
-      <trans-unit id="ERR_BadBoolOp">
-        <source>In order to be applicable as a short circuit operator a user-defined logical operator ('{0}') must have the same return type and parameter types</source>
-        <target state="translated">为了可以像短路运算符一样应用，用户定义的逻辑运算符(“{0}”)的返回类型和参数类型必须相同</target>
-        <note />
-      </trans-unit>
-      <trans-unit id="ERR_MustHaveOpTF">
-        <source>In order for '{0}' to be applicable as a short circuit operator, its declaring type '{1}' must define operator true and operator false</source>
-        <target state="translated">为了使“{0}”可以像短路运算符一样应用，其声明类型“{1}”必须定义运算符 true 和运算符 false</target>
-        <note />
-      </trans-unit>
-      <trans-unit id="WRN_UnreferencedVarAssg">
-        <source>The variable '{0}' is assigned but its value is never used</source>
-        <target state="translated">变量“{0}”已被赋值，但从未使用过它的值</target>
-        <note />
-      </trans-unit>
-      <trans-unit id="WRN_UnreferencedVarAssg_Title">
-        <source>Variable is assigned but its value is never used</source>
-        <target state="translated">变量已被赋值，但从未使用过它的值</target>
-        <note />
-      </trans-unit>
-      <trans-unit id="ERR_CheckedOverflow">
-        <source>The operation overflows at compile time in checked mode</source>
-        <target state="translated">在 checked 模式下，运算在编译时溢出</target>
-        <note />
-      </trans-unit>
-      <trans-unit id="ERR_ConstOutOfRangeChecked">
-        <source>Constant value '{0}' cannot be converted to a '{1}' (use 'unchecked' syntax to override)</source>
-        <target state="translated">常量值“{0}”无法转换为“{1}”(使用 "unchecked" 语法重写)</target>
-        <note />
-      </trans-unit>
-      <trans-unit id="ERR_BadVarargs">
-        <source>A method with vararg cannot be generic, be in a generic type, or have a params parameter</source>
-        <target state="translated">带有 vararg 的方法不能是泛型，不能属于泛型类型，也不能具有 params 参数</target>
-        <note />
-      </trans-unit>
-      <trans-unit id="ERR_ParamsMustBeArray">
-        <source>The params parameter must be a single dimensional array</source>
-        <target state="translated">params 参数必须是一维数组</target>
-        <note />
-      </trans-unit>
-      <trans-unit id="ERR_IllegalArglist">
-        <source>An __arglist expression may only appear inside of a call or new expression</source>
-        <target state="translated">__arglist 表达式只能出现在调用或 new 表达式内部</target>
-        <note />
-      </trans-unit>
-      <trans-unit id="ERR_IllegalUnsafe">
-        <source>Unsafe code may only appear if compiling with /unsafe</source>
-        <target state="translated">不安全代码只会在使用 /unsafe 编译的情况下出现</target>
-        <note />
-      </trans-unit>
-      <trans-unit id="ERR_AmbigMember">
-        <source>Ambiguity between '{0}' and '{1}'</source>
-        <target state="translated">在“{0}”和“{1}”之间具有二义性</target>
-        <note />
-      </trans-unit>
-      <trans-unit id="ERR_BadForeachDecl">
-        <source>Type and identifier are both required in a foreach statement</source>
-        <target state="translated">在 foreach 语句中，类型和标识符都是必需的</target>
-        <note />
-      </trans-unit>
-      <trans-unit id="ERR_ParamsLast">
-        <source>A params parameter must be the last parameter in a formal parameter list</source>
-        <target state="translated">params 参数必须是形参表中的最后一个参数</target>
->>>>>>> 22a1ef4d
         <note />
       </trans-unit>
       <trans-unit id="ERR_DottedTypeNameNotFoundInNS">
@@ -8234,7 +6607,6 @@
       <trans-unit id="ERR_NoMainOnDLL">
         <source>Cannot specify /main if building a module or library</source>
         <target state="translated">如果生成模块或库，则无法指定 /main</target>
-<<<<<<< HEAD
         <note />
       </trans-unit>
       <trans-unit id="FTL_InvalidTarget">
@@ -8247,20 +6619,6 @@
         <target state="translated">/noconfig 选项是在响应文件中指定的，因此被忽略</target>
         <note />
       </trans-unit>
-=======
-        <note />
-      </trans-unit>
-      <trans-unit id="FTL_InvalidTarget">
-        <source>Invalid target type for /target: must specify 'exe', 'winexe', 'library', or 'module'</source>
-        <target state="translated">/target 的目标类型无效: 必须指定“exe”、“winexe”、“library”或“module”</target>
-        <note />
-      </trans-unit>
-      <trans-unit id="WRN_NoConfigNotOnCommandLine">
-        <source>Ignoring /noconfig option because it was specified in a response file</source>
-        <target state="translated">/noconfig 选项是在响应文件中指定的，因此被忽略</target>
-        <note />
-      </trans-unit>
->>>>>>> 22a1ef4d
       <trans-unit id="WRN_NoConfigNotOnCommandLine_Title">
         <source>Ignoring /noconfig option because it was specified in a response file</source>
         <target state="translated">/noconfig 选项是在响应文件中指定的，因此被忽略</target>
@@ -8469,7 +6827,6 @@
       <trans-unit id="WRN_CLS_ModuleMissingCLS">
         <source>Added modules must be marked with the CLSCompliant attribute to match the assembly</source>
         <target state="translated">添加的模块必须用 CLSCompliant 特性标记才能与程序集匹配</target>
-<<<<<<< HEAD
         <note />
       </trans-unit>
       <trans-unit id="WRN_CLS_ModuleMissingCLS_Title">
@@ -8498,65 +6855,20 @@
         <note />
       </trans-unit>
       <trans-unit id="WRN_CLS_ArrayArgumentToAttribute">
-=======
-        <note />
-      </trans-unit>
-      <trans-unit id="WRN_CLS_ModuleMissingCLS_Title">
-        <source>Added modules must be marked with the CLSCompliant attribute to match the assembly</source>
-        <target state="translated">添加的模块必须用 CLSCompliant 特性标记才能与程序集匹配</target>
-        <note />
-      </trans-unit>
-      <trans-unit id="WRN_CLS_AssemblyNotCLS">
-        <source>'{0}' cannot be marked as CLS-compliant because the assembly does not have a CLSCompliant attribute</source>
-        <target state="translated">'由于程序集没有 CLSCompliant 特性，因此不能将“{0}”标记为符合 CLS</target>
-        <note />
-      </trans-unit>
-      <trans-unit id="WRN_CLS_AssemblyNotCLS_Title">
-        <source>Type or member cannot be marked as CLS-compliant because the assembly does not have a CLSCompliant attribute</source>
-        <target state="translated">由于程序集没有 CLSCompliant 特性，因此不能将类型或成员标记为符合 CLS</target>
-        <note />
-      </trans-unit>
-      <trans-unit id="WRN_CLS_BadAttributeType">
-        <source>'{0}' has no accessible constructors which use only CLS-compliant types</source>
-        <target state="translated">'“{0}”没有只使用符合 CLS 类型的可访问的构造函数</target>
-        <note />
-      </trans-unit>
-      <trans-unit id="WRN_CLS_BadAttributeType_Title">
-        <source>Type has no accessible constructors which use only CLS-compliant types</source>
-        <target state="translated">类型没有只使用符合 CLS 类型的可访问的构造函数</target>
-        <note />
-      </trans-unit>
-      <trans-unit id="WRN_CLS_ArrayArgumentToAttribute">
         <source>Arrays as attribute arguments is not CLS-compliant</source>
         <target state="translated">作为特性参数的数组不符合 CLS</target>
         <note />
       </trans-unit>
-      <trans-unit id="WRN_CLS_ArrayArgumentToAttribute_Title">
->>>>>>> 22a1ef4d
-        <source>Arrays as attribute arguments is not CLS-compliant</source>
-        <target state="translated">作为特性参数的数组不符合 CLS</target>
-        <note />
-      </trans-unit>
-<<<<<<< HEAD
       <trans-unit id="WRN_CLS_ArrayArgumentToAttribute_Title">
         <source>Arrays as attribute arguments is not CLS-compliant</source>
         <target state="translated">作为特性参数的数组不符合 CLS</target>
         <note />
       </trans-unit>
       <trans-unit id="WRN_CLS_NotOnModules2">
-=======
-      <trans-unit id="WRN_CLS_NotOnModules2">
         <source>You cannot specify the CLSCompliant attribute on a module that differs from the CLSCompliant attribute on the assembly</source>
         <target state="translated">不能在模块上指定与程序集的 CLSCompliant 特性不同的 CLSCompliant 特性</target>
         <note />
       </trans-unit>
-      <trans-unit id="WRN_CLS_NotOnModules2_Title">
->>>>>>> 22a1ef4d
-        <source>You cannot specify the CLSCompliant attribute on a module that differs from the CLSCompliant attribute on the assembly</source>
-        <target state="translated">不能在模块上指定与程序集的 CLSCompliant 特性不同的 CLSCompliant 特性</target>
-        <note />
-      </trans-unit>
-<<<<<<< HEAD
       <trans-unit id="WRN_CLS_NotOnModules2_Title">
         <source>You cannot specify the CLSCompliant attribute on a module that differs from the CLSCompliant attribute on the assembly</source>
         <target state="translated">不能在模块上指定与程序集的 CLSCompliant 特性不同的 CLSCompliant 特性</target>
@@ -8732,178 +7044,6 @@
         <target state="translated">"await" 运算符只能用于异步方法中。请考虑用 "async" 修饰符标记此方法，并将其返回类型更改为 "Task"。</target>
         <note />
       </trans-unit>
-=======
-      <trans-unit id="WRN_CLS_IllegalTrueInFalse">
-        <source>'{0}' cannot be marked as CLS-compliant because it is a member of non-CLS-compliant type '{1}'</source>
-        <target state="translated">'“{0}”是不符合 CLS 的类型“{1}”的成员，因此不能将其标记为符合 CLS</target>
-        <note />
-      </trans-unit>
-      <trans-unit id="WRN_CLS_IllegalTrueInFalse_Title">
-        <source>Type cannot be marked as CLS-compliant because it is a member of non-CLS-compliant type</source>
-        <target state="translated">类型是不符合 CLS 的类型的成员，因此不能将其标记为符合 CLS</target>
-        <note />
-      </trans-unit>
-      <trans-unit id="WRN_CLS_MeaninglessOnPrivateType">
-        <source>CLS compliance checking will not be performed on '{0}' because it is not visible from outside this assembly</source>
-        <target state="translated">“{0}”在此程序集外部不可见，因此不会对它执行 CLS 遵从性检查</target>
-        <note />
-      </trans-unit>
-      <trans-unit id="WRN_CLS_MeaninglessOnPrivateType_Title">
-        <source>CLS compliance checking will not be performed because it is not visible from outside this assembly</source>
-        <target state="translated">CLS 遵从性检查在此程序集外部不可见，因此不会执行它</target>
-        <note />
-      </trans-unit>
-      <trans-unit id="WRN_CLS_AssemblyNotCLS2">
-        <source>'{0}' does not need a CLSCompliant attribute because the assembly does not have a CLSCompliant attribute</source>
-        <target state="translated">'由于程序集没有 CLSCompliant 特性，因此“{0}”不需要 CLSCompliant 特性</target>
-        <note />
-      </trans-unit>
-      <trans-unit id="WRN_CLS_AssemblyNotCLS2_Title">
-        <source>Type or member does not need a CLSCompliant attribute because the assembly does not have a CLSCompliant attribute</source>
-        <target state="translated">由于程序集没有 CLSCompliant 特性，因此类型或成员不需要 CLSCompliant 特性</target>
-        <note />
-      </trans-unit>
-      <trans-unit id="WRN_CLS_MeaninglessOnParam">
-        <source>CLSCompliant attribute has no meaning when applied to parameters. Try putting it on the method instead.</source>
-        <target state="translated">CLSCompliant 特性在应用于参数时无意义。请尝试将该特性应用于方法。</target>
-        <note />
-      </trans-unit>
-      <trans-unit id="WRN_CLS_MeaninglessOnParam_Title">
-        <source>CLSCompliant attribute has no meaning when applied to parameters</source>
-        <target state="translated">CLSCompliant 特性在应用于参数时无意义</target>
-        <note />
-      </trans-unit>
-      <trans-unit id="WRN_CLS_MeaninglessOnReturn">
-        <source>CLSCompliant attribute has no meaning when applied to return types. Try putting it on the method instead.</source>
-        <target state="translated">CLSCompliant 特性在应用于返回类型时无意义。请尝试将该特性应用于方法。</target>
-        <note />
-      </trans-unit>
-      <trans-unit id="WRN_CLS_MeaninglessOnReturn_Title">
-        <source>CLSCompliant attribute has no meaning when applied to return types</source>
-        <target state="translated">CLSCompliant 特性在应用于返回类型时无意义</target>
-        <note />
-      </trans-unit>
-      <trans-unit id="WRN_CLS_BadTypeVar">
-        <source>Constraint type '{0}' is not CLS-compliant</source>
-        <target state="translated">约束类型“{0}”不符合 CLS</target>
-        <note />
-      </trans-unit>
-      <trans-unit id="WRN_CLS_BadTypeVar_Title">
-        <source>Constraint type is not CLS-compliant</source>
-        <target state="translated">约束类型不符合 CLS</target>
-        <note />
-      </trans-unit>
-      <trans-unit id="WRN_CLS_VolatileField">
-        <source>CLS-compliant field '{0}' cannot be volatile</source>
-        <target state="translated">符合 CLS 的字段“{0}”不能是可变字段</target>
-        <note />
-      </trans-unit>
-      <trans-unit id="WRN_CLS_VolatileField_Title">
-        <source>CLS-compliant field cannot be volatile</source>
-        <target state="translated">符合 CLS 的字段不能是可变字段</target>
-        <note />
-      </trans-unit>
-      <trans-unit id="WRN_CLS_BadInterface">
-        <source>'{0}' is not CLS-compliant because base interface '{1}' is not CLS-compliant</source>
-        <target state="translated">'“{0}”不符合 CLS，因为基接口“{1}”不符合 CLS</target>
-        <note />
-      </trans-unit>
-      <trans-unit id="WRN_CLS_BadInterface_Title">
-        <source>Type is not CLS-compliant because base interface is not CLS-compliant</source>
-        <target state="translated">类型不符合 CLS，因为基接口不符合 CLS</target>
-        <note />
-      </trans-unit>
-      <trans-unit id="ERR_BadAwaitArg">
-        <source>'await' requires that the type {0} have a suitable 'GetAwaiter' method</source>
-        <target state="translated">'“await”要求类型 {0} 包含适当的 GetAwaiter 方法</target>
-        <note />
-      </trans-unit>
-      <trans-unit id="ERR_BadAwaitArgIntrinsic">
-        <source>Cannot await '{0}'</source>
-        <target state="translated">无法等待“{0}”</target>
-        <note />
-      </trans-unit>
-      <trans-unit id="ERR_BadAwaiterPattern">
-        <source>'await' requires that the return type '{0}' of '{1}.GetAwaiter()' have suitable 'IsCompleted', 'OnCompleted', and 'GetResult' members, and implement 'INotifyCompletion' or 'ICriticalNotifyCompletion'</source>
-        <target state="translated">'“await”要求“{1}.GetAwaiter()”的返回类型“{0}”包含适当的 IsCompleted、OnCompleted 和 GetResult 成员，并实现 INotifyCompletion 或 ICriticalNotifyCompletion</target>
-        <note />
-      </trans-unit>
-      <trans-unit id="ERR_BadAwaitArg_NeedSystem">
-        <source>'await' requires that the type '{0}' have a suitable 'GetAwaiter' method. Are you missing a using directive for 'System'?</source>
-        <target state="translated">'“await”要求类型“{0}”包含适当的 GetAwaiter 方法。是否缺少针对“System”的 using 指令?</target>
-        <note />
-      </trans-unit>
-      <trans-unit id="ERR_BadAwaitArgVoidCall">
-        <source>Cannot await 'void'</source>
-        <target state="translated">无法等待“void”</target>
-        <note />
-      </trans-unit>
-      <trans-unit id="ERR_BadAwaitAsIdentifier">
-        <source>'await' cannot be used as an identifier within an async method or lambda expression</source>
-        <target state="translated">'“await”不能用作异步方法或 lambda 表达式中的标识符</target>
-        <note />
-      </trans-unit>
-      <trans-unit id="ERR_DoesntImplementAwaitInterface">
-        <source>'{0}' does not implement '{1}'</source>
-        <target state="translated">'“{0}”不实现“{1}”</target>
-        <note />
-      </trans-unit>
-      <trans-unit id="ERR_TaskRetNoObjectRequired">
-        <source>Since '{0}' is an async method that returns 'Task', a return keyword must not be followed by an object expression. Did you intend to return 'Task&lt;T&gt;'?</source>
-        <target state="translated">由于“{0}”是返回“Task”的异步方法，因此返回关键字不能后接对象表达式。是否要返回“Task&lt;T&gt;”?</target>
-        <note />
-      </trans-unit>
-      <trans-unit id="ERR_BadAsyncReturn">
-        <source>The return type of an async method must be void, Task, Task&lt;T&gt;, a task-like type, IAsyncEnumerable&lt;T&gt;, or IAsyncEnumerator&lt;T&gt;</source>
-        <target state="translated">异步方法的返回类型必须为 void、Task 或 Task&lt;T&gt;、类似任务的类型、IAsyncEnumerable&lt;T&gt; 或 IAsyncEnumerator&lt;T&gt;</target>
-        <note />
-      </trans-unit>
-      <trans-unit id="ERR_CantReturnVoid">
-        <source>Cannot return an expression of type 'void'</source>
-        <target state="translated">无法返回 "void" 类型的表达式</target>
-        <note />
-      </trans-unit>
-      <trans-unit id="ERR_VarargsAsync">
-        <source>__arglist is not allowed in the parameter list of async methods</source>
-        <target state="translated">异步方法的参数列表中不允许有 __arglist</target>
-        <note />
-      </trans-unit>
-      <trans-unit id="ERR_ByRefTypeAndAwait">
-        <source>'await' cannot be used in an expression containing the type '{0}'</source>
-        <target state="translated">'“等待”不能在包含“{0}”类型的表达式中使用</target>
-        <note />
-      </trans-unit>
-      <trans-unit id="ERR_UnsafeAsyncArgType">
-        <source>Async methods cannot have unsafe parameters or return types</source>
-        <target state="translated">异步方法不能具有不安全的参数或返回类型</target>
-        <note />
-      </trans-unit>
-      <trans-unit id="ERR_BadAsyncArgType">
-        <source>Async methods cannot have ref, in or out parameters</source>
-        <target state="translated">异步方法不能使用 ref、in 或 out 参数</target>
-        <note />
-      </trans-unit>
-      <trans-unit id="ERR_BadAwaitWithoutAsync">
-        <source>The 'await' operator can only be used when contained within a method or lambda expression marked with the 'async' modifier</source>
-        <target state="translated">"await" 运算符只能在它包含于标有“async”修饰符的方法或 lambda 表达式中时使用</target>
-        <note />
-      </trans-unit>
-      <trans-unit id="ERR_BadAwaitWithoutAsyncLambda">
-        <source>The 'await' operator can only be used within an async {0}. Consider marking this {0} with the 'async' modifier.</source>
-        <target state="translated">“await”运算符只能在异步 {0} 中使用。请考虑使用“async”修饰符标记此 {0}。</target>
-        <note />
-      </trans-unit>
-      <trans-unit id="ERR_BadAwaitWithoutAsyncMethod">
-        <source>The 'await' operator can only be used within an async method. Consider marking this method with the 'async' modifier and changing its return type to 'Task&lt;{0}&gt;'.</source>
-        <target state="translated">“await”运算符只能在异步方法中使用。请考虑使用“async”修饰符标记此方法，并将其返回类型更改为“Task&lt;{0}&gt;”。</target>
-        <note />
-      </trans-unit>
-      <trans-unit id="ERR_BadAwaitWithoutVoidAsyncMethod">
-        <source>The 'await' operator can only be used within an async method. Consider marking this method with the 'async' modifier and changing its return type to 'Task'.</source>
-        <target state="translated">"await" 运算符只能用于异步方法中。请考虑用 "async" 修饰符标记此方法，并将其返回类型更改为 "Task"。</target>
-        <note />
-      </trans-unit>
->>>>>>> 22a1ef4d
       <trans-unit id="ERR_BadAwaitInFinally">
         <source>Cannot await in the body of a finally clause</source>
         <target state="translated">无法在 finally 子句体中等待</target>
@@ -9114,7 +7254,6 @@
       <trans-unit id="ERR_NotYetImplementedInRoslyn">
         <source>This language feature ('{0}') is not yet implemented.</source>
         <target state="translated">尚未实现此语言功能(“{0}”)。</target>
-<<<<<<< HEAD
         <note />
       </trans-unit>
       <trans-unit id="ERR_DefaultValueNotAllowed">
@@ -9327,220 +7466,6 @@
         <target state="translated">为形参“{0}”指定的默认值将不起任何作用，因为它适用于在不允许指定可选实参的上下文中使用的成员</target>
         <note />
       </trans-unit>
-=======
-        <note />
-      </trans-unit>
-      <trans-unit id="ERR_DefaultValueNotAllowed">
-        <source>Default values are not valid in this context.</source>
-        <target state="translated">默认值在此上下文中无效。</target>
-        <note />
-      </trans-unit>
-      <trans-unit id="ERR_CantOpenIcon">
-        <source>Error opening icon file {0} -- {1}</source>
-        <target state="translated">打开图标文件 {0} 时出错 -- {1}</target>
-        <note />
-      </trans-unit>
-      <trans-unit id="ERR_CantOpenWin32Manifest">
-        <source>Error opening Win32 manifest file {0} -- {1}</source>
-        <target state="translated">打开 Win32 清单文件 {0} 时出错 -- {1}</target>
-        <note />
-      </trans-unit>
-      <trans-unit id="ERR_ErrorBuildingWin32Resources">
-        <source>Error building Win32 resources -- {0}</source>
-        <target state="translated">生成 Win32 资源时出错 -- {0}</target>
-        <note />
-      </trans-unit>
-      <trans-unit id="ERR_DefaultValueBeforeRequiredValue">
-        <source>Optional parameters must appear after all required parameters</source>
-        <target state="translated">可选参数必须出现在所有必需参数之后</target>
-        <note />
-      </trans-unit>
-      <trans-unit id="ERR_ExplicitImplCollisionOnRefOut">
-        <source>Cannot inherit interface '{0}' with the specified type parameters because it causes method '{1}' to contain overloads which differ only on ref and out</source>
-        <target state="translated">无法使用指定的类型参数继承接口“{0}”，因为它会导致方法“{1}”包含仅在 ref 和 out 上存在不同的重载</target>
-        <note />
-      </trans-unit>
-      <trans-unit id="ERR_PartialWrongTypeParamsVariance">
-        <source>Partial declarations of '{0}' must have the same type parameter names and variance modifiers in the same order</source>
-        <target state="translated">“{0}”的分部声明必须具有相同类型的参数名和差异修饰符，同时顺序也必须相同</target>
-        <note />
-      </trans-unit>
-      <trans-unit id="ERR_UnexpectedVariance">
-        <source>Invalid variance: The type parameter '{1}' must be {3} valid on '{0}'. '{1}' is {2}.</source>
-        <target state="translated">差异无效: 类型参数“{1}”必须是在“{0}”上有效的 {3}。“{1}”为 {2}。</target>
-        <note />
-      </trans-unit>
-      <trans-unit id="ERR_DeriveFromDynamic">
-        <source>'{0}': cannot derive from the dynamic type</source>
-        <target state="translated">'“{0}”: 无法从动态类型派生</target>
-        <note />
-      </trans-unit>
-      <trans-unit id="ERR_DeriveFromConstructedDynamic">
-        <source>'{0}': cannot implement a dynamic interface '{1}'</source>
-        <target state="translated">'“{0}”: 无法实现动态接口“{1}”</target>
-        <note />
-      </trans-unit>
-      <trans-unit id="ERR_DynamicTypeAsBound">
-        <source>Constraint cannot be the dynamic type</source>
-        <target state="translated">约束不能为动态类型</target>
-        <note />
-      </trans-unit>
-      <trans-unit id="ERR_ConstructedDynamicTypeAsBound">
-        <source>Constraint cannot be a dynamic type '{0}'</source>
-        <target state="translated">约束不能是动态类型“{0}”</target>
-        <note />
-      </trans-unit>
-      <trans-unit id="ERR_DynamicRequiredTypesMissing">
-        <source>One or more types required to compile a dynamic expression cannot be found. Are you missing a reference?</source>
-        <target state="translated">找不到编译动态表达式所需的一个或多个类型。是否缺少引用?</target>
-        <note />
-      </trans-unit>
-      <trans-unit id="ERR_MetadataNameTooLong">
-        <source>Name '{0}' exceeds the maximum length allowed in metadata.</source>
-        <target state="translated">名称“{0}”超出元数据中允许的最大长度。</target>
-        <note />
-      </trans-unit>
-      <trans-unit id="ERR_AttributesNotAllowed">
-        <source>Attributes are not valid in this context.</source>
-        <target state="translated">特性在此上下文中无效。</target>
-        <note />
-      </trans-unit>
-      <trans-unit id="ERR_ExternAliasNotAllowed">
-        <source>'extern alias' is not valid in this context</source>
-        <target state="translated">'“外部别名”在此上下文中无效</target>
-        <note />
-      </trans-unit>
-      <trans-unit id="WRN_IsDynamicIsConfusing">
-        <source>Using '{0}' to test compatibility with '{1}' is essentially identical to testing compatibility with '{2}' and will succeed for all non-null values</source>
-        <target state="translated">使用“{0}”测试与“{1}”的兼容性和测试与“{2}”的兼容性实质上是相同的，且对于所有非 null 值都将成功</target>
-        <note />
-      </trans-unit>
-      <trans-unit id="WRN_IsDynamicIsConfusing_Title">
-        <source>Using 'is' to test compatibility with 'dynamic' is essentially identical to testing compatibility with 'Object'</source>
-        <target state="translated">使用 "is" 测试与 "dynamic" 的兼容性和测试与 "object" 的兼容性实质上是相同的</target>
-        <note />
-      </trans-unit>
-      <trans-unit id="ERR_YieldNotAllowedInScript">
-        <source>Cannot use 'yield' in top-level script code</source>
-        <target state="translated">无法在顶级脚本代码中使用“yield”</target>
-        <note />
-      </trans-unit>
-      <trans-unit id="ERR_NamespaceNotAllowedInScript">
-        <source>Cannot declare namespace in script code</source>
-        <target state="translated">无法在脚本代码中声明命名空间</target>
-        <note />
-      </trans-unit>
-      <trans-unit id="ERR_GlobalAttributesNotAllowed">
-        <source>Assembly and module attributes are not allowed in this context</source>
-        <target state="translated">在此上下文中不允许有程序集和模块特性</target>
-        <note />
-      </trans-unit>
-      <trans-unit id="ERR_InvalidDelegateType">
-        <source>Delegate '{0}' has no invoke method or an invoke method with a return type or parameter types that are not supported.</source>
-        <target state="translated">委托“{0}”没有调用方法，或调用方法有不受支持的返回类型或参数类型。</target>
-        <note />
-      </trans-unit>
-      <trans-unit id="WRN_MainIgnored">
-        <source>The entry point of the program is global script code; ignoring '{0}' entry point.</source>
-        <target state="translated">程序的入口点是全局脚本代码；正在忽略“{0}”入口点。</target>
-        <note />
-      </trans-unit>
-      <trans-unit id="WRN_MainIgnored_Title">
-        <source>The entry point of the program is global script code; ignoring entry point</source>
-        <target state="translated">程序的入口点是全局脚本代码；正在忽略入口点</target>
-        <note />
-      </trans-unit>
-      <trans-unit id="ERR_StaticInAsOrIs">
-        <source>The second operand of an 'is' or 'as' operator may not be static type '{0}'</source>
-        <target state="translated">“is”或“as”运算符的第二个操作数不能是静态类型“{0}”</target>
-        <note />
-      </trans-unit>
-      <trans-unit id="ERR_BadVisEventType">
-        <source>Inconsistent accessibility: event type '{1}' is less accessible than event '{0}'</source>
-        <target state="translated">可访问性不一致: 事件类型“{1}”的可访问性低于事件“{0}”</target>
-        <note />
-      </trans-unit>
-      <trans-unit id="ERR_NamedArgumentSpecificationBeforeFixedArgument">
-        <source>Named argument specifications must appear after all fixed arguments have been specified. Please use language version {0} or greater to allow non-trailing named arguments.</source>
-        <target state="translated">命名参数规范必须出现在所有固定参数都已指定完毕后。请使用语言版本 {0} 或更高版本，以允许非尾随命名参数。</target>
-        <note />
-      </trans-unit>
-      <trans-unit id="ERR_NamedArgumentSpecificationBeforeFixedArgumentInDynamicInvocation">
-        <source>Named argument specifications must appear after all fixed arguments have been specified in a dynamic invocation.</source>
-        <target state="translated">命名参数规范必须出现在已在动态调用中指定所有固定参数之后。</target>
-        <note />
-      </trans-unit>
-      <trans-unit id="ERR_BadNamedArgument">
-        <source>The best overload for '{0}' does not have a parameter named '{1}'</source>
-        <target state="translated">“{0}”的最佳重载没有名为“{1}”的参数</target>
-        <note />
-      </trans-unit>
-      <trans-unit id="ERR_BadNamedArgumentForDelegateInvoke">
-        <source>The delegate '{0}' does not have a parameter named '{1}'</source>
-        <target state="translated">委托“{0}”没有名为“{1}”的参数</target>
-        <note />
-      </trans-unit>
-      <trans-unit id="ERR_DuplicateNamedArgument">
-        <source>Named argument '{0}' cannot be specified multiple times</source>
-        <target state="translated">不能多次指定所命名的参数“{0}”。</target>
-        <note />
-      </trans-unit>
-      <trans-unit id="ERR_NamedArgumentUsedInPositional">
-        <source>Named argument '{0}' specifies a parameter for which a positional argument has already been given</source>
-        <target state="translated">命名参数“{0}”指定的形参已被赋予位置参数</target>
-        <note />
-      </trans-unit>
-      <trans-unit id="ERR_BadNonTrailingNamedArgument">
-        <source>Named argument '{0}' is used out-of-position but is followed by an unnamed argument</source>
-        <target state="translated">命名参数“{0}”的使用位置不当，但后跟一个未命名参数</target>
-        <note />
-      </trans-unit>
-      <trans-unit id="ERR_DefaultValueUsedWithAttributes">
-        <source>Cannot specify default parameter value in conjunction with DefaultParameterAttribute or OptionalAttribute</source>
-        <target state="translated">不能同时指定默认参数值与 DefaultParameterAttribute 或 OptionalAttribute</target>
-        <note />
-      </trans-unit>
-      <trans-unit id="ERR_DefaultValueMustBeConstant">
-        <source>Default parameter value for '{0}' must be a compile-time constant</source>
-        <target state="translated">“{0}”的默认参数值必须是编译时常量</target>
-        <note />
-      </trans-unit>
-      <trans-unit id="ERR_RefOutDefaultValue">
-        <source>A ref or out parameter cannot have a default value</source>
-        <target state="translated">ref 或 out 参数不能有默认值</target>
-        <note />
-      </trans-unit>
-      <trans-unit id="ERR_DefaultValueForExtensionParameter">
-        <source>Cannot specify a default value for the 'this' parameter</source>
-        <target state="translated">不能为 "this" 参数指定默认值</target>
-        <note />
-      </trans-unit>
-      <trans-unit id="ERR_DefaultValueForParamsParameter">
-        <source>Cannot specify a default value for a parameter array</source>
-        <target state="translated">无法为参数数组指定默认值</target>
-        <note />
-      </trans-unit>
-      <trans-unit id="ERR_NoConversionForDefaultParam">
-        <source>A value of type '{0}' cannot be used as a default parameter because there are no standard conversions to type '{1}'</source>
-        <target state="translated">不能将“{0}”类型的值用作默认参数，因为没有到类型“{1}”的标准转换</target>
-        <note />
-      </trans-unit>
-      <trans-unit id="ERR_NoConversionForNubDefaultParam">
-        <source>A value of type '{0}' cannot be used as default parameter for nullable parameter '{1}' because '{0}' is not a simple type</source>
-        <target state="translated">无法将类型为“{0}”的值用作可以为 null 的参数“{1}”的默认参数，因为“{0}”不是简单类型</target>
-        <note />
-      </trans-unit>
-      <trans-unit id="ERR_NotNullRefDefaultParameter">
-        <source>'{0}' is of type '{1}'. A default parameter value of a reference type other than string can only be initialized with null</source>
-        <target state="translated">'“{0}”的类型为“{1}”。只能用 Null 对引用类型(字符串除外)的默认参数值进行初始化</target>
-        <note />
-      </trans-unit>
-      <trans-unit id="WRN_DefaultValueForUnconsumedLocation">
-        <source>The default value specified for parameter '{0}' will have no effect because it applies to a member that is used in contexts that do not allow optional arguments</source>
-        <target state="translated">为形参“{0}”指定的默认值将不起任何作用，因为它适用于在不允许指定可选实参的上下文中使用的成员</target>
-        <note />
-      </trans-unit>
->>>>>>> 22a1ef4d
       <trans-unit id="WRN_DefaultValueForUnconsumedLocation_Title">
         <source>The default value specified will have no effect because it applies to a member that is used in contexts that do not allow optional arguments</source>
         <target state="translated">指定的默认值将不起任何作用，因为它适用于不允许可选参数的上下文中使用的成员</target>
@@ -9977,11 +7902,7 @@
 To embed interop type information for both assemblies, use /link for references to each assembly (set the Embed Interop Types property to True).
 
 To remove the warning, you can use /reference instead (set the Embed Interop Types property to False). In this case, a primary interop assembly (PIA) provides interop type information.</source>
-<<<<<<< HEAD
-        <target state="translated">使用 /link 添加了对程序集的引用(“嵌入互操作类型”属性设置为 True)。这指示编译器嵌入来自该程序集的互操作类型信息。但是，编译器无法嵌入来自该程序集的互操作类型信息，因为已引用的另一个程序集也使用 /reference 引用该程序集(“嵌入互操作类型”属性设置为 False)。
-=======
         <target state="needs-review-translation">使用 /link 添加了对程序集的引用(“嵌入互操作类型”属性设置为 True)。这指示编译器嵌入来自该程序集的互操作类型信息。但是，编译器无法嵌入来自该程序集的互操作类型信息，因为已引用的另一个程序集也使用 /reference 引用该程序集(“嵌入互操作类型”属性设置为 False)。
->>>>>>> 22a1ef4d
 
 要嵌入两个程序集的互操作类型信息，请对每个程序集的引用使用 /link (将“嵌入互操作类型”属性设置为 True)。
 
