<?xml version="1.0" encoding="utf-8"?>
<xliff xmlns="urn:oasis:names:tc:xliff:document:1.2" xmlns:xsi="http://www.w3.org/2001/XMLSchema-instance" version="1.2" xsi:schemaLocation="urn:oasis:names:tc:xliff:document:1.2 xliff-core-1.2-transitional.xsd">
  <file datatype="xml" source-language="en" target-language="zh-Hans" original="../CSharpResources.resx">
    <body>
      <trans-unit id="IDS_NULL">
        <source>&lt;null&gt;</source>
        <target state="translated">&lt;null&gt;</target>
        <note />
      </trans-unit>
      <trans-unit id="IDS_ThrowExpression">
        <source>&lt;throw expression&gt;</source>
        <target state="translated">&lt;throw 表达式&gt;</target>
        <note />
      </trans-unit>
      <trans-unit id="IDS_RELATEDERROR">
        <source>(Location of symbol related to previous error)</source>
        <target state="translated">(与前一个错误相关的符号位置)</target>
        <note />
      </trans-unit>
      <trans-unit id="IDS_RELATEDWARNING">
        <source>(Location of symbol related to previous warning)</source>
        <target state="translated">(与前一个警告相关的符号位置)</target>
        <note />
      </trans-unit>
      <trans-unit id="IDS_XMLIGNORED">
        <source>&lt;!-- Badly formed XML comment ignored for member "{0}" --&gt;</source>
        <target state="translated">&lt;!-- 对于成员“{0}”忽略有格式错误的 XML 注释 --&gt;</target>
        <note />
      </trans-unit>
      <trans-unit id="IDS_XMLIGNORED2">
        <source> Badly formed XML file "{0}" cannot be included </source>
        <target state="translated"> 无法包括格式错误的 XML 文件“{0}” </target>
        <note />
      </trans-unit>
      <trans-unit id="IDS_XMLFAILEDINCLUDE">
        <source> Failed to insert some or all of included XML </source>
        <target state="translated">未能插入某些或全部所包含的 XML </target>
        <note />
      </trans-unit>
      <trans-unit id="IDS_XMLBADINCLUDE">
        <source> Include tag is invalid </source>
        <target state="translated"> 包含标记无效 </target>
        <note />
      </trans-unit>
      <trans-unit id="IDS_XMLNOINCLUDE">
        <source> No matching elements were found for the following include tag </source>
        <target state="translated">未找到下列包含标记的匹配元素 </target>
        <note />
      </trans-unit>
      <trans-unit id="IDS_XMLMISSINGINCLUDEFILE">
        <source>Missing file attribute</source>
        <target state="translated">缺少文件特性</target>
        <note />
      </trans-unit>
      <trans-unit id="IDS_XMLMISSINGINCLUDEPATH">
        <source>Missing path attribute</source>
        <target state="translated">缺少路径特性</target>
        <note />
      </trans-unit>
      <trans-unit id="IDS_GlobalNamespace">
        <source>&lt;global namespace&gt;</source>
        <target state="translated">&lt;全局命名空间&gt;</target>
        <note />
      </trans-unit>
      <trans-unit id="IDS_FeatureGenerics">
        <source>generics</source>
        <target state="translated">泛型</target>
        <note />
      </trans-unit>
      <trans-unit id="IDS_FeatureAnonDelegates">
        <source>anonymous methods</source>
        <target state="translated">匿名方法</target>
        <note />
      </trans-unit>
      <trans-unit id="IDS_FeatureModuleAttrLoc">
        <source>module as an attribute target specifier</source>
        <target state="translated">作为特性目标说明符的模块</target>
        <note />
      </trans-unit>
      <trans-unit id="IDS_FeatureGlobalNamespace">
        <source>namespace alias qualifier</source>
        <target state="translated">命名空间别名限定符</target>
        <note />
      </trans-unit>
      <trans-unit id="IDS_FeatureFixedBuffer">
        <source>fixed size buffers</source>
        <target state="translated">固定大小缓冲区</target>
        <note />
      </trans-unit>
      <trans-unit id="IDS_FeaturePragma">
        <source>#pragma</source>
        <target state="translated">#pragma</target>
        <note />
      </trans-unit>
      <trans-unit id="IDS_FeatureStaticClasses">
        <source>static classes</source>
        <target state="translated">静态类</target>
        <note />
      </trans-unit>
      <trans-unit id="IDS_FeatureReadOnlyStructs">
        <source>readonly structs</source>
        <target state="translated">只读结构</target>
        <note />
      </trans-unit>
      <trans-unit id="IDS_FeaturePartialTypes">
        <source>partial types</source>
        <target state="translated">分部类型</target>
        <note />
      </trans-unit>
      <trans-unit id="IDS_FeatureAsync">
        <source>async function</source>
        <target state="translated">异步函数</target>
        <note />
      </trans-unit>
      <trans-unit id="IDS_FeatureSwitchOnBool">
        <source>switch on boolean type</source>
        <target state="translated">启用布尔值类型</target>
        <note />
      </trans-unit>
      <trans-unit id="IDS_MethodGroup">
        <source>method group</source>
        <target state="translated">方法组</target>
        <note />
      </trans-unit>
      <trans-unit id="IDS_AnonMethod">
        <source>anonymous method</source>
        <target state="translated">匿名方法</target>
        <note />
      </trans-unit>
      <trans-unit id="IDS_Lambda">
        <source>lambda expression</source>
        <target state="translated">lambda 表达式</target>
        <note />
      </trans-unit>
      <trans-unit id="IDS_Collection">
        <source>collection</source>
        <target state="translated">集合</target>
        <note />
      </trans-unit>
      <trans-unit id="IDS_FeaturePropertyAccessorMods">
        <source>access modifiers on properties</source>
        <target state="translated">属性的访问修饰符</target>
        <note />
      </trans-unit>
      <trans-unit id="IDS_FeatureExternAlias">
        <source>extern alias</source>
        <target state="translated">外部别名</target>
        <note />
      </trans-unit>
      <trans-unit id="IDS_FeatureIterators">
        <source>iterators</source>
        <target state="translated">迭代器</target>
        <note />
      </trans-unit>
      <trans-unit id="IDS_FeatureDefault">
        <source>default operator</source>
        <target state="translated">默认运算符</target>
        <note />
      </trans-unit>
      <trans-unit id="IDS_FeatureDefaultLiteral">
        <source>default literal</source>
        <target state="translated">默认文本</target>
        <note />
      </trans-unit>
      <trans-unit id="IDS_FeaturePrivateProtected">
        <source>private protected</source>
        <target state="translated">private protected</target>
        <note />
      </trans-unit>
      <trans-unit id="IDS_FeatureNullable">
        <source>nullable types</source>
        <target state="translated">可以为 null 的类型</target>
        <note />
      </trans-unit>
      <trans-unit id="IDS_FeaturePatternMatching">
        <source>pattern matching</source>
        <target state="translated">模式匹配</target>
        <note />
      </trans-unit>
      <trans-unit id="IDS_FeatureExpressionBodiedAccessor">
        <source>expression body property accessor</source>
        <target state="translated">表达式主体属性访问器</target>
        <note />
      </trans-unit>
      <trans-unit id="IDS_FeatureExpressionBodiedDeOrConstructor">
        <source>expression body constructor and destructor</source>
        <target state="translated">表达式主体构造函数和析构函数</target>
        <note />
      </trans-unit>
      <trans-unit id="IDS_FeatureThrowExpression">
        <source>throw expression</source>
        <target state="translated">throw 表达式</target>
        <note />
      </trans-unit>
      <trans-unit id="IDS_FeatureImplicitArray">
        <source>implicitly typed array</source>
        <target state="translated">隐式类型的数组</target>
        <note />
      </trans-unit>
      <trans-unit id="IDS_FeatureImplicitLocal">
        <source>implicitly typed local variable</source>
        <target state="translated">隐式类型的局部变量</target>
        <note />
      </trans-unit>
      <trans-unit id="IDS_FeatureAnonymousTypes">
        <source>anonymous types</source>
        <target state="translated">匿名类型</target>
        <note />
      </trans-unit>
      <trans-unit id="IDS_FeatureAutoImplementedProperties">
        <source>automatically implemented properties</source>
        <target state="translated">自动实现的属性</target>
        <note />
      </trans-unit>
      <trans-unit id="IDS_FeatureReadonlyAutoImplementedProperties">
        <source>readonly automatically implemented properties</source>
        <target state="translated">自动实现 readonly 的属性</target>
        <note />
      </trans-unit>
      <trans-unit id="IDS_FeatureObjectInitializer">
        <source>object initializer</source>
        <target state="translated">对象初始值设定项</target>
        <note />
      </trans-unit>
      <trans-unit id="IDS_FeatureCollectionInitializer">
        <source>collection initializer</source>
        <target state="translated">集合初始值设定项</target>
        <note />
      </trans-unit>
      <trans-unit id="IDS_FeatureQueryExpression">
        <source>query expression</source>
        <target state="translated">查询表达式</target>
        <note />
      </trans-unit>
      <trans-unit id="IDS_FeatureExtensionMethod">
        <source>extension method</source>
        <target state="translated">扩展方法</target>
        <note />
      </trans-unit>
      <trans-unit id="IDS_FeaturePartialMethod">
        <source>partial method</source>
        <target state="translated">分部方法</target>
        <note />
      </trans-unit>
      <trans-unit id="IDS_SK_METHOD">
        <source>method</source>
        <target state="translated">方法</target>
        <note />
      </trans-unit>
      <trans-unit id="IDS_SK_TYPE">
        <source>type</source>
        <target state="translated">类型</target>
        <note />
      </trans-unit>
      <trans-unit id="IDS_SK_NAMESPACE">
        <source>namespace</source>
        <target state="translated">命名空间</target>
        <note />
      </trans-unit>
      <trans-unit id="IDS_SK_FIELD">
        <source>field</source>
        <target state="translated">字段</target>
        <note />
      </trans-unit>
      <trans-unit id="IDS_SK_PROPERTY">
        <source>property</source>
        <target state="translated">属性</target>
        <note />
      </trans-unit>
      <trans-unit id="IDS_SK_UNKNOWN">
        <source>element</source>
        <target state="translated">元素</target>
        <note />
      </trans-unit>
      <trans-unit id="IDS_SK_VARIABLE">
        <source>variable</source>
        <target state="translated">变量</target>
        <note />
      </trans-unit>
      <trans-unit id="IDS_SK_LABEL">
        <source>label</source>
        <target state="translated">标签</target>
        <note />
      </trans-unit>
      <trans-unit id="IDS_SK_EVENT">
        <source>event</source>
        <target state="translated">事件</target>
        <note />
      </trans-unit>
      <trans-unit id="IDS_SK_TYVAR">
        <source>type parameter</source>
        <target state="translated">类型形参</target>
        <note />
      </trans-unit>
      <trans-unit id="IDS_SK_ALIAS">
        <source>using alias</source>
        <target state="translated">using 别名</target>
        <note />
      </trans-unit>
      <trans-unit id="IDS_SK_EXTERNALIAS">
        <source>extern alias</source>
        <target state="translated">外部别名</target>
        <note />
      </trans-unit>
      <trans-unit id="IDS_SK_CONSTRUCTOR">
        <source>constructor</source>
        <target state="translated">构造函数</target>
        <note />
      </trans-unit>
      <trans-unit id="IDS_FOREACHLOCAL">
        <source>foreach iteration variable</source>
        <target state="translated">foreach 迭代变量</target>
        <note />
      </trans-unit>
      <trans-unit id="IDS_FIXEDLOCAL">
        <source>fixed variable</source>
        <target state="translated">固定变量</target>
        <note />
      </trans-unit>
      <trans-unit id="IDS_USINGLOCAL">
        <source>using variable</source>
        <target state="translated">using 变量</target>
        <note />
      </trans-unit>
      <trans-unit id="IDS_Contravariant">
        <source>contravariant</source>
        <target state="translated">逆变</target>
        <note />
      </trans-unit>
      <trans-unit id="IDS_Contravariantly">
        <source>contravariantly</source>
        <target state="translated">逆变式</target>
        <note />
      </trans-unit>
      <trans-unit id="IDS_Covariant">
        <source>covariant</source>
        <target state="translated">协变</target>
        <note />
      </trans-unit>
      <trans-unit id="IDS_Covariantly">
        <source>covariantly</source>
        <target state="translated">协变式</target>
        <note />
      </trans-unit>
      <trans-unit id="IDS_Invariantly">
        <source>invariantly</source>
        <target state="translated">固定式</target>
        <note />
      </trans-unit>
      <trans-unit id="IDS_FeatureDynamic">
        <source>dynamic</source>
        <target state="translated">动态</target>
        <note />
      </trans-unit>
      <trans-unit id="IDS_FeatureNamedArgument">
        <source>named argument</source>
        <target state="translated">命名参数</target>
        <note />
      </trans-unit>
      <trans-unit id="IDS_FeatureOptionalParameter">
        <source>optional parameter</source>
        <target state="translated">可选参数</target>
        <note />
      </trans-unit>
      <trans-unit id="IDS_FeatureExceptionFilter">
        <source>exception filter</source>
        <target state="translated">异常筛选器</target>
        <note />
      </trans-unit>
      <trans-unit id="IDS_FeatureTypeVariance">
        <source>type variance</source>
        <target state="translated">类型方差</target>
        <note />
      </trans-unit>
      <trans-unit id="SyntaxTreeNotFound">
        <source>SyntaxTree is not part of the compilation</source>
        <target state="new">SyntaxTree is not part of the compilation</target>
        <note />
      </trans-unit>
      <trans-unit id="SyntaxTreeNotFoundToRemove">
        <source>SyntaxTree is not part of the compilation, so it cannot be removed</source>
        <target state="new">SyntaxTree is not part of the compilation, so it cannot be removed</target>
        <note />
      </trans-unit>
      <trans-unit id="XML_InvalidToken">
        <source>The character(s) '{0}' cannot be used at this location.</source>
        <target state="translated">此位置无法使用字符“{0}”。</target>
        <note />
      </trans-unit>
      <trans-unit id="XML_IncorrectComment">
        <source>Incorrect syntax was used in a comment.</source>
        <target state="translated">注释中使用的语法不正确。</target>
        <note />
      </trans-unit>
      <trans-unit id="XML_InvalidCharEntity">
        <source>An invalid character was found inside an entity reference.</source>
        <target state="translated">实体引用中发现无效字符。</target>
        <note />
      </trans-unit>
      <trans-unit id="XML_ExpectedEndOfTag">
        <source>Expected '&gt;' or '/&gt;' to close tag '{0}'.</source>
        <target state="translated">需要“&gt;”或“/&gt;”来结束标记“{0}”。</target>
        <note />
      </trans-unit>
      <trans-unit id="XML_ExpectedIdentifier">
        <source>An identifier was expected.</source>
        <target state="translated">应为标识符。</target>
        <note />
      </trans-unit>
      <trans-unit id="XML_InvalidUnicodeChar">
        <source>Invalid unicode character.</source>
        <target state="translated">Unicode 字符无效。</target>
        <note />
      </trans-unit>
      <trans-unit id="XML_InvalidWhitespace">
        <source>Whitespace is not allowed at this location.</source>
        <target state="translated">此位置不允许使用空格。</target>
        <note />
      </trans-unit>
      <trans-unit id="XML_LessThanInAttributeValue">
        <source>The character '&lt;' cannot be used in an attribute value.</source>
        <target state="translated">不能在特性值中使用字符“&lt;”。</target>
        <note />
      </trans-unit>
      <trans-unit id="XML_MissingEqualsAttribute">
        <source>Missing equals sign between attribute and attribute value.</source>
        <target state="translated">特性与特性值之间缺少等号。</target>
        <note />
      </trans-unit>
      <trans-unit id="XML_RefUndefinedEntity_1">
        <source>Reference to undefined entity '{0}'.</source>
        <target state="translated">引用未定义的实体“{0}”。</target>
        <note />
      </trans-unit>
      <trans-unit id="XML_StringLiteralNoStartQuote">
        <source>A string literal was expected, but no opening quotation mark was found.</source>
        <target state="translated">应是字符串，但是找不到左引号。</target>
        <note />
      </trans-unit>
      <trans-unit id="XML_StringLiteralNoEndQuote">
        <source>Missing closing quotation mark for string literal.</source>
        <target state="translated">字符串缺少右引号。</target>
        <note />
      </trans-unit>
      <trans-unit id="XML_StringLiteralNonAsciiQuote">
        <source>Non-ASCII quotations marks may not be used around string literals.</source>
        <target state="translated">不能在字符串周围使用非 ASCII 问号。</target>
        <note />
      </trans-unit>
      <trans-unit id="XML_EndTagNotExpected">
        <source>End tag was not expected at this location.</source>
        <target state="translated">在此位置不应为结束标记。</target>
        <note />
      </trans-unit>
      <trans-unit id="XML_ElementTypeMatch">
        <source>End tag '{0}' does not match the start tag '{1}'.</source>
        <target state="translated">结束标记“{0}”与开始标记“{1}”不匹配。</target>
        <note />
      </trans-unit>
      <trans-unit id="XML_EndTagExpected">
        <source>Expected an end tag for element '{0}'.</source>
        <target state="translated">元素“{0}”需要结束标记。</target>
        <note />
      </trans-unit>
      <trans-unit id="XML_WhitespaceMissing">
        <source>Required white space was missing.</source>
        <target state="translated">缺少所需空格。</target>
        <note />
      </trans-unit>
      <trans-unit id="XML_ExpectedEndOfXml">
        <source>Unexpected character at this location.</source>
        <target state="translated">此位置出现意外字符。</target>
        <note />
      </trans-unit>
      <trans-unit id="XML_CDataEndTagNotAllowed">
        <source>The literal string ']]&gt;' is not allowed in element content.</source>
        <target state="translated">元素内容中不允许使用字符串“]]&gt;”。</target>
        <note />
      </trans-unit>
      <trans-unit id="XML_DuplicateAttribute">
        <source>Duplicate '{0}' attribute</source>
        <target state="translated">“{0}”特性重复</target>
        <note />
      </trans-unit>
      <trans-unit id="ERR_NoMetadataFile">
        <source>Metadata file '{0}' could not be found</source>
        <target state="translated">未能找到元数据文件“{0}”</target>
        <note />
      </trans-unit>
      <trans-unit id="ERR_MetadataReferencesNotSupported">
        <source>Metadata references are not supported.</source>
        <target state="translated">不支持元数据引用。</target>
        <note />
      </trans-unit>
      <trans-unit id="FTL_MetadataCantOpenFile">
        <source>Metadata file '{0}' could not be opened -- {1}</source>
        <target state="translated">无法打开元数据文件“{0}”-- {1}</target>
        <note />
      </trans-unit>
      <trans-unit id="ERR_NoTypeDef">
        <source>The type '{0}' is defined in an assembly that is not referenced. You must add a reference to assembly '{1}'.</source>
        <target state="translated">类型“{0}”在未引用的程序集中定义。必须添加对程序集“{1}”的引用。</target>
        <note />
      </trans-unit>
      <trans-unit id="ERR_NoTypeDefFromModule">
        <source>The type '{0}' is defined in a module that has not been added. You must add the module '{1}'.</source>
        <target state="translated">类型“{0}”在未添加的模块中定义。必须添加模块“{1}”。</target>
        <note />
      </trans-unit>
      <trans-unit id="ERR_OutputWriteFailed">
        <source>Could not write to output file '{0}' -- '{1}'</source>
        <target state="translated">未能写入输出文件“{0}”--“{1}”</target>
        <note />
      </trans-unit>
      <trans-unit id="ERR_MultipleEntryPoints">
        <source>Program has more than one entry point defined. Compile with /main to specify the type that contains the entry point.</source>
        <target state="translated">程序定义了多个入口点。使用 /main (指定包含入口点的类型)进行编译。</target>
        <note />
      </trans-unit>
      <trans-unit id="ERR_BadBinaryOps">
        <source>Operator '{0}' cannot be applied to operands of type '{1}' and '{2}'</source>
        <target state="translated">运算符“{0}”无法应用于“{1}”和“{2}”类型的操作数</target>
        <note />
      </trans-unit>
      <trans-unit id="ERR_IntDivByZero">
        <source>Division by constant zero</source>
        <target state="translated">被常数零除</target>
        <note />
      </trans-unit>
      <trans-unit id="ERR_BadIndexLHS">
        <source>Cannot apply indexing with [] to an expression of type '{0}'</source>
        <target state="translated">无法将带 [] 的索引应用于“{0}”类型的表达式</target>
        <note />
      </trans-unit>
      <trans-unit id="ERR_BadIndexCount">
        <source>Wrong number of indices inside []; expected {0}</source>
        <target state="translated">[] 内的索引数错误，应为 {0}</target>
        <note />
      </trans-unit>
      <trans-unit id="ERR_BadUnaryOp">
        <source>Operator '{0}' cannot be applied to operand of type '{1}'</source>
        <target state="translated">运算符“{0}”无法应用于“{1}”类型的操作数</target>
        <note />
      </trans-unit>
      <trans-unit id="ERR_BadOpOnNullOrDefault">
        <source>Operator '{0}' cannot be applied to operand '{1}'</source>
        <target state="translated">运算符“{0}”无法应用于操作数“{1}”</target>
        <note />
      </trans-unit>
      <trans-unit id="ERR_ThisInStaticMeth">
        <source>Keyword 'this' is not valid in a static property, static method, or static field initializer</source>
        <target state="translated">关键字 "this" 在静态属性、静态方法或静态字段初始值设定项中无效</target>
        <note />
      </trans-unit>
      <trans-unit id="ERR_ThisInBadContext">
        <source>Keyword 'this' is not available in the current context</source>
        <target state="translated">关键字 "this" 在当前上下文中不可用</target>
        <note />
      </trans-unit>
      <trans-unit id="WRN_InvalidMainSig">
        <source>'{0}' has the wrong signature to be an entry point</source>
        <target state="translated">'“{0}”的签名错误，不能作为入口点</target>
        <note />
      </trans-unit>
      <trans-unit id="WRN_InvalidMainSig_Title">
        <source>Method has the wrong signature to be an entry point</source>
        <target state="translated">方法的签名错误，不能作为入口点</target>
        <note />
      </trans-unit>
      <trans-unit id="ERR_NoImplicitConv">
        <source>Cannot implicitly convert type '{0}' to '{1}'</source>
        <target state="translated">无法将类型“{0}”隐式转换为“{1}”</target>
        <note />
      </trans-unit>
      <trans-unit id="ERR_NoExplicitConv">
        <source>Cannot convert type '{0}' to '{1}'</source>
        <target state="translated">无法将类型“{0}”转换为“{1}”</target>
        <note />
      </trans-unit>
      <trans-unit id="ERR_ConstOutOfRange">
        <source>Constant value '{0}' cannot be converted to a '{1}'</source>
        <target state="translated">常量值“{0}”无法转换为“{1}”</target>
        <note />
      </trans-unit>
      <trans-unit id="ERR_AmbigBinaryOps">
        <source>Operator '{0}' is ambiguous on operands of type '{1}' and '{2}'</source>
        <target state="translated">运算符“{0}”对于“{1}”和“{2}”类型的操作数具有二义性</target>
        <note />
      </trans-unit>
      <trans-unit id="ERR_AmbigBinaryOpsOnDefault">
        <source>Operator '{0}' is ambiguous on operands 'default' and 'default'</source>
        <target state="translated">运算符“{0}”在操作数 "default" 和 "default" 上不明确</target>
        <note />
      </trans-unit>
      <trans-unit id="ERR_AmbigUnaryOp">
        <source>Operator '{0}' is ambiguous on an operand of type '{1}'</source>
        <target state="translated">运算符“{0}”对于“{1}”类型的操作数具有二义性</target>
        <note />
      </trans-unit>
      <trans-unit id="ERR_InAttrOnOutParam">
        <source>An out parameter cannot have the In attribute</source>
        <target state="translated">out 参数不能具有 In 特性</target>
        <note />
      </trans-unit>
      <trans-unit id="ERR_ValueCantBeNull">
        <source>Cannot convert null to '{0}' because it is a non-nullable value type</source>
        <target state="translated">无法将 null 转换为“{0}”，因为后者是不可以为 null 的值类型</target>
        <note />
      </trans-unit>
      <trans-unit id="ERR_NoExplicitBuiltinConv">
        <source>Cannot convert type '{0}' to '{1}' via a reference conversion, boxing conversion, unboxing conversion, wrapping conversion, or null type conversion</source>
        <target state="translated">无法通过引用转换、装箱转换、取消装箱转换、包装转换或 null 类型转换将类型“{0}”转换为“{1}”</target>
        <note />
      </trans-unit>
      <trans-unit id="FTL_DebugEmitFailure">
        <source>Unexpected error writing debug information -- '{0}'</source>
        <target state="translated">写入调试信息时出错 --“{0}”</target>
        <note />
      </trans-unit>
      <trans-unit id="ERR_BadVisReturnType">
        <source>Inconsistent accessibility: return type '{1}' is less accessible than method '{0}'</source>
        <target state="translated">可访问性不一致: 返回类型“{1}”的可访问性低于方法“{0}”</target>
        <note />
      </trans-unit>
      <trans-unit id="ERR_BadVisParamType">
        <source>Inconsistent accessibility: parameter type '{1}' is less accessible than method '{0}'</source>
        <target state="translated">可访问性不一致: 参数类型“{1}”的可访问性低于方法“{0}”</target>
        <note />
      </trans-unit>
      <trans-unit id="ERR_BadVisFieldType">
        <source>Inconsistent accessibility: field type '{1}' is less accessible than field '{0}'</source>
        <target state="translated">可访问性不一致: 字段类型“{1}”的可访问性低于字段“{0}”</target>
        <note />
      </trans-unit>
      <trans-unit id="ERR_BadVisPropertyType">
        <source>Inconsistent accessibility: property type '{1}' is less accessible than property '{0}'</source>
        <target state="translated">可访问性不一致: 属性类型“{1}”的可访问性低于属性“{0}”</target>
        <note />
      </trans-unit>
      <trans-unit id="ERR_BadVisIndexerReturn">
        <source>Inconsistent accessibility: indexer return type '{1}' is less accessible than indexer '{0}'</source>
        <target state="translated">可访问性不一致: 索引器返回类型“{1}”的可访问性低于索引器“{0}”</target>
        <note />
      </trans-unit>
      <trans-unit id="ERR_BadVisIndexerParam">
        <source>Inconsistent accessibility: parameter type '{1}' is less accessible than indexer '{0}'</source>
        <target state="translated">可访问性不一致: 参数类型“{1}”的可访问性低于索引器“{0}”</target>
        <note />
      </trans-unit>
      <trans-unit id="ERR_BadVisOpReturn">
        <source>Inconsistent accessibility: return type '{1}' is less accessible than operator '{0}'</source>
        <target state="translated">可访问性不一致: 返回类型“{1}”的可访问性低于运算符“{0}”</target>
        <note />
      </trans-unit>
      <trans-unit id="ERR_BadVisOpParam">
        <source>Inconsistent accessibility: parameter type '{1}' is less accessible than operator '{0}'</source>
        <target state="translated">可访问性不一致: 参数类型“{1}”的可访问性低于运算符“{0}”</target>
        <note />
      </trans-unit>
      <trans-unit id="ERR_BadVisDelegateReturn">
        <source>Inconsistent accessibility: return type '{1}' is less accessible than delegate '{0}'</source>
        <target state="translated">可访问性不一致: 返回类型“{1}”的可访问性低于委托“{0}”</target>
        <note />
      </trans-unit>
      <trans-unit id="ERR_BadVisDelegateParam">
        <source>Inconsistent accessibility: parameter type '{1}' is less accessible than delegate '{0}'</source>
        <target state="translated">可访问性不一致: 参数类型“{1}”的可访问性低于委托“{0}”</target>
        <note />
      </trans-unit>
      <trans-unit id="ERR_BadVisBaseClass">
        <source>Inconsistent accessibility: base class '{1}' is less accessible than class '{0}'</source>
        <target state="translated">可访问性不一致: 基类“{1}”的可访问性低于类“{0}”</target>
        <note />
      </trans-unit>
      <trans-unit id="ERR_BadVisBaseInterface">
        <source>Inconsistent accessibility: base interface '{1}' is less accessible than interface '{0}'</source>
        <target state="translated">可访问性不一致: 基接口“{1}”的可访问性低于接口“{0}”</target>
        <note />
      </trans-unit>
      <trans-unit id="ERR_EventNeedsBothAccessors">
        <source>'{0}': event property must have both add and remove accessors</source>
        <target state="translated">'“{0}”: 事件属性必须同时具有 add 和 remove 访问器</target>
        <note />
      </trans-unit>
      <trans-unit id="ERR_EventNotDelegate">
        <source>'{0}': event must be of a delegate type</source>
        <target state="translated">'“{0}”: 事件必须是委托类型的</target>
        <note />
      </trans-unit>
      <trans-unit id="WRN_UnreferencedEvent">
        <source>The event '{0}' is never used</source>
        <target state="translated">从不使用事件“{0}”</target>
        <note />
      </trans-unit>
      <trans-unit id="WRN_UnreferencedEvent_Title">
        <source>Event is never used</source>
        <target state="translated">事件从未使用过</target>
        <note />
      </trans-unit>
      <trans-unit id="ERR_InterfaceEventInitializer">
        <source>'{0}': event in interface cannot have initializer</source>
        <target state="translated">'“{0}”: 接口中的事件不能有初始值设定项</target>
        <note />
      </trans-unit>
      <trans-unit id="ERR_EventPropertyInInterface">
        <source>An event in an interface cannot have add or remove accessors</source>
        <target state="translated">接口中的事件不能具有 add 或 remove 访问器</target>
        <note />
      </trans-unit>
      <trans-unit id="ERR_BadEventUsage">
        <source>The event '{0}' can only appear on the left hand side of += or -= (except when used from within the type '{1}')</source>
        <target state="translated">事件“{0}”只能出现在 += 或 -= 的左边(从类型“{1}”中使用时除外)</target>
        <note />
      </trans-unit>
      <trans-unit id="ERR_ExplicitEventFieldImpl">
        <source>An explicit interface implementation of an event must use event accessor syntax</source>
        <target state="translated">事件的显式接口实现必须使用事件访问器语法</target>
        <note />
      </trans-unit>
      <trans-unit id="ERR_CantOverrideNonEvent">
        <source>'{0}': cannot override; '{1}' is not an event</source>
        <target state="translated">'“{0}”: 无法重写；“{1}”不是事件</target>
        <note />
      </trans-unit>
      <trans-unit id="ERR_AddRemoveMustHaveBody">
        <source>An add or remove accessor must have a body</source>
        <target state="translated">add 访问器或 remove 访问器必须有一个主体</target>
        <note />
      </trans-unit>
      <trans-unit id="ERR_AbstractEventInitializer">
        <source>'{0}': abstract event cannot have initializer</source>
        <target state="translated">'“{0}”: 抽象事件不能有初始值设定项</target>
        <note />
      </trans-unit>
      <trans-unit id="ERR_ReservedAssemblyName">
        <source>The assembly name '{0}' is reserved and cannot be used as a reference in an interactive session</source>
        <target state="translated">程序集名“{0}”保留名称，不能在交互会话中用作引用</target>
        <note />
      </trans-unit>
      <trans-unit id="ERR_ReservedEnumerator">
        <source>The enumerator name '{0}' is reserved and cannot be used</source>
        <target state="translated">枚举器名“{0}”是保留名称，不能使用</target>
        <note />
      </trans-unit>
      <trans-unit id="ERR_AsMustHaveReferenceType">
        <source>The as operator must be used with a reference type or nullable type ('{0}' is a non-nullable value type)</source>
        <target state="translated">as 运算符必须与引用类型或可以为 null 的类型一起使用(“{0}”是不可以为 null 值的类型)</target>
        <note />
      </trans-unit>
      <trans-unit id="WRN_LowercaseEllSuffix">
        <source>The 'l' suffix is easily confused with the digit '1' -- use 'L' for clarity</source>
        <target state="translated">“l”后缀容易与数字“1”混淆；为清楚起见，请使用“L”</target>
        <note />
      </trans-unit>
      <trans-unit id="WRN_LowercaseEllSuffix_Title">
        <source>The 'l' suffix is easily confused with the digit '1'</source>
        <target state="translated">"l" 后缀容易与数字 "1" 混淆</target>
        <note />
      </trans-unit>
      <trans-unit id="ERR_BadEventUsageNoField">
        <source>The event '{0}' can only appear on the left hand side of += or -=</source>
        <target state="translated">事件“{0}”只能出现在 += 或 -= 的左边</target>
        <note />
      </trans-unit>
      <trans-unit id="ERR_ConstraintOnlyAllowedOnGenericDecl">
        <source>Constraints are not allowed on non-generic declarations</source>
        <target state="translated">在非泛型声明上不允许使用约束</target>
        <note />
      </trans-unit>
      <trans-unit id="ERR_TypeParamMustBeIdentifier">
        <source>Type parameter declaration must be an identifier not a type</source>
        <target state="translated">类型形参声明必须是标识符，不能是类型</target>
        <note />
      </trans-unit>
      <trans-unit id="ERR_MemberReserved">
        <source>Type '{1}' already reserves a member called '{0}' with the same parameter types</source>
        <target state="translated">类型“{1}”已保留了一个名为“{0}”的具有相同参数类型的成员</target>
        <note />
      </trans-unit>
      <trans-unit id="ERR_DuplicateParamName">
        <source>The parameter name '{0}' is a duplicate</source>
        <target state="translated">参数名“{0}”重复</target>
        <note />
      </trans-unit>
      <trans-unit id="ERR_DuplicateNameInNS">
        <source>The namespace '{1}' already contains a definition for '{0}'</source>
        <target state="translated">命名空间“{1}”已经包含“{0}”的定义</target>
        <note />
      </trans-unit>
      <trans-unit id="ERR_DuplicateNameInClass">
        <source>The type '{0}' already contains a definition for '{1}'</source>
        <target state="translated">类型“{0}”已经包含“{1}”的定义</target>
        <note />
      </trans-unit>
      <trans-unit id="ERR_NameNotInContext">
        <source>The name '{0}' does not exist in the current context</source>
        <target state="translated">当前上下文中不存在名称“{0}”</target>
        <note />
      </trans-unit>
      <trans-unit id="ERR_NameNotInContextPossibleMissingReference">
        <source>The name '{0}' does not exist in the current context (are you missing a reference to assembly '{1}'?)</source>
        <target state="translated">当前上下文中不存在名称“{0}”(是否缺少对程序集“{1}”的引用?)</target>
        <note />
      </trans-unit>
      <trans-unit id="ERR_AmbigContext">
        <source>'{0}' is an ambiguous reference between '{1}' and '{2}'</source>
        <target state="translated">'“{0}”是“{1}”和“{2}”之间的不明确的引用</target>
        <note />
      </trans-unit>
      <trans-unit id="WRN_DuplicateUsing">
        <source>The using directive for '{0}' appeared previously in this namespace</source>
        <target state="translated">“{0}”的 using 指令以前在此命名空间中出现过</target>
        <note />
      </trans-unit>
      <trans-unit id="WRN_DuplicateUsing_Title">
        <source>Using directive appeared previously in this namespace</source>
        <target state="translated">using 指令以前在此命名空间中出现过</target>
        <note />
      </trans-unit>
      <trans-unit id="ERR_BadMemberFlag">
        <source>The modifier '{0}' is not valid for this item</source>
        <target state="translated">修饰符“{0}”对该项无效</target>
        <note />
      </trans-unit>
      <trans-unit id="ERR_BadMemberProtection">
        <source>More than one protection modifier</source>
        <target state="translated">多个保护修饰符</target>
        <note />
      </trans-unit>
      <trans-unit id="WRN_NewRequired">
        <source>'{0}' hides inherited member '{1}'. Use the new keyword if hiding was intended.</source>
        <target state="translated">'“{0}”隐藏继承的成员“{1}”。如果是有意隐藏，请使用关键字 new。</target>
        <note />
      </trans-unit>
      <trans-unit id="WRN_NewRequired_Title">
        <source>Member hides inherited member; missing new keyword</source>
        <target state="translated">成员隐藏继承的成员；缺少关键字 new</target>
        <note />
      </trans-unit>
      <trans-unit id="WRN_NewRequired_Description">
        <source>A variable was declared with the same name as a variable in a base class. However, the new keyword was not used. This warning informs you that you should use new; the variable is declared as if new had been used in the declaration.</source>
        <target state="translated">使用与基类中的变量相同的名称声明了变量。但是，未使用关键字 new。此警告通知应使用 new；变量如同在声明中使用了 new 一样进行声明。</target>
        <note />
      </trans-unit>
      <trans-unit id="WRN_NewNotRequired">
        <source>The member '{0}' does not hide an accessible member. The new keyword is not required.</source>
        <target state="translated">成员“{0}”不会隐藏可访问成员。不需要关键字 new。</target>
        <note />
      </trans-unit>
      <trans-unit id="WRN_NewNotRequired_Title">
        <source>Member does not hide an inherited member; new keyword is not required</source>
        <target state="translated">成员不会隐藏继承的成员；不需要关键字 new</target>
        <note />
      </trans-unit>
      <trans-unit id="ERR_CircConstValue">
        <source>The evaluation of the constant value for '{0}' involves a circular definition</source>
        <target state="translated">“{0}”的常量值计算涉及循环定义</target>
        <note />
      </trans-unit>
      <trans-unit id="ERR_MemberAlreadyExists">
        <source>Type '{1}' already defines a member called '{0}' with the same parameter types</source>
        <target state="translated">类型“{1}”已定义了一个名为“{0}”的具有相同参数类型的成员</target>
        <note />
      </trans-unit>
      <trans-unit id="ERR_StaticNotVirtual">
        <source>A static member '{0}' cannot be marked as override, virtual, or abstract</source>
        <target state="translated">静态成员“{0}”不能标记为 override、virtual 或 abstract</target>
        <note />
      </trans-unit>
      <trans-unit id="ERR_OverrideNotNew">
        <source>A member '{0}' marked as override cannot be marked as new or virtual</source>
        <target state="translated">标记为 override 的成员“{0}”不能标记为 new 或 virtual</target>
        <note />
      </trans-unit>
      <trans-unit id="WRN_NewOrOverrideExpected">
        <source>'{0}' hides inherited member '{1}'. To make the current member override that implementation, add the override keyword. Otherwise add the new keyword.</source>
        <target state="translated">'“{0}”隐藏继承的成员“{1}”。若要使当前成员重写该实现，请添加关键字 override。否则，添加关键字 new。</target>
        <note />
      </trans-unit>
      <trans-unit id="WRN_NewOrOverrideExpected_Title">
        <source>Member hides inherited member; missing override keyword</source>
        <target state="translated">成员隐藏继承的成员；缺少关键字 override</target>
        <note />
      </trans-unit>
      <trans-unit id="ERR_OverrideNotExpected">
        <source>'{0}': no suitable method found to override</source>
        <target state="translated">'“{0}”: 没有找到适合的方法来重写</target>
        <note />
      </trans-unit>
      <trans-unit id="ERR_NamespaceUnexpected">
        <source>A namespace cannot directly contain members such as fields or methods</source>
        <target state="translated">命名空间不能直接包含字段或方法之类的成员</target>
        <note />
      </trans-unit>
      <trans-unit id="ERR_NoSuchMember">
        <source>'{0}' does not contain a definition for '{1}'</source>
        <target state="translated">'“{0}”未包含“{1}”的定义</target>
        <note />
      </trans-unit>
      <trans-unit id="ERR_BadSKknown">
        <source>'{0}' is a {1} but is used like a {2}</source>
        <target state="translated">'“{0}”是 {1}，但此处被当做 {2} 来使用</target>
        <note />
      </trans-unit>
      <trans-unit id="ERR_BadSKunknown">
        <source>'{0}' is a {1}, which is not valid in the given context</source>
        <target state="translated">'“{0}”是一个 {1}，这在给定的上下文中无效</target>
        <note />
      </trans-unit>
      <trans-unit id="ERR_ObjectRequired">
        <source>An object reference is required for the non-static field, method, or property '{0}'</source>
        <target state="translated">对象引用对于非静态的字段、方法或属性“{0}”是必需的</target>
        <note />
      </trans-unit>
      <trans-unit id="ERR_AmbigCall">
        <source>The call is ambiguous between the following methods or properties: '{0}' and '{1}'</source>
        <target state="translated">以下方法或属性之间的调用具有二义性:“{0}”和“{1}”</target>
        <note />
      </trans-unit>
      <trans-unit id="ERR_BadAccess">
        <source>'{0}' is inaccessible due to its protection level</source>
        <target state="translated">'“{0}”不可访问，因为它具有一定的保护级别</target>
        <note />
      </trans-unit>
      <trans-unit id="ERR_MethDelegateMismatch">
        <source>No overload for '{0}' matches delegate '{1}'</source>
        <target state="translated">“{0}”没有与委托“{1}”匹配的重载</target>
        <note />
      </trans-unit>
      <trans-unit id="ERR_RetObjectRequired">
        <source>An object of a type convertible to '{0}' is required</source>
        <target state="translated">需要一个类型可转换为“{0}”的对象</target>
        <note />
      </trans-unit>
      <trans-unit id="ERR_RetNoObjectRequired">
        <source>Since '{0}' returns void, a return keyword must not be followed by an object expression</source>
        <target state="translated">由于“{0}”返回 void，返回关键字后面不得有对象表达式</target>
        <note />
      </trans-unit>
      <trans-unit id="ERR_LocalDuplicate">
        <source>A local variable or function named '{0}' is already defined in this scope</source>
        <target state="translated">已在此范围定义了名为“{0}”的局部变量或函数</target>
        <note />
      </trans-unit>
      <trans-unit id="ERR_AssgLvalueExpected">
        <source>The left-hand side of an assignment must be a variable, property or indexer</source>
        <target state="translated">赋值号左边必须是变量、属性或索引器</target>
        <note />
      </trans-unit>
      <trans-unit id="ERR_StaticConstParam">
        <source>'{0}': a static constructor must be parameterless</source>
        <target state="translated">'“{0}”: 静态构造函数必须无参数</target>
        <note />
      </trans-unit>
      <trans-unit id="ERR_NotConstantExpression">
        <source>The expression being assigned to '{0}' must be constant</source>
        <target state="translated">指派给“{0}”的表达式必须是常量</target>
        <note />
      </trans-unit>
      <trans-unit id="ERR_NotNullConstRefField">
        <source>'{0}' is of type '{1}'. A const field of a reference type other than string can only be initialized with null.</source>
        <target state="translated">'“{0}”的类型为“{1}”。只能用 Null 对引用类型(字符串除外)的常量字段进行初始化。</target>
        <note />
      </trans-unit>
      <trans-unit id="ERR_LocalIllegallyOverrides">
        <source>A local or parameter named '{0}' cannot be declared in this scope because that name is used in an enclosing local scope to define a local or parameter</source>
        <target state="translated">无法在此范围中声明名为“{0}”的局部变量或参数，因为该名称在封闭局部范围中用于定义局部变量或参数</target>
        <note />
      </trans-unit>
      <trans-unit id="ERR_BadUsingNamespace">
        <source>A 'using namespace' directive can only be applied to namespaces; '{0}' is a type not a namespace. Consider a 'using static' directive instead</source>
        <target state="translated">“using namespace”指令只能应用于命名空间；“{0}”是一个类型而不是命名空间。请考虑改用“using static”指令</target>
        <note />
      </trans-unit>
      <trans-unit id="ERR_BadUsingType">
        <source>A 'using static' directive can only be applied to types; '{0}' is a namespace not a type. Consider a 'using namespace' directive instead</source>
        <target state="translated">“using static” 指令只能应用于类型；“{0}”是一个命名空间而不是类型。请考虑改用“using namespace”指令</target>
        <note />
      </trans-unit>
      <trans-unit id="ERR_NoAliasHere">
        <source>A 'using static' directive cannot be used to declare an alias</source>
        <target state="translated">“using static”指令不能用于声明别名</target>
        <note />
      </trans-unit>
      <trans-unit id="ERR_NoBreakOrCont">
        <source>No enclosing loop out of which to break or continue</source>
        <target state="translated">没有要中断或继续的封闭循环</target>
        <note />
      </trans-unit>
      <trans-unit id="ERR_DuplicateLabel">
        <source>The label '{0}' is a duplicate</source>
        <target state="translated">标签“{0}”重复</target>
        <note />
      </trans-unit>
      <trans-unit id="ERR_NoConstructors">
        <source>The type '{0}' has no constructors defined</source>
        <target state="translated">类型“{0}”未定义构造函数</target>
        <note />
      </trans-unit>
      <trans-unit id="ERR_NoNewAbstract">
        <source>Cannot create an instance of the abstract class or interface '{0}'</source>
        <target state="translated">无法创建抽象类或接口“{0}”的实例</target>
        <note />
      </trans-unit>
      <trans-unit id="ERR_ConstValueRequired">
        <source>A const field requires a value to be provided</source>
        <target state="translated">常量字段要求提供一个值</target>
        <note />
      </trans-unit>
      <trans-unit id="ERR_CircularBase">
        <source>Circular base class dependency involving '{0}' and '{1}'</source>
        <target state="translated">涉及“{0}”和“{1}”的循环基类依赖项</target>
        <note />
      </trans-unit>
      <trans-unit id="ERR_BadDelegateConstructor">
        <source>The delegate '{0}' does not have a valid constructor</source>
        <target state="translated">委托“{0}”没有有效的构造函数</target>
        <note />
      </trans-unit>
      <trans-unit id="ERR_MethodNameExpected">
        <source>Method name expected</source>
        <target state="translated">应输入方法名称</target>
        <note />
      </trans-unit>
      <trans-unit id="ERR_ConstantExpected">
        <source>A constant value is expected</source>
        <target state="translated">应输入常量值</target>
        <note />
      </trans-unit>
      <trans-unit id="ERR_V6SwitchGoverningTypeValueExpected">
        <source>A switch expression or case label must be a bool, char, string, integral, enum, or corresponding nullable type in C# 6 and earlier.</source>
        <target state="translated">switch 表达式或事例标签必须是 bool、char、string、integral、enum 或 C#6 及更早版本中相应的可以为 null 的类型。</target>
        <note />
      </trans-unit>
      <trans-unit id="ERR_IntegralTypeValueExpected">
        <source>A value of an integral type expected</source>
        <target state="translated">应输入整型值</target>
        <note />
      </trans-unit>
      <trans-unit id="ERR_DuplicateCaseLabel">
        <source>The switch statement contains multiple cases with the label value '{0}'</source>
        <target state="translated">switch 语句包含多个具有标签值“{0}”的情况</target>
        <note />
      </trans-unit>
      <trans-unit id="ERR_InvalidGotoCase">
        <source>A goto case is only valid inside a switch statement</source>
        <target state="translated">goto case 只在 switch 语句中有效</target>
        <note />
      </trans-unit>
      <trans-unit id="ERR_PropertyLacksGet">
        <source>The property or indexer '{0}' cannot be used in this context because it lacks the get accessor</source>
        <target state="translated">属性或索引器“{0}”不能用在此上下文中，因为它缺少 get 访问器</target>
        <note />
      </trans-unit>
      <trans-unit id="ERR_BadExceptionType">
        <source>The type caught or thrown must be derived from System.Exception</source>
        <target state="translated">捕获或抛弃的类型必须从 System.Exception 派生</target>
        <note />
      </trans-unit>
      <trans-unit id="ERR_BadEmptyThrow">
        <source>A throw statement with no arguments is not allowed outside of a catch clause</source>
        <target state="translated">无参数的 throw 语句不允许在 catch 子句之外使用</target>
        <note />
      </trans-unit>
      <trans-unit id="ERR_BadFinallyLeave">
        <source>Control cannot leave the body of a finally clause</source>
        <target state="translated">控制不能离开 finally 子句主体</target>
        <note />
      </trans-unit>
      <trans-unit id="ERR_LabelShadow">
        <source>The label '{0}' shadows another label by the same name in a contained scope</source>
        <target state="translated">在包含的范围中标签“{0}”遮盖了具有同样名称的另一个标签</target>
        <note />
      </trans-unit>
      <trans-unit id="ERR_LabelNotFound">
        <source>No such label '{0}' within the scope of the goto statement</source>
        <target state="translated">goto 语句范围内没有“{0}”这样的标签</target>
        <note />
      </trans-unit>
      <trans-unit id="ERR_UnreachableCatch">
        <source>A previous catch clause already catches all exceptions of this or of a super type ('{0}')</source>
        <target state="translated">上一个 catch 子句已经捕获了此类型或超类型(“{0}”)的所有异常</target>
        <note />
      </trans-unit>
      <trans-unit id="WRN_FilterIsConstantTrue">
        <source>Filter expression is a constant 'true', consider removing the filter</source>
        <target state="translated">筛选器表达式是常量 “true”，请考虑删除筛选器</target>
        <note />
      </trans-unit>
      <trans-unit id="WRN_FilterIsConstantTrue_Title">
        <source>Filter expression is a constant 'true'</source>
        <target state="translated">筛选器表达式是常量 “true”</target>
        <note />
      </trans-unit>
      <trans-unit id="ERR_ReturnExpected">
        <source>'{0}': not all code paths return a value</source>
        <target state="translated">'“{0}”: 并非所有的代码路径都返回值</target>
        <note />
      </trans-unit>
      <trans-unit id="WRN_UnreachableCode">
        <source>Unreachable code detected</source>
        <target state="translated">检测到无法访问的代码</target>
        <note />
      </trans-unit>
      <trans-unit id="WRN_UnreachableCode_Title">
        <source>Unreachable code detected</source>
        <target state="translated">检测到无法访问的代码</target>
        <note />
      </trans-unit>
      <trans-unit id="ERR_SwitchFallThrough">
        <source>Control cannot fall through from one case label ('{0}') to another</source>
        <target state="translated">控制不能从一个 case 标签(“{0}”)贯穿到另一个 case 标签</target>
        <note />
      </trans-unit>
      <trans-unit id="WRN_UnreferencedLabel">
        <source>This label has not been referenced</source>
        <target state="translated">这个标签尚未被引用</target>
        <note />
      </trans-unit>
      <trans-unit id="WRN_UnreferencedLabel_Title">
        <source>This label has not been referenced</source>
        <target state="translated">这个标签尚未被引用</target>
        <note />
      </trans-unit>
      <trans-unit id="ERR_UseDefViolation">
        <source>Use of unassigned local variable '{0}'</source>
        <target state="translated">使用了未赋值的局部变量“{0}”</target>
        <note />
      </trans-unit>
      <trans-unit id="WRN_UnreferencedVar">
        <source>The variable '{0}' is declared but never used</source>
        <target state="translated">声明了变量“{0}”，但从未使用过</target>
        <note />
      </trans-unit>
      <trans-unit id="WRN_UnreferencedVar_Title">
        <source>Variable is declared but never used</source>
        <target state="translated">声明了变量，但从未使用过</target>
        <note />
      </trans-unit>
      <trans-unit id="WRN_UnreferencedField">
        <source>The field '{0}' is never used</source>
        <target state="translated">从不使用字段“{0}”</target>
        <note />
      </trans-unit>
      <trans-unit id="WRN_UnreferencedField_Title">
        <source>Field is never used</source>
        <target state="translated">字段从未使用过</target>
        <note />
      </trans-unit>
      <trans-unit id="ERR_UseDefViolationField">
        <source>Use of possibly unassigned field '{0}'</source>
        <target state="translated">使用了可能未赋值的字段“{0}”</target>
        <note />
      </trans-unit>
      <trans-unit id="ERR_UseDefViolationProperty">
        <source>Use of possibly unassigned auto-implemented property '{0}'</source>
        <target state="translated">使用可能未赋值的自动实现的属性“{0}”</target>
        <note />
      </trans-unit>
      <trans-unit id="ERR_UnassignedThis">
        <source>Field '{0}' must be fully assigned before control is returned to the caller</source>
        <target state="translated">在控制返回调用方之前，字段“{0}”必须完全赋值</target>
        <note />
      </trans-unit>
      <trans-unit id="ERR_AmbigQM">
        <source>Type of conditional expression cannot be determined because '{0}' and '{1}' implicitly convert to one another</source>
        <target state="translated">无法确定条件表达式的类型，因为“{0}”和“{1}”可相互隐式转换</target>
        <note />
      </trans-unit>
      <trans-unit id="ERR_InvalidQM">
        <source>Type of conditional expression cannot be determined because there is no implicit conversion between '{0}' and '{1}'</source>
        <target state="translated">无法确定条件表达式的类型，因为“{0}”和“{1}”之间没有隐式转换</target>
        <note />
      </trans-unit>
      <trans-unit id="ERR_NoBaseClass">
        <source>A base class is required for a 'base' reference</source>
        <target state="translated">"base" 引用需要基类</target>
        <note />
      </trans-unit>
      <trans-unit id="ERR_BaseIllegal">
        <source>Use of keyword 'base' is not valid in this context</source>
        <target state="translated">在此上下文中使用关键字 "base" 无效</target>
        <note />
      </trans-unit>
      <trans-unit id="ERR_ObjectProhibited">
        <source>Member '{0}' cannot be accessed with an instance reference; qualify it with a type name instead</source>
        <target state="translated">无法使用实例引用来访问成员“{0}”；请改用类型名来限定它</target>
        <note />
      </trans-unit>
      <trans-unit id="ERR_ParamUnassigned">
        <source>The out parameter '{0}' must be assigned to before control leaves the current method</source>
        <target state="translated">控制离开当前方法之前必须对 out 参数“{0}”赋值</target>
        <note />
      </trans-unit>
      <trans-unit id="ERR_InvalidArray">
        <source>Invalid rank specifier: expected ',' or ']'</source>
        <target state="translated">无效的秩说明符: 应为“,”或“]”</target>
        <note />
      </trans-unit>
      <trans-unit id="ERR_ExternHasBody">
        <source>'{0}' cannot be extern and declare a body</source>
        <target state="translated">'“{0}”不能是外部的，也无法声明主体</target>
        <note />
      </trans-unit>
      <trans-unit id="ERR_ExternHasConstructorInitializer">
        <source>'{0}' cannot be extern and have a constructor initializer</source>
        <target state="translated">'“{0}”不能是外部的，也不能具有构造函数初始值设定项</target>
        <note />
      </trans-unit>
      <trans-unit id="ERR_AbstractAndExtern">
        <source>'{0}' cannot be both extern and abstract</source>
        <target state="translated">'“{0}”不能既是外部的又是抽象的</target>
        <note />
      </trans-unit>
      <trans-unit id="ERR_BadAttributeParamType">
        <source>Attribute constructor parameter '{0}' has type '{1}', which is not a valid attribute parameter type</source>
        <target state="translated">特性构造函数参数“{0}”具有类型“{1}”，这不是有效特性参数类型</target>
        <note />
      </trans-unit>
      <trans-unit id="ERR_BadAttributeArgument">
        <source>An attribute argument must be a constant expression, typeof expression or array creation expression of an attribute parameter type</source>
        <target state="translated">特性实参必须是特性形参类型的常量表达式、typeof 表达式或数组创建表达式</target>
        <note />
      </trans-unit>
      <trans-unit id="ERR_BadAttributeParamDefaultArgument">
        <source>Attribute constructor parameter '{0}' is optional, but no default parameter value was specified.</source>
        <target state="translated">特性构造函数参数“{0}”是可选的，但是未指定默认参数值。</target>
        <note />
      </trans-unit>
      <trans-unit id="WRN_IsAlwaysTrue">
        <source>The given expression is always of the provided ('{0}') type</source>
        <target state="translated">给定表达式始终为所提供的(“{0}”)类型</target>
        <note />
      </trans-unit>
      <trans-unit id="WRN_IsAlwaysTrue_Title">
        <source>'is' expression's given expression is always of the provided type</source>
        <target state="translated">'"is" 表达式的给定表达式始终是所提供的类型</target>
        <note />
      </trans-unit>
      <trans-unit id="WRN_IsAlwaysFalse">
        <source>The given expression is never of the provided ('{0}') type</source>
        <target state="translated">给定表达式始终不是所提供的(“{0}”)类型</target>
        <note />
      </trans-unit>
      <trans-unit id="WRN_IsAlwaysFalse_Title">
        <source>'is' expression's given expression is never of the provided type</source>
        <target state="translated">'"is" 表达式的给定表达式始终不是所提供的类型</target>
        <note />
      </trans-unit>
      <trans-unit id="ERR_LockNeedsReference">
        <source>'{0}' is not a reference type as required by the lock statement</source>
        <target state="translated">'“{0}”不是 lock 语句要求的引用类型</target>
        <note />
      </trans-unit>
      <trans-unit id="ERR_NullNotValid">
        <source>Use of null is not valid in this context</source>
        <target state="translated">在此上下文中使用 null 无效</target>
        <note />
      </trans-unit>
      <trans-unit id="ERR_DefaultLiteralNotValid">
        <source>Use of default literal is not valid in this context</source>
        <target state="translated">在此背景下使用默认文本无效</target>
        <note />
      </trans-unit>
      <trans-unit id="ERR_UseDefViolationThis">
        <source>The 'this' object cannot be used before all of its fields are assigned to</source>
        <target state="translated">在给 "this" 对象的所有字段赋值之前，无法使用该对象</target>
        <note />
      </trans-unit>
      <trans-unit id="ERR_ArgsInvalid">
        <source>The __arglist construct is valid only within a variable argument method</source>
        <target state="translated">__arglist 构造只在变量参数方法中有效</target>
        <note />
      </trans-unit>
      <trans-unit id="ERR_PtrExpected">
        <source>The * or -&gt; operator must be applied to a pointer</source>
        <target state="translated">* 或 -&gt; 运算符只能应用于指针</target>
        <note />
      </trans-unit>
      <trans-unit id="ERR_PtrIndexSingle">
        <source>A pointer must be indexed by only one value</source>
        <target state="translated">指针必须只根据一个值进行索引</target>
        <note />
      </trans-unit>
      <trans-unit id="WRN_ByRefNonAgileField">
        <source>Using '{0}' as a ref or out value or taking its address may cause a runtime exception because it is a field of a marshal-by-reference class</source>
        <target state="translated">由于“{0}”是引用封送类的字段，将它用作 ref 或 out 值或获取它的地址可能导致运行时异常</target>
        <note />
      </trans-unit>
      <trans-unit id="WRN_ByRefNonAgileField_Title">
        <source>Using a field of a marshal-by-reference class as a ref or out value or taking its address may cause a runtime exception</source>
        <target state="translated">将引用封送类的字段用作 ref 或 out 值或获取其地址可能导致运行时异常</target>
        <note />
      </trans-unit>
      <trans-unit id="ERR_AssgReadonlyStatic">
        <source>A static readonly field cannot be assigned to (except in a static constructor or a variable initializer)</source>
        <target state="translated">无法对静态只读字段赋值(静态构造函数或变量初始值中除外)</target>
        <note />
      </trans-unit>
      <trans-unit id="ERR_RefReadonlyStatic">
        <source>A static readonly field cannot be used as a ref or out value (except in a static constructor)</source>
        <target state="translated">无法将静态只读字段用作 ref 或 out 值(静态构造函数中除外)</target>
        <note />
      </trans-unit>
      <trans-unit id="ERR_AssgReadonlyProp">
        <source>Property or indexer '{0}' cannot be assigned to -- it is read only</source>
        <target state="translated">无法为属性或索引器“{0}”赋值 - 它是只读的</target>
        <note />
      </trans-unit>
      <trans-unit id="ERR_IllegalStatement">
        <source>Only assignment, call, increment, decrement, and new object expressions can be used as a statement</source>
        <target state="translated">只有 assignment、call、increment、decrement 和 new 对象表达式可用作语句</target>
        <note />
      </trans-unit>
      <trans-unit id="ERR_BadGetEnumerator">
        <source>foreach requires that the return type '{0}' of '{1}' must have a suitable public MoveNext method and public Current property</source>
        <target state="translated">foreach 要求“{1}”的返回类型“{0}”必须具有适当的公共 MoveNext 方法和公共 Current 属性</target>
        <note />
      </trans-unit>
      <trans-unit id="ERR_TooManyLocals">
        <source>Only 65534 locals, including those generated by the compiler, are allowed</source>
        <target state="translated">仅允许 65534 个局部变量，包括编译器生成的局部变量</target>
        <note />
      </trans-unit>
      <trans-unit id="ERR_AbstractBaseCall">
        <source>Cannot call an abstract base member: '{0}'</source>
        <target state="translated">无法调用抽象基成员:“{0}”</target>
        <note />
      </trans-unit>
      <trans-unit id="ERR_RefProperty">
        <source>A property or indexer may not be passed as an out or ref parameter</source>
        <target state="translated">属性或索引器不能作为 out 或 ref 参数传递</target>
        <note />
      </trans-unit>
      <trans-unit id="ERR_ManagedAddr">
        <source>Cannot take the address of, get the size of, or declare a pointer to a managed type ('{0}')</source>
        <target state="translated">无法获取托管类型(“{0}”)的地址和大小，或者声明指向它的指针</target>
        <note />
      </trans-unit>
      <trans-unit id="ERR_BadFixedInitType">
        <source>The type of a local declared in a fixed statement must be a pointer type</source>
        <target state="translated">fixed 语句中声明的局部变量类型必须是指针类型</target>
        <note />
      </trans-unit>
      <trans-unit id="ERR_FixedMustInit">
        <source>You must provide an initializer in a fixed or using statement declaration</source>
        <target state="translated">必须在 fixed 或者 using 语句声明中提供初始值设定项</target>
        <note />
      </trans-unit>
      <trans-unit id="ERR_InvalidAddrOp">
        <source>Cannot take the address of the given expression</source>
        <target state="translated">无法获取给定表达式的地址</target>
        <note />
      </trans-unit>
      <trans-unit id="ERR_FixedNeeded">
        <source>You can only take the address of an unfixed expression inside of a fixed statement initializer</source>
        <target state="translated">只能获取 fixed 语句初始值设定项内的未固定表达式的地址</target>
        <note />
      </trans-unit>
      <trans-unit id="ERR_FixedNotNeeded">
        <source>You cannot use the fixed statement to take the address of an already fixed expression</source>
        <target state="translated">不能使用 fixed 语句来获取已固定的表达式的地址</target>
        <note />
      </trans-unit>
      <trans-unit id="ERR_UnsafeNeeded">
        <source>Pointers and fixed size buffers may only be used in an unsafe context</source>
        <target state="translated">指针和固定大小缓冲区只能在不安全的上下文中使用</target>
        <note />
      </trans-unit>
      <trans-unit id="ERR_OpTFRetType">
        <source>The return type of operator True or False must be bool</source>
        <target state="translated">运算符 True 或 False 的返回类型必须是 bool</target>
        <note />
      </trans-unit>
      <trans-unit id="ERR_OperatorNeedsMatch">
        <source>The operator '{0}' requires a matching operator '{1}' to also be defined</source>
        <target state="translated">运算符“{0}”要求也要定义匹配的运算符“{1}”</target>
        <note />
      </trans-unit>
      <trans-unit id="ERR_BadBoolOp">
        <source>In order to be applicable as a short circuit operator a user-defined logical operator ('{0}') must have the same return type and parameter types</source>
        <target state="translated">为了可以像短路运算符一样应用，用户定义的逻辑运算符(“{0}”)的返回类型和参数类型必须相同</target>
        <note />
      </trans-unit>
      <trans-unit id="ERR_MustHaveOpTF">
        <source>In order for '{0}' to be applicable as a short circuit operator, its declaring type '{1}' must define operator true and operator false</source>
        <target state="translated">为了使“{0}”可以像短路运算符一样应用，其声明类型“{1}”必须定义运算符 true 和运算符 false</target>
        <note />
      </trans-unit>
      <trans-unit id="WRN_UnreferencedVarAssg">
        <source>The variable '{0}' is assigned but its value is never used</source>
        <target state="translated">变量“{0}”已被赋值，但从未使用过它的值</target>
        <note />
      </trans-unit>
      <trans-unit id="WRN_UnreferencedVarAssg_Title">
        <source>Variable is assigned but its value is never used</source>
        <target state="translated">变量已被赋值，但从未使用过它的值</target>
        <note />
      </trans-unit>
      <trans-unit id="ERR_CheckedOverflow">
        <source>The operation overflows at compile time in checked mode</source>
        <target state="translated">在 checked 模式下，运算在编译时溢出</target>
        <note />
      </trans-unit>
      <trans-unit id="ERR_ConstOutOfRangeChecked">
        <source>Constant value '{0}' cannot be converted to a '{1}' (use 'unchecked' syntax to override)</source>
        <target state="translated">常量值“{0}”无法转换为“{1}”(使用 "unchecked" 语法重写)</target>
        <note />
      </trans-unit>
      <trans-unit id="ERR_BadVarargs">
        <source>A method with vararg cannot be generic, be in a generic type, or have a params parameter</source>
        <target state="translated">带有 vararg 的方法不能是泛型，不能属于泛型类型，也不能具有 params 参数</target>
        <note />
      </trans-unit>
      <trans-unit id="ERR_ParamsMustBeArray">
        <source>The params parameter must be a single dimensional array</source>
        <target state="translated">params 参数必须是一维数组</target>
        <note />
      </trans-unit>
      <trans-unit id="ERR_IllegalArglist">
        <source>An __arglist expression may only appear inside of a call or new expression</source>
        <target state="translated">__arglist 表达式只能出现在调用或 new 表达式内部</target>
        <note />
      </trans-unit>
      <trans-unit id="ERR_IllegalUnsafe">
        <source>Unsafe code may only appear if compiling with /unsafe</source>
        <target state="translated">不安全代码只会在使用 /unsafe 编译的情况下出现</target>
        <note />
      </trans-unit>
      <trans-unit id="ERR_AmbigMember">
        <source>Ambiguity between '{0}' and '{1}'</source>
        <target state="translated">在“{0}”和“{1}”之间具有二义性</target>
        <note />
      </trans-unit>
      <trans-unit id="ERR_BadForeachDecl">
        <source>Type and identifier are both required in a foreach statement</source>
        <target state="translated">在 foreach 语句中，类型和标识符都是必需的</target>
        <note />
      </trans-unit>
      <trans-unit id="ERR_ParamsLast">
        <source>A params parameter must be the last parameter in a formal parameter list</source>
        <target state="translated">params 参数必须是形参表中的最后一个参数</target>
        <note />
      </trans-unit>
      <trans-unit id="ERR_SizeofUnsafe">
        <source>'{0}' does not have a predefined size, therefore sizeof can only be used in an unsafe context (consider using System.Runtime.InteropServices.Marshal.SizeOf)</source>
        <target state="translated">'“{0}”没有预定义的大小，因此 sizeof 只能在不安全的上下文中使用(请考虑使用 System.Runtime.InteropServices.Marshal.SizeOf)</target>
        <note />
      </trans-unit>
      <trans-unit id="ERR_DottedTypeNameNotFoundInNS">
        <source>The type or namespace name '{0}' does not exist in the namespace '{1}' (are you missing an assembly reference?)</source>
        <target state="translated">命名空间“{1}”中不存在类型或命名空间名“{0}”(是否缺少程序集引用?)</target>
        <note />
      </trans-unit>
      <trans-unit id="ERR_FieldInitRefNonstatic">
        <source>A field initializer cannot reference the non-static field, method, or property '{0}'</source>
        <target state="translated">字段初始值设定项无法引用非静态字段、方法或属性“{0}”</target>
        <note />
      </trans-unit>
      <trans-unit id="ERR_SealedNonOverride">
        <source>'{0}' cannot be sealed because it is not an override</source>
        <target state="translated">'因为“{0}”不是重写，所以无法将其密封</target>
        <note />
      </trans-unit>
      <trans-unit id="ERR_CantOverrideSealed">
        <source>'{0}': cannot override inherited member '{1}' because it is sealed</source>
        <target state="translated">'“{0}”: 继承成员“{1}”是密封的，无法进行重写</target>
        <note />
      </trans-unit>
      <trans-unit id="ERR_VoidError">
        <source>The operation in question is undefined on void pointers</source>
        <target state="translated">相关操作在 void 指针上未定义</target>
        <note />
      </trans-unit>
      <trans-unit id="ERR_ConditionalOnOverride">
        <source>The Conditional attribute is not valid on '{0}' because it is an override method</source>
        <target state="translated">Conditional 特性在“{0}”上无效，因为该特性是重写方法</target>
        <note />
      </trans-unit>
      <trans-unit id="ERR_PointerInAsOrIs">
        <source>Neither 'is' nor 'as' is valid on pointer types</source>
        <target state="translated">"is" 和 "as" 在指针类型上都无效</target>
        <note />
      </trans-unit>
      <trans-unit id="ERR_CallingFinalizeDeprecated">
        <source>Destructors and object.Finalize cannot be called directly. Consider calling IDisposable.Dispose if available.</source>
        <target state="translated">无法直接调用析构函数和 object.Finalize。如果可用，请考虑调用 IDisposable.Dispose。</target>
        <note />
      </trans-unit>
      <trans-unit id="ERR_SingleTypeNameNotFound">
        <source>The type or namespace name '{0}' could not be found (are you missing a using directive or an assembly reference?)</source>
        <target state="translated">未能找到类型或命名空间名“{0}”(是否缺少 using 指令或程序集引用?)</target>
        <note />
      </trans-unit>
      <trans-unit id="ERR_NegativeStackAllocSize">
        <source>Cannot use a negative size with stackalloc</source>
        <target state="translated">无法对 stackalloc 采用负值大小</target>
        <note />
      </trans-unit>
      <trans-unit id="ERR_NegativeArraySize">
        <source>Cannot create an array with a negative size</source>
        <target state="translated">无法创建大小为负值的数组</target>
        <note />
      </trans-unit>
      <trans-unit id="ERR_OverrideFinalizeDeprecated">
        <source>Do not override object.Finalize. Instead, provide a destructor.</source>
        <target state="translated">请不要重写 object.Finalize，而是提供一个析构函数。</target>
        <note />
      </trans-unit>
      <trans-unit id="ERR_CallingBaseFinalizeDeprecated">
        <source>Do not directly call your base class Finalize method. It is called automatically from your destructor.</source>
        <target state="translated">不要直接调用基类 Finalize 方法。它将从析构函数中自动调用。</target>
        <note />
      </trans-unit>
      <trans-unit id="WRN_NegativeArrayIndex">
        <source>Indexing an array with a negative index (array indices always start at zero)</source>
        <target state="translated">用负索引对数组进行索引(数组索引总是从零开始)</target>
        <note />
      </trans-unit>
      <trans-unit id="WRN_NegativeArrayIndex_Title">
        <source>Indexing an array with a negative index</source>
        <target state="translated">正在使用负值对数组编制索引</target>
        <note />
      </trans-unit>
      <trans-unit id="WRN_BadRefCompareLeft">
        <source>Possible unintended reference comparison; to get a value comparison, cast the left hand side to type '{0}'</source>
        <target state="translated">可能非有意的引用比较；若要获取值比较，请将左边转换为类型“{0}”</target>
        <note />
      </trans-unit>
      <trans-unit id="WRN_BadRefCompareLeft_Title">
        <source>Possible unintended reference comparison; left hand side needs cast</source>
        <target state="translated">可能非有意的引用比较；左侧需要强制转换</target>
        <note />
      </trans-unit>
      <trans-unit id="WRN_BadRefCompareRight">
        <source>Possible unintended reference comparison; to get a value comparison, cast the right hand side to type '{0}'</source>
        <target state="translated">可能非有意的引用比较；若要获取值比较，请将右边转换为类型“{0}”</target>
        <note />
      </trans-unit>
      <trans-unit id="WRN_BadRefCompareRight_Title">
        <source>Possible unintended reference comparison; right hand side needs cast</source>
        <target state="translated">可能非有意的引用比较；右侧需要强制转换</target>
        <note />
      </trans-unit>
      <trans-unit id="ERR_BadCastInFixed">
        <source>The right hand side of a fixed statement assignment may not be a cast expression</source>
        <target state="translated">fixed 语句赋值的右边不能是强制转换表达式</target>
        <note />
      </trans-unit>
      <trans-unit id="ERR_StackallocInCatchFinally">
        <source>stackalloc may not be used in a catch or finally block</source>
        <target state="translated">stackalloc 不能用在 catch 或 finally 块中</target>
        <note />
      </trans-unit>
      <trans-unit id="ERR_VarargsLast">
        <source>An __arglist parameter must be the last parameter in a formal parameter list</source>
        <target state="translated">__arglist 参数必须是形参表中的最后一个参数</target>
        <note />
      </trans-unit>
      <trans-unit id="ERR_MissingPartial">
        <source>Missing partial modifier on declaration of type '{0}'; another partial declaration of this type exists</source>
        <target state="translated">类型“{0}”的声明上缺少 partial 修饰符；存在此类型的其他分部声明</target>
        <note />
      </trans-unit>
      <trans-unit id="ERR_PartialTypeKindConflict">
        <source>Partial declarations of '{0}' must be all classes, all structs, or all interfaces</source>
        <target state="translated">“{0}”的分部声明必须是所有的类、所有的结构或所有的接口</target>
        <note />
      </trans-unit>
      <trans-unit id="ERR_PartialModifierConflict">
        <source>Partial declarations of '{0}' have conflicting accessibility modifiers</source>
        <target state="translated">“{0}”的分部声明包含冲突的可访问性修饰符</target>
        <note />
      </trans-unit>
      <trans-unit id="ERR_PartialMultipleBases">
        <source>Partial declarations of '{0}' must not specify different base classes</source>
        <target state="translated">“{0}”的分部声明一定不能指定不同的基类</target>
        <note />
      </trans-unit>
      <trans-unit id="ERR_PartialWrongTypeParams">
        <source>Partial declarations of '{0}' must have the same type parameter names in the same order</source>
        <target state="translated">“{0}”的分部声明必须具有顺序相同的相同类型参数名</target>
        <note />
      </trans-unit>
      <trans-unit id="ERR_PartialWrongConstraints">
        <source>Partial declarations of '{0}' have inconsistent constraints for type parameter '{1}'</source>
        <target state="translated">“{0}”的分部声明对类型参数“{1}”具有不一致的约束</target>
        <note />
      </trans-unit>
      <trans-unit id="ERR_NoImplicitConvCast">
        <source>Cannot implicitly convert type '{0}' to '{1}'. An explicit conversion exists (are you missing a cast?)</source>
        <target state="translated">无法将类型“{0}”隐式转换为“{1}”。存在一个显式转换(是否缺少强制转换?)</target>
        <note />
      </trans-unit>
      <trans-unit id="ERR_PartialMisplaced">
        <source>The 'partial' modifier can only appear immediately before 'class', 'struct', 'interface', or 'void'</source>
        <target state="translated">"partial" 修饰符的后面只能紧跟 "class"、"struct"、"interface" 或 "void"</target>
        <note />
      </trans-unit>
      <trans-unit id="ERR_ImportedCircularBase">
        <source>Imported type '{0}' is invalid. It contains a circular base class dependency.</source>
        <target state="translated">导入的类型“{0}”无效。它包含循环的基类依赖项。</target>
        <note />
      </trans-unit>
      <trans-unit id="ERR_UseDefViolationOut">
        <source>Use of unassigned out parameter '{0}'</source>
        <target state="translated">使用了未赋值的 out 参数“{0}”</target>
        <note />
      </trans-unit>
      <trans-unit id="ERR_ArraySizeInDeclaration">
        <source>Array size cannot be specified in a variable declaration (try initializing with a 'new' expression)</source>
        <target state="translated">不能在变量声明中指定数组大小(请尝试使用 "new" 表达式初始化)</target>
        <note />
      </trans-unit>
      <trans-unit id="ERR_InaccessibleGetter">
        <source>The property or indexer '{0}' cannot be used in this context because the get accessor is inaccessible</source>
        <target state="translated">属性或索引器“{0}”不能用在此上下文中，因为 get 访问器不可访问</target>
        <note />
      </trans-unit>
      <trans-unit id="ERR_InaccessibleSetter">
        <source>The property or indexer '{0}' cannot be used in this context because the set accessor is inaccessible</source>
        <target state="translated">属性或索引器“{0}”不能用在此上下文中，因为 set 访问器不可访问</target>
        <note />
      </trans-unit>
      <trans-unit id="ERR_InvalidPropertyAccessMod">
        <source>The accessibility modifier of the '{0}' accessor must be more restrictive than the property or indexer '{1}'</source>
        <target state="translated">“{0}”访问器的可访问性修饰符必须比属性或索引器“{1}”具有更强的限制</target>
        <note />
      </trans-unit>
      <trans-unit id="ERR_DuplicatePropertyAccessMods">
        <source>Cannot specify accessibility modifiers for both accessors of the property or indexer '{0}'</source>
        <target state="translated">不能为属性或索引器“{0}”的两个访问器同时指定可访问性修饰符</target>
        <note />
      </trans-unit>
      <trans-unit id="ERR_PropertyAccessModInInterface">
        <source>'{0}': accessibility modifiers may not be used on accessors in an interface</source>
        <target state="translated">'“{0}”: 可访问性修饰符不能在接口中的访问器上使用</target>
        <note />
      </trans-unit>
      <trans-unit id="ERR_AccessModMissingAccessor">
        <source>'{0}': accessibility modifiers on accessors may only be used if the property or indexer has both a get and a set accessor</source>
        <target state="translated">'“{0}”: 仅当属性或索引器同时具有 get 访问器和 set 访问器时，才能对访问器使用可访问性修饰符</target>
        <note />
      </trans-unit>
      <trans-unit id="ERR_UnimplementedInterfaceAccessor">
        <source>'{0}' does not implement interface member '{1}'. '{2}' is not public.</source>
        <target state="translated">'“{0}”不实现接口成员“{1}”。“{2}”不是公共的。</target>
        <note />
      </trans-unit>
      <trans-unit id="WRN_PatternIsAmbiguous">
        <source>'{0}' does not implement the '{1}' pattern. '{2}' is ambiguous with '{3}'.</source>
        <target state="translated">'“{0}”不实现“{1}”模式。“{2}”与“{3}”一起使用时目的不明确。</target>
        <note />
      </trans-unit>
      <trans-unit id="WRN_PatternIsAmbiguous_Title">
        <source>Type does not implement the collection pattern; members are ambiguous</source>
        <target state="translated">类型不实现集合模式；成员不明确</target>
        <note />
      </trans-unit>
      <trans-unit id="WRN_PatternStaticOrInaccessible">
        <source>'{0}' does not implement the '{1}' pattern. '{2}' is either static or not public.</source>
        <target state="translated">'“{0}”不实现“{1}”模式。“{2}”是静态的或非公共的。</target>
        <note />
      </trans-unit>
      <trans-unit id="WRN_PatternStaticOrInaccessible_Title">
        <source>Type does not implement the collection pattern; member is either static or not public</source>
        <target state="translated">类型不实现集合模式；成员静态的或非公共的</target>
        <note />
      </trans-unit>
      <trans-unit id="WRN_PatternBadSignature">
        <source>'{0}' does not implement the '{1}' pattern. '{2}' has the wrong signature.</source>
        <target state="translated">'“{0}”不实现“{1}”模式。“{2}”有错误的签名。</target>
        <note />
      </trans-unit>
      <trans-unit id="WRN_PatternBadSignature_Title">
        <source>Type does not implement the collection pattern; member has the wrong signature</source>
        <target state="translated">类型不实现集合模式；成员有错误的签名</target>
        <note />
      </trans-unit>
      <trans-unit id="ERR_FriendRefNotEqualToThis">
        <source>Friend access was granted by '{0}', but the public key of the output assembly does not match that specified by the attribute in the granting assembly.</source>
        <target state="translated">友元访问权限由“{0}”授予，但是输出程序集的公钥与授予程序集中特性指定的公钥不匹配。</target>
        <note />
      </trans-unit>
      <trans-unit id="ERR_FriendRefSigningMismatch">
        <source>Friend access was granted by '{0}', but the strong name signing state of the output assembly does not match that of the granting assembly.</source>
        <target state="translated">友元访问权限由“{0}”授予，但是输出程序集的强名称签名状态与授予程序集的强名称签名状态不匹配。</target>
        <note />
      </trans-unit>
      <trans-unit id="WRN_SequentialOnPartialClass">
        <source>There is no defined ordering between fields in multiple declarations of partial struct '{0}'. To specify an ordering, all instance fields must be in the same declaration.</source>
        <target state="translated">在分部结构“{0}”的多个声明中的字段之间没有已定义的排序方式。要指定排序方式，所有实例字段必须位于同一声明中。</target>
        <note />
      </trans-unit>
      <trans-unit id="WRN_SequentialOnPartialClass_Title">
        <source>There is no defined ordering between fields in multiple declarations of partial struct</source>
        <target state="translated">在分部结构的多个声明中的字段之间没有已定义的排序方式</target>
        <note />
      </trans-unit>
      <trans-unit id="ERR_BadConstType">
        <source>The type '{0}' cannot be declared const</source>
        <target state="translated">不能将类型“{0}”声明为 const</target>
        <note />
      </trans-unit>
      <trans-unit id="ERR_NoNewTyvar">
        <source>Cannot create an instance of the variable type '{0}' because it does not have the new() constraint</source>
        <target state="translated">变量类型“{0}”没有 new() 约束，因此无法创建该类型的实例</target>
        <note />
      </trans-unit>
      <trans-unit id="ERR_BadArity">
        <source>Using the generic {1} '{0}' requires {2} type arguments</source>
        <target state="translated">使用泛型 {1}“{0}”需要 {2} 个类型参数</target>
        <note />
      </trans-unit>
      <trans-unit id="ERR_BadTypeArgument">
        <source>The type '{0}' may not be used as a type argument</source>
        <target state="translated">类型“{0}”不能用作类型参数</target>
        <note />
      </trans-unit>
      <trans-unit id="ERR_TypeArgsNotAllowed">
        <source>The {1} '{0}' cannot be used with type arguments</source>
        <target state="translated">{1}“{0}”不能与类型参数一起使用</target>
        <note />
      </trans-unit>
      <trans-unit id="ERR_HasNoTypeVars">
        <source>The non-generic {1} '{0}' cannot be used with type arguments</source>
        <target state="translated">非泛型 {1}“{0}”不能与类型参数一起使用</target>
        <note />
      </trans-unit>
      <trans-unit id="ERR_NewConstraintNotSatisfied">
        <source>'{2}' must be a non-abstract type with a public parameterless constructor in order to use it as parameter '{1}' in the generic type or method '{0}'</source>
        <target state="translated">'“{2}”必须是具有公共的无参数构造函数的非抽象类型，才能用作泛型类型或方法“{0}”中的参数“{1}”</target>
        <note />
      </trans-unit>
      <trans-unit id="ERR_GenericConstraintNotSatisfiedRefType">
        <source>The type '{3}' cannot be used as type parameter '{2}' in the generic type or method '{0}'. There is no implicit reference conversion from '{3}' to '{1}'.</source>
        <target state="translated">类型“{3}”不能用作泛型类型或方法“{0}”中的类型参数“{2}”。没有从“{3}”到“{1}”的隐式引用转换。</target>
        <note />
      </trans-unit>
      <trans-unit id="ERR_GenericConstraintNotSatisfiedNullableEnum">
        <source>The type '{3}' cannot be used as type parameter '{2}' in the generic type or method '{0}'. The nullable type '{3}' does not satisfy the constraint of '{1}'.</source>
        <target state="translated">类型“{3}”不能用作泛型类型或方法“{0}”中的类型参数“{2}”。可以为 null 的类型“{3}”不满足“{1}”的约束。</target>
        <note />
      </trans-unit>
      <trans-unit id="ERR_GenericConstraintNotSatisfiedNullableInterface">
        <source>The type '{3}' cannot be used as type parameter '{2}' in the generic type or method '{0}'. The nullable type '{3}' does not satisfy the constraint of '{1}'. Nullable types can not satisfy any interface constraints.</source>
        <target state="translated">类型“{3}”不能用作泛型类型或方法“{0}”中的类型参数“{2}”。可以为 null 的类型“{3}”不满足“{1}”的约束。可以为 null 的类型不能满足任何接口约束。</target>
        <note />
      </trans-unit>
      <trans-unit id="ERR_GenericConstraintNotSatisfiedTyVar">
        <source>The type '{3}' cannot be used as type parameter '{2}' in the generic type or method '{0}'. There is no boxing conversion or type parameter conversion from '{3}' to '{1}'.</source>
        <target state="translated">类型“{3}”不能用作泛型类型或方法“{0}”中的类型参数“{2}”。没有从“{3}”到“{1}”的装箱转换或类型参数转换。</target>
        <note />
      </trans-unit>
      <trans-unit id="ERR_GenericConstraintNotSatisfiedValType">
        <source>The type '{3}' cannot be used as type parameter '{2}' in the generic type or method '{0}'. There is no boxing conversion from '{3}' to '{1}'.</source>
        <target state="translated">类型“{3}”不能用作泛型类型或方法“{0}”中的类型参数“{2}”。没有从“{3}”到“{1}”的装箱转换。</target>
        <note />
      </trans-unit>
      <trans-unit id="ERR_DuplicateGeneratedName">
        <source>The parameter name '{0}' conflicts with an automatically-generated parameter name</source>
        <target state="translated">参数名“{0}”与某个自动生成的参数名冲突</target>
        <note />
      </trans-unit>
      <trans-unit id="ERR_GlobalSingleTypeNameNotFound">
        <source>The type or namespace name '{0}' could not be found in the global namespace (are you missing an assembly reference?)</source>
        <target state="translated">未能在全局命名空间中找到类型或命名空间名“{0}”(是否缺少程序集引用?)</target>
        <note />
      </trans-unit>
      <trans-unit id="ERR_NewBoundMustBeLast">
        <source>The new() constraint must be the last constraint specified</source>
        <target state="translated">new() 约束必须是指定的最后一个约束</target>
        <note />
      </trans-unit>
      <trans-unit id="WRN_MainCantBeGeneric">
        <source>'{0}': an entry point cannot be generic or in a generic type</source>
        <target state="translated">'“{0}”: 入口点不能是泛型的或属于泛型类型</target>
        <note />
      </trans-unit>
      <trans-unit id="WRN_MainCantBeGeneric_Title">
        <source>An entry point cannot be generic or in a generic type</source>
        <target state="translated">入口点不能是泛型的或属于泛型类型</target>
        <note />
      </trans-unit>
      <trans-unit id="ERR_TypeVarCantBeNull">
        <source>Cannot convert null to type parameter '{0}' because it could be a non-nullable value type. Consider using 'default({0})' instead.</source>
        <target state="translated">无法将 null 转换为类型参数“{0}”，因为它可能是不可以为 null 的值类型。请考虑改用“default({0})”。</target>
        <note />
      </trans-unit>
      <trans-unit id="ERR_AttributeCantBeGeneric">
        <source>Cannot apply attribute class '{0}' because it is generic</source>
        <target state="translated">无法应用特性类“{0}”，因为它是泛型的</target>
        <note />
      </trans-unit>
      <trans-unit id="ERR_DuplicateBound">
        <source>Duplicate constraint '{0}' for type parameter '{1}'</source>
        <target state="translated">类型参数“{1}”的约束“{0}”重复</target>
        <note />
      </trans-unit>
      <trans-unit id="ERR_ClassBoundNotFirst">
        <source>The class type constraint '{0}' must come before any other constraints</source>
        <target state="translated">类类型约束“{0}”必须在其他任何约束之前</target>
        <note />
      </trans-unit>
      <trans-unit id="ERR_BadRetType">
        <source>'{1} {0}' has the wrong return type</source>
        <target state="translated">'“{1} {0}”的返回类型错误</target>
        <note />
      </trans-unit>
      <trans-unit id="ERR_DelegateRefMismatch">
        <source>Ref mismatch between '{0}' and delegate '{1}'</source>
        <target state="translated">“{0}”和委托“{1}”之间引用不匹配</target>
        <note />
      </trans-unit>
      <trans-unit id="ERR_DuplicateConstraintClause">
        <source>A constraint clause has already been specified for type parameter '{0}'. All of the constraints for a type parameter must be specified in a single where clause.</source>
        <target state="translated">已经为类型参数“{0}”指定了 constraint 子句。必须在单个 where 子句中指定类型参数的所有约束。</target>
        <note />
      </trans-unit>
      <trans-unit id="ERR_CantInferMethTypeArgs">
        <source>The type arguments for method '{0}' cannot be inferred from the usage. Try specifying the type arguments explicitly.</source>
        <target state="translated">无法从用法中推断出方法“{0}”的类型参数。请尝试显式指定类型参数。</target>
        <note />
      </trans-unit>
      <trans-unit id="ERR_LocalSameNameAsTypeParam">
        <source>'{0}': a parameter, local variable, or local function cannot have the same name as a method type parameter</source>
        <target state="translated">'“{0}”: 参数、局部变量或本地函数不能与方法类型参数同名</target>
        <note />
      </trans-unit>
      <trans-unit id="ERR_AsWithTypeVar">
        <source>The type parameter '{0}' cannot be used with the 'as' operator because it does not have a class type constraint nor a 'class' constraint</source>
        <target state="translated">由于类型参数“{0}”既没有类类型约束也没有“class”约束，因此不能与“as”运算符一起使用</target>
        <note />
      </trans-unit>
      <trans-unit id="WRN_UnreferencedFieldAssg">
        <source>The field '{0}' is assigned but its value is never used</source>
        <target state="translated">字段“{0}”已被赋值，但从未使用过它的值</target>
        <note />
      </trans-unit>
      <trans-unit id="WRN_UnreferencedFieldAssg_Title">
        <source>Field is assigned but its value is never used</source>
        <target state="translated">字段已被赋值，但从未使用过它的值</target>
        <note />
      </trans-unit>
      <trans-unit id="ERR_BadIndexerNameAttr">
        <source>The '{0}' attribute is valid only on an indexer that is not an explicit interface member declaration</source>
        <target state="translated">“{0}”特性仅在不是显式接口成员声明的索引器上有效</target>
        <note />
      </trans-unit>
      <trans-unit id="ERR_AttrArgWithTypeVars">
        <source>'{0}': an attribute argument cannot use type parameters</source>
        <target state="translated">'“{0}”: 特性参数不能使用类型参数</target>
        <note />
      </trans-unit>
      <trans-unit id="ERR_NewTyvarWithArgs">
        <source>'{0}': cannot provide arguments when creating an instance of a variable type</source>
        <target state="translated">'“{0}”: 创建变量类型的实例时无法提供参数</target>
        <note />
      </trans-unit>
      <trans-unit id="ERR_AbstractSealedStatic">
        <source>'{0}': an abstract class cannot be sealed or static</source>
        <target state="translated">'“{0}”: 抽象类不能是密封的或静态的</target>
        <note />
      </trans-unit>
      <trans-unit id="WRN_AmbiguousXMLReference">
        <source>Ambiguous reference in cref attribute: '{0}'. Assuming '{1}', but could have also matched other overloads including '{2}'.</source>
        <target state="translated">cref 特性中有不明确的引用:“{0}”。假定为“{1}”，但可能还与其他重载匹配，包括“{2}”。</target>
        <note />
      </trans-unit>
      <trans-unit id="WRN_AmbiguousXMLReference_Title">
        <source>Ambiguous reference in cref attribute</source>
        <target state="translated">cref 特性中有不明确的引用</target>
        <note />
      </trans-unit>
      <trans-unit id="WRN_VolatileByRef">
        <source>'{0}': a reference to a volatile field will not be treated as volatile</source>
        <target state="translated">'“{0}”: 对 volatile 字段的引用不被视为 volatile</target>
        <note />
      </trans-unit>
      <trans-unit id="WRN_VolatileByRef_Title">
        <source>A reference to a volatile field will not be treated as volatile</source>
        <target state="translated">对可变字段的引用不被视为可变字段</target>
        <note />
      </trans-unit>
      <trans-unit id="WRN_VolatileByRef_Description">
        <source>A volatile field should not normally be used as a ref or out value, since it will not be treated as volatile. There are exceptions to this, such as when calling an interlocked API.</source>
        <target state="translated">可变字段通常不应用作 ref 或 out 值，因为它不会被视为可变字段。这种情况存在例外情况，如调用联锁 API 时。</target>
        <note />
      </trans-unit>
      <trans-unit id="ERR_ComImportWithImpl">
        <source>Since '{1}' has the ComImport attribute, '{0}' must be extern or abstract</source>
        <target state="translated">由于“{1}”具有 ComImport 特性，因此“{0}”必须是外部的或抽象的</target>
        <note />
      </trans-unit>
      <trans-unit id="ERR_ComImportWithBase">
        <source>'{0}': a class with the ComImport attribute cannot specify a base class</source>
        <target state="translated">'“{0}”: 具有 ComImport 特性的类不能指定基类</target>
        <note />
      </trans-unit>
      <trans-unit id="ERR_ImplBadConstraints">
        <source>The constraints for type parameter '{0}' of method '{1}' must match the constraints for type parameter '{2}' of interface method '{3}'. Consider using an explicit interface implementation instead.</source>
        <target state="translated">方法“{1}”的类型参数“{0}”的约束必须与接口方法“{3}”的类型参数“{2}”的约束相匹配。请考虑改用显式接口实现。</target>
        <note />
      </trans-unit>
      <trans-unit id="ERR_ImplBadTupleNames">
        <source>The tuple element names in the signature of method '{0}' must match the tuple element names of interface method '{1}' (including on the return type).</source>
        <target state="translated">方法“{0}”的签名中的元组元素名称必须与接口方法“{1}”的元组元素名称匹配(包括返回类型)。</target>
        <note />
      </trans-unit>
      <trans-unit id="ERR_DottedTypeNameNotFoundInAgg">
        <source>The type name '{0}' does not exist in the type '{1}'</source>
        <target state="translated">类型“{1}”中不存在类型名“{0}”</target>
        <note />
      </trans-unit>
      <trans-unit id="ERR_MethGrpToNonDel">
        <source>Cannot convert method group '{0}' to non-delegate type '{1}'. Did you intend to invoke the method?</source>
        <target state="translated">无法将方法组“{0}”转换为非委托类型“{1}”。是否希望调用此方法?</target>
        <note />
      </trans-unit>
      <trans-unit id="ERR_BadExternAlias">
        <source>The extern alias '{0}' was not specified in a /reference option</source>
        <target state="translated">在 /reference 选项中未指定外部别名“{0}”</target>
        <note />
      </trans-unit>
      <trans-unit id="ERR_ColColWithTypeAlias">
        <source>Cannot use alias '{0}' with '::' since the alias references a type. Use '.' instead.</source>
        <target state="translated">无法将别名“{0}”与“::”一起使用，因为该别名引用了类型。请改用“.”。</target>
        <note />
      </trans-unit>
      <trans-unit id="ERR_AliasNotFound">
        <source>Alias '{0}' not found</source>
        <target state="translated">找不到别名“{0}”</target>
        <note />
      </trans-unit>
      <trans-unit id="ERR_SameFullNameAggAgg">
        <source>The type '{1}' exists in both '{0}' and '{2}'</source>
        <target state="translated">类型“{1}”同时存在于“{0}”和“{2}”中</target>
        <note />
      </trans-unit>
      <trans-unit id="ERR_SameFullNameNsAgg">
        <source>The namespace '{1}' in '{0}' conflicts with the type '{3}' in '{2}'</source>
        <target state="translated">“{0}”中的命名空间“{1}”与“{2}”中的类型“{3}”冲突</target>
        <note />
      </trans-unit>
      <trans-unit id="WRN_SameFullNameThisNsAgg">
        <source>The namespace '{1}' in '{0}' conflicts with the imported type '{3}' in '{2}'. Using the namespace defined in '{0}'.</source>
        <target state="translated">“{0}”中的命名空间“{1}”与“{2}”中的导入类型“{3}”冲突。请使用“{0}”中定义的命名空间。</target>
        <note />
      </trans-unit>
      <trans-unit id="WRN_SameFullNameThisNsAgg_Title">
        <source>Namespace conflicts with imported type</source>
        <target state="translated">命名空间与导入类型冲突</target>
        <note />
      </trans-unit>
      <trans-unit id="WRN_SameFullNameThisAggAgg">
        <source>The type '{1}' in '{0}' conflicts with the imported type '{3}' in '{2}'. Using the type defined in '{0}'.</source>
        <target state="translated">“{0}”中的类型“{1}”与“{2}”中的导入类型“{3}”冲突。请使用“{0}”中定义的类型。</target>
        <note />
      </trans-unit>
      <trans-unit id="WRN_SameFullNameThisAggAgg_Title">
        <source>Type conflicts with imported type</source>
        <target state="translated">类型与导入类型冲突</target>
        <note />
      </trans-unit>
      <trans-unit id="WRN_SameFullNameThisAggNs">
        <source>The type '{1}' in '{0}' conflicts with the imported namespace '{3}' in '{2}'. Using the type defined in '{0}'.</source>
        <target state="translated">“{0}”中的类型“{1}”与“{2}”中的导入命令空间“{3}”冲突。请使用“{0}”中定义的类型。</target>
        <note />
      </trans-unit>
      <trans-unit id="WRN_SameFullNameThisAggNs_Title">
        <source>Type conflicts with imported namespace</source>
        <target state="translated">类型与导入命名空间冲突</target>
        <note />
      </trans-unit>
      <trans-unit id="ERR_SameFullNameThisAggThisNs">
        <source>The type '{1}' in '{0}' conflicts with the namespace '{3}' in '{2}'</source>
        <target state="translated">“{0}”中的类型“{1}”与“{2}”中的命名空间“{3}”冲突</target>
        <note />
      </trans-unit>
      <trans-unit id="ERR_ExternAfterElements">
        <source>An extern alias declaration must precede all other elements defined in the namespace</source>
        <target state="translated">外部别名声明必须位于命名空间中定义的所有其他元素之前</target>
        <note />
      </trans-unit>
      <trans-unit id="WRN_GlobalAliasDefn">
        <source>Defining an alias named 'global' is ill-advised since 'global::' always references the global namespace and not an alias</source>
        <target state="translated">由于 "global::" 总是引用全局命名空间而非别名，因此定义一个名为 "global" 的别名是欠妥的</target>
        <note />
      </trans-unit>
      <trans-unit id="WRN_GlobalAliasDefn_Title">
        <source>Defining an alias named 'global' is ill-advised</source>
        <target state="translated">定义名为 "global" 的别名是欠妥的</target>
        <note />
      </trans-unit>
      <trans-unit id="ERR_SealedStaticClass">
        <source>'{0}': a class cannot be both static and sealed</source>
        <target state="translated">'“{0}”: 类不能既是静态的又是密封的</target>
        <note />
      </trans-unit>
      <trans-unit id="ERR_PrivateAbstractAccessor">
        <source>'{0}': abstract properties cannot have private accessors</source>
        <target state="translated">'“{0}”: 抽象属性不能具有专用访问器</target>
        <note />
      </trans-unit>
      <trans-unit id="ERR_ValueExpected">
        <source>Syntax error; value expected</source>
        <target state="translated">语法错误，应为值</target>
        <note />
      </trans-unit>
      <trans-unit id="ERR_UnboxNotLValue">
        <source>Cannot modify the result of an unboxing conversion</source>
        <target state="translated">无法修改取消装箱转换的结果</target>
        <note />
      </trans-unit>
      <trans-unit id="ERR_AnonMethGrpInForEach">
        <source>Foreach cannot operate on a '{0}'. Did you intend to invoke the '{0}'?</source>
        <target state="translated">Foreach 不能操作“{0}”。是否要调用“{0}”?</target>
        <note />
      </trans-unit>
      <trans-unit id="ERR_BadIncDecRetType">
        <source>The return type for ++ or -- operator must match the parameter type or be derived from the parameter type</source>
        <target state="translated">++ 或 -- 运算符的返回类型必须与参数类型匹配或从参数类型派生</target>
        <note />
      </trans-unit>
      <trans-unit id="ERR_RefValBoundMustBeFirst">
        <source>The 'class' or 'struct' constraint must come before any other constraints</source>
        <target state="translated">"class" 或 "struct" 约束必须在其他任何约束之前</target>
        <note />
      </trans-unit>
      <trans-unit id="ERR_RefValBoundWithClass">
        <source>'{0}': cannot specify both a constraint class and the 'class' or 'struct' constraint</source>
        <target state="translated">'“{0}”: 不能既指定约束类又指定“class”或“struct”约束</target>
        <note />
      </trans-unit>
      <trans-unit id="ERR_NewBoundWithVal">
        <source>The 'new()' constraint cannot be used with the 'struct' constraint</source>
        <target state="translated">"new()" 约束不能与 "struct" 约束一起使用</target>
        <note />
      </trans-unit>
      <trans-unit id="ERR_RefConstraintNotSatisfied">
        <source>The type '{2}' must be a reference type in order to use it as parameter '{1}' in the generic type or method '{0}'</source>
        <target state="translated">类型“{2}”必须是引用类型才能用作泛型类型或方法“{0}”中的参数“{1}”</target>
        <note />
      </trans-unit>
      <trans-unit id="ERR_ValConstraintNotSatisfied">
        <source>The type '{2}' must be a non-nullable value type in order to use it as parameter '{1}' in the generic type or method '{0}'</source>
        <target state="translated">类型“{2}”必须是不可以为 null 值的类型，才能用作泛型类型或方法“{0}”中的参数“{1}”</target>
        <note />
      </trans-unit>
      <trans-unit id="ERR_CircularConstraint">
        <source>Circular constraint dependency involving '{0}' and '{1}'</source>
        <target state="translated">涉及“{0}”和“{1}”的循环约束依赖项</target>
        <note />
      </trans-unit>
      <trans-unit id="ERR_BaseConstraintConflict">
        <source>Type parameter '{0}' inherits conflicting constraints '{1}' and '{2}'</source>
        <target state="translated">类型参数“{0}”继承了彼此冲突的“{1}”和“{2}”约束</target>
        <note />
      </trans-unit>
      <trans-unit id="ERR_ConWithValCon">
        <source>Type parameter '{1}' has the 'struct' constraint so '{1}' cannot be used as a constraint for '{0}'</source>
        <target state="translated">类型参数“{1}”具有 "struct" 约束，因此“{1}”不能用作“{0}”的约束</target>
        <note />
      </trans-unit>
      <trans-unit id="ERR_AmbigUDConv">
        <source>Ambiguous user defined conversions '{0}' and '{1}' when converting from '{2}' to '{3}'</source>
        <target state="translated">从“{2}”转换为“{3}”时，用户定义的转换“{0}”和“{1}”具有二义性</target>
        <note />
      </trans-unit>
      <trans-unit id="WRN_AlwaysNull">
        <source>The result of the expression is always 'null' of type '{0}'</source>
        <target state="translated">表达式的结果总是“{0}”类型的“null”</target>
        <note />
      </trans-unit>
      <trans-unit id="WRN_AlwaysNull_Title">
        <source>The result of the expression is always 'null'</source>
        <target state="translated">表达式的结果总是 "null"</target>
        <note />
      </trans-unit>
      <trans-unit id="ERR_RefReturnThis">
        <source>Cannot return 'this' by reference.</source>
        <target state="translated">不能通过引用返回 "this"。</target>
        <note />
      </trans-unit>
      <trans-unit id="ERR_AttributeCtorInParameter">
        <source>Cannot use attribute constructor '{0}' because it is has 'in' parameters.</source>
        <target state="translated">不可使用特性构造函数“{0}”，因为它具有 “in” 参数。</target>
        <note />
      </trans-unit>
      <trans-unit id="ERR_OverrideWithConstraints">
        <source>Constraints for override and explicit interface implementation methods are inherited from the base method, so they cannot be specified directly</source>
        <target state="translated">重写和显式接口实现方法的约束是从基方法继承的，因此不能直接指定这些约束</target>
        <note />
      </trans-unit>
      <trans-unit id="ERR_AmbigOverride">
        <source>The inherited members '{0}' and '{1}' have the same signature in type '{2}', so they cannot be overridden</source>
        <target state="translated">继承的成员“{0}”和“{1}”在类型“{2}”中具有相同的签名，因此不能重写这些成员</target>
        <note />
      </trans-unit>
      <trans-unit id="ERR_DecConstError">
        <source>Evaluation of the decimal constant expression failed</source>
        <target state="translated">计算十进制常量表达式失败</target>
        <note />
      </trans-unit>
      <trans-unit id="WRN_CmpAlwaysFalse">
        <source>Comparing with null of type '{0}' always produces 'false'</source>
        <target state="translated">与类型为“{0}”的 null 进行比较始终产生“false”</target>
        <note />
      </trans-unit>
      <trans-unit id="WRN_CmpAlwaysFalse_Title">
        <source>Comparing with null of struct type always produces 'false'</source>
        <target state="translated">与结构类型的 null 进行比较始终产生 "false"</target>
        <note />
      </trans-unit>
      <trans-unit id="WRN_FinalizeMethod">
        <source>Introducing a 'Finalize' method can interfere with destructor invocation. Did you intend to declare a destructor?</source>
        <target state="translated">引入 "Finalize" 方法会妨碍析构函数调用。是否希望声明析构函数?</target>
        <note />
      </trans-unit>
      <trans-unit id="WRN_FinalizeMethod_Title">
        <source>Introducing a 'Finalize' method can interfere with destructor invocation</source>
        <target state="translated">引入 "Finalize" 方法可能会妨碍析构函数调用</target>
        <note />
      </trans-unit>
      <trans-unit id="WRN_FinalizeMethod_Description">
        <source>This warning occurs when you create a class with a method whose signature is public virtual void Finalize.

If such a class is used as a base class and if the deriving class defines a destructor, the destructor will override the base class Finalize method, not Finalize.</source>
        <target state="translated">创建的类具有签名为 public virtual void Finalize 的方法时，会出现此警告。

如果将这样一个类用作基类，并且如果派生类定义一个析构函数，则该析构函数会重写基类 Finalize 方法，而不是 Finalize。</target>
        <note />
      </trans-unit>
      <trans-unit id="ERR_ExplicitImplParams">
        <source>'{0}' should not have a params parameter since '{1}' does not</source>
        <target state="translated">'由于“{1}”没有 params 数组，因此“{0}”也不应当有 params 参数</target>
        <note />
      </trans-unit>
      <trans-unit id="WRN_GotoCaseShouldConvert">
        <source>The 'goto case' value is not implicitly convertible to type '{0}'</source>
        <target state="translated">“goto case”值不可隐式转换为类型“{0}”</target>
        <note />
      </trans-unit>
      <trans-unit id="WRN_GotoCaseShouldConvert_Title">
        <source>The 'goto case' value is not implicitly convertible to the switch type</source>
        <target state="translated">"goto case" 值不可隐式转换为开关类型</target>
        <note />
      </trans-unit>
      <trans-unit id="ERR_MethodImplementingAccessor">
        <source>Method '{0}' cannot implement interface accessor '{1}' for type '{2}'. Use an explicit interface implementation.</source>
        <target state="translated">方法“{0}”无法实现类型“{2}”的接口访问器“{1}” 请使用显式接口实现。</target>
        <note />
      </trans-unit>
      <trans-unit id="WRN_NubExprIsConstBool">
        <source>The result of the expression is always '{0}' since a value of type '{1}' is never equal to 'null' of type '{2}'</source>
        <target state="translated">由于“{1}”类型的值永不等于“{2}”类型的 "null"，该表达式的结果始终为“{0}”</target>
        <note />
      </trans-unit>
      <trans-unit id="WRN_NubExprIsConstBool_Title">
        <source>The result of the expression is always the same since a value of this type is never equal to 'null'</source>
        <target state="translated">由于此类型的值永不等于 "null"，该表达式的结果始终相同</target>
        <note />
      </trans-unit>
      <trans-unit id="WRN_NubExprIsConstBool2">
        <source>The result of the expression is always '{0}' since a value of type '{1}' is never equal to 'null' of type '{2}'</source>
        <target state="translated">由于“{1}”类型的值永不等于“{2}”类型的 "null"，该表达式的结果始终为“{0}”</target>
        <note />
      </trans-unit>
      <trans-unit id="WRN_NubExprIsConstBool2_Title">
        <source>The result of the expression is always the same since a value of this type is never equal to 'null'</source>
        <target state="translated">由于此类型的值永不等于 "null"，该表达式的结果始终相同</target>
        <note />
      </trans-unit>
      <trans-unit id="WRN_ExplicitImplCollision">
        <source>Explicit interface implementation '{0}' matches more than one interface member. Which interface member is actually chosen is implementation-dependent. Consider using a non-explicit implementation instead.</source>
        <target state="translated">显式接口实现“{0}”与多个接口成员匹配。实际选择哪个接口成员取决于具体的实现。请考虑改用非显式实现。</target>
        <note />
      </trans-unit>
      <trans-unit id="WRN_ExplicitImplCollision_Title">
        <source>Explicit interface implementation matches more than one interface member</source>
        <target state="translated">显式接口实现与多个接口成员匹配</target>
        <note />
      </trans-unit>
      <trans-unit id="ERR_AbstractHasBody">
        <source>'{0}' cannot declare a body because it is marked abstract</source>
        <target state="translated">'“{0}”无法声明主体，因为它标记为 abstract</target>
        <note />
      </trans-unit>
      <trans-unit id="ERR_ConcreteMissingBody">
        <source>'{0}' must declare a body because it is not marked abstract, extern, or partial</source>
        <target state="translated">'“{0}”必须声明主体，因为它未标记为 abstract、extern 或 partial</target>
        <note />
      </trans-unit>
      <trans-unit id="ERR_AbstractAndSealed">
        <source>'{0}' cannot be both abstract and sealed</source>
        <target state="translated">'“{0}”不能既是抽象的又是密封的</target>
        <note />
      </trans-unit>
      <trans-unit id="ERR_AbstractNotVirtual">
        <source>The abstract {0} '{1}' cannot be marked virtual</source>
        <target state="translated">抽象 {0}“{1}”不能标记为虚拟</target>
        <note />
      </trans-unit>
      <trans-unit id="ERR_StaticConstant">
        <source>The constant '{0}' cannot be marked static</source>
        <target state="translated">常量“{0}”不能标记为 static</target>
        <note />
      </trans-unit>
      <trans-unit id="ERR_CantOverrideNonFunction">
        <source>'{0}': cannot override because '{1}' is not a function</source>
        <target state="translated">'“{0}”: 无法重写，因为“{1}”不是函数</target>
        <note />
      </trans-unit>
      <trans-unit id="ERR_CantOverrideNonVirtual">
        <source>'{0}': cannot override inherited member '{1}' because it is not marked virtual, abstract, or override</source>
        <target state="translated">'“{0}”: 继承成员“{1}”未标记为 virtual、abstract 或 override，无法进行重写</target>
        <note />
      </trans-unit>
      <trans-unit id="ERR_CantChangeAccessOnOverride">
        <source>'{0}': cannot change access modifiers when overriding '{1}' inherited member '{2}'</source>
        <target state="translated">'“{0}”: 当重写“{1}”继承成员“{2}”时，无法更改访问修饰符</target>
        <note />
      </trans-unit>
      <trans-unit id="ERR_CantChangeTupleNamesOnOverride">
        <source>'{0}': cannot change tuple element names when overriding inherited member '{1}'</source>
        <target state="translated">'{0}: 替代继承成员“{1}”时无法更改元组元素名称</target>
        <note />
      </trans-unit>
      <trans-unit id="ERR_CantChangeReturnTypeOnOverride">
        <source>'{0}': return type must be '{2}' to match overridden member '{1}'</source>
        <target state="translated">'“{0}”: 返回类型必须是“{2}”才能与重写成员“{1}”匹配</target>
        <note />
      </trans-unit>
      <trans-unit id="ERR_CantDeriveFromSealedType">
        <source>'{0}': cannot derive from sealed type '{1}'</source>
        <target state="translated">'“{0}”: 无法从密封类型“{1}”派生</target>
        <note />
      </trans-unit>
      <trans-unit id="ERR_AbstractInConcreteClass">
        <source>'{0}' is abstract but it is contained in non-abstract class '{1}'</source>
        <target state="translated">'“{0}”是抽象的，但它包含在非抽象类“{1}”中</target>
        <note />
      </trans-unit>
      <trans-unit id="ERR_StaticConstructorWithExplicitConstructorCall">
        <source>'{0}': static constructor cannot have an explicit 'this' or 'base' constructor call</source>
        <target state="translated">'“{0}”: 静态构造函数不能具有显式的“this”或“base”构造函数调用</target>
        <note />
      </trans-unit>
      <trans-unit id="ERR_StaticConstructorWithAccessModifiers">
        <source>'{0}': access modifiers are not allowed on static constructors</source>
        <target state="translated">'“{0}”: 静态构造函数中不允许出现访问修饰符</target>
        <note />
      </trans-unit>
      <trans-unit id="ERR_RecursiveConstructorCall">
        <source>Constructor '{0}' cannot call itself</source>
        <target state="translated">构造函数“{0}”不能调用自身</target>
        <note />
      </trans-unit>
      <trans-unit id="ERR_IndirectRecursiveConstructorCall">
        <source>Constructor '{0}' cannot call itself through another constructor</source>
        <target state="translated">构造函数“{0}”无法通过另一构造函数调用自身</target>
        <note />
      </trans-unit>
      <trans-unit id="ERR_ObjectCallingBaseConstructor">
        <source>'{0}' has no base class and cannot call a base constructor</source>
        <target state="translated">'“{0}”没有基类，无法调用基构造函数</target>
        <note />
      </trans-unit>
      <trans-unit id="ERR_PredefinedTypeNotFound">
        <source>Predefined type '{0}' is not defined or imported</source>
        <target state="translated">预定义类型“{0}”未定义或导入</target>
        <note />
      </trans-unit>
      <trans-unit id="ERR_PredefinedValueTupleTypeNotFound">
        <source>Predefined type '{0}' is not defined or imported</source>
        <target state="translated">预定义类型“{0}”未定义或导入</target>
        <note />
      </trans-unit>
      <trans-unit id="ERR_PredefinedValueTupleTypeAmbiguous3">
        <source>Predefined type '{0}' is declared in multiple referenced assemblies: '{1}' and '{2}'</source>
        <target state="translated">已在多个引用的程序集(“{1}”和“{2}”)中声明了预定义类型“{0}”。</target>
        <note />
      </trans-unit>
      <trans-unit id="ERR_StructWithBaseConstructorCall">
        <source>'{0}': structs cannot call base class constructors</source>
        <target state="translated">'“{0}”: 结构无法调用基类构造函数</target>
        <note />
      </trans-unit>
      <trans-unit id="ERR_StructLayoutCycle">
        <source>Struct member '{0}' of type '{1}' causes a cycle in the struct layout</source>
        <target state="translated">“{1}”类型的结构成员“{0}”在结构布局中导致循环</target>
        <note />
      </trans-unit>
      <trans-unit id="ERR_InterfacesCannotContainTypes">
        <source>'{0}': interfaces cannot declare types</source>
        <target state="translated">'“{0}”: 接口不能声明类型</target>
        <note />
      </trans-unit>
      <trans-unit id="ERR_InterfacesCantContainFields">
        <source>Interfaces cannot contain fields</source>
        <target state="translated">接口不能包含字段</target>
        <note />
      </trans-unit>
      <trans-unit id="ERR_InterfacesCantContainConstructors">
        <source>Interfaces cannot contain constructors</source>
        <target state="translated">接口不能包含构造函数</target>
        <note />
      </trans-unit>
      <trans-unit id="ERR_NonInterfaceInInterfaceList">
        <source>Type '{0}' in interface list is not an interface</source>
        <target state="translated">接口列表中的类型“{0}”不是接口</target>
        <note />
      </trans-unit>
      <trans-unit id="ERR_DuplicateInterfaceInBaseList">
        <source>'{0}' is already listed in interface list</source>
        <target state="translated">'“{0}”已经在接口列表中列出</target>
        <note />
      </trans-unit>
      <trans-unit id="ERR_DuplicateInterfaceWithTupleNamesInBaseList">
        <source>'{0}' is already listed in the interface list on type '{2}' with different tuple element names, as '{1}'.</source>
        <target state="translated">'“{0}”已列入类型“{2}”的接口列表中，其中包含不同的元组元素名称，例如“{1}”。</target>
        <note />
      </trans-unit>
      <trans-unit id="ERR_CycleInInterfaceInheritance">
        <source>Inherited interface '{1}' causes a cycle in the interface hierarchy of '{0}'</source>
        <target state="translated">继承接口“{1}”在“{0}”的接口层次结构中导致一个循环</target>
        <note />
      </trans-unit>
      <trans-unit id="ERR_InterfaceMemberHasBody">
        <source>'{0}': interface members cannot have a definition</source>
        <target state="translated">'“{0}”: 接口成员不能有定义</target>
        <note />
      </trans-unit>
      <trans-unit id="ERR_HidingAbstractMethod">
        <source>'{0}' hides inherited abstract member '{1}'</source>
        <target state="translated">'“{0}”隐藏继承的抽象成员“{1}”</target>
        <note />
      </trans-unit>
      <trans-unit id="ERR_UnimplementedAbstractMethod">
        <source>'{0}' does not implement inherited abstract member '{1}'</source>
        <target state="translated">'“{0}”不实现继承的抽象成员“{1}”</target>
        <note />
      </trans-unit>
      <trans-unit id="ERR_UnimplementedInterfaceMember">
        <source>'{0}' does not implement interface member '{1}'</source>
        <target state="translated">'“{0}”不实现接口成员“{1}”</target>
        <note />
      </trans-unit>
      <trans-unit id="ERR_ObjectCantHaveBases">
        <source>The class System.Object cannot have a base class or implement an interface</source>
        <target state="translated">类 System.Object 不能有基类也不能实现接口</target>
        <note />
      </trans-unit>
      <trans-unit id="ERR_ExplicitInterfaceImplementationNotInterface">
        <source>'{0}' in explicit interface declaration is not an interface</source>
        <target state="translated">'显式接口声明中的“{0}”不是接口</target>
        <note />
      </trans-unit>
      <trans-unit id="ERR_InterfaceMemberNotFound">
        <source>'{0}' in explicit interface declaration is not a member of interface</source>
        <target state="translated">'显式接口声明中的“{0}”不是接口成员</target>
        <note />
      </trans-unit>
      <trans-unit id="ERR_ClassDoesntImplementInterface">
        <source>'{0}': containing type does not implement interface '{1}'</source>
        <target state="translated">'“{0}”: 包含类型不实现接口“{1}”</target>
        <note />
      </trans-unit>
      <trans-unit id="ERR_ExplicitInterfaceImplementationInNonClassOrStruct">
        <source>'{0}': explicit interface declaration can only be declared in a class or struct</source>
        <target state="translated">'“{0}”: 显式接口声明只能在类或结构中声明</target>
        <note />
      </trans-unit>
      <trans-unit id="ERR_MemberNameSameAsType">
        <source>'{0}': member names cannot be the same as their enclosing type</source>
        <target state="translated">'“{0}”: 成员名不能与它们的封闭类型相同</target>
        <note />
      </trans-unit>
      <trans-unit id="ERR_EnumeratorOverflow">
        <source>'{0}': the enumerator value is too large to fit in its type</source>
        <target state="translated">'“{0}”: 枚举器值太大，不能适应它的类型</target>
        <note />
      </trans-unit>
      <trans-unit id="ERR_CantOverrideNonProperty">
        <source>'{0}': cannot override because '{1}' is not a property</source>
        <target state="translated">'“{0}”: 无法重写，因为“{1}”不是属性</target>
        <note />
      </trans-unit>
      <trans-unit id="ERR_NoGetToOverride">
        <source>'{0}': cannot override because '{1}' does not have an overridable get accessor</source>
        <target state="translated">'“{0}”: 无法重写，因为“{1}”没有可重写的 get 访问器</target>
        <note />
      </trans-unit>
      <trans-unit id="ERR_NoSetToOverride">
        <source>'{0}': cannot override because '{1}' does not have an overridable set accessor</source>
        <target state="translated">'“{0}”: 无法重写，因为“{1}”没有可重写的 set 访问器</target>
        <note />
      </trans-unit>
      <trans-unit id="ERR_PropertyCantHaveVoidType">
        <source>'{0}': property or indexer cannot have void type</source>
        <target state="translated">'“{0}”: 属性或索引器不能具有 void 类型</target>
        <note />
      </trans-unit>
      <trans-unit id="ERR_PropertyWithNoAccessors">
        <source>'{0}': property or indexer must have at least one accessor</source>
        <target state="translated">'“{0}”: 属性或索引器必须至少有一个访问器</target>
        <note />
      </trans-unit>
      <trans-unit id="ERR_NewVirtualInSealed">
        <source>'{0}' is a new virtual member in sealed class '{1}'</source>
        <target state="translated">'“{0}”是密封类“{1}”中新的虚拟成员</target>
        <note />
      </trans-unit>
      <trans-unit id="ERR_ExplicitPropertyAddingAccessor">
        <source>'{0}' adds an accessor not found in interface member '{1}'</source>
        <target state="translated">'“{0}”添加了接口成员“{1}”中没有的访问器</target>
        <note />
      </trans-unit>
      <trans-unit id="ERR_ExplicitPropertyMissingAccessor">
        <source>Explicit interface implementation '{0}' is missing accessor '{1}'</source>
        <target state="translated">显式接口实现“{0}”缺少访问器“{1}”</target>
        <note />
      </trans-unit>
      <trans-unit id="ERR_ConversionWithInterface">
        <source>'{0}': user-defined conversions to or from an interface are not allowed</source>
        <target state="translated">'“{0}”: 不允许进行以接口为转换源或目标用户定义转换</target>
        <note />
      </trans-unit>
      <trans-unit id="ERR_ConversionWithBase">
        <source>'{0}': user-defined conversions to or from a base class are not allowed</source>
        <target state="translated">'“{0}”: 不允许进行以基类为转换源或目标的用户定义转换</target>
        <note />
      </trans-unit>
      <trans-unit id="ERR_ConversionWithDerived">
        <source>'{0}': user-defined conversions to or from a derived class are not allowed</source>
        <target state="translated">'“{0}”: 不允许进行以派生类为转换源或目标的用户定义转换</target>
        <note />
      </trans-unit>
      <trans-unit id="ERR_IdentityConversion">
        <source>User-defined operator cannot take an object of the enclosing type and convert to an object of the enclosing type</source>
        <target state="translated">用户定义的运算符不能采用封闭类型的对象，也不能转换成封闭类型的对象</target>
        <note />
      </trans-unit>
      <trans-unit id="ERR_ConversionNotInvolvingContainedType">
        <source>User-defined conversion must convert to or from the enclosing type</source>
        <target state="translated">用户定义的转换必须是转换成封闭类型，或者从封闭类型转换</target>
        <note />
      </trans-unit>
      <trans-unit id="ERR_DuplicateConversionInClass">
        <source>Duplicate user-defined conversion in type '{0}'</source>
        <target state="translated">类型“{0}”中有重复的用户定义转换</target>
        <note />
      </trans-unit>
      <trans-unit id="ERR_OperatorsMustBeStatic">
        <source>User-defined operator '{0}' must be declared static and public</source>
        <target state="translated">用户定义的运算符“{0}”必须声明为 static 和 public</target>
        <note />
      </trans-unit>
      <trans-unit id="ERR_BadIncDecSignature">
        <source>The parameter type for ++ or -- operator must be the containing type</source>
        <target state="translated">++ 或 -- 运算符的参数类型必须是包含类型</target>
        <note />
      </trans-unit>
      <trans-unit id="ERR_BadUnaryOperatorSignature">
        <source>The parameter of a unary operator must be the containing type</source>
        <target state="translated">一元运算符的参数必须是包含类型</target>
        <note />
      </trans-unit>
      <trans-unit id="ERR_BadBinaryOperatorSignature">
        <source>One of the parameters of a binary operator must be the containing type</source>
        <target state="translated">二元运算符的参数之一必须是包含类型</target>
        <note />
      </trans-unit>
      <trans-unit id="ERR_BadShiftOperatorSignature">
        <source>The first operand of an overloaded shift operator must have the same type as the containing type, and the type of the second operand must be int</source>
        <target state="translated">重载移位运算符的第一个操作数的类型必须与包含类型相同，第二个操作数的类型必须是 int 类型</target>
        <note />
      </trans-unit>
      <trans-unit id="ERR_InterfacesCantContainOperators">
        <source>Interfaces cannot contain operators</source>
        <target state="translated">接口不能包含运算符</target>
        <note />
      </trans-unit>
      <trans-unit id="ERR_StructsCantContainDefaultConstructor">
        <source>Structs cannot contain explicit parameterless constructors</source>
        <target state="translated">结构不能包含显式的无参数构造函数</target>
        <note />
      </trans-unit>
      <trans-unit id="ERR_EnumsCantContainDefaultConstructor">
        <source>Enums cannot contain explicit parameterless constructors</source>
        <target state="translated">枚举不能包含显式无参数构造函数</target>
        <note />
      </trans-unit>
      <trans-unit id="ERR_CantOverrideBogusMethod">
        <source>'{0}': cannot override '{1}' because it is not supported by the language</source>
        <target state="translated">'“{0}”: 无法重写“{1}”，因为该语言不支持它</target>
        <note />
      </trans-unit>
      <trans-unit id="ERR_BindToBogus">
        <source>'{0}' is not supported by the language</source>
        <target state="translated">'现用语言不支持“{0}”</target>
        <note />
      </trans-unit>
      <trans-unit id="ERR_CantCallSpecialMethod">
        <source>'{0}': cannot explicitly call operator or accessor</source>
        <target state="translated">'“{0}”: 无法显式调用运算符或访问器</target>
        <note />
      </trans-unit>
      <trans-unit id="ERR_BadTypeReference">
        <source>'{0}': cannot reference a type through an expression; try '{1}' instead</source>
        <target state="translated">'“{0}”: 无法通过表达式引用类型；请尝试“{1}”</target>
        <note />
      </trans-unit>
      <trans-unit id="ERR_FieldInitializerInStruct">
        <source>'{0}': cannot have instance property or field initializers in structs</source>
        <target state="translated">'“{0}”: 结构中不能实例属性或字段初始值设定项</target>
        <note />
      </trans-unit>
      <trans-unit id="ERR_BadDestructorName">
        <source>Name of destructor must match name of class</source>
        <target state="translated">析构函数的名称必须与类的名称匹配</target>
        <note />
      </trans-unit>
      <trans-unit id="ERR_OnlyClassesCanContainDestructors">
        <source>Only class types can contain destructors</source>
        <target state="translated">只有类类型才能包含析构函数</target>
        <note />
      </trans-unit>
      <trans-unit id="ERR_ConflictAliasAndMember">
        <source>Namespace '{1}' contains a definition conflicting with alias '{0}'</source>
        <target state="translated">命名空间“{1}”包含与别名“{0}”冲突的定义</target>
        <note />
      </trans-unit>
      <trans-unit id="ERR_ConflictingAliasAndDefinition">
        <source>Alias '{0}' conflicts with {1} definition</source>
        <target state="translated">别名“{0}”与 {1} 定义冲突</target>
        <note />
      </trans-unit>
      <trans-unit id="ERR_ConditionalOnSpecialMethod">
        <source>The Conditional attribute is not valid on '{0}' because it is a constructor, destructor, operator, or explicit interface implementation</source>
        <target state="translated">Conditional 特性在“{0}”上无效，因为它是构造函数、析构函数、运算符或显式接口实现</target>
        <note />
      </trans-unit>
      <trans-unit id="ERR_ConditionalMustReturnVoid">
        <source>The Conditional attribute is not valid on '{0}' because its return type is not void</source>
        <target state="translated">Conditional 特性在“{0}”上无效，因为其返回类型不是 void</target>
        <note />
      </trans-unit>
      <trans-unit id="ERR_DuplicateAttribute">
        <source>Duplicate '{0}' attribute</source>
        <target state="translated">“{0}”特性重复</target>
        <note />
      </trans-unit>
      <trans-unit id="ERR_DuplicateAttributeInNetModule">
        <source>Duplicate '{0}' attribute in '{1}'</source>
        <target state="translated">“{0}”特性在“{1}”中重复</target>
        <note />
      </trans-unit>
      <trans-unit id="ERR_ConditionalOnInterfaceMethod">
        <source>The Conditional attribute is not valid on interface members</source>
        <target state="translated">Conditional 特性在接口成员上无效</target>
        <note />
      </trans-unit>
      <trans-unit id="ERR_OperatorCantReturnVoid">
        <source>User-defined operators cannot return void</source>
        <target state="translated">用户定义的运算符不能返回 void</target>
        <note />
      </trans-unit>
      <trans-unit id="ERR_BadDynamicConversion">
        <source>'{0}': user-defined conversions to or from the dynamic type are not allowed</source>
        <target state="translated">'“{0}”: 不允许对动态类型执行用户定义的转换</target>
        <note />
      </trans-unit>
      <trans-unit id="ERR_InvalidAttributeArgument">
        <source>Invalid value for argument to '{0}' attribute</source>
        <target state="translated">“{0}”特性的参数值无效</target>
        <note />
      </trans-unit>
      <trans-unit id="ERR_ParameterNotValidForType">
        <source>Parameter not valid for the specified unmanaged type.</source>
        <target state="translated">参数对于指定非托管类型无效。</target>
        <note />
      </trans-unit>
      <trans-unit id="ERR_AttributeParameterRequired1">
        <source>Attribute parameter '{0}' must be specified.</source>
        <target state="translated">必须指定特性参数“{0}”。</target>
        <note />
      </trans-unit>
      <trans-unit id="ERR_AttributeParameterRequired2">
        <source>Attribute parameter '{0}' or '{1}' must be specified.</source>
        <target state="translated">必须指定特性参数“{0}”或“{1}”。</target>
        <note />
      </trans-unit>
      <trans-unit id="ERR_MarshalUnmanagedTypeNotValidForFields">
        <source>Unmanaged type '{0}' not valid for fields.</source>
        <target state="translated">非托管类型“{0}”对于字段无效。</target>
        <note />
      </trans-unit>
      <trans-unit id="ERR_MarshalUnmanagedTypeOnlyValidForFields">
        <source>Unmanaged type '{0}' is only valid for fields.</source>
        <target state="translated">非托管类型“{0}”仅对字段有效。</target>
        <note />
      </trans-unit>
      <trans-unit id="ERR_AttributeOnBadSymbolType">
        <source>Attribute '{0}' is not valid on this declaration type. It is only valid on '{1}' declarations.</source>
        <target state="translated">特性“{0}”对此声明类型无效。它仅对“{1}”声明有效。</target>
        <note />
      </trans-unit>
      <trans-unit id="ERR_FloatOverflow">
        <source>Floating-point constant is outside the range of type '{0}'</source>
        <target state="translated">浮点常量超出“{0}”类型的范围</target>
        <note />
      </trans-unit>
      <trans-unit id="ERR_ComImportWithoutUuidAttribute">
        <source>The Guid attribute must be specified with the ComImport attribute</source>
        <target state="translated">Guid 特性必须用 ComImport 特性指定</target>
        <note />
      </trans-unit>
      <trans-unit id="ERR_InvalidNamedArgument">
        <source>Invalid value for named attribute argument '{0}'</source>
        <target state="translated">命名特性参数“{0}”的值无效</target>
        <note />
      </trans-unit>
      <trans-unit id="ERR_DllImportOnInvalidMethod">
        <source>The DllImport attribute must be specified on a method marked 'static' and 'extern'</source>
        <target state="translated">必须在标记为 "static" 和 "extern" 的方法上指定 DllImport 特性</target>
        <note />
      </trans-unit>
      <trans-unit id="ERR_EncUpdateFailedMissingAttribute">
        <source>Cannot update '{0}'; attribute '{1}' is missing.</source>
        <target state="translated">无法更新“{0}”；特性“{1}”缺失。</target>
        <note />
      </trans-unit>
      <trans-unit id="ERR_DllImportOnGenericMethod">
        <source>The DllImport attribute cannot be applied to a method that is generic or contained in a generic type.</source>
        <target state="translated">DllImport 特性不能应用于属于泛型类型或者包含在泛型类型中的方法。</target>
        <note />
      </trans-unit>
      <trans-unit id="ERR_FieldCantBeRefAny">
        <source>Field or property cannot be of type '{0}'</source>
        <target state="translated">字段或属性不能是“{0}”类型</target>
        <note />
      </trans-unit>
      <trans-unit id="ERR_FieldAutoPropCantBeByRefLike">
        <source>Field or auto-implemented property cannot be of type '{0}' unless it is an instance member of a ref struct.</source>
        <target state="translated">字段或自动实现的属性不能是类型“{0}”，除非它是 ref 结构的实例成员。</target>
        <note />
      </trans-unit>
      <trans-unit id="ERR_ArrayElementCantBeRefAny">
        <source>Array elements cannot be of type '{0}'</source>
        <target state="translated">数组元素不能是“{0}”类型</target>
        <note />
      </trans-unit>
      <trans-unit id="WRN_DeprecatedSymbol">
        <source>'{0}' is obsolete</source>
        <target state="translated">'“{0}”已过时</target>
        <note />
      </trans-unit>
      <trans-unit id="WRN_DeprecatedSymbol_Title">
        <source>Type or member is obsolete</source>
        <target state="translated">类型或成员已过时</target>
        <note />
      </trans-unit>
      <trans-unit id="ERR_NotAnAttributeClass">
        <source>'{0}' is not an attribute class</source>
        <target state="translated">'“{0}”不是特性类</target>
        <note />
      </trans-unit>
      <trans-unit id="ERR_BadNamedAttributeArgument">
        <source>'{0}' is not a valid named attribute argument. Named attribute arguments must be fields which are not readonly, static, or const, or read-write properties which are public and not static.</source>
        <target state="translated">'“{0}”不是有效的命名特性参数。命名特性参数必须是非只读、非静态或非常数的字段，或者是公共的和非静态的读写属性。</target>
        <note />
      </trans-unit>
      <trans-unit id="WRN_DeprecatedSymbolStr">
        <source>'{0}' is obsolete: '{1}'</source>
        <target state="translated">'“{0}”已过时:“{1}”</target>
        <note />
      </trans-unit>
      <trans-unit id="WRN_DeprecatedSymbolStr_Title">
        <source>Type or member is obsolete</source>
        <target state="translated">类型或成员已过时</target>
        <note />
      </trans-unit>
      <trans-unit id="ERR_DeprecatedSymbolStr">
        <source>'{0}' is obsolete: '{1}'</source>
        <target state="translated">'“{0}”已过时:“{1}”</target>
        <note />
      </trans-unit>
      <trans-unit id="ERR_IndexerCantHaveVoidType">
        <source>Indexers cannot have void type</source>
        <target state="translated">索引器不能有 void 类型</target>
        <note />
      </trans-unit>
      <trans-unit id="ERR_VirtualPrivate">
        <source>'{0}': virtual or abstract members cannot be private</source>
        <target state="translated">'“{0}”: 虚拟成员或抽象成员不能是私有的</target>
        <note />
      </trans-unit>
      <trans-unit id="ERR_ArrayInitToNonArrayType">
        <source>Can only use array initializer expressions to assign to array types. Try using a new expression instead.</source>
        <target state="translated">只能使用数组初始值设定项表达式为数组类型赋值。请尝试改用 new 表达式。</target>
        <note />
      </trans-unit>
      <trans-unit id="ERR_ArrayInitInBadPlace">
        <source>Array initializers can only be used in a variable or field initializer. Try using a new expression instead.</source>
        <target state="translated">数组初始值设定项只能在变量或字段初始值设定项中使用。请尝试改用 new 表达式。</target>
        <note />
      </trans-unit>
      <trans-unit id="ERR_MissingStructOffset">
        <source>'{0}': instance field in types marked with StructLayout(LayoutKind.Explicit) must have a FieldOffset attribute</source>
        <target state="translated">“{0}”: 标记为 StructLayout(LayoutKind.Explicit) 的实例字段类型必须具有 FieldOffset 特性</target>
        <note />
      </trans-unit>
      <trans-unit id="WRN_ExternMethodNoImplementation">
        <source>Method, operator, or accessor '{0}' is marked external and has no attributes on it. Consider adding a DllImport attribute to specify the external implementation.</source>
        <target state="translated">方法、运算符或访问器“{0}”标记为外部对象并且它上面没有任何特性。请考虑添加一个 DllImport 特性以指定外部实现。</target>
        <note />
      </trans-unit>
      <trans-unit id="WRN_ExternMethodNoImplementation_Title">
        <source>Method, operator, or accessor is marked external and has no attributes on it</source>
        <target state="translated">方法、运算符或访问器标记为外部对象并且上面没有任何特性</target>
        <note />
      </trans-unit>
      <trans-unit id="WRN_ProtectedInSealed">
        <source>'{0}': new protected member declared in sealed class</source>
        <target state="translated">'“{0}”: 在密封类中声明了新的保护成员</target>
        <note />
      </trans-unit>
      <trans-unit id="WRN_ProtectedInSealed_Title">
        <source>New protected member declared in sealed class</source>
        <target state="translated">在密封类中声明了新的保护成员</target>
        <note />
      </trans-unit>
      <trans-unit id="ERR_InterfaceImplementedByConditional">
        <source>Conditional member '{0}' cannot implement interface member '{1}' in type '{2}'</source>
        <target state="translated">条件成员“{0}”无法实现类型“{2}”中的接口成员“{1}”</target>
        <note />
      </trans-unit>
      <trans-unit id="ERR_IllegalRefParam">
        <source>ref and out are not valid in this context</source>
        <target state="translated">ref 和 out 参数在此上下文中无效</target>
        <note />
      </trans-unit>
      <trans-unit id="ERR_BadArgumentToAttribute">
        <source>The argument to the '{0}' attribute must be a valid identifier</source>
        <target state="translated">“{0}”特性的参数必须是有效的标识符</target>
        <note />
      </trans-unit>
      <trans-unit id="ERR_StructOffsetOnBadStruct">
        <source>The FieldOffset attribute can only be placed on members of types marked with the StructLayout(LayoutKind.Explicit)</source>
        <target state="translated">FieldOffset 特性只能放置在标记为 StructLayout(LayoutKind.Explicit) 的类型的成员上</target>
        <note />
      </trans-unit>
      <trans-unit id="ERR_StructOffsetOnBadField">
        <source>The FieldOffset attribute is not allowed on static or const fields</source>
        <target state="translated">静态字段或常量字段上不允许存在 FieldOffset 特性</target>
        <note />
      </trans-unit>
      <trans-unit id="ERR_AttributeUsageOnNonAttributeClass">
        <source>Attribute '{0}' is only valid on classes derived from System.Attribute</source>
        <target state="translated">特性“{0}”仅在从 System.Attribute 派生的类上有效</target>
        <note />
      </trans-unit>
      <trans-unit id="WRN_PossibleMistakenNullStatement">
        <source>Possible mistaken empty statement</source>
        <target state="translated">空语句可能有错误</target>
        <note />
      </trans-unit>
      <trans-unit id="WRN_PossibleMistakenNullStatement_Title">
        <source>Possible mistaken empty statement</source>
        <target state="translated">空语句可能有错误</target>
        <note />
      </trans-unit>
      <trans-unit id="ERR_DuplicateNamedAttributeArgument">
        <source>'{0}' duplicate named attribute argument</source>
        <target state="translated">'“{0}”重复命名特性参数</target>
        <note />
      </trans-unit>
      <trans-unit id="ERR_DeriveFromEnumOrValueType">
        <source>'{0}' cannot derive from special class '{1}'</source>
        <target state="translated">'“{0}”无法从特殊类“{1}”派生</target>
        <note />
      </trans-unit>
      <trans-unit id="ERR_DefaultMemberOnIndexedType">
        <source>Cannot specify the DefaultMember attribute on a type containing an indexer</source>
        <target state="translated">不能对包含索引器的类型指定 DefaultMember 特性</target>
        <note />
      </trans-unit>
      <trans-unit id="ERR_BogusType">
        <source>'{0}' is a type not supported by the language</source>
        <target state="translated">'“{0}”不是现用语言支持的类型</target>
        <note />
      </trans-unit>
      <trans-unit id="WRN_UnassignedInternalField">
        <source>Field '{0}' is never assigned to, and will always have its default value {1}</source>
        <target state="translated">从未对字段“{0}”赋值，字段将一直保持其默认值 {1}</target>
        <note />
      </trans-unit>
      <trans-unit id="WRN_UnassignedInternalField_Title">
        <source>Field is never assigned to, and will always have its default value</source>
        <target state="translated">从未对字段赋值，字段将一直保持其默认值</target>
        <note />
      </trans-unit>
      <trans-unit id="ERR_CStyleArray">
        <source>Bad array declarator: To declare a managed array the rank specifier precedes the variable's identifier. To declare a fixed size buffer field, use the fixed keyword before the field type.</source>
        <target state="translated">错误的数组声明符: 要声明托管数组，秩说明符应位于变量标识符之前。要声明固定大小缓冲区字段，应在字段类型之前使用 fixed 关键字。</target>
        <note />
      </trans-unit>
      <trans-unit id="WRN_VacuousIntegralComp">
        <source>Comparison to integral constant is useless; the constant is outside the range of type '{0}'</source>
        <target state="translated">与整数常量比较无意义；该常量不在“{0}”类型的范围之内</target>
        <note />
      </trans-unit>
      <trans-unit id="WRN_VacuousIntegralComp_Title">
        <source>Comparison to integral constant is useless; the constant is outside the range of the type</source>
        <target state="translated">与整数常量比较无意义；该常量不在类型的范围之内</target>
        <note />
      </trans-unit>
      <trans-unit id="ERR_AbstractAttributeClass">
        <source>Cannot apply attribute class '{0}' because it is abstract</source>
        <target state="translated">无法应用特性类“{0}”，因为它是抽象的</target>
        <note />
      </trans-unit>
      <trans-unit id="ERR_BadNamedAttributeArgumentType">
        <source>'{0}' is not a valid named attribute argument because it is not a valid attribute parameter type</source>
        <target state="translated">'“{0}”不是有效的特性参数类型，因此不是有效的命名特性参数</target>
        <note />
      </trans-unit>
      <trans-unit id="ERR_MissingPredefinedMember">
        <source>Missing compiler required member '{0}.{1}'</source>
        <target state="translated">缺少编译器要求的成员“{0}.{1}”</target>
        <note />
      </trans-unit>
      <trans-unit id="WRN_AttributeLocationOnBadDeclaration">
        <source>'{0}' is not a valid attribute location for this declaration. Valid attribute locations for this declaration are '{1}'. All attributes in this block will be ignored.</source>
        <target state="translated">'“{0}”不是此声明的有效特性位置。此声明的有效特性位置是“{1}”。此块中的所有特性都将被忽略。</target>
        <note />
      </trans-unit>
      <trans-unit id="WRN_AttributeLocationOnBadDeclaration_Title">
        <source>Not a valid attribute location for this declaration</source>
        <target state="translated">不是此声明的有效特性位置</target>
        <note />
      </trans-unit>
      <trans-unit id="WRN_InvalidAttributeLocation">
        <source>'{0}' is not a recognized attribute location. Valid attribute locations for this declaration are '{1}'. All attributes in this block will be ignored.</source>
        <target state="translated">'“{0}”不是可识别的特性位置。此声明的有效特性位置为“{1}”。此块中的所有特性都将被忽略。</target>
        <note />
      </trans-unit>
      <trans-unit id="WRN_InvalidAttributeLocation_Title">
        <source>Not a recognized attribute location</source>
        <target state="translated">不是可识别的特性位置</target>
        <note />
      </trans-unit>
      <trans-unit id="WRN_EqualsWithoutGetHashCode">
        <source>'{0}' overrides Object.Equals(object o) but does not override Object.GetHashCode()</source>
        <target state="translated">'“{0}”重写 Object.Equals(object o) 但不重写 Object.GetHashCode()</target>
        <note />
      </trans-unit>
      <trans-unit id="WRN_EqualsWithoutGetHashCode_Title">
        <source>Type overrides Object.Equals(object o) but does not override Object.GetHashCode()</source>
        <target state="translated">类型重写 Object.Equals(object o)，但不重写 Object.GetHashCode()</target>
        <note />
      </trans-unit>
      <trans-unit id="WRN_EqualityOpWithoutEquals">
        <source>'{0}' defines operator == or operator != but does not override Object.Equals(object o)</source>
        <target state="translated">'“{0}”定义运算符 == 或运算符 !=，但不重写 Object.Equals(object o)</target>
        <note />
      </trans-unit>
      <trans-unit id="WRN_EqualityOpWithoutEquals_Title">
        <source>Type defines operator == or operator != but does not override Object.Equals(object o)</source>
        <target state="translated">类型定义运算符 == 或运算符 !=，但不重写 Object.Equals(object o)</target>
        <note />
      </trans-unit>
      <trans-unit id="WRN_EqualityOpWithoutGetHashCode">
        <source>'{0}' defines operator == or operator != but does not override Object.GetHashCode()</source>
        <target state="translated">'“{0}”定义运算符 == 或运算符 !=，但不重写 Object.GetHashCode()</target>
        <note />
      </trans-unit>
      <trans-unit id="WRN_EqualityOpWithoutGetHashCode_Title">
        <source>Type defines operator == or operator != but does not override Object.GetHashCode()</source>
        <target state="translated">类型定义运算符 == 或运算符 !=，但不重写 Object.GetHashCode()</target>
        <note />
      </trans-unit>
      <trans-unit id="ERR_OutAttrOnRefParam">
        <source>Cannot specify the Out attribute on a ref parameter without also specifying the In attribute.</source>
        <target state="translated">不可在 ref 参数上指定 Out 特性，除非同时指定 In 特性。</target>
        <note />
      </trans-unit>
      <trans-unit id="ERR_OverloadRefKind">
        <source>'{0}' cannot define an overloaded {1} that differs only on parameter modifiers '{2}' and '{3}'</source>
        <target state="translated">'“{0}”不能定义仅在参数修饰符“{2}”和“{3}”上存在区别的重载 {1}</target>
        <note />
      </trans-unit>
      <trans-unit id="ERR_LiteralDoubleCast">
        <source>Literal of type double cannot be implicitly converted to type '{1}'; use an '{0}' suffix to create a literal of this type</source>
        <target state="translated">无法将 Double 类型隐式转换为“{1}”类型；请使用“{0}”后缀创建此类型</target>
        <note />
      </trans-unit>
      <trans-unit id="WRN_IncorrectBooleanAssg">
        <source>Assignment in conditional expression is always constant; did you mean to use == instead of = ?</source>
        <target state="translated">条件表达式中的赋值总是常量；是否希望使用 "==" 而非 "="?</target>
        <note />
      </trans-unit>
      <trans-unit id="WRN_IncorrectBooleanAssg_Title">
        <source>Assignment in conditional expression is always constant</source>
        <target state="translated">条件表达式中的赋值总是常量</target>
        <note />
      </trans-unit>
      <trans-unit id="ERR_ProtectedInStruct">
        <source>'{0}': new protected member declared in struct</source>
        <target state="translated">'“{0}”: 结构中已声明新的保护成员</target>
        <note />
      </trans-unit>
      <trans-unit id="ERR_InconsistentIndexerNames">
        <source>Two indexers have different names; the IndexerName attribute must be used with the same name on every indexer within a type</source>
        <target state="translated">两个索引器的名称不同；在类型中的每个索引器上的 IndexerName 特性都必须使用相同的名称</target>
        <note />
      </trans-unit>
      <trans-unit id="ERR_ComImportWithUserCtor">
        <source>A class with the ComImport attribute cannot have a user-defined constructor</source>
        <target state="translated">具有 ComImport 特性的类不能有用户定义的构造函数</target>
        <note />
      </trans-unit>
      <trans-unit id="ERR_FieldCantHaveVoidType">
        <source>Field cannot have void type</source>
        <target state="translated">字段不能有 void 类型</target>
        <note />
      </trans-unit>
      <trans-unit id="WRN_NonObsoleteOverridingObsolete">
        <source>Member '{0}' overrides obsolete member '{1}'. Add the Obsolete attribute to '{0}'.</source>
        <target state="translated">成员“{0}”将重写过时的成员“{1}”。请向“{0}”中添加 Obsolete 特性。</target>
        <note />
      </trans-unit>
      <trans-unit id="WRN_NonObsoleteOverridingObsolete_Title">
        <source>Member overrides obsolete member</source>
        <target state="translated">成员将重写过时的成员</target>
        <note />
      </trans-unit>
      <trans-unit id="ERR_SystemVoid">
        <source>System.Void cannot be used from C# -- use typeof(void) to get the void type object</source>
        <target state="translated">在 C# 中无法使用 System.Void -- 使用 typeof(void)获取 void 类型对象</target>
        <note />
      </trans-unit>
      <trans-unit id="ERR_ExplicitParamArray">
        <source>Do not use 'System.ParamArrayAttribute'. Use the 'params' keyword instead.</source>
        <target state="translated">不要使用 "System.ParamArrayAttribute"，而是使用 "params" 关键字。</target>
        <note />
      </trans-unit>
      <trans-unit id="WRN_BitwiseOrSignExtend">
        <source>Bitwise-or operator used on a sign-extended operand; consider casting to a smaller unsigned type first</source>
        <target state="translated">在经符号扩展的操作数上使用了按位“或”运算符；请考虑首先强制转换为较小的无符号类型</target>
        <note />
      </trans-unit>
      <trans-unit id="WRN_BitwiseOrSignExtend_Title">
        <source>Bitwise-or operator used on a sign-extended operand</source>
        <target state="translated">对进行了带符号扩展的操作数使用了按位或运算符</target>
        <note />
      </trans-unit>
      <trans-unit id="WRN_BitwiseOrSignExtend_Description">
        <source>The compiler implicitly widened and sign-extended a variable, and then used the resulting value in a bitwise OR operation. This can result in unexpected behavior.</source>
        <target state="translated">编译器对某个变量进行了隐式拓展和带符号扩展，然后在按位或操作中使用生成的值。这可能会导致意外行为。</target>
        <note />
      </trans-unit>
      <trans-unit id="ERR_VolatileStruct">
        <source>'{0}': a volatile field cannot be of the type '{1}'</source>
        <target state="translated">'“{0}”: 可变字段的类型不能是“{1}”</target>
        <note />
      </trans-unit>
      <trans-unit id="ERR_VolatileAndReadonly">
        <source>'{0}': a field cannot be both volatile and readonly</source>
        <target state="translated">'“{0}”: 字段不能既是可变的又是只读的</target>
        <note />
      </trans-unit>
      <trans-unit id="ERR_AbstractField">
        <source>The modifier 'abstract' is not valid on fields. Try using a property instead.</source>
        <target state="translated">修饰符 "abstract" 对于字段无效。请尝试改用属性。</target>
        <note />
      </trans-unit>
      <trans-unit id="ERR_BogusExplicitImpl">
        <source>'{0}' cannot implement '{1}' because it is not supported by the language</source>
        <target state="translated">'“{0}”无法实现“{1}”，因为该语言不支持它</target>
        <note />
      </trans-unit>
      <trans-unit id="ERR_ExplicitMethodImplAccessor">
        <source>'{0}' explicit method implementation cannot implement '{1}' because it is an accessor</source>
        <target state="translated">'“{0}”显式方法实现无法实现“{1}”，因为它是一个访问器</target>
        <note />
      </trans-unit>
      <trans-unit id="WRN_CoClassWithoutComImport">
        <source>'{0}' interface marked with 'CoClassAttribute' not marked with 'ComImportAttribute'</source>
        <target state="translated">'“{0}”接口标记为“CoClassAttribute”而不是“ComImportAttribute”</target>
        <note />
      </trans-unit>
      <trans-unit id="WRN_CoClassWithoutComImport_Title">
        <source>Interface marked with 'CoClassAttribute' not marked with 'ComImportAttribute'</source>
        <target state="translated">接口标记为 "CoClassAttribute" 而不是 "ComImportAttribute"</target>
        <note />
      </trans-unit>
      <trans-unit id="ERR_ConditionalWithOutParam">
        <source>Conditional member '{0}' cannot have an out parameter</source>
        <target state="translated">条件成员“{0}”不能有 out 参数</target>
        <note />
      </trans-unit>
      <trans-unit id="ERR_AccessorImplementingMethod">
        <source>Accessor '{0}' cannot implement interface member '{1}' for type '{2}'. Use an explicit interface implementation.</source>
        <target state="translated">访问器“{0}”无法实现类型“{2}”的接口成员“{1}” 请使用显式接口实现。</target>
        <note />
      </trans-unit>
      <trans-unit id="ERR_AliasQualAsExpression">
        <source>The namespace alias qualifier '::' always resolves to a type or namespace so is illegal here. Consider using '.' instead.</source>
        <target state="translated">命名空间别名限定符 "::" 始终解析为类型或命名空间，因此在这里是非法的。请考虑改用 "."。</target>
        <note />
      </trans-unit>
      <trans-unit id="ERR_DerivingFromATyVar">
        <source>Cannot derive from '{0}' because it is a type parameter</source>
        <target state="translated">“{0}”是一个类型参数，无法从它进行派生</target>
        <note />
      </trans-unit>
      <trans-unit id="ERR_DuplicateTypeParameter">
        <source>Duplicate type parameter '{0}'</source>
        <target state="translated">重复的类型参数“{0}”</target>
        <note />
      </trans-unit>
      <trans-unit id="WRN_TypeParameterSameAsOuterTypeParameter">
        <source>Type parameter '{0}' has the same name as the type parameter from outer type '{1}'</source>
        <target state="translated">类型参数“{0}”与外部类型“{1}”中的类型参数同名</target>
        <note />
      </trans-unit>
      <trans-unit id="WRN_TypeParameterSameAsOuterTypeParameter_Title">
        <source>Type parameter has the same name as the type parameter from outer type</source>
        <target state="translated">类型参数与外部类型中的类型参数同名</target>
        <note />
      </trans-unit>
      <trans-unit id="ERR_TypeVariableSameAsParent">
        <source>Type parameter '{0}' has the same name as the containing type, or method</source>
        <target state="translated">类型参数“{0}”与包含类型或方法同名</target>
        <note />
      </trans-unit>
      <trans-unit id="ERR_UnifyingInterfaceInstantiations">
        <source>'{0}' cannot implement both '{1}' and '{2}' because they may unify for some type parameter substitutions</source>
        <target state="translated">'“{0}”不能同时实现“{1}”和“{2}”，原因是它们可以统一以进行某些类型参数替换</target>
        <note />
      </trans-unit>
      <trans-unit id="ERR_GenericDerivingFromAttribute">
        <source>A generic type cannot derive from '{0}' because it is an attribute class</source>
        <target state="translated">“{0}”是一个特性类，无法从它派生泛型类型</target>
        <note />
      </trans-unit>
      <trans-unit id="ERR_TyVarNotFoundInConstraint">
        <source>'{1}' does not define type parameter '{0}'</source>
        <target state="translated">'“{1}”未定义类型参数“{0}”</target>
        <note />
      </trans-unit>
      <trans-unit id="ERR_BadBoundType">
        <source>'{0}' is not a valid constraint. A type used as a constraint must be an interface, a non-sealed class or a type parameter.</source>
        <target state="translated">'“{0}”不是有效的约束。作为约束使用的类型必须是接口、非密封类或类型参数。</target>
        <note />
      </trans-unit>
      <trans-unit id="ERR_SpecialTypeAsBound">
        <source>Constraint cannot be special class '{0}'</source>
        <target state="translated">约束不能是特殊类“{0}”</target>
        <note />
      </trans-unit>
      <trans-unit id="ERR_BadVisBound">
        <source>Inconsistent accessibility: constraint type '{1}' is less accessible than '{0}'</source>
        <target state="translated">可访问性不一致: 约束类型“{1}”的可访问性低于“{0}”</target>
        <note />
      </trans-unit>
      <trans-unit id="ERR_LookupInTypeVariable">
        <source>Cannot do member lookup in '{0}' because it is a type parameter</source>
        <target state="translated">“{0}”是一个类型参数，无法在其中执行成员查找</target>
        <note />
      </trans-unit>
      <trans-unit id="ERR_BadConstraintType">
        <source>Invalid constraint type. A type used as a constraint must be an interface, a non-sealed class or a type parameter.</source>
        <target state="translated">约束类型无效。作为约束使用的类型必须是接口、非密封类或类型形参。</target>
        <note />
      </trans-unit>
      <trans-unit id="ERR_InstanceMemberInStaticClass">
        <source>'{0}': cannot declare instance members in a static class</source>
        <target state="translated">'“{0}”: 不能在静态类中声明实例成员</target>
        <note />
      </trans-unit>
      <trans-unit id="ERR_StaticBaseClass">
        <source>'{1}': cannot derive from static class '{0}'</source>
        <target state="translated">'“{0}”: 无法从静态类“{1}”派生</target>
        <note />
      </trans-unit>
      <trans-unit id="ERR_ConstructorInStaticClass">
        <source>Static classes cannot have instance constructors</source>
        <target state="translated">静态类不能有实例构造函数</target>
        <note />
      </trans-unit>
      <trans-unit id="ERR_DestructorInStaticClass">
        <source>Static classes cannot contain destructors</source>
        <target state="translated">静态类不能包含析构函数</target>
        <note />
      </trans-unit>
      <trans-unit id="ERR_InstantiatingStaticClass">
        <source>Cannot create an instance of the static class '{0}'</source>
        <target state="translated">无法创建静态类“{0}”的实例</target>
        <note />
      </trans-unit>
      <trans-unit id="ERR_StaticDerivedFromNonObject">
        <source>Static class '{0}' cannot derive from type '{1}'. Static classes must derive from object.</source>
        <target state="translated">静态类“{0}”不能从类型“{1}”派生。静态类必须从对象派生。</target>
        <note />
      </trans-unit>
      <trans-unit id="ERR_StaticClassInterfaceImpl">
        <source>'{0}': static classes cannot implement interfaces</source>
        <target state="translated">'“{0}”: 静态类不能实现接口</target>
        <note />
      </trans-unit>
      <trans-unit id="ERR_RefStructInterfaceImpl">
        <source>'{0}': ref structs cannot implement interfaces</source>
        <target state="translated">'{0}: ref 结构不能实现接口</target>
        <note />
      </trans-unit>
      <trans-unit id="ERR_OperatorInStaticClass">
        <source>'{0}': static classes cannot contain user-defined operators</source>
        <target state="translated">'“{0}”: 静态类不能包含用户定义的运算符</target>
        <note />
      </trans-unit>
      <trans-unit id="ERR_ConvertToStaticClass">
        <source>Cannot convert to static type '{0}'</source>
        <target state="translated">无法转换为静态类型“{0}”</target>
        <note />
      </trans-unit>
      <trans-unit id="ERR_ConstraintIsStaticClass">
        <source>'{0}': static classes cannot be used as constraints</source>
        <target state="translated">'“{0}”: 静态类不能用作约束</target>
        <note />
      </trans-unit>
      <trans-unit id="ERR_GenericArgIsStaticClass">
        <source>'{0}': static types cannot be used as type arguments</source>
        <target state="translated">'“{0}”: 静态类型不能用作类型参数</target>
        <note />
      </trans-unit>
      <trans-unit id="ERR_ArrayOfStaticClass">
        <source>'{0}': array elements cannot be of static type</source>
        <target state="translated">'“{0}”: 数组元素不能是静态类型的</target>
        <note />
      </trans-unit>
      <trans-unit id="ERR_IndexerInStaticClass">
        <source>'{0}': cannot declare indexers in a static class</source>
        <target state="translated">'“{0}”: 不能在静态类中声明索引器</target>
        <note />
      </trans-unit>
      <trans-unit id="ERR_ParameterIsStaticClass">
        <source>'{0}': static types cannot be used as parameters</source>
        <target state="translated">'“{0}”: 静态类型不能用作参数</target>
        <note />
      </trans-unit>
      <trans-unit id="ERR_ReturnTypeIsStaticClass">
        <source>'{0}': static types cannot be used as return types</source>
        <target state="translated">'“{0}”: 静态类型不能用作返回类型</target>
        <note />
      </trans-unit>
      <trans-unit id="ERR_VarDeclIsStaticClass">
        <source>Cannot declare a variable of static type '{0}'</source>
        <target state="translated">无法声明静态类型“{0}”的变量</target>
        <note />
      </trans-unit>
      <trans-unit id="ERR_BadEmptyThrowInFinally">
        <source>A throw statement with no arguments is not allowed in a finally clause that is nested inside the nearest enclosing catch clause</source>
        <target state="translated">在嵌套在最近的封闭 catch 子句内部的 finally 子句内不允许使用不带参数的 throw 语句</target>
        <note />
      </trans-unit>
      <trans-unit id="ERR_InvalidSpecifier">
        <source>'{0}' is not a valid format specifier</source>
        <target state="translated">'“{0}”不是有效的格式说明符</target>
        <note />
      </trans-unit>
      <trans-unit id="WRN_AssignmentToLockOrDispose">
        <source>Possibly incorrect assignment to local '{0}' which is the argument to a using or lock statement. The Dispose call or unlocking will happen on the original value of the local.</source>
        <target state="translated">对局部变量“{0}”的赋值可能不正确，该变量是 using 或 lock 语句的参数。Dispose 调用或解锁将发生在该局部变量的原始值上。</target>
        <note />
      </trans-unit>
      <trans-unit id="WRN_AssignmentToLockOrDispose_Title">
        <source>Possibly incorrect assignment to local which is the argument to a using or lock statement</source>
        <target state="translated">对局部变量的赋值可能不正确，该变量是 using 或 lock 语句的参数</target>
        <note />
      </trans-unit>
      <trans-unit id="ERR_ForwardedTypeInThisAssembly">
        <source>Type '{0}' is defined in this assembly, but a type forwarder is specified for it</source>
        <target state="translated">类型“{0}”是在此程序集中定义的，但又为它指定了一个类型转发器</target>
        <note />
      </trans-unit>
      <trans-unit id="ERR_ForwardedTypeIsNested">
        <source>Cannot forward type '{0}' because it is a nested type of '{1}'</source>
        <target state="translated">类型“{0}”是“{1}”的嵌套类型，无法转发</target>
        <note />
      </trans-unit>
      <trans-unit id="ERR_CycleInTypeForwarder">
        <source>The type forwarder for type '{0}' in assembly '{1}' causes a cycle</source>
        <target state="translated">程序集“{1}”中类型“{0}”的类型转发器导致循环</target>
        <note />
      </trans-unit>
      <trans-unit id="ERR_AssemblyNameOnNonModule">
        <source>The /moduleassemblyname option may only be specified when building a target type of 'module'</source>
        <target state="translated">只有在生成 "module" 目标类型时才能指定 /moduleassemblyname 选项</target>
        <note />
      </trans-unit>
      <trans-unit id="ERR_InvalidAssemblyName">
        <source>Assembly reference '{0}' is invalid and cannot be resolved</source>
        <target state="translated">程序集引用“{0}”无效，无法解析</target>
        <note />
      </trans-unit>
      <trans-unit id="ERR_InvalidFwdType">
        <source>Invalid type specified as an argument for TypeForwardedTo attribute</source>
        <target state="translated">指定为 TypeForwardedTo 特性的参数的类型无效</target>
        <note />
      </trans-unit>
      <trans-unit id="ERR_CloseUnimplementedInterfaceMemberStatic">
        <source>'{0}' does not implement interface member '{1}'. '{2}' cannot implement an interface member because it is static.</source>
        <target state="translated">'“{0}”不实现接口成员“{1}”。“{2}”无法实现接口成员，因为它是静态的。</target>
        <note />
      </trans-unit>
      <trans-unit id="ERR_CloseUnimplementedInterfaceMemberNotPublic">
        <source>'{0}' does not implement interface member '{1}'. '{2}' cannot implement an interface member because it is not public.</source>
        <target state="translated">'“{0}”不实现接口成员“{1}”。“{2}”无法实现接口成员，因为它不是公共的。</target>
        <note />
      </trans-unit>
      <trans-unit id="ERR_CloseUnimplementedInterfaceMemberWrongReturnType">
        <source>'{0}' does not implement interface member '{1}'. '{2}' cannot implement '{1}' because it does not have the matching return type of '{3}'.</source>
        <target state="translated">'“{0}”不实现接口成员“{1}”。“{2}”无法实现“{1}”，因为它没有“{3}”的匹配返回类型。</target>
        <note />
      </trans-unit>
      <trans-unit id="ERR_DuplicateTypeForwarder">
        <source>'{0}' duplicate TypeForwardedToAttribute</source>
        <target state="translated">'“{0}”与 TypeForwardedToAttribute 重复</target>
        <note />
      </trans-unit>
      <trans-unit id="ERR_ExpectedSelectOrGroup">
        <source>A query body must end with a select clause or a group clause</source>
        <target state="translated">查询正文必须以 select 或 group 子句结尾</target>
        <note />
      </trans-unit>
      <trans-unit id="ERR_ExpectedContextualKeywordOn">
        <source>Expected contextual keyword 'on'</source>
        <target state="translated">应为上下文关键字 "on"</target>
        <note />
      </trans-unit>
      <trans-unit id="ERR_ExpectedContextualKeywordEquals">
        <source>Expected contextual keyword 'equals'</source>
        <target state="translated">应为上下文关键字 "equals"</target>
        <note />
      </trans-unit>
      <trans-unit id="ERR_ExpectedContextualKeywordBy">
        <source>Expected contextual keyword 'by'</source>
        <target state="translated">应为上下文关键字 "by"</target>
        <note />
      </trans-unit>
      <trans-unit id="ERR_InvalidAnonymousTypeMemberDeclarator">
        <source>Invalid anonymous type member declarator. Anonymous type members must be declared with a member assignment, simple name or member access.</source>
        <target state="translated">无效的匿名类型成员声明符。匿名类型成员必须使用成员赋值、简单名称或成员访问来声明。</target>
        <note />
      </trans-unit>
      <trans-unit id="ERR_InvalidInitializerElementInitializer">
        <source>Invalid initializer member declarator</source>
        <target state="translated">初始值设定项成员声明符无效</target>
        <note />
      </trans-unit>
      <trans-unit id="ERR_InconsistentLambdaParameterUsage">
        <source>Inconsistent lambda parameter usage; parameter types must be all explicit or all implicit</source>
        <target state="translated">lambda 参数的用法不一致；参数类型必须全部为显式或全部为隐式</target>
        <note />
      </trans-unit>
      <trans-unit id="ERR_PartialMethodInvalidModifier">
        <source>A partial method cannot have access modifiers or the virtual, abstract, override, new, sealed, or extern modifiers</source>
        <target state="translated">分部方法不能具有访问修饰符或 virtual、abstract、override、new、sealed 或 extern 修饰符</target>
        <note />
      </trans-unit>
      <trans-unit id="ERR_PartialMethodOnlyInPartialClass">
        <source>A partial method must be declared within a partial class or partial struct</source>
        <target state="translated">分部方法必须在分部类或分部结构内声明</target>
        <note />
      </trans-unit>
      <trans-unit id="ERR_PartialMethodCannotHaveOutParameters">
        <source>A partial method cannot have out parameters</source>
        <target state="translated">分部方法不能有 out 参数</target>
        <note />
      </trans-unit>
      <trans-unit id="ERR_PartialMethodNotExplicit">
        <source>A partial method may not explicitly implement an interface method</source>
        <target state="translated">分部方法不能显式实现接口方法</target>
        <note />
      </trans-unit>
      <trans-unit id="ERR_PartialMethodExtensionDifference">
        <source>Both partial method declarations must be extension methods or neither may be an extension method</source>
        <target state="translated">两个分部方法声明都必须是扩展方法，或者都不能是扩展方法</target>
        <note />
      </trans-unit>
      <trans-unit id="ERR_PartialMethodOnlyOneLatent">
        <source>A partial method may not have multiple defining declarations</source>
        <target state="translated">分部方法不能有多个定义声明</target>
        <note />
      </trans-unit>
      <trans-unit id="ERR_PartialMethodOnlyOneActual">
        <source>A partial method may not have multiple implementing declarations</source>
        <target state="translated">分部方法不能有多个实现声明</target>
        <note />
      </trans-unit>
      <trans-unit id="ERR_PartialMethodParamsDifference">
        <source>Both partial method declarations must use a params parameter or neither may use a params parameter</source>
        <target state="translated">两种分部方法声明必须要么都使用 params 参数，要么都不使用 params 参数</target>
        <note />
      </trans-unit>
      <trans-unit id="ERR_PartialMethodMustHaveLatent">
        <source>No defining declaration found for implementing declaration of partial method '{0}'</source>
        <target state="translated">没有为分部方法“{0}”的实现声明找到定义声明</target>
        <note />
      </trans-unit>
      <trans-unit id="ERR_PartialMethodInconsistentTupleNames">
        <source>Both partial method declarations, '{0}' and '{1}', must use the same tuple element names.</source>
        <target state="translated">两种分部方法声明(“{0}”和“{1}”)都必须使用相同的元组元素名称。</target>
        <note />
      </trans-unit>
      <trans-unit id="ERR_PartialMethodInconsistentConstraints">
        <source>Partial method declarations of '{0}' have inconsistent type parameter constraints</source>
        <target state="translated">“{0}”的分部方法声明具有不一致的类型参数约束</target>
        <note />
      </trans-unit>
      <trans-unit id="ERR_PartialMethodToDelegate">
        <source>Cannot create delegate from method '{0}' because it is a partial method without an implementing declaration</source>
        <target state="translated">无法通过方法“{0}”创建委托，因为该方法是没有实现声明的分部方法</target>
        <note />
      </trans-unit>
      <trans-unit id="ERR_PartialMethodStaticDifference">
        <source>Both partial method declarations must be static or neither may be static</source>
        <target state="translated">两个分部方法声明必须都是静态声明，或者两者都不能是静态声明</target>
        <note />
      </trans-unit>
      <trans-unit id="ERR_PartialMethodUnsafeDifference">
        <source>Both partial method declarations must be unsafe or neither may be unsafe</source>
        <target state="translated">两个分部方法声明必须都是不安全声明，或者两者都不能是不安全声明</target>
        <note />
      </trans-unit>
      <trans-unit id="ERR_PartialMethodInExpressionTree">
        <source>Partial methods with only a defining declaration or removed conditional methods cannot be used in expression trees</source>
        <target state="translated">不能在表达式树中使用只有定义声明的分部方法或已移除的条件方法</target>
        <note />
      </trans-unit>
      <trans-unit id="ERR_PartialMethodMustReturnVoid">
        <source>Partial methods must have a void return type</source>
        <target state="translated">分部方法必须具有 void 返回类型</target>
        <note />
      </trans-unit>
      <trans-unit id="WRN_ObsoleteOverridingNonObsolete">
        <source>Obsolete member '{0}' overrides non-obsolete member '{1}'</source>
        <target state="translated">过时成员“{0}”重写未过时成员“{1}”</target>
        <note />
      </trans-unit>
      <trans-unit id="WRN_ObsoleteOverridingNonObsolete_Title">
        <source>Obsolete member overrides non-obsolete member</source>
        <target state="translated">过时成员重写未过时成员</target>
        <note />
      </trans-unit>
      <trans-unit id="WRN_DebugFullNameTooLong">
        <source>The fully qualified name for '{0}' is too long for debug information. Compile without '/debug' option.</source>
        <target state="translated">“{0}”的完全限定名对于调试信息太长。请在不使用“/debug”选项的情况下编译。</target>
        <note />
      </trans-unit>
      <trans-unit id="WRN_DebugFullNameTooLong_Title">
        <source>Fully qualified name is too long for debug information</source>
        <target state="translated">完全限定名对于调试信息太长</target>
        <note />
      </trans-unit>
      <trans-unit id="ERR_ImplicitlyTypedVariableAssignedBadValue">
        <source>Cannot assign {0} to an implicitly-typed variable</source>
        <target state="translated">无法将 {0} 赋予隐式类型化的变量</target>
        <note />
      </trans-unit>
      <trans-unit id="ERR_ImplicitlyTypedVariableWithNoInitializer">
        <source>Implicitly-typed variables must be initialized</source>
        <target state="translated">隐式类型化的变量必须已初始化</target>
        <note />
      </trans-unit>
      <trans-unit id="ERR_ImplicitlyTypedVariableMultipleDeclarator">
        <source>Implicitly-typed variables cannot have multiple declarators</source>
        <target state="translated">隐式类型化的变量不能有多个声明符</target>
        <note />
      </trans-unit>
      <trans-unit id="ERR_ImplicitlyTypedVariableAssignedArrayInitializer">
        <source>Cannot initialize an implicitly-typed variable with an array initializer</source>
        <target state="translated">无法使用数组初始值设定项初始化隐式类型化的变量</target>
        <note />
      </trans-unit>
      <trans-unit id="ERR_ImplicitlyTypedLocalCannotBeFixed">
        <source>Implicitly-typed local variables cannot be fixed</source>
        <target state="translated">隐式类型的局部变量不能是固定值</target>
        <note />
      </trans-unit>
      <trans-unit id="ERR_ImplicitlyTypedVariableCannotBeConst">
        <source>Implicitly-typed variables cannot be constant</source>
        <target state="translated">隐式类型化的变量不能是常量</target>
        <note />
      </trans-unit>
      <trans-unit id="WRN_ExternCtorNoImplementation">
        <source>Constructor '{0}' is marked external</source>
        <target state="translated">构造函数“{0}”标记为外部对象</target>
        <note />
      </trans-unit>
      <trans-unit id="WRN_ExternCtorNoImplementation_Title">
        <source>Constructor is marked external</source>
        <target state="translated">构造函数标记为外部对象</target>
        <note />
      </trans-unit>
      <trans-unit id="ERR_TypeVarNotFound">
        <source>The contextual keyword 'var' may only appear within a local variable declaration or in script code</source>
        <target state="translated">上下文关键字“var”只能出现在局部变量声明或脚本代码中</target>
        <note />
      </trans-unit>
      <trans-unit id="ERR_ImplicitlyTypedArrayNoBestType">
        <source>No best type found for implicitly-typed array</source>
        <target state="translated">找不到隐式类型数组的最佳类型</target>
        <note />
      </trans-unit>
      <trans-unit id="ERR_AnonymousTypePropertyAssignedBadValue">
        <source>Cannot assign '{0}' to anonymous type property</source>
        <target state="translated">无法将“{0}”分配给匿名类型属性</target>
        <note />
      </trans-unit>
      <trans-unit id="ERR_ExpressionTreeContainsBaseAccess">
        <source>An expression tree may not contain a base access</source>
        <target state="translated">表达式树不能包含基访问</target>
        <note />
      </trans-unit>
      <trans-unit id="ERR_ExpressionTreeContainsAssignment">
        <source>An expression tree may not contain an assignment operator</source>
        <target state="translated">表达式树不能包含赋值运算符</target>
        <note />
      </trans-unit>
      <trans-unit id="ERR_AnonymousTypeDuplicatePropertyName">
        <source>An anonymous type cannot have multiple properties with the same name</source>
        <target state="translated">匿名类型不能有多个同名属性</target>
        <note />
      </trans-unit>
      <trans-unit id="ERR_StatementLambdaToExpressionTree">
        <source>A lambda expression with a statement body cannot be converted to an expression tree</source>
        <target state="translated">无法将具有语句体的 lambda 表达式转换为表达式树</target>
        <note />
      </trans-unit>
      <trans-unit id="ERR_ExpressionTreeMustHaveDelegate">
        <source>Cannot convert lambda to an expression tree whose type argument '{0}' is not a delegate type</source>
        <target state="translated">不能将 lambda 转换为类型参数“{0}”不是委托类型的表达式树</target>
        <note />
      </trans-unit>
      <trans-unit id="ERR_AnonymousTypeNotAvailable">
        <source>Cannot use anonymous type in a constant expression</source>
        <target state="translated">无法在常量表达式中使用匿名类型</target>
        <note />
      </trans-unit>
      <trans-unit id="ERR_LambdaInIsAs">
        <source>The first operand of an 'is' or 'as' operator may not be a lambda expression, anonymous method, or method group.</source>
        <target state="translated">“is”或“as”运算符的第一个操作数不能是 lambda 表达式、匿名方法或方法组。</target>
        <note />
      </trans-unit>
      <trans-unit id="ERR_TypelessTupleInAs">
        <source>The first operand of an 'as' operator may not be a tuple literal without a natural type.</source>
        <target state="translated">"as" 运算符的第一个操作数在没有自然类型的情况下可能不是元组文本。</target>
        <note />
      </trans-unit>
      <trans-unit id="ERR_ExpressionTreeContainsMultiDimensionalArrayInitializer">
        <source>An expression tree may not contain a multidimensional array initializer</source>
        <target state="translated">表达式树不能包含多维数组初始值</target>
        <note />
      </trans-unit>
      <trans-unit id="ERR_MissingArgument">
        <source>Argument missing</source>
        <target state="translated">缺少参数</target>
        <note />
      </trans-unit>
      <trans-unit id="ERR_VariableUsedBeforeDeclaration">
        <source>Cannot use local variable '{0}' before it is declared</source>
        <target state="translated">本地变量“{0}”在声明之前无法使用</target>
        <note />
      </trans-unit>
      <trans-unit id="ERR_RecursivelyTypedVariable">
        <source>Type of '{0}' cannot be inferred since its initializer directly or indirectly refers to the definition.</source>
        <target state="translated">无法推理“{0}”类型，因为其初始值设定项直接或间接地引用定义。</target>
        <note />
      </trans-unit>
      <trans-unit id="ERR_UnassignedThisAutoProperty">
        <source>Auto-implemented property '{0}' must be fully assigned before control is returned to the caller.</source>
        <target state="translated">在控制返回调用方之前，自动实现的属性“{0}”必须完全赋值。</target>
        <note />
      </trans-unit>
      <trans-unit id="ERR_VariableUsedBeforeDeclarationAndHidesField">
        <source>Cannot use local variable '{0}' before it is declared. The declaration of the local variable hides the field '{1}'.</source>
        <target state="translated">本地变量“{0}”在声明之前无法使用。声明该本地变量将隐藏字段“{1}”。</target>
        <note />
      </trans-unit>
      <trans-unit id="ERR_ExpressionTreeContainsBadCoalesce">
        <source>An expression tree lambda may not contain a coalescing operator with a null or default literal left-hand side</source>
        <target state="translated">表达式树 lambda 不能包含左侧为 null 或默认文本的合并运算符</target>
        <note />
      </trans-unit>
      <trans-unit id="ERR_IdentifierExpected">
        <source>Identifier expected</source>
        <target state="translated">应输入标识符</target>
        <note />
      </trans-unit>
      <trans-unit id="ERR_SemicolonExpected">
        <source>; expected</source>
        <target state="translated">应输入 ;</target>
        <note />
      </trans-unit>
      <trans-unit id="ERR_SyntaxError">
        <source>Syntax error, '{0}' expected</source>
        <target state="translated">语法错误，应输入“{0}”</target>
        <note />
      </trans-unit>
      <trans-unit id="ERR_DuplicateModifier">
        <source>Duplicate '{0}' modifier</source>
        <target state="translated">“{0}”修饰符重复</target>
        <note />
      </trans-unit>
      <trans-unit id="ERR_DuplicateAccessor">
        <source>Property accessor already defined</source>
        <target state="translated">属性访问器已经定义</target>
        <note />
      </trans-unit>
      <trans-unit id="ERR_IntegralTypeExpected">
        <source>Type byte, sbyte, short, ushort, int, uint, long, or ulong expected</source>
        <target state="translated">应输入类型 byte、sbyte、short、ushort、int、uint、long 或 ulong</target>
        <note />
      </trans-unit>
      <trans-unit id="ERR_IllegalEscape">
        <source>Unrecognized escape sequence</source>
        <target state="translated">无法识别的转义序列</target>
        <note />
      </trans-unit>
      <trans-unit id="ERR_NewlineInConst">
        <source>Newline in constant</source>
        <target state="translated">常量中有换行符</target>
        <note />
      </trans-unit>
      <trans-unit id="ERR_EmptyCharConst">
        <source>Empty character literal</source>
        <target state="translated">空字符</target>
        <note />
      </trans-unit>
      <trans-unit id="ERR_TooManyCharsInConst">
        <source>Too many characters in character literal</source>
        <target state="translated">字符文本中的字符太多</target>
        <note />
      </trans-unit>
      <trans-unit id="ERR_InvalidNumber">
        <source>Invalid number</source>
        <target state="translated">无效数字</target>
        <note />
      </trans-unit>
      <trans-unit id="ERR_GetOrSetExpected">
        <source>A get or set accessor expected</source>
        <target state="translated">应为 get 或 set 访问器</target>
        <note />
      </trans-unit>
      <trans-unit id="ERR_ClassTypeExpected">
        <source>An object, string, or class type expected</source>
        <target state="translated">应是对象、字符串或类类型</target>
        <note />
      </trans-unit>
      <trans-unit id="ERR_NamedArgumentExpected">
        <source>Named attribute argument expected</source>
        <target state="translated">应为命名特性参数</target>
        <note />
      </trans-unit>
      <trans-unit id="ERR_TooManyCatches">
        <source>Catch clauses cannot follow the general catch clause of a try statement</source>
        <target state="translated">catch 子句不能跟在 try 语句的常规 catch 子句之后</target>
        <note />
      </trans-unit>
      <trans-unit id="ERR_ThisOrBaseExpected">
        <source>Keyword 'this' or 'base' expected</source>
        <target state="translated">应为关键字 "this" 或 "base"</target>
        <note />
      </trans-unit>
      <trans-unit id="ERR_OvlUnaryOperatorExpected">
        <source>Overloadable unary operator expected</source>
        <target state="translated">应输入可重载的一元运算符</target>
        <note />
      </trans-unit>
      <trans-unit id="ERR_OvlBinaryOperatorExpected">
        <source>Overloadable binary operator expected</source>
        <target state="translated">应输入可重载的二元运算符</target>
        <note />
      </trans-unit>
      <trans-unit id="ERR_IntOverflow">
        <source>Integral constant is too large</source>
        <target state="translated">整数常量太大</target>
        <note />
      </trans-unit>
      <trans-unit id="ERR_EOFExpected">
        <source>Type or namespace definition, or end-of-file expected</source>
        <target state="translated">应输入类型、命名空间定义或文件尾</target>
        <note />
      </trans-unit>
      <trans-unit id="ERR_GlobalDefinitionOrStatementExpected">
        <source>Member definition, statement, or end-of-file expected</source>
        <target state="translated">应是成员定义、语句或文件尾</target>
        <note />
      </trans-unit>
      <trans-unit id="ERR_BadEmbeddedStmt">
        <source>Embedded statement cannot be a declaration or labeled statement</source>
        <target state="translated">嵌入的语句不能是声明或标记语句</target>
        <note />
      </trans-unit>
      <trans-unit id="ERR_PPDirectiveExpected">
        <source>Preprocessor directive expected</source>
        <target state="translated">应输入预处理器指令</target>
        <note />
      </trans-unit>
      <trans-unit id="ERR_EndOfPPLineExpected">
        <source>Single-line comment or end-of-line expected</source>
        <target state="translated">应输入单行注释或行尾</target>
        <note />
      </trans-unit>
      <trans-unit id="ERR_CloseParenExpected">
        <source>) expected</source>
        <target state="translated">应输入 )</target>
        <note />
      </trans-unit>
      <trans-unit id="ERR_EndifDirectiveExpected">
        <source>#endif directive expected</source>
        <target state="translated">应输入 #endif 指令</target>
        <note />
      </trans-unit>
      <trans-unit id="ERR_UnexpectedDirective">
        <source>Unexpected preprocessor directive</source>
        <target state="translated">意外的预处理器指令</target>
        <note />
      </trans-unit>
      <trans-unit id="ERR_ErrorDirective">
        <source>#error: '{0}'</source>
        <target state="translated">#错误:“{0}”</target>
        <note />
      </trans-unit>
      <trans-unit id="WRN_WarningDirective">
        <source>#warning: '{0}'</source>
        <target state="translated">#警告:“{0}”</target>
        <note />
      </trans-unit>
      <trans-unit id="WRN_WarningDirective_Title">
        <source>#warning directive</source>
        <target state="translated">#warning 指令</target>
        <note />
      </trans-unit>
      <trans-unit id="ERR_TypeExpected">
        <source>Type expected</source>
        <target state="translated">应输入类型</target>
        <note />
      </trans-unit>
      <trans-unit id="ERR_PPDefFollowsToken">
        <source>Cannot define/undefine preprocessor symbols after first token in file</source>
        <target state="translated">不能在文件的第一个标记之后定义或取消定义预处理器符号</target>
        <note />
      </trans-unit>
      <trans-unit id="ERR_PPReferenceFollowsToken">
        <source>Cannot use #r after first token in file</source>
        <target state="translated">不能在文件的第一个标记之后使用 #r</target>
        <note />
      </trans-unit>
      <trans-unit id="ERR_OpenEndedComment">
        <source>End-of-file found, '*/' expected</source>
        <target state="translated">发现文件尾，应输入 "*/"</target>
        <note />
      </trans-unit>
      <trans-unit id="ERR_Merge_conflict_marker_encountered">
        <source>Merge conflict marker encountered</source>
        <target state="translated">遇到合并冲突标记</target>
        <note />
      </trans-unit>
      <trans-unit id="ERR_NoRefOutWhenRefOnly">
        <source>Do not use refout when using refonly.</source>
        <target state="translated">不要在使用 refonly 时使用 refout。</target>
        <note />
      </trans-unit>
      <trans-unit id="ERR_NoNetModuleOutputWhenRefOutOrRefOnly">
        <source>Cannot compile net modules when using /refout or /refonly.</source>
        <target state="translated">无法在使用 /refout 或 /refonly 时编译 Net 模块。</target>
        <note />
      </trans-unit>
      <trans-unit id="ERR_OvlOperatorExpected">
        <source>Overloadable operator expected</source>
        <target state="translated">应输入可重载运算符</target>
        <note />
      </trans-unit>
      <trans-unit id="ERR_EndRegionDirectiveExpected">
        <source>#endregion directive expected</source>
        <target state="translated">应输入 #endregion 指令</target>
        <note />
      </trans-unit>
      <trans-unit id="ERR_UnterminatedStringLit">
        <source>Unterminated string literal</source>
        <target state="translated">字符串未终止</target>
        <note />
      </trans-unit>
      <trans-unit id="ERR_BadDirectivePlacement">
        <source>Preprocessor directives must appear as the first non-whitespace character on a line</source>
        <target state="translated">预处理器指令必须作为一行的第一个非空白字符出现</target>
        <note />
      </trans-unit>
      <trans-unit id="ERR_IdentifierExpectedKW">
        <source>Identifier expected; '{1}' is a keyword</source>
        <target state="translated">应为标识符；“{1}”是关键字</target>
        <note />
      </trans-unit>
      <trans-unit id="ERR_SemiOrLBraceExpected">
        <source>{ or ; expected</source>
        <target state="translated">应为 { 或 ;</target>
        <note />
      </trans-unit>
      <trans-unit id="ERR_MultiTypeInDeclaration">
        <source>Cannot use more than one type in a for, using, fixed, or declaration statement</source>
        <target state="translated">在 for、using、fixed 或声明语句中不能使用多个类型</target>
        <note />
      </trans-unit>
      <trans-unit id="ERR_AddOrRemoveExpected">
        <source>An add or remove accessor expected</source>
        <target state="translated">应为 add 访问器或 remove 访问器</target>
        <note />
      </trans-unit>
      <trans-unit id="ERR_UnexpectedCharacter">
        <source>Unexpected character '{0}'</source>
        <target state="translated">意外的字符“{0}”</target>
        <note />
      </trans-unit>
      <trans-unit id="ERR_UnexpectedToken">
        <source>Unexpected token '{0}'</source>
        <target state="translated">意外标记“{0}”</target>
        <note />
      </trans-unit>
      <trans-unit id="ERR_ProtectedInStatic">
        <source>'{0}': static classes cannot contain protected members</source>
        <target state="translated">'“{0}”: 静态类不能包含保护成员</target>
        <note />
      </trans-unit>
      <trans-unit id="WRN_UnreachableGeneralCatch">
        <source>A previous catch clause already catches all exceptions. All non-exceptions thrown will be wrapped in a System.Runtime.CompilerServices.RuntimeWrappedException.</source>
        <target state="translated">上一个 catch 子句已捕获所有异常。引发的所有非异常均被包装在 System.Runtime.CompilerServices.RuntimeWrappedException 中。</target>
        <note />
      </trans-unit>
      <trans-unit id="WRN_UnreachableGeneralCatch_Title">
        <source>A previous catch clause already catches all exceptions</source>
        <target state="translated">上一个 catch 子句已经捕获了所有异常</target>
        <note />
      </trans-unit>
      <trans-unit id="WRN_UnreachableGeneralCatch_Description">
        <source>This warning is caused when a catch() block has no specified exception type after a catch (System.Exception e) block. The warning advises that the catch() block will not catch any exceptions.

A catch() block after a catch (System.Exception e) block can catch non-CLS exceptions if the RuntimeCompatibilityAttribute is set to false in the AssemblyInfo.cs file: [assembly: RuntimeCompatibilityAttribute(WrapNonExceptionThrows = false)]. If this attribute is not set explicitly to false, all thrown non-CLS exceptions are wrapped as Exceptions and the catch (System.Exception e) block catches them.</source>
        <target state="translated">当 catch() 块未在 catch (System.Exception e) 块之后指定异常类型时，会出现此警告。该警告建议 catch() 块不捕获任何异常。

如果 RuntimeCompatibilityAttribute 在 AssemblyInfo.cs 文件中设置为 false，则 catch (System.Exception e) 块之后的 catch() 块可以捕获非 CLS 异常: [程序集: RuntimeCompatibilityAttribute(WrapNonExceptionThrows = false)]。如果此特性未显式设置为 false，则所有引发的非 CLS 异常都包装为“异常”，catch (System.Exception e) 块可以捕获它们。</target>
        <note />
      </trans-unit>
      <trans-unit id="ERR_IncrementLvalueExpected">
        <source>The operand of an increment or decrement operator must be a variable, property or indexer</source>
        <target state="translated">递增或递减运算符的操作数必须是变量、属性或索引器</target>
        <note />
      </trans-unit>
      <trans-unit id="ERR_NoSuchMemberOrExtension">
        <source>'{0}' does not contain a definition for '{1}' and no accessible extension method '{1}' accepting a first argument of type '{0}' could be found (are you missing a using directive or an assembly reference?)</source>
        <target state="needs-review-translation">'“{0}”未包含“{1}”的定义，并且找不到可接受第一个“{0}”类型参数的扩展方法“{1}”(是否缺少 using 指令或程序集引用?)</target>
        <note />
      </trans-unit>
      <trans-unit id="ERR_NoSuchMemberOrExtensionNeedUsing">
        <source>'{0}' does not contain a definition for '{1}' and no extension method '{1}' accepting a first argument of type '{0}' could be found (are you missing a using directive for '{2}'?)</source>
        <target state="translated">'“{0}”不包含“{1}”的定义，并且找不到可接受类型为“{0}”的第一个参数的扩展方法“{1}”(是否缺少针对“{2}”的 using 指令?)</target>
        <note />
      </trans-unit>
      <trans-unit id="ERR_BadThisParam">
        <source>Method '{0}' has a parameter modifier 'this' which is not on the first parameter</source>
        <target state="translated">方法“{0}”具有一个参数修饰符“this”，该修饰符不在第一个参数上</target>
        <note />
      </trans-unit>
      <trans-unit id="ERR_BadParameterModifiers">
        <source> The parameter modifier '{0}' cannot be used with '{1}'</source>
        <target state="translated">参数修饰符“{0}”不能与“{1}”一起使用</target>
        <note />
      </trans-unit>
      <trans-unit id="ERR_BadTypeforThis">
        <source>The first parameter of an extension method cannot be of type '{0}'</source>
        <target state="translated">扩展方法的第一个参数的类型不能是“{0}”</target>
        <note />
      </trans-unit>
      <trans-unit id="ERR_BadParamModThis">
        <source>A parameter array cannot be used with 'this' modifier on an extension method</source>
        <target state="translated">参数数组不能与“this”修饰符一起在扩展方法中使用</target>
        <note />
      </trans-unit>
      <trans-unit id="ERR_BadExtensionMeth">
        <source>Extension method must be static</source>
        <target state="translated">扩展方法必须是静态的</target>
        <note />
      </trans-unit>
      <trans-unit id="ERR_BadExtensionAgg">
        <source>Extension method must be defined in a non-generic static class</source>
        <target state="translated">扩展方法必须在非泛型静态类中定义</target>
        <note />
      </trans-unit>
      <trans-unit id="ERR_DupParamMod">
        <source>A parameter can only have one '{0}' modifier</source>
        <target state="translated">参数只能有一个“{0}”修饰符</target>
        <note />
      </trans-unit>
      <trans-unit id="ERR_ExtensionMethodsDecl">
        <source>Extension methods must be defined in a top level static class; {0} is a nested class</source>
        <target state="translated">扩展方法必须在顶级静态类中定义；{0} 是嵌套类</target>
        <note />
      </trans-unit>
      <trans-unit id="ERR_ExtensionAttrNotFound">
        <source>Cannot define a new extension method because the compiler required type '{0}' cannot be found. Are you missing a reference to System.Core.dll?</source>
        <target state="translated">无法定义新的扩展方法，因为找不到编译器需要的类型“{0}”。是否缺少对 System.Core.dll 的引用?</target>
        <note />
      </trans-unit>
      <trans-unit id="ERR_ExplicitExtension">
        <source>Do not use 'System.Runtime.CompilerServices.ExtensionAttribute'. Use the 'this' keyword instead.</source>
        <target state="translated">不要使用“System.Runtime.CompilerServices.ExtensionAttribute”。请改用“this”关键字。</target>
        <note />
      </trans-unit>
      <trans-unit id="ERR_ExplicitDynamicAttr">
        <source>Do not use 'System.Runtime.CompilerServices.DynamicAttribute'. Use the 'dynamic' keyword instead.</source>
        <target state="translated">不要使用“System.Runtime.CompilerServices.DynamicAtribute”。请改用“dynamic”关键字。</target>
        <note />
      </trans-unit>
      <trans-unit id="ERR_NoDynamicPhantomOnBaseCtor">
        <source>The constructor call needs to be dynamically dispatched, but cannot be because it is part of a constructor initializer. Consider casting the dynamic arguments.</source>
        <target state="translated">构造函数调用需要进行动态调度，但无法如此，因为它是构造函数初始值的一部分。请考虑强制转换动态参数。</target>
        <note />
      </trans-unit>
      <trans-unit id="ERR_ValueTypeExtDelegate">
        <source>Extension method '{0}' defined on value type '{1}' cannot be used to create delegates</source>
        <target state="translated">不能使用值类型“{1}”上定义的扩展方法“{0}”来创建委托</target>
        <note />
      </trans-unit>
      <trans-unit id="ERR_BadArgCount">
        <source>No overload for method '{0}' takes {1} arguments</source>
        <target state="translated">“{0}”方法没有采用 {1} 个参数的重载</target>
        <note />
      </trans-unit>
      <trans-unit id="ERR_BadArgType">
        <source>Argument {0}: cannot convert from '{1}' to '{2}'</source>
        <target state="translated">参数 {0}: 无法从“{1}”转换为“{2}”</target>
        <note />
      </trans-unit>
      <trans-unit id="ERR_NoSourceFile">
        <source>Source file '{0}' could not be opened -- {1}</source>
        <target state="translated">无法打开源文件“{0}”-- {1}</target>
        <note />
      </trans-unit>
      <trans-unit id="ERR_CantRefResource">
        <source>Cannot link resource files when building a module</source>
        <target state="translated">生成模块时，无法链接资源文件</target>
        <note />
      </trans-unit>
      <trans-unit id="ERR_ResourceNotUnique">
        <source>Resource identifier '{0}' has already been used in this assembly</source>
        <target state="translated">此程序集中已使用了资源标识符“{0}”</target>
        <note />
      </trans-unit>
      <trans-unit id="ERR_ResourceFileNameNotUnique">
        <source>Each linked resource and module must have a unique filename. Filename '{0}' is specified more than once in this assembly</source>
        <target state="translated">每个链接资源和模块必须具有唯一的文件名。在此程序集中多次指定了文件名 {0}</target>
        <note />
      </trans-unit>
      <trans-unit id="ERR_ImportNonAssembly">
        <source>The referenced file '{0}' is not an assembly</source>
        <target state="translated">引用的文件“{0}”不是程序集</target>
        <note />
      </trans-unit>
      <trans-unit id="ERR_RefLvalueExpected">
        <source>A ref or out value must be an assignable variable</source>
        <target state="translated">ref 或 out 值必须是可以赋值的变量</target>
        <note />
      </trans-unit>
      <trans-unit id="ERR_BaseInStaticMeth">
        <source>Keyword 'base' is not available in a static method</source>
        <target state="translated">关键字“base”在静态方法中不可用</target>
        <note />
      </trans-unit>
      <trans-unit id="ERR_BaseInBadContext">
        <source>Keyword 'base' is not available in the current context</source>
        <target state="translated">关键字“base”在当前上下文中不可用</target>
        <note />
      </trans-unit>
      <trans-unit id="ERR_RbraceExpected">
        <source>} expected</source>
        <target state="translated">应输入 }</target>
        <note />
      </trans-unit>
      <trans-unit id="ERR_LbraceExpected">
        <source>{ expected</source>
        <target state="translated">应为 {</target>
        <note />
      </trans-unit>
      <trans-unit id="ERR_InExpected">
        <source>'in' expected</source>
        <target state="translated">'应为 "in"</target>
        <note />
      </trans-unit>
      <trans-unit id="ERR_InvalidPreprocExpr">
        <source>Invalid preprocessor expression</source>
        <target state="translated">无效的预处理器表达式</target>
        <note />
      </trans-unit>
      <trans-unit id="ERR_InvalidMemberDecl">
        <source>Invalid token '{0}' in class, struct, or interface member declaration</source>
        <target state="translated">类、结构或接口成员声明中的标记“{0}”无效</target>
        <note />
      </trans-unit>
      <trans-unit id="ERR_MemberNeedsType">
        <source>Method must have a return type</source>
        <target state="translated">方法必须具有返回类型</target>
        <note />
      </trans-unit>
      <trans-unit id="ERR_BadBaseType">
        <source>Invalid base type</source>
        <target state="translated">无效的基类型</target>
        <note />
      </trans-unit>
      <trans-unit id="WRN_EmptySwitch">
        <source>Empty switch block</source>
        <target state="translated">空的 switch 块</target>
        <note />
      </trans-unit>
      <trans-unit id="WRN_EmptySwitch_Title">
        <source>Empty switch block</source>
        <target state="translated">空的 switch 块</target>
        <note />
      </trans-unit>
      <trans-unit id="ERR_ExpectedEndTry">
        <source>Expected catch or finally</source>
        <target state="translated">应输入 catch 或 finally</target>
        <note />
      </trans-unit>
      <trans-unit id="ERR_InvalidExprTerm">
        <source>Invalid expression term '{0}'</source>
        <target state="translated">表达式项“{0}”无效</target>
        <note />
      </trans-unit>
      <trans-unit id="ERR_BadNewExpr">
        <source>A new expression requires (), [], or {} after type</source>
        <target state="translated">new 表达式要求在类型后有 ()、[] 或 {}</target>
        <note />
      </trans-unit>
      <trans-unit id="ERR_NoNamespacePrivate">
        <source>Elements defined in a namespace cannot be explicitly declared as private, protected, protected internal, or private protected</source>
        <target state="translated">命名空间中定义的元素无法显式声明为 private、protected、protected internal 或 private protected</target>
        <note />
      </trans-unit>
      <trans-unit id="ERR_BadVarDecl">
        <source>Expected ; or = (cannot specify constructor arguments in declaration)</source>
        <target state="translated">应输入 ";" 或 "="(无法在声明中指定构造函数参数)</target>
        <note />
      </trans-unit>
      <trans-unit id="ERR_UsingAfterElements">
        <source>A using clause must precede all other elements defined in the namespace except extern alias declarations</source>
        <target state="translated">using 子句必须位于命名空间中定义的所有其他元素之前(外部别名声明除外)</target>
        <note />
      </trans-unit>
      <trans-unit id="ERR_BadBinOpArgs">
        <source>Overloaded binary operator '{0}' takes two parameters</source>
        <target state="translated">重载的二元运算符“{0}”采用两个参数</target>
        <note />
      </trans-unit>
      <trans-unit id="ERR_BadUnOpArgs">
        <source>Overloaded unary operator '{0}' takes one parameter</source>
        <target state="translated">重载的一元运算符“{0}”采用一个参数</target>
        <note />
      </trans-unit>
      <trans-unit id="ERR_NoVoidParameter">
        <source>Invalid parameter type 'void'</source>
        <target state="translated">参数类型 "void" 无效</target>
        <note />
      </trans-unit>
      <trans-unit id="ERR_DuplicateAlias">
        <source>The using alias '{0}' appeared previously in this namespace</source>
        <target state="translated">using 别名“{0}”以前在此命名空间中出现过</target>
        <note />
      </trans-unit>
      <trans-unit id="ERR_BadProtectedAccess">
        <source>Cannot access protected member '{0}' via a qualifier of type '{1}'; the qualifier must be of type '{2}' (or derived from it)</source>
        <target state="translated">无法通过“{1}”类型的限定符访问受保护的成员“{0}”；限定符必须是“{2}”类型(或者从该类型派生)</target>
        <note />
      </trans-unit>
      <trans-unit id="ERR_AddModuleAssembly">
        <source>'{0}' cannot be added to this assembly because it already is an assembly</source>
        <target state="translated">'“{0}”无法添加到此程序集，因为它已是程序集</target>
        <note />
      </trans-unit>
      <trans-unit id="ERR_BindToBogusProp2">
        <source>Property, indexer, or event '{0}' is not supported by the language; try directly calling accessor methods '{1}' or '{2}'</source>
        <target state="translated">属性、索引器或事件“{0}”不受现用语言支持；请尝试直接调用访问器方法“{1}”或“{2}”</target>
        <note />
      </trans-unit>
      <trans-unit id="ERR_BindToBogusProp1">
        <source>Property, indexer, or event '{0}' is not supported by the language; try directly calling accessor method '{1}'</source>
        <target state="translated">属性、索引器或事件“{0}”不受现用语言支持；请尝试直接调用访问器方法“{1}”</target>
        <note />
      </trans-unit>
      <trans-unit id="ERR_NoVoidHere">
        <source>Keyword 'void' cannot be used in this context</source>
        <target state="translated">关键字 "void" 不能在此上下文中使用</target>
        <note />
      </trans-unit>
      <trans-unit id="ERR_IndexerNeedsParam">
        <source>Indexers must have at least one parameter</source>
        <target state="translated">索引器必须至少有一个参数</target>
        <note />
      </trans-unit>
      <trans-unit id="ERR_BadArraySyntax">
        <source>Array type specifier, [], must appear before parameter name</source>
        <target state="translated">数组类型说明符 [] 必须出现在参数名之前</target>
        <note />
      </trans-unit>
      <trans-unit id="ERR_BadOperatorSyntax">
        <source>Declaration is not valid; use '{0} operator &lt;dest-type&gt; (...' instead</source>
        <target state="translated">声明无效；请改用“{0} operator &lt;dest-type&gt; (...”</target>
        <note />
      </trans-unit>
      <trans-unit id="ERR_MainClassNotFound">
        <source>Could not find '{0}' specified for Main method</source>
        <target state="translated">未能找到为 Main 方法指定的“{0}”</target>
        <note />
      </trans-unit>
      <trans-unit id="ERR_MainClassNotClass">
        <source>'{0}' specified for Main method must be a valid non-generic class or struct</source>
        <target state="translated">'为 Main 方法指定的“{0}”必须是有效的非泛型类或结构</target>
        <note />
      </trans-unit>
      <trans-unit id="ERR_NoMainInClass">
        <source>'{0}' does not have a suitable static Main method</source>
        <target state="translated">'“{0}”没有合适的静态 Main 方法</target>
        <note />
      </trans-unit>
      <trans-unit id="ERR_MainClassIsImport">
        <source>Cannot use '{0}' for Main method because it is imported</source>
        <target state="translated">无法对 Main 方法使用“{0}”，因为它是被导入的</target>
        <note />
      </trans-unit>
      <trans-unit id="ERR_OutputNeedsName">
        <source>Outputs without source must have the /out option specified</source>
        <target state="translated">必须为没有源的输出指定 /out 选项</target>
        <note />
      </trans-unit>
      <trans-unit id="ERR_CantHaveWin32ResAndManifest">
        <source>Conflicting options specified: Win32 resource file; Win32 manifest</source>
        <target state="translated">指定了冲突的选项: Win32 资源文件；Win32 清单</target>
        <note />
      </trans-unit>
      <trans-unit id="ERR_CantHaveWin32ResAndIcon">
        <source>Conflicting options specified: Win32 resource file; Win32 icon</source>
        <target state="translated">指定的选项冲突: Win32 资源文件；Win32 图标</target>
        <note />
      </trans-unit>
      <trans-unit id="ERR_CantReadResource">
        <source>Error reading resource '{0}' -- '{1}'</source>
        <target state="translated">读取资源“{0}”时出错 --“{1}”</target>
        <note />
      </trans-unit>
      <trans-unit id="ERR_DocFileGen">
        <source>Error writing to XML documentation file: {0}</source>
        <target state="translated">写入 XML 文档文件时出错: {0}</target>
        <note />
      </trans-unit>
      <trans-unit id="WRN_XMLParseError">
        <source>XML comment has badly formed XML -- '{0}'</source>
        <target state="translated">XML 注释出现 XML 格式错误 --“{0}”</target>
        <note />
      </trans-unit>
      <trans-unit id="WRN_XMLParseError_Title">
        <source>XML comment has badly formed XML</source>
        <target state="translated">XML 注释出现 XML 格式错误</target>
        <note />
      </trans-unit>
      <trans-unit id="WRN_DuplicateParamTag">
        <source>XML comment has a duplicate param tag for '{0}'</source>
        <target state="translated">XML 注释中对“{0}”有重复的 param 标记</target>
        <note />
      </trans-unit>
      <trans-unit id="WRN_DuplicateParamTag_Title">
        <source>XML comment has a duplicate param tag</source>
        <target state="translated">XML 注释中有重复的 param 标记</target>
        <note />
      </trans-unit>
      <trans-unit id="WRN_UnmatchedParamTag">
        <source>XML comment has a param tag for '{0}', but there is no parameter by that name</source>
        <target state="translated">XML 注释中有“{0}”的 param 标记，但是没有该名称的参数</target>
        <note />
      </trans-unit>
      <trans-unit id="WRN_UnmatchedParamTag_Title">
        <source>XML comment has a param tag, but there is no parameter by that name</source>
        <target state="translated">XML 注释中有 param 标记，但是没有该名称的参数</target>
        <note />
      </trans-unit>
      <trans-unit id="WRN_UnmatchedParamRefTag">
        <source>XML comment on '{1}' has a paramref tag for '{0}', but there is no parameter by that name</source>
        <target state="translated">“{1}”上的 XML 注释中有“{0}”的 paramref 标记，但是没有该名称的参数</target>
        <note />
      </trans-unit>
      <trans-unit id="WRN_UnmatchedParamRefTag_Title">
        <source>XML comment has a paramref tag, but there is no parameter by that name</source>
        <target state="translated">XML 注释中有 paramref 标记，但是没有该名称的参数</target>
        <note />
      </trans-unit>
      <trans-unit id="WRN_MissingParamTag">
        <source>Parameter '{0}' has no matching param tag in the XML comment for '{1}' (but other parameters do)</source>
        <target state="translated">参数“{0}”在“{1}”的 XML 注释中没有匹配的 param 标记(但其他参数有)</target>
        <note />
      </trans-unit>
      <trans-unit id="WRN_MissingParamTag_Title">
        <source>Parameter has no matching param tag in the XML comment (but other parameters do)</source>
        <target state="translated">参数在 XML 注释中没有匹配的 param 标记(但其他参数有)</target>
        <note />
      </trans-unit>
      <trans-unit id="WRN_BadXMLRef">
        <source>XML comment has cref attribute '{0}' that could not be resolved</source>
        <target state="translated">XML 注释中有未能解析的 cref 特性“{0}”</target>
        <note />
      </trans-unit>
      <trans-unit id="WRN_BadXMLRef_Title">
        <source>XML comment has cref attribute that could not be resolved</source>
        <target state="translated">XML 注释中有无法解析的 cref 特性</target>
        <note />
      </trans-unit>
      <trans-unit id="ERR_BadStackAllocExpr">
        <source>A stackalloc expression requires [] after type</source>
        <target state="translated">stackalloc 表达式在类型后要求有 []</target>
        <note />
      </trans-unit>
      <trans-unit id="ERR_InvalidLineNumber">
        <source>The line number specified for #line directive is missing or invalid</source>
        <target state="translated">为 #line 指令指定的行号缺少或无效</target>
        <note />
      </trans-unit>
      <trans-unit id="ERR_MissingPPFile">
        <source>Quoted file name, single-line comment or end-of-line expected</source>
        <target state="translated">应是应用的文件名、单行注释或行尾</target>
        <note />
      </trans-unit>
      <trans-unit id="ERR_ExpectedPPFile">
        <source>Quoted file name expected</source>
        <target state="translated">应是引用的文件名</target>
        <note />
      </trans-unit>
      <trans-unit id="ERR_ReferenceDirectiveOnlyAllowedInScripts">
        <source>#r is only allowed in scripts</source>
        <target state="translated">仅脚本中允许使用 #r</target>
        <note />
      </trans-unit>
      <trans-unit id="ERR_ForEachMissingMember">
        <source>foreach statement cannot operate on variables of type '{0}' because '{0}' does not contain a public instance definition for '{1}'</source>
        <target state="translated">“{0}”不包含“{1}”的公共实例定义，因此 foreach 语句不能作用于“{0}”类型的变量</target>
        <note />
      </trans-unit>
      <trans-unit id="WRN_BadXMLRefParamType">
        <source>Invalid type for parameter {0} in XML comment cref attribute: '{1}'</source>
        <target state="translated">XML 注释 cref 特性中参数 {0} 的类型无效:“{1}”</target>
        <note />
      </trans-unit>
      <trans-unit id="WRN_BadXMLRefParamType_Title">
        <source>Invalid type for parameter in XML comment cref attribute</source>
        <target state="translated">XML 注释 cref 特性中参数的类型无效</target>
        <note />
      </trans-unit>
      <trans-unit id="WRN_BadXMLRefReturnType">
        <source>Invalid return type in XML comment cref attribute</source>
        <target state="translated">XML 注释的 cref 特性中的返回类型无效</target>
        <note />
      </trans-unit>
      <trans-unit id="WRN_BadXMLRefReturnType_Title">
        <source>Invalid return type in XML comment cref attribute</source>
        <target state="translated">XML 注释的 cref 特性中的返回类型无效</target>
        <note />
      </trans-unit>
      <trans-unit id="ERR_BadWin32Res">
        <source>Error reading Win32 resources -- {0}</source>
        <target state="translated">读取 Win32 资源时出错 -- {0}</target>
        <note />
      </trans-unit>
      <trans-unit id="WRN_BadXMLRefSyntax">
        <source>XML comment has syntactically incorrect cref attribute '{0}'</source>
        <target state="translated">XML 注释中有语法错误的 cref 特性“{0}”</target>
        <note />
      </trans-unit>
      <trans-unit id="WRN_BadXMLRefSyntax_Title">
        <source>XML comment has syntactically incorrect cref attribute</source>
        <target state="translated">XML 注释中有语法错误的 cref 特性</target>
        <note />
      </trans-unit>
      <trans-unit id="ERR_BadModifierLocation">
        <source>Member modifier '{0}' must precede the member type and name</source>
        <target state="translated">成员修饰符“{0}”必须位于成员类型和名称之前</target>
        <note />
      </trans-unit>
      <trans-unit id="ERR_MissingArraySize">
        <source>Array creation must have array size or array initializer</source>
        <target state="translated">数组创建必须有数组大小或数组初始值设定项</target>
        <note />
      </trans-unit>
      <trans-unit id="WRN_UnprocessedXMLComment">
        <source>XML comment is not placed on a valid language element</source>
        <target state="translated">XML 注释没有放在有效语言元素上</target>
        <note />
      </trans-unit>
      <trans-unit id="WRN_UnprocessedXMLComment_Title">
        <source>XML comment is not placed on a valid language element</source>
        <target state="translated">XML 注释没有放在有效语言元素上</target>
        <note />
      </trans-unit>
      <trans-unit id="WRN_FailedInclude">
        <source>Unable to include XML fragment '{1}' of file '{0}' -- {2}</source>
        <target state="translated">无法包括文件“{0}”的 XML 段落“{1}”-- {2}</target>
        <note />
      </trans-unit>
      <trans-unit id="WRN_FailedInclude_Title">
        <source>Unable to include XML fragment</source>
        <target state="translated">无法包括 XML 段落。</target>
        <note />
      </trans-unit>
      <trans-unit id="WRN_InvalidInclude">
        <source>Invalid XML include element -- {0}</source>
        <target state="translated">无效的 XML 包含元素 -- {0}</target>
        <note />
      </trans-unit>
      <trans-unit id="WRN_InvalidInclude_Title">
        <source>Invalid XML include element</source>
        <target state="translated">XML 包含元素无效</target>
        <note />
      </trans-unit>
      <trans-unit id="WRN_MissingXMLComment">
        <source>Missing XML comment for publicly visible type or member '{0}'</source>
        <target state="translated">缺少对公共可见类型或成员“{0}”的 XML 注释</target>
        <note />
      </trans-unit>
      <trans-unit id="WRN_MissingXMLComment_Title">
        <source>Missing XML comment for publicly visible type or member</source>
        <target state="translated">缺少对公共可见类型或成员的 XML 注释</target>
        <note />
      </trans-unit>
      <trans-unit id="WRN_MissingXMLComment_Description">
        <source>The /doc compiler option was specified, but one or more constructs did not have comments.</source>
        <target state="translated">指定了 /doc 编译器选项，但是一个或多个构造没有注释。</target>
        <note />
      </trans-unit>
      <trans-unit id="WRN_XMLParseIncludeError">
        <source>Badly formed XML in included comments file -- '{0}'</source>
        <target state="translated">所包含的注释文件中有格式错误的 XML --“{0}”</target>
        <note />
      </trans-unit>
      <trans-unit id="WRN_XMLParseIncludeError_Title">
        <source>Badly formed XML in included comments file</source>
        <target state="translated">所包含的注释文件中有格式错误的 XML</target>
        <note />
      </trans-unit>
      <trans-unit id="ERR_BadDelArgCount">
        <source>Delegate '{0}' does not take {1} arguments</source>
        <target state="translated">委托“{0}”未采用 {1} 个参数</target>
        <note />
      </trans-unit>
      <trans-unit id="ERR_UnexpectedSemicolon">
        <source>Semicolon after method or accessor block is not valid</source>
        <target state="translated">方法或访问器块后面的分号无效</target>
        <note />
      </trans-unit>
      <trans-unit id="ERR_MethodReturnCantBeRefAny">
        <source>Method or delegate cannot return type '{0}'</source>
        <target state="translated">方法或委托不能返回“{0}”类型</target>
        <note />
      </trans-unit>
      <trans-unit id="ERR_CompileCancelled">
        <source>Compilation cancelled by user</source>
        <target state="translated">编译被用户取消</target>
        <note />
      </trans-unit>
      <trans-unit id="ERR_MethodArgCantBeRefAny">
        <source>Cannot make reference to variable of type '{0}'</source>
        <target state="translated">无法引用类型为“{0}”的变量</target>
        <note />
      </trans-unit>
      <trans-unit id="ERR_AssgReadonlyLocal">
        <source>Cannot assign to '{0}' because it is read-only</source>
        <target state="translated">无法为“{0}”赋值，因为它是只读的</target>
        <note />
      </trans-unit>
      <trans-unit id="ERR_RefReadonlyLocal">
        <source>Cannot use '{0}' as a ref or out value because it is read-only</source>
        <target state="translated">“{0}”是只读的，无法用作 ref 或 out 值</target>
        <note />
      </trans-unit>
      <trans-unit id="ERR_CantUseRequiredAttribute">
        <source>The RequiredAttribute attribute is not permitted on C# types</source>
        <target state="translated">C# 类型上不允许有 RequiredAttribute 特性</target>
        <note />
      </trans-unit>
      <trans-unit id="ERR_NoModifiersOnAccessor">
        <source>Modifiers cannot be placed on event accessor declarations</source>
        <target state="translated">修饰符不能放置在事件访问器声明上</target>
        <note />
      </trans-unit>
      <trans-unit id="ERR_ParamsCantBeWithModifier">
        <source>The params parameter cannot be declared as {0}</source>
        <target state="translated">params 参数不能声明为 {0}</target>
        <note />
      </trans-unit>
      <trans-unit id="ERR_ReturnNotLValue">
        <source>Cannot modify the return value of '{0}' because it is not a variable</source>
        <target state="translated">无法修改“{0}”的返回值，因为它不是变量</target>
        <note />
      </trans-unit>
      <trans-unit id="ERR_MissingCoClass">
        <source>The managed coclass wrapper class '{0}' for interface '{1}' cannot be found (are you missing an assembly reference?)</source>
        <target state="translated">无法找到接口“{1}”的托管组件类包装器类“{0}”(是否缺少程序集引用?)</target>
        <note />
      </trans-unit>
      <trans-unit id="ERR_AmbiguousAttribute">
        <source>'{0}' is ambiguous between '{1}' and '{2}'; use either '@{0}' or '{0}Attribute'</source>
        <target state="translated">'“{0}”在“{1}”和“{2}”之间不明确；请使用“@{0}”或“{0}Attribute”</target>
        <note />
      </trans-unit>
      <trans-unit id="ERR_BadArgExtraRef">
        <source>Argument {0} may not be passed with the '{1}' keyword</source>
        <target state="translated">参数 {0} 不可与关键字“{1}”一起传递</target>
        <note />
      </trans-unit>
      <trans-unit id="WRN_CmdOptionConflictsSource">
        <source>Option '{0}' overrides attribute '{1}' given in a source file or added module</source>
        <target state="translated">选项“{0}”重写源文件或添加的模块中给出的特性“{1}”</target>
        <note />
      </trans-unit>
      <trans-unit id="WRN_CmdOptionConflictsSource_Title">
        <source>Option overrides attribute given in a source file or added module</source>
        <target state="translated">选项重写源文件或添加的模块中给出的特性</target>
        <note />
      </trans-unit>
      <trans-unit id="WRN_CmdOptionConflictsSource_Description">
        <source>This warning occurs if the assembly attributes AssemblyKeyFileAttribute or AssemblyKeyNameAttribute found in source conflict with the /keyfile or /keycontainer command line option or key file name or key container specified in the Project Properties.</source>
        <target state="translated">如果源中出现的程序集特性 AssemblyKeyFileAttribute 或 AssemblyKeyNameAttribute 与 /keyfile 或 /keycontainer 命令行选项或是“项目属性”中指定的密钥文件名或密钥容器冲突，则会出现此警告。</target>
        <note />
      </trans-unit>
      <trans-unit id="ERR_BadCompatMode">
        <source>Invalid option '{0}' for /langversion. Use '/langversion:?' to list supported values.</source>
        <target state="translated">/langversion 的选项“{0}”无效。使用 "/langversion:?" 列出支持的值。</target>
        <note />
      </trans-unit>
      <trans-unit id="ERR_DelegateOnConditional">
        <source>Cannot create delegate with '{0}' because it or a method it overrides has a Conditional attribute</source>
        <target state="translated">无法用“{0}”创建委托，因为它或它重写的方法具有 Conditional 特性</target>
        <note />
      </trans-unit>
      <trans-unit id="ERR_CantMakeTempFile">
        <source>Cannot create temporary file -- {0}</source>
        <target state="translated">无法创建临时文件 -- {0}</target>
        <note />
      </trans-unit>
      <trans-unit id="ERR_BadArgRef">
        <source>Argument {0} must be passed with the '{1}' keyword</source>
        <target state="translated">参数 {0} 必须与关键字“{1}”一起传递</target>
        <note />
      </trans-unit>
      <trans-unit id="ERR_YieldInAnonMeth">
        <source>The yield statement cannot be used inside an anonymous method or lambda expression</source>
        <target state="translated">不能在匿名方法或 lambda 表达式内使用 yield 语句</target>
        <note />
      </trans-unit>
      <trans-unit id="ERR_ReturnInIterator">
        <source>Cannot return a value from an iterator. Use the yield return statement to return a value, or yield break to end the iteration.</source>
        <target state="translated">无法从迭代器返回值。请使用 yield return 语句返回值，或使用 yield break 语句结束迭代。</target>
        <note />
      </trans-unit>
      <trans-unit id="ERR_BadIteratorArgType">
        <source>Iterators cannot have ref, in or out parameters</source>
        <target state="needs-review-translation">迭代器不能有 ref 或 out 参数</target>
        <note />
      </trans-unit>
      <trans-unit id="ERR_BadIteratorReturn">
        <source>The body of '{0}' cannot be an iterator block because '{1}' is not an iterator interface type</source>
        <target state="translated">“{1}”不是迭代器接口类型，因此“{0}”体不能是迭代器块</target>
        <note />
      </trans-unit>
      <trans-unit id="ERR_BadYieldInFinally">
        <source>Cannot yield in the body of a finally clause</source>
        <target state="translated">无法在 finally 子句体中生成</target>
        <note />
      </trans-unit>
      <trans-unit id="ERR_BadYieldInTryOfCatch">
        <source>Cannot yield a value in the body of a try block with a catch clause</source>
        <target state="translated">无法在包含 catch 子句的 Try 块体中生成值</target>
        <note />
      </trans-unit>
      <trans-unit id="ERR_EmptyYield">
        <source>Expression expected after yield return</source>
        <target state="translated">yield return 之后应为表达式</target>
        <note />
      </trans-unit>
      <trans-unit id="ERR_AnonDelegateCantUse">
        <source>Cannot use ref, out, or in parameter '{0}' inside an anonymous method, lambda expression, query expression, or local function</source>
<<<<<<< HEAD
        <target state="needs-review-translation">不能在匿名方法、lambda 表达式或查询表达式中使用 ref、out 或 in 参数“{0}”</target>
=======
        <target state="translated">不能在匿名方法、lambda 表达式、查询表达式或本地函数中使用 ref、out 或 in 参数“{0}”</target>
>>>>>>> 7aafab56
        <note />
      </trans-unit>
      <trans-unit id="ERR_IllegalInnerUnsafe">
        <source>Unsafe code may not appear in iterators</source>
        <target state="translated">迭代器中不能出现不安全的代码</target>
        <note />
      </trans-unit>
      <trans-unit id="ERR_BadYieldInCatch">
        <source>Cannot yield a value in the body of a catch clause</source>
        <target state="translated">无法在 catch 子句体中生成值</target>
        <note />
      </trans-unit>
      <trans-unit id="ERR_BadDelegateLeave">
        <source>Control cannot leave the body of an anonymous method or lambda expression</source>
        <target state="translated">控制不能离开匿名方法体或 lambda 表达式体</target>
        <note />
      </trans-unit>
      <trans-unit id="WRN_IllegalPragma">
        <source>Unrecognized #pragma directive</source>
        <target state="translated">无法识别的 #pragma 指令</target>
        <note />
      </trans-unit>
      <trans-unit id="WRN_IllegalPragma_Title">
        <source>Unrecognized #pragma directive</source>
        <target state="translated">无法识别的 #pragma 指令</target>
        <note />
      </trans-unit>
      <trans-unit id="WRN_IllegalPPWarning">
        <source>Expected disable or restore</source>
        <target state="translated">应为 disable 或 restore</target>
        <note />
      </trans-unit>
      <trans-unit id="WRN_IllegalPPWarning_Title">
        <source>Expected disable or restore after #pragma warning</source>
        <target state="translated">#pragma 警告后应为 disable 或 restore</target>
        <note />
      </trans-unit>
      <trans-unit id="WRN_BadRestoreNumber">
        <source>Cannot restore warning 'CS{0}' because it was disabled globally</source>
        <target state="translated">“CS{0}”警告已被全局禁用，无法还原</target>
        <note />
      </trans-unit>
      <trans-unit id="WRN_BadRestoreNumber_Title">
        <source>Cannot restore warning because it was disabled globally</source>
        <target state="translated">警告已全局禁用，无法还原</target>
        <note />
      </trans-unit>
      <trans-unit id="ERR_VarargsIterator">
        <source>__arglist is not allowed in the parameter list of iterators</source>
        <target state="translated">迭代器的参数列表中不允许有 __arglist</target>
        <note />
      </trans-unit>
      <trans-unit id="ERR_UnsafeIteratorArgType">
        <source>Iterators cannot have unsafe parameters or yield types</source>
        <target state="translated">迭代器不能有不安全的参数或 yield 类型</target>
        <note />
      </trans-unit>
      <trans-unit id="ERR_BadCoClassSig">
        <source>The managed coclass wrapper class signature '{0}' for interface '{1}' is not a valid class name signature</source>
        <target state="translated">接口“{1}”的托管组件类包装器类签名“{0}”不是有效的类名签名</target>
        <note />
      </trans-unit>
      <trans-unit id="ERR_MultipleIEnumOfT">
        <source>foreach statement cannot operate on variables of type '{0}' because it implements multiple instantiations of '{1}'; try casting to a specific interface instantiation</source>
        <target state="translated">foreach 语句实现“{1}”的多个实例化，因此不能在“{0}”类型的变量上运行；请尝试强制转换到特定的接口实例化</target>
        <note />
      </trans-unit>
      <trans-unit id="ERR_FixedDimsRequired">
        <source>A fixed size buffer field must have the array size specifier after the field name</source>
        <target state="translated">固定大小缓冲区字段的字段名称后必须带有数组大小说明符</target>
        <note />
      </trans-unit>
      <trans-unit id="ERR_FixedNotInStruct">
        <source>Fixed size buffer fields may only be members of structs</source>
        <target state="translated">固定大小缓冲区字段只能是结构的成员</target>
        <note />
      </trans-unit>
      <trans-unit id="ERR_AnonymousReturnExpected">
        <source>Not all code paths return a value in {0} of type '{1}'</source>
        <target state="translated">在类型“{1}”的“{0}”中，并不是所有代码路径都返回值</target>
        <note />
      </trans-unit>
      <trans-unit id="WRN_NonECMAFeature">
        <source>Feature '{0}' is not part of the standardized ISO C# language specification, and may not be accepted by other compilers</source>
        <target state="translated">功能“{0}”不是标准化 ISO C# 语言规范的一部分，其他编译器可能不接受它</target>
        <note />
      </trans-unit>
      <trans-unit id="WRN_NonECMAFeature_Title">
        <source>Feature is not part of the standardized ISO C# language specification, and may not be accepted by other compilers</source>
        <target state="translated">功能不是标准化 ISO C# 语言规范的一部分，其他编译器可能不接受它</target>
        <note />
      </trans-unit>
      <trans-unit id="ERR_ExpectedVerbatimLiteral">
        <source>Keyword, identifier, or string expected after verbatim specifier: @</source>
        <target state="translated">原义说明符 @ 之后应为关键字、标识符或字符串@</target>
        <note />
      </trans-unit>
      <trans-unit id="ERR_RefReadonly">
        <source>A readonly field cannot be used as a ref or out value (except in a constructor)</source>
        <target state="translated">无法将只读字段用作 ref 或 out 值(构造函数中除外)</target>
        <note />
      </trans-unit>
      <trans-unit id="ERR_RefReadonly2">
        <source>Members of readonly field '{0}' cannot be used as a ref or out value (except in a constructor)</source>
        <target state="translated">无法将只读字段“{0}”的成员用作 ref 或 out 值(构造函数中除外)</target>
        <note />
      </trans-unit>
      <trans-unit id="ERR_AssgReadonly">
        <source>A readonly field cannot be assigned to (except in a constructor or a variable initializer)</source>
        <target state="translated">无法对只读的字段赋值(构造函数或变量初始值指定项中除外)</target>
        <note />
      </trans-unit>
      <trans-unit id="ERR_AssgReadonly2">
        <source>Members of readonly field '{0}' cannot be modified (except in a constructor or a variable initializer)</source>
        <target state="translated">无法修改只读字段“{0}”的成员(在构造函数或变量初始值设定项中除外)</target>
        <note />
      </trans-unit>
      <trans-unit id="ERR_RefReadonlyNotField">
        <source>Cannot use {0} '{1}' as a ref or out value because it is a readonly variable</source>
        <target state="translated">不能将 {0} '{1}' 作为 ref 或 out 值使用，因为它是只读变量</target>
        <note />
      </trans-unit>
      <trans-unit id="ERR_RefReadonlyNotField2">
        <source>Members of {0} '{1}' cannot be used as a ref or out value because it is a readonly variable</source>
        <target state="translated">{0} '{1}' 的成员不能作为 ref 或 out 值使用，因为它是只读变量</target>
        <note />
      </trans-unit>
      <trans-unit id="ERR_AssignReadonlyNotField">
        <source>Cannot assign to {0} '{1}' because it is a readonly variable</source>
        <target state="translated">无法分配到 {0} '{1}' ，因为它是只读变量</target>
        <note />
      </trans-unit>
      <trans-unit id="ERR_AssignReadonlyNotField2">
        <source>Cannot assign to a member of {0} '{1}' because it is a readonly variable</source>
        <target state="translated">不能分配到 {0} '{1}' 的成员，因为它是只读变量</target>
        <note />
      </trans-unit>
      <trans-unit id="ERR_RefReturnReadonlyNotField">
        <source>Cannot return {0} '{1}' by writable reference because it is a readonly variable</source>
        <target state="translated">不能通过可写的引用返回 {0} '{1}'，因为它是只读变量</target>
        <note />
      </trans-unit>
      <trans-unit id="ERR_RefReturnReadonlyNotField2">
        <source>Members of {0} '{1}' cannot be returned by writable reference because it is a readonly variable</source>
        <target state="translated">不能通过可写的引用返回 {0} '{1}' 的成员，因为它是只读变量</target>
        <note />
      </trans-unit>
      <trans-unit id="ERR_AssgReadonlyStatic2">
        <source>Fields of static readonly field '{0}' cannot be assigned to (except in a static constructor or a variable initializer)</source>
        <target state="translated">无法为静态只读字段“{0}”的字段赋值(在静态构造函数或变量初始值设定项中除外)</target>
        <note />
      </trans-unit>
      <trans-unit id="ERR_RefReadonlyStatic2">
        <source>Fields of static readonly field '{0}' cannot be used as a ref or out value (except in a static constructor)</source>
        <target state="translated">无法将静态只读字段“{0}”的字段用作 ref 或 out 值(静态构造函数中除外)</target>
        <note />
      </trans-unit>
      <trans-unit id="ERR_AssgReadonlyLocal2Cause">
        <source>Cannot modify members of '{0}' because it is a '{1}'</source>
        <target state="translated">“{0}”是一个“{1}”，因此无法修改其成员</target>
        <note />
      </trans-unit>
      <trans-unit id="ERR_RefReadonlyLocal2Cause">
        <source>Cannot use fields of '{0}' as a ref or out value because it is a '{1}'</source>
        <target state="translated">“{0}”是一个“{1}”，其字段不能用作 ref 或 out 值</target>
        <note />
      </trans-unit>
      <trans-unit id="ERR_AssgReadonlyLocalCause">
        <source>Cannot assign to '{0}' because it is a '{1}'</source>
        <target state="translated">无法为“{0}”赋值，因为它是“{1}”</target>
        <note />
      </trans-unit>
      <trans-unit id="ERR_RefReadonlyLocalCause">
        <source>Cannot use '{0}' as a ref or out value because it is a '{1}'</source>
        <target state="translated">“{0}”是一个“{1}”，无法用作 ref 或 out 值</target>
        <note />
      </trans-unit>
      <trans-unit id="WRN_ErrorOverride">
        <source>{0}. See also error CS{1}.</source>
        <target state="translated">{0}。另请参见错误 CS{1}。</target>
        <note />
      </trans-unit>
      <trans-unit id="WRN_ErrorOverride_Title">
        <source>Warning is overriding an error</source>
        <target state="translated">警告正在重写错误</target>
        <note />
      </trans-unit>
      <trans-unit id="WRN_ErrorOverride_Description">
        <source>The compiler emits this warning when it overrides an error with a warning. For information about the problem, search for the error code mentioned.</source>
        <target state="translated">编译器在将错误重写为警告时发出此警告。有关该问题的信息，请搜索提到的错误代码。</target>
        <note />
      </trans-unit>
      <trans-unit id="ERR_AnonMethToNonDel">
        <source>Cannot convert {0} to type '{1}' because it is not a delegate type</source>
        <target state="translated">无法将 {0} 转换为类型“{1}”，原因是它不是委托类型</target>
        <note />
      </trans-unit>
      <trans-unit id="ERR_CantConvAnonMethParams">
        <source>Cannot convert {0} to delegate type '{1}' because the parameter types do not match the delegate parameter types</source>
        <target state="translated">无法将 {0} 转换为委托类型“{1}”，原因是参数类型与委托参数类型不匹配</target>
        <note />
      </trans-unit>
      <trans-unit id="ERR_CantConvAnonMethReturns">
        <source>Cannot convert {0} to intended delegate type because some of the return types in the block are not implicitly convertible to the delegate return type</source>
        <target state="translated">无法将 {0} 转换为预期委托类型，因为块中的某些返回类型不可隐式转换为委托返回类型</target>
        <note />
      </trans-unit>
      <trans-unit id="ERR_BadAsyncReturnExpression">
        <source>Since this is an async method, the return expression must be of type '{0}' rather than 'Task&lt;{0}&gt;'</source>
        <target state="translated">这是一个异步方法，因此返回表达式的类型必须为“{0}”而不是“Task&lt;{0}&gt;”</target>
        <note />
      </trans-unit>
      <trans-unit id="ERR_CantConvAsyncAnonFuncReturns">
        <source>Cannot convert async {0} to delegate type '{1}'. An async {0} may return void, Task or Task&lt;T&gt;, none of which are convertible to '{1}'.</source>
        <target state="translated">无法将异步 {0} 转换为委托类型“{1}”。异步 {0} 可能会返回 void、Task 或 Task&lt;T&gt;，这些都不可转换为“{1}”。</target>
        <note />
      </trans-unit>
      <trans-unit id="ERR_IllegalFixedType">
        <source>Fixed size buffer type must be one of the following: bool, byte, short, int, long, char, sbyte, ushort, uint, ulong, float or double</source>
        <target state="translated">固定大小的缓冲区类型必须为下列类型之一: bool、byte、short、int、long、char、sbyte、ushort、uint、ulong、float 或 double</target>
        <note />
      </trans-unit>
      <trans-unit id="ERR_FixedOverflow">
        <source>Fixed size buffer of length {0} and type '{1}' is too big</source>
        <target state="translated">长度为 {0}、类型为“{1}”的固定大小缓冲区太大</target>
        <note />
      </trans-unit>
      <trans-unit id="ERR_InvalidFixedArraySize">
        <source>Fixed size buffers must have a length greater than zero</source>
        <target state="translated">固定大小缓冲区的长度必须大于零</target>
        <note />
      </trans-unit>
      <trans-unit id="ERR_FixedBufferNotFixed">
        <source>You cannot use fixed size buffers contained in unfixed expressions. Try using the fixed statement.</source>
        <target state="translated">不能使用非固定表达式中包含的固定大小缓冲区。请尝试使用 fixed 语句。</target>
        <note />
      </trans-unit>
      <trans-unit id="ERR_AttributeNotOnAccessor">
        <source>Attribute '{0}' is not valid on property or event accessors. It is only valid on '{1}' declarations.</source>
        <target state="translated">特性“{0}”对属性或事件访问器无效。它仅对“{1}”声明有效。</target>
        <note />
      </trans-unit>
      <trans-unit id="WRN_InvalidSearchPathDir">
        <source>Invalid search path '{0}' specified in '{1}' -- '{2}'</source>
        <target state="translated">“{1}”中指定的搜索路径“{0}”无效 --“{2}”</target>
        <note />
      </trans-unit>
      <trans-unit id="WRN_InvalidSearchPathDir_Title">
        <source>Invalid search path specified</source>
        <target state="translated">指定的搜索路径无效</target>
        <note />
      </trans-unit>
      <trans-unit id="ERR_IllegalVarArgs">
        <source>__arglist is not valid in this context</source>
        <target state="translated">__arglist 在此上下文中无效</target>
        <note />
      </trans-unit>
      <trans-unit id="ERR_IllegalParams">
        <source>params is not valid in this context</source>
        <target state="translated">params 在此上下文中无效</target>
        <note />
      </trans-unit>
      <trans-unit id="ERR_BadModifiersOnNamespace">
        <source>A namespace declaration cannot have modifiers or attributes</source>
        <target state="translated">命名空间声明不能有修饰符或特性</target>
        <note />
      </trans-unit>
      <trans-unit id="ERR_BadPlatformType">
        <source>Invalid option '{0}' for /platform; must be anycpu, x86, Itanium, arm, arm64 or x64</source>
        <target state="translated">选项“{0}”对 /platform 无效；必须是 anycpu、x86、Itanium、arm、arm64 或 x64</target>
        <note />
      </trans-unit>
      <trans-unit id="ERR_ThisStructNotInAnonMeth">
        <source>Anonymous methods, lambda expressions, and query expressions inside structs cannot access instance members of 'this'. Consider copying 'this' to a local variable outside the anonymous method, lambda expression or query expression and using the local instead.</source>
        <target state="translated">结构内部的匿名方法、lambda 表达式和查询表达式无法访问 "this" 的实例成员。请考虑将 "this" 复制到匿名方法、lambda 表达式或查询表达式外部的某个局部变量并改用该局部变量。</target>
        <note />
      </trans-unit>
      <trans-unit id="ERR_NoConvToIDisp">
        <source>'{0}': type used in a using statement must be implicitly convertible to 'System.IDisposable'</source>
        <target state="translated">'“{0}”: using 语句中使用的类型必须可隐式转换为“System.IDisposable”</target>
        <note />
      </trans-unit>
      <trans-unit id="ERR_BadParamRef">
        <source>Parameter {0} must be declared with the '{1}' keyword</source>
        <target state="translated">参数 {0} 必须使用“{1}”关键字进行声明</target>
        <note />
      </trans-unit>
      <trans-unit id="ERR_BadParamExtraRef">
        <source>Parameter {0} should not be declared with the '{1}' keyword</source>
        <target state="translated">参数 {0} 不应使用“{1}”关键字进行声明</target>
        <note />
      </trans-unit>
      <trans-unit id="ERR_BadParamType">
        <source>Parameter {0} is declared as type '{1}{2}' but should be '{3}{4}'</source>
        <target state="translated">参数 {0} 声明为类型“{1}{2}”，但它应为“{3}{4}”</target>
        <note />
      </trans-unit>
      <trans-unit id="ERR_BadExternIdentifier">
        <source>Invalid extern alias for '/reference'; '{0}' is not a valid identifier</source>
        <target state="translated">“/reference”的外部别名无效；“{0}”不是有效的标识符</target>
        <note />
      </trans-unit>
      <trans-unit id="ERR_AliasMissingFile">
        <source>Invalid reference alias option: '{0}=' -- missing filename</source>
        <target state="translated">无效的引用别名选项:“{0}=”-- 缺少文件名</target>
        <note />
      </trans-unit>
      <trans-unit id="ERR_GlobalExternAlias">
        <source>You cannot redefine the global extern alias</source>
        <target state="translated">不能重新定义全局外部别名</target>
        <note />
      </trans-unit>
      <trans-unit id="ERR_MissingTypeInSource">
        <source>Reference to type '{0}' claims it is defined in this assembly, but it is not defined in source or any added modules</source>
        <target state="translated">对类型“{0}”的引用声称在此程序集中定义了该类型，但源代码或任何添加的模块中并未定义该类型</target>
        <note />
      </trans-unit>
      <trans-unit id="ERR_MissingTypeInAssembly">
        <source>Reference to type '{0}' claims it is defined in '{1}', but it could not be found</source>
        <target state="translated">对类型“{0}”的引用声称该类型是在“{1}”中定义的，但未能找到</target>
        <note />
      </trans-unit>
      <trans-unit id="WRN_MultiplePredefTypes">
        <source>The predefined type '{0}' is defined in multiple assemblies in the global alias; using definition from '{1}'</source>
        <target state="translated">预定义类型“{0}”是在全局别名的多个程序集中定义的；将使用“{1}”中的定义</target>
        <note />
      </trans-unit>
      <trans-unit id="WRN_MultiplePredefTypes_Title">
        <source>Predefined type is defined in multiple assemblies in the global alias</source>
        <target state="translated">预定义类型是在全局别名的多个程序集中定义的</target>
        <note />
      </trans-unit>
      <trans-unit id="WRN_MultiplePredefTypes_Description">
        <source>This error occurs when a predefined system type such as System.Int32 is found in two assemblies. One way this can happen is if you are referencing mscorlib or System.Runtime.dll from two different places, such as trying to run two versions of the .NET Framework side-by-side.</source>
        <target state="translated">在两个程序集中找到预定义系统类型(如 System.Int32)时会发生此错误。可能发生这种情况的一种方式是从两个不同位置引用 mscorlib 或 System.Runtime.dll (如尝试并行运行两个版本的 .NET Framework)。</target>
        <note />
      </trans-unit>
      <trans-unit id="ERR_LocalCantBeFixedAndHoisted">
        <source>Local '{0}' or its members cannot have their address taken and be used inside an anonymous method or lambda expression</source>
        <target state="translated">局部变量“{0}”或其成员的地址不能用作匿名方法的参数，也不能在匿名方法或 lambda 表达式内部使用</target>
        <note />
      </trans-unit>
      <trans-unit id="WRN_TooManyLinesForDebugger">
        <source>Source file has exceeded the limit of 16,707,565 lines representable in the PDB; debug information will be incorrect</source>
        <target state="translated">源文件已超过在 PDB 中可表示的 16,707,565 行的限制；调试信息将不正确</target>
        <note />
      </trans-unit>
      <trans-unit id="WRN_TooManyLinesForDebugger_Title">
        <source>Source file has exceeded the limit of 16,707,565 lines representable in the PDB; debug information will be incorrect</source>
        <target state="translated">源文件已超过在 PDB 中可表示的 16,707,565 行的限制；调试信息将不正确</target>
        <note />
      </trans-unit>
      <trans-unit id="ERR_CantConvAnonMethNoParams">
        <source>Cannot convert anonymous method block without a parameter list to delegate type '{0}' because it has one or more out parameters</source>
        <target state="translated">无法将不含参数列表的匿名方法块转换为委托类型“{0}”，原因是该方法块具有一个或多个 out 参数</target>
        <note />
      </trans-unit>
      <trans-unit id="ERR_ConditionalOnNonAttributeClass">
        <source>Attribute '{0}' is only valid on methods or attribute classes</source>
        <target state="translated">特性“{0}”仅对方法或特性类有效</target>
        <note />
      </trans-unit>
      <trans-unit id="WRN_CallOnNonAgileField">
        <source>Accessing a member on '{0}' may cause a runtime exception because it is a field of a marshal-by-reference class</source>
        <target state="translated">由于“{0}”是引用封送类的字段，访问上面的成员可能导致运行时异常</target>
        <note />
      </trans-unit>
      <trans-unit id="WRN_CallOnNonAgileField_Title">
        <source>Accessing a member on a field of a marshal-by-reference class may cause a runtime exception</source>
        <target state="translated">访问引用封送类的字段上的成员可能导致运行时异常</target>
        <note />
      </trans-unit>
      <trans-unit id="WRN_CallOnNonAgileField_Description">
        <source>This warning occurs when you try to call a method, property, or indexer on a member of a class that derives from MarshalByRefObject, and the member is a value type. Objects that inherit from MarshalByRefObject are typically intended to be marshaled by reference across an application domain. If any code ever attempts to directly access the value-type member of such an object across an application domain, a runtime exception will occur. To resolve the warning, first copy the member into a local variable and call the method on that variable.</source>
        <target state="translated">尝试对从 MarshalByRefObject 派生的类的成员调用方法、属性或索引器，并且成员具有值类型时，会出现此警告。从 MarshalByRefObject 继承的对象通常旨在跨应用程序域进行引用封送。如果任何代码尝试跨应用程序域直接访问这样一个对象的值类型成员，则会出现运行时异常。要解决该警告，请先将成员复制到本地变量中，然后对该变量调用方法。</target>
        <note />
      </trans-unit>
      <trans-unit id="WRN_BadWarningNumber">
        <source>'{0}' is not a valid warning number</source>
        <target state="translated">'“{0}”不是有效的警告编号</target>
        <note />
      </trans-unit>
      <trans-unit id="WRN_BadWarningNumber_Title">
        <source>Not a valid warning number</source>
        <target state="translated">不是有效警告编号</target>
        <note />
      </trans-unit>
      <trans-unit id="WRN_BadWarningNumber_Description">
        <source>A number that was passed to the #pragma warning preprocessor directive was not a valid warning number. Verify that the number represents a warning, not an error.</source>
        <target state="translated">传递到 #pragma 警告预处理器指令的编号不是有效的警告编号。验证该编号是否表示警告而不是错误。</target>
        <note />
      </trans-unit>
      <trans-unit id="WRN_InvalidNumber">
        <source>Invalid number</source>
        <target state="translated">无效数字</target>
        <note />
      </trans-unit>
      <trans-unit id="WRN_InvalidNumber_Title">
        <source>Invalid number</source>
        <target state="translated">无效数字</target>
        <note />
      </trans-unit>
      <trans-unit id="WRN_FileNameTooLong">
        <source>Invalid filename specified for preprocessor directive. Filename is too long or not a valid filename.</source>
        <target state="translated">为预处理器指令指定的文件名无效。文件名太长或者是无效的文件名。</target>
        <note />
      </trans-unit>
      <trans-unit id="WRN_FileNameTooLong_Title">
        <source>Invalid filename specified for preprocessor directive</source>
        <target state="translated">为预处理器指令指定的文件名无效</target>
        <note />
      </trans-unit>
      <trans-unit id="WRN_IllegalPPChecksum">
        <source>Invalid #pragma checksum syntax; should be #pragma checksum "filename" "{XXXXXXXX-XXXX-XXXX-XXXX-XXXXXXXXXXXX}" "XXXX..."</source>
        <target state="translated">无效的 #pragma checksum 语法；应为 #pragma checksum "filename" "{XXXXXXXX-XXXX-XXXX-XXXX-XXXXXXXXXXXX}" "XXXX..."</target>
        <note />
      </trans-unit>
      <trans-unit id="WRN_IllegalPPChecksum_Title">
        <source>Invalid #pragma checksum syntax</source>
        <target state="translated">#pragma checksum 语法无效</target>
        <note />
      </trans-unit>
      <trans-unit id="WRN_EndOfPPLineExpected">
        <source>Single-line comment or end-of-line expected</source>
        <target state="translated">应输入单行注释或行尾</target>
        <note />
      </trans-unit>
      <trans-unit id="WRN_EndOfPPLineExpected_Title">
        <source>Single-line comment or end-of-line expected after #pragma directive</source>
        <target state="translated">#pragma 指令之后应是单行注释或行尾</target>
        <note />
      </trans-unit>
      <trans-unit id="WRN_ConflictingChecksum">
        <source>Different checksum values given for '{0}'</source>
        <target state="translated">为“{0}”提供了不同的校验和值</target>
        <note />
      </trans-unit>
      <trans-unit id="WRN_ConflictingChecksum_Title">
        <source>Different #pragma checksum values given</source>
        <target state="translated">提供了不同的 #pragma 校验和值</target>
        <note />
      </trans-unit>
      <trans-unit id="WRN_InvalidAssemblyName">
        <source>Assembly reference '{0}' is invalid and cannot be resolved</source>
        <target state="translated">程序集引用“{0}”无效，无法解析</target>
        <note />
      </trans-unit>
      <trans-unit id="WRN_InvalidAssemblyName_Title">
        <source>Assembly reference is invalid and cannot be resolved</source>
        <target state="translated">程序集引用无效，无法解析</target>
        <note />
      </trans-unit>
      <trans-unit id="WRN_InvalidAssemblyName_Description">
        <source>This warning indicates that an attribute, such as InternalsVisibleToAttribute, was not specified correctly.</source>
        <target state="translated">此警告指示特性(如 InternalsVisibleToAttribute)未正确指定。</target>
        <note />
      </trans-unit>
      <trans-unit id="WRN_UnifyReferenceMajMin">
        <source>Assuming assembly reference '{0}' used by '{1}' matches identity '{2}' of '{3}', you may need to supply runtime policy</source>
        <target state="translated">假定“{1}”使用的程序集引用“{0}”与“{3}”的标识“{2}”匹配，您可能需要提供运行时策略</target>
        <note />
      </trans-unit>
      <trans-unit id="WRN_UnifyReferenceMajMin_Title">
        <source>Assuming assembly reference matches identity</source>
        <target state="translated">假定程序集引用与标识匹配</target>
        <note />
      </trans-unit>
      <trans-unit id="WRN_UnifyReferenceMajMin_Description">
        <source>The two assemblies differ in release and/or version number. For unification to occur, you must specify directives in the application's .config file, and you must provide the correct strong name of an assembly.</source>
        <target state="translated">两个程序集的版本和/或版本号不同。为进行统一，必须在应用程序的 .config 文件中指定指令，并且必须提供程序集的正确强名称。</target>
        <note />
      </trans-unit>
      <trans-unit id="WRN_UnifyReferenceBldRev">
        <source>Assuming assembly reference '{0}' used by '{1}' matches identity '{2}' of '{3}', you may need to supply runtime policy</source>
        <target state="translated">假定“{1}”使用的程序集引用“{0}”与“{3}”的标识“{2}”匹配，您可能需要提供运行时策略</target>
        <note />
      </trans-unit>
      <trans-unit id="WRN_UnifyReferenceBldRev_Title">
        <source>Assuming assembly reference matches identity</source>
        <target state="translated">假定程序集引用与标识匹配</target>
        <note />
      </trans-unit>
      <trans-unit id="WRN_UnifyReferenceBldRev_Description">
        <source>The two assemblies differ in release and/or version number. For unification to occur, you must specify directives in the application's .config file, and you must provide the correct strong name of an assembly.</source>
        <target state="translated">两个程序集的版本和/或版本号不同。为进行统一，必须在应用程序的 .config 文件中指定指令，并且必须提供程序集的正确强名称。</target>
        <note />
      </trans-unit>
      <trans-unit id="ERR_DuplicateImport">
        <source>Multiple assemblies with equivalent identity have been imported: '{0}' and '{1}'. Remove one of the duplicate references.</source>
        <target state="translated">导入了具有等效标识的多个程序集:“{0}”和“{1}”。请删除重复引用之一。</target>
        <note />
      </trans-unit>
      <trans-unit id="ERR_DuplicateImportSimple">
        <source>An assembly with the same simple name '{0}' has already been imported. Try removing one of the references (e.g. '{1}') or sign them to enable side-by-side.</source>
        <target state="translated">已导入具有相同简单名称“{0}”的程序集。请尝试删除这些引用之一(例如“{1}”)，或对它们进行签名以并行启用。</target>
        <note />
      </trans-unit>
      <trans-unit id="ERR_AssemblyMatchBadVersion">
        <source>Assembly '{0}' with identity '{1}' uses '{2}' which has a higher version than referenced assembly '{3}' with identity '{4}'</source>
        <target state="translated">标识为“{1}”的程序集“{0}”所使用的“{2}”版本高于所引用的标识为“{4}”的程序集“{3}”</target>
        <note />
      </trans-unit>
      <trans-unit id="ERR_FixedNeedsLvalue">
        <source>Fixed size buffers can only be accessed through locals or fields</source>
        <target state="translated">只能通过局部变量或字段访问固定大小缓冲区</target>
        <note />
      </trans-unit>
      <trans-unit id="WRN_DuplicateTypeParamTag">
        <source>XML comment has a duplicate typeparam tag for '{0}'</source>
        <target state="translated">XML 注释中对“{0}”有重复的 typeparam 标记</target>
        <note />
      </trans-unit>
      <trans-unit id="WRN_DuplicateTypeParamTag_Title">
        <source>XML comment has a duplicate typeparam tag</source>
        <target state="translated">XML 注释中有重复的 typeparam 标记</target>
        <note />
      </trans-unit>
      <trans-unit id="WRN_UnmatchedTypeParamTag">
        <source>XML comment has a typeparam tag for '{0}', but there is no type parameter by that name</source>
        <target state="translated">XML 注释中有“{0}”的 typeparam 标记，但是没有该名称的类型参数</target>
        <note />
      </trans-unit>
      <trans-unit id="WRN_UnmatchedTypeParamTag_Title">
        <source>XML comment has a typeparam tag, but there is no type parameter by that name</source>
        <target state="translated">XML 注释中有 typeparam 标记，但是没有该名称的类型参数</target>
        <note />
      </trans-unit>
      <trans-unit id="WRN_UnmatchedTypeParamRefTag">
        <source>XML comment on '{1}' has a typeparamref tag for '{0}', but there is no type parameter by that name</source>
        <target state="translated">“{1}”上的 XML 注释中有“{0}”的 typeparamref 标记，但是没有该名称的类型参数</target>
        <note />
      </trans-unit>
      <trans-unit id="WRN_UnmatchedTypeParamRefTag_Title">
        <source>XML comment has a typeparamref tag, but there is no type parameter by that name</source>
        <target state="translated">XML 注释中有 typeparamref 标记，但是没有该名称的类型参数</target>
        <note />
      </trans-unit>
      <trans-unit id="WRN_MissingTypeParamTag">
        <source>Type parameter '{0}' has no matching typeparam tag in the XML comment on '{1}' (but other type parameters do)</source>
        <target state="translated">类型参数“{0}”在“{1}”的 XML 注释中没有匹配的 typeparam 标记(但其他类型参数有)</target>
        <note />
      </trans-unit>
      <trans-unit id="WRN_MissingTypeParamTag_Title">
        <source>Type parameter has no matching typeparam tag in the XML comment (but other type parameters do)</source>
        <target state="translated">类型参数在 XML 注释中没有匹配的 typeparam 标记(但其他类型参数有)</target>
        <note />
      </trans-unit>
      <trans-unit id="ERR_CantChangeTypeOnOverride">
        <source>'{0}': type must be '{2}' to match overridden member '{1}'</source>
        <target state="translated">'“{0}”: 类型必须是“{2}”才能与重写成员“{1}”匹配</target>
        <note />
      </trans-unit>
      <trans-unit id="ERR_DoNotUseFixedBufferAttr">
        <source>Do not use 'System.Runtime.CompilerServices.FixedBuffer' attribute. Use the 'fixed' field modifier instead.</source>
        <target state="translated">请不要使用 "System.Runtime.CompilerServices.FixedBuffer" 特性。请改用 "fixed" 字段修饰符。</target>
        <note />
      </trans-unit>
      <trans-unit id="WRN_AssignmentToSelf">
        <source>Assignment made to same variable; did you mean to assign something else?</source>
        <target state="translated">对同一变量进行赋值；是否希望对其他变量赋值?</target>
        <note />
      </trans-unit>
      <trans-unit id="WRN_AssignmentToSelf_Title">
        <source>Assignment made to same variable</source>
        <target state="translated">对同一变量进行了赋值</target>
        <note />
      </trans-unit>
      <trans-unit id="WRN_ComparisonToSelf">
        <source>Comparison made to same variable; did you mean to compare something else?</source>
        <target state="translated">对同一变量进行比较；是否希望比较其他变量?</target>
        <note />
      </trans-unit>
      <trans-unit id="WRN_ComparisonToSelf_Title">
        <source>Comparison made to same variable</source>
        <target state="translated">对同一变量进行了比较</target>
        <note />
      </trans-unit>
      <trans-unit id="ERR_CantOpenWin32Res">
        <source>Error opening Win32 resource file '{0}' -- '{1}'</source>
        <target state="translated">打开 Win32 资源文件“{0}”时出错 --“{1}”</target>
        <note />
      </trans-unit>
      <trans-unit id="WRN_DotOnDefault">
        <source>Expression will always cause a System.NullReferenceException because the default value of '{0}' is null</source>
        <target state="translated">由于“{0}”的默认值为 null，因此表达式总会导致 System.NullReferenceException</target>
        <note />
      </trans-unit>
      <trans-unit id="WRN_DotOnDefault_Title">
        <source>Expression will always cause a System.NullReferenceException because the type's default value is null</source>
        <target state="translated">由于类型的默认值为 null，因此表达式总会导致 System.NullReferenceException</target>
        <note />
      </trans-unit>
      <trans-unit id="ERR_NoMultipleInheritance">
        <source>Class '{0}' cannot have multiple base classes: '{1}' and '{2}'</source>
        <target state="translated">类“{0}”不能具有多个基类:“{1}”和“{2}”</target>
        <note />
      </trans-unit>
      <trans-unit id="ERR_BaseClassMustBeFirst">
        <source>Base class '{0}' must come before any interfaces</source>
        <target state="translated">基类“{0}”必须在任何接口之前</target>
        <note />
      </trans-unit>
      <trans-unit id="WRN_BadXMLRefTypeVar">
        <source>XML comment has cref attribute '{0}' that refers to a type parameter</source>
        <target state="translated">XML 注释中有引用类型参数的 cref 特性“{0}”</target>
        <note />
      </trans-unit>
      <trans-unit id="WRN_BadXMLRefTypeVar_Title">
        <source>XML comment has cref attribute that refers to a type parameter</source>
        <target state="translated">XML 注释中有引用类型参数的 cref 特性</target>
        <note />
      </trans-unit>
      <trans-unit id="ERR_FriendAssemblyBadArgs">
        <source>Friend assembly reference '{0}' is invalid. InternalsVisibleTo declarations cannot have a version, culture, public key token, or processor architecture specified.</source>
        <target state="translated">友元程序集引用“{0}”无效。不能在 InternalsVisibleTo 声明中指定版本、区域性、公钥标记或处理器架构。</target>
        <note />
      </trans-unit>
      <trans-unit id="ERR_FriendAssemblySNReq">
        <source>Friend assembly reference '{0}' is invalid. Strong-name signed assemblies must specify a public key in their InternalsVisibleTo declarations.</source>
        <target state="translated">友元程序集引用“{0}”无效。强名称签名的程序集必须在其 InternalsVisibleTo 声明中指定一个公钥。</target>
        <note />
      </trans-unit>
      <trans-unit id="ERR_DelegateOnNullable">
        <source>Cannot bind delegate to '{0}' because it is a member of 'System.Nullable&lt;T&gt;'</source>
        <target state="translated">无法将委托绑定到作为 "System.Nullable&lt;T&gt;" 成员的“{0}”</target>
        <note />
      </trans-unit>
      <trans-unit id="ERR_BadCtorArgCount">
        <source>'{0}' does not contain a constructor that takes {1} arguments</source>
        <target state="translated">'“{0}”不包含采用 {1} 个参数的构造函数</target>
        <note />
      </trans-unit>
      <trans-unit id="ERR_GlobalAttributesNotFirst">
        <source>Assembly and module attributes must precede all other elements defined in a file except using clauses and extern alias declarations</source>
        <target state="translated">程序集和模块特性必须位于文件中定义的所有其他元素之前(using 子句和外部别名声明除外)</target>
        <note />
      </trans-unit>
      <trans-unit id="ERR_ExpressionExpected">
        <source>Expected expression</source>
        <target state="translated">应为表达式</target>
        <note />
      </trans-unit>
      <trans-unit id="ERR_InvalidSubsystemVersion">
        <source>Invalid version {0} for /subsystemversion. The version must be 6.02 or greater for ARM or AppContainerExe, and 4.00 or greater otherwise</source>
        <target state="translated">版本 {0} 对于 /subsystemversion 无效。对于 ARM 或 AppContainerExe，此版本必须是 6.02 或更高，其他情况下必须为 4.00 或更高</target>
        <note />
      </trans-unit>
      <trans-unit id="ERR_InteropMethodWithBody">
        <source>Embedded interop method '{0}' contains a body.</source>
        <target state="translated">嵌入互操作方法“{0}”包含主体。</target>
        <note />
      </trans-unit>
      <trans-unit id="ERR_BadWarningLevel">
        <source>Warning level must be in the range 0-4</source>
        <target state="translated">警告等级必须在 0-4 的范围内</target>
        <note />
      </trans-unit>
      <trans-unit id="ERR_BadDebugType">
        <source>Invalid option '{0}' for /debug; must be 'portable', 'embedded', 'full' or 'pdbonly'</source>
        <target state="translated">用于 /debug 的选项“{0}”无效；选项必须是 "portable"、"embedded"、"full" 或 "pdbonly"</target>
        <note />
      </trans-unit>
      <trans-unit id="ERR_BadResourceVis">
        <source>Invalid option '{0}'; Resource visibility must be either 'public' or 'private'</source>
        <target state="translated">选项“{0}”无效；资源可见性必须是“public”或“private”</target>
        <note />
      </trans-unit>
      <trans-unit id="ERR_DefaultValueTypeMustMatch">
        <source>The type of the argument to the DefaultParameterValue attribute must match the parameter type</source>
        <target state="translated">DefaultParameterValue 特性的实参类型必须与形参类型匹配</target>
        <note />
      </trans-unit>
      <trans-unit id="ERR_DefaultValueBadValueType">
        <source>Argument of type '{0}' is not applicable for the DefaultParameterValue attribute</source>
        <target state="translated">“{0}”类型的参数不适用于 DefaultParameterValue 特性</target>
        <note />
      </trans-unit>
      <trans-unit id="ERR_MemberAlreadyInitialized">
        <source>Duplicate initialization of member '{0}'</source>
        <target state="translated">成员“{0}”的初始化重复</target>
        <note />
      </trans-unit>
      <trans-unit id="ERR_MemberCannotBeInitialized">
        <source>Member '{0}' cannot be initialized. It is not a field or property.</source>
        <target state="translated">成员“{0}”无法初始化。它不是字段或属性。</target>
        <note />
      </trans-unit>
      <trans-unit id="ERR_StaticMemberInObjectInitializer">
        <source>Static field or property '{0}' cannot be assigned in an object initializer</source>
        <target state="translated">无法在对象初始值设定项中为静态字段或属性“{0}”赋值</target>
        <note />
      </trans-unit>
      <trans-unit id="ERR_ReadonlyValueTypeInObjectInitializer">
        <source>Members of readonly field '{0}' of type '{1}' cannot be assigned with an object initializer because it is of a value type</source>
        <target state="translated">无法使用对象初始值设定项为类型为“{1}”的只读字段“{0}”的成员赋值，因为它是值类型</target>
        <note />
      </trans-unit>
      <trans-unit id="ERR_ValueTypePropertyInObjectInitializer">
        <source>Members of property '{0}' of type '{1}' cannot be assigned with an object initializer because it is of a value type</source>
        <target state="translated">无法使用对象初始值设定项为类型为“{1}”的属性“{0}”的成员赋值，因为它是值类型</target>
        <note />
      </trans-unit>
      <trans-unit id="ERR_UnsafeTypeInObjectCreation">
        <source>Unsafe type '{0}' cannot be used in object creation</source>
        <target state="translated">对象创建中不能使用不安全的类型“{0}”</target>
        <note />
      </trans-unit>
      <trans-unit id="ERR_EmptyElementInitializer">
        <source>Element initializer cannot be empty</source>
        <target state="translated">元素初始值设定项不能为空</target>
        <note />
      </trans-unit>
      <trans-unit id="ERR_InitializerAddHasWrongSignature">
        <source>The best overloaded method match for '{0}' has wrong signature for the initializer element. The initializable Add must be an accessible instance method.</source>
        <target state="translated">与“{0}”最匹配的重载方法具有对于初始值设定项元素而言错误的签名。可初始化的 Add 必须是可访问的实例方法。</target>
        <note />
      </trans-unit>
      <trans-unit id="ERR_CollectionInitRequiresIEnumerable">
        <source>Cannot initialize type '{0}' with a collection initializer because it does not implement 'System.Collections.IEnumerable'</source>
        <target state="translated">无法使用集合初始值设定项初始化类型“{0}”，原因是它不实现“System.Collections.IEnumerable”</target>
        <note />
      </trans-unit>
      <trans-unit id="ERR_CantSetWin32Manifest">
        <source>Error reading Win32 manifest file '{0}' -- '{1}'</source>
        <target state="translated">读取 Win32 清单文件“{0}”时出错 --“{1}”</target>
        <note />
      </trans-unit>
      <trans-unit id="WRN_CantHaveManifestForModule">
        <source>Ignoring /win32manifest for module because it only applies to assemblies</source>
        <target state="translated">对模块忽略 /win32manifest，因为它仅应用于程序集</target>
        <note />
      </trans-unit>
      <trans-unit id="WRN_CantHaveManifestForModule_Title">
        <source>Ignoring /win32manifest for module because it only applies to assemblies</source>
        <target state="translated">对模块忽略 /win32manifest，因为它仅应用于程序集</target>
        <note />
      </trans-unit>
      <trans-unit id="ERR_BadInstanceArgType">
        <source>'{0}' does not contain a definition for '{1}' and the best extension method overload '{2}' requires a receiver of type '{3}'</source>
        <target state="translated">'“{0}”不包含“{1}”的定义，并且最佳扩展方法重载“{2}”需要类型为“{3}”的接收器</target>
        <note />
      </trans-unit>
      <trans-unit id="ERR_QueryDuplicateRangeVariable">
        <source>The range variable '{0}' has already been declared</source>
        <target state="translated">已声明范围变量“{0}”</target>
        <note />
      </trans-unit>
      <trans-unit id="ERR_QueryRangeVariableOverrides">
        <source>The range variable '{0}' conflicts with a previous declaration of '{0}'</source>
        <target state="translated">范围变量“{0}”与“{0}”的以前声明冲突</target>
        <note />
      </trans-unit>
      <trans-unit id="ERR_QueryRangeVariableAssignedBadValue">
        <source>Cannot assign {0} to a range variable</source>
        <target state="translated">无法将 {0} 赋给范围变量</target>
        <note />
      </trans-unit>
      <trans-unit id="ERR_QueryNoProviderCastable">
        <source>Could not find an implementation of the query pattern for source type '{0}'.  '{1}' not found.  Consider explicitly specifying the type of the range variable '{2}'.</source>
        <target state="translated">未能找到源类型“{0}”的查询模式的实现。未找到“{1}”。请考虑显式指定范围变量“{2}”的类型。</target>
        <note />
      </trans-unit>
      <trans-unit id="ERR_QueryNoProviderStandard">
        <source>Could not find an implementation of the query pattern for source type '{0}'.  '{1}' not found.  Are you missing a reference to 'System.Core.dll' or a using directive for 'System.Linq'?</source>
        <target state="translated">未能找到源类型“{0}”的查询模式的实现。未找到“{1}”。是否缺少对“System.Core.dll”的引用，或者缺少针对“System.Linq”的 using 指令?</target>
        <note />
      </trans-unit>
      <trans-unit id="ERR_QueryNoProvider">
        <source>Could not find an implementation of the query pattern for source type '{0}'.  '{1}' not found.</source>
        <target state="translated">未能找到源类型“{0}”的查询模式的实现。未找到“{1}”。</target>
        <note />
      </trans-unit>
      <trans-unit id="ERR_QueryOuterKey">
        <source>The name '{0}' is not in scope on the left side of 'equals'.  Consider swapping the expressions on either side of 'equals'.</source>
        <target state="translated">名称“{0}”不在“equals”左侧的范围中。请考虑交换“equals”两侧的表达式。</target>
        <note />
      </trans-unit>
      <trans-unit id="ERR_QueryInnerKey">
        <source>The name '{0}' is not in scope on the right side of 'equals'.  Consider swapping the expressions on either side of 'equals'.</source>
        <target state="translated">名称“{0}”不在“equals”右侧的范围中。请考虑交换“equals”两侧的表达式。</target>
        <note />
      </trans-unit>
      <trans-unit id="ERR_QueryOutRefRangeVariable">
        <source>Cannot pass the range variable '{0}' as an out or ref parameter</source>
        <target state="translated">无法作为 out 或 ref 参数传递范围变量“{0}”</target>
        <note />
      </trans-unit>
      <trans-unit id="ERR_QueryMultipleProviders">
        <source>Multiple implementations of the query pattern were found for source type '{0}'.  Ambiguous call to '{1}'.</source>
        <target state="translated">找到源类型“{0}”的多个查询模式实现。对“{1}”的调用不明确。</target>
        <note />
      </trans-unit>
      <trans-unit id="ERR_QueryTypeInferenceFailedMulti">
        <source>The type of one of the expressions in the {0} clause is incorrect.  Type inference failed in the call to '{1}'.</source>
        <target state="translated">{0} 子句中其中一个表达式的类型不正确。在对“{1}”的调用中，类型推理失败。</target>
        <note />
      </trans-unit>
      <trans-unit id="ERR_QueryTypeInferenceFailed">
        <source>The type of the expression in the {0} clause is incorrect.  Type inference failed in the call to '{1}'.</source>
        <target state="translated">{0} 子句中的表达式的类型不正确。在对“{1}”的调用中，类型推理失败。</target>
        <note />
      </trans-unit>
      <trans-unit id="ERR_QueryTypeInferenceFailedSelectMany">
        <source>An expression of type '{0}' is not allowed in a subsequent from clause in a query expression with source type '{1}'.  Type inference failed in the call to '{2}'.</source>
        <target state="translated">在源类型为“{1}”的查询表达式中，不允许在后面的 from 子句中使用类型“{0}”的表达式。在对“{2}”的调用中，类型推理失败。</target>
        <note />
      </trans-unit>
      <trans-unit id="ERR_ExpressionTreeContainsPointerOp">
        <source>An expression tree may not contain an unsafe pointer operation</source>
        <target state="translated">表达式树不能包含不安全的指针操作</target>
        <note />
      </trans-unit>
      <trans-unit id="ERR_ExpressionTreeContainsAnonymousMethod">
        <source>An expression tree may not contain an anonymous method expression</source>
        <target state="translated">表达式树不能包含匿名方法表达式</target>
        <note />
      </trans-unit>
      <trans-unit id="ERR_AnonymousMethodToExpressionTree">
        <source>An anonymous method expression cannot be converted to an expression tree</source>
        <target state="translated">无法将匿名方法表达式转换为表达式树</target>
        <note />
      </trans-unit>
      <trans-unit id="ERR_QueryRangeVariableReadOnly">
        <source>Range variable '{0}' cannot be assigned to -- it is read only</source>
        <target state="translated">无法对范围变量“{0}”赋值 -- 它是只读的</target>
        <note />
      </trans-unit>
      <trans-unit id="ERR_QueryRangeVariableSameAsTypeParam">
        <source>The range variable '{0}' cannot have the same name as a method type parameter</source>
        <target state="translated">范围变量“{0}”的名称不能与方法类型参数相同</target>
        <note />
      </trans-unit>
      <trans-unit id="ERR_TypeVarNotFoundRangeVariable">
        <source>The contextual keyword 'var' cannot be used in a range variable declaration</source>
        <target state="translated">不能在范围变量声明中使用上下文关键字“var”</target>
        <note />
      </trans-unit>
      <trans-unit id="ERR_BadArgTypesForCollectionAdd">
        <source>The best overloaded Add method '{0}' for the collection initializer has some invalid arguments</source>
        <target state="translated">集合初始值设定项的最佳重载 Add 方法“{0}”具有一些无效参数</target>
        <note />
      </trans-unit>
      <trans-unit id="ERR_ByRefParameterInExpressionTree">
        <source>An expression tree lambda may not contain a ref, in or out parameter</source>
        <target state="needs-review-translation">表达式树 lambda 不能包含 out 或 ref 参数</target>
        <note />
      </trans-unit>
      <trans-unit id="ERR_VarArgsInExpressionTree">
        <source>An expression tree lambda may not contain a method with variable arguments</source>
        <target state="translated">表达式树 lambda 不能包含具有变量参数的方法</target>
        <note />
      </trans-unit>
      <trans-unit id="ERR_MemGroupInExpressionTree">
        <source>An expression tree lambda may not contain a method group</source>
        <target state="translated">表达式树 lambda 不能包含方法组</target>
        <note />
      </trans-unit>
      <trans-unit id="ERR_InitializerAddHasParamModifiers">
        <source>The best overloaded method match '{0}' for the collection initializer element cannot be used. Collection initializer 'Add' methods cannot have ref or out parameters.</source>
        <target state="translated">无法使用集合初始值设定项元素的最佳重载方法匹配项“{0}”。集合初始值设定项 "Add" 方法不能具有 ref 或 out 参数。</target>
        <note />
      </trans-unit>
      <trans-unit id="ERR_NonInvocableMemberCalled">
        <source>Non-invocable member '{0}' cannot be used like a method.</source>
        <target state="translated">不可调用的成员“{0}”不能像方法一样使用。</target>
        <note />
      </trans-unit>
      <trans-unit id="WRN_MultipleRuntimeImplementationMatches">
        <source>Member '{0}' implements interface member '{1}' in type '{2}'. There are multiple matches for the interface member at run-time. It is implementation dependent which method will be called.</source>
        <target state="translated">成员“{0}”实现类型“{2}”中的接口成员“{1}”。在运行时该接口成员有多个匹配项。此实现取决于将要调用的方法。</target>
        <note />
      </trans-unit>
      <trans-unit id="WRN_MultipleRuntimeImplementationMatches_Title">
        <source>Member implements interface member with multiple matches at run-time</source>
        <target state="translated">成员在运行时使用多个匹配项实现接口成员</target>
        <note />
      </trans-unit>
      <trans-unit id="WRN_MultipleRuntimeImplementationMatches_Description">
        <source>This warning can be generated when two interface methods are differentiated only by whether a particular parameter is marked with ref or with out. It is best to change your code to avoid this warning because it is not obvious or guaranteed which method is called at runtime.

Although C# distinguishes between out and ref, the CLR sees them as the same. When deciding which method implements the interface, the CLR just picks one.

Give the compiler some way to differentiate the methods. For example, you can give them different names or provide an additional parameter on one of them.</source>
        <target state="translated">两个接口方法的唯一区别是特定参数是标记为 ref 还是 out 时，可能会生成此警告。最好更改代码以避免此警告，因为运行时调用的方法不明显或不受保证。

虽然 C# 可区分 out 和 ref，但是 CLR 会将它们视为相同的。 决定实现接口的方法时，CLR 只选取一个。

为编译器提供某种方式来区分方法。例如，可以为它们提供不同名称或对其中之一提供附加参数。</target>
        <note />
      </trans-unit>
      <trans-unit id="WRN_MultipleRuntimeOverrideMatches">
        <source>Member '{1}' overrides '{0}'. There are multiple override candidates at run-time. It is implementation dependent which method will be called.</source>
        <target state="translated">成员“{1}”重写“{0}”。在运行时有多个重写候选项。此实现取决于将要调用的方法。</target>
        <note />
      </trans-unit>
      <trans-unit id="WRN_MultipleRuntimeOverrideMatches_Title">
        <source>Member overrides base member with multiple override candidates at run-time</source>
        <target state="translated">成员在运行时使用多个重写候选项重写基成员</target>
        <note />
      </trans-unit>
      <trans-unit id="ERR_ObjectOrCollectionInitializerWithDelegateCreation">
        <source>Object and collection initializer expressions may not be applied to a delegate creation expression</source>
        <target state="translated">对象和集合初始值设定项表达式不能应用于委托创建表达式</target>
        <note />
      </trans-unit>
      <trans-unit id="ERR_InvalidConstantDeclarationType">
        <source>'{0}' is of type '{1}'. The type specified in a constant declaration must be sbyte, byte, short, ushort, int, uint, long, ulong, char, float, double, decimal, bool, string, an enum-type, or a reference-type.</source>
        <target state="translated">'“{0}”的类型为“{1}”。在常量声明中指定的类型必须为 sbyte、byte、short、ushort、int、uint、long、ulong、char、float、double、decimal、bool、string、枚举类型或引用类型。</target>
        <note />
      </trans-unit>
      <trans-unit id="ERR_FileNotFound">
        <source>Source file '{0}' could not be found.</source>
        <target state="translated">未能找到源文件“{0}”。</target>
        <note />
      </trans-unit>
      <trans-unit id="WRN_FileAlreadyIncluded">
        <source>Source file '{0}' specified multiple times</source>
        <target state="translated">源文件“{0}”指定了多次</target>
        <note />
      </trans-unit>
      <trans-unit id="WRN_FileAlreadyIncluded_Title">
        <source>Source file specified multiple times</source>
        <target state="translated">多次指定源文件</target>
        <note />
      </trans-unit>
      <trans-unit id="ERR_NoFileSpec">
        <source>Missing file specification for '{0}' option</source>
        <target state="translated">“{0}”选项缺少文件规范</target>
        <note />
      </trans-unit>
      <trans-unit id="ERR_SwitchNeedsString">
        <source>Command-line syntax error: Missing '{0}' for '{1}' option</source>
        <target state="translated">命令行语法错误:“{1}”选项缺少“{0}”</target>
        <note />
      </trans-unit>
      <trans-unit id="ERR_BadSwitch">
        <source>Unrecognized option: '{0}'</source>
        <target state="translated">无法识别的选项: “{0}”</target>
        <note />
      </trans-unit>
      <trans-unit id="WRN_NoSources">
        <source>No source files specified.</source>
        <target state="translated">未指定源文件。</target>
        <note />
      </trans-unit>
      <trans-unit id="WRN_NoSources_Title">
        <source>No source files specified</source>
        <target state="translated">未指定源文件</target>
        <note />
      </trans-unit>
      <trans-unit id="ERR_ExpectedSingleScript">
        <source>Expected a script (.csx file) but none specified</source>
        <target state="translated">需要一个脚本 (.csx file) 文件，但并未指定</target>
        <note />
      </trans-unit>
      <trans-unit id="ERR_OpenResponseFile">
        <source>Error opening response file '{0}'</source>
        <target state="translated">打开响应文件“{0}”时出错</target>
        <note />
      </trans-unit>
      <trans-unit id="ERR_CantOpenFileWrite">
        <source>Cannot open '{0}' for writing -- '{1}'</source>
        <target state="translated">无法打开“{0}”进行写入 --“{1}”</target>
        <note />
      </trans-unit>
      <trans-unit id="ERR_BadBaseNumber">
        <source>Invalid image base number '{0}'</source>
        <target state="translated">图像基数“{0}”无效</target>
        <note />
      </trans-unit>
      <trans-unit id="ERR_BinaryFile">
        <source>'{0}' is a binary file instead of a text file</source>
        <target state="translated">'“{0}”是二进制文件而非文本文件</target>
        <note />
      </trans-unit>
      <trans-unit id="FTL_BadCodepage">
        <source>Code page '{0}' is invalid or not installed</source>
        <target state="translated">代码页“{0}”无效或未安装</target>
        <note />
      </trans-unit>
      <trans-unit id="FTL_BadChecksumAlgorithm">
        <source>Algorithm '{0}' is not supported</source>
        <target state="translated">不支持算法“{0}”</target>
        <note />
      </trans-unit>
      <trans-unit id="ERR_NoMainOnDLL">
        <source>Cannot specify /main if building a module or library</source>
        <target state="translated">如果生成模块或库，则无法指定 /main</target>
        <note />
      </trans-unit>
      <trans-unit id="FTL_InvalidTarget">
        <source>Invalid target type for /target: must specify 'exe', 'winexe', 'library', or 'module'</source>
        <target state="translated">/target 的目标类型无效: 必须指定“exe”、“winexe”、“library”或“module”</target>
        <note />
      </trans-unit>
      <trans-unit id="WRN_NoConfigNotOnCommandLine">
        <source>Ignoring /noconfig option because it was specified in a response file</source>
        <target state="translated">/noconfig 选项是在响应文件中指定的，因此被忽略</target>
        <note />
      </trans-unit>
      <trans-unit id="WRN_NoConfigNotOnCommandLine_Title">
        <source>Ignoring /noconfig option because it was specified in a response file</source>
        <target state="translated">/noconfig 选项是在响应文件中指定的，因此被忽略</target>
        <note />
      </trans-unit>
      <trans-unit id="ERR_InvalidFileAlignment">
        <source>Invalid file section alignment '{0}'</source>
        <target state="translated">无效的文件节对齐方式“{0}”</target>
        <note />
      </trans-unit>
      <trans-unit id="ERR_InvalidOutputName">
        <source>Invalid output name: {0}</source>
        <target state="translated">无效输出名: {0}</target>
        <note />
      </trans-unit>
      <trans-unit id="ERR_InvalidDebugInformationFormat">
        <source>Invalid debug information format: {0}</source>
        <target state="translated">无效的调试信息格式: {0}</target>
        <note />
      </trans-unit>
      <trans-unit id="ERR_LegacyObjectIdSyntax">
        <source>'id#' syntax is no longer supported. Use '$id' instead.</source>
        <target state="translated">'不再支持 "id #" 语法。应使用 "$id"。</target>
        <note />
      </trans-unit>
      <trans-unit id="WRN_DefineIdentifierRequired">
        <source>Invalid name for a preprocessing symbol; '{0}' is not a valid identifier</source>
        <target state="translated">预处理符号的名称无效；“{0}”不是有效的标识符</target>
        <note />
      </trans-unit>
      <trans-unit id="WRN_DefineIdentifierRequired_Title">
        <source>Invalid name for a preprocessing symbol; not a valid identifier</source>
        <target state="translated">预处理符号的名称无效；不是有效的标识符</target>
        <note />
      </trans-unit>
      <trans-unit id="FTL_OutputFileExists">
        <source>Cannot create short filename '{0}' when a long filename with the same short filename already exists</source>
        <target state="translated">包含短文件名“{0}”的长文件名已存在，无法创建同名短文件名</target>
        <note />
      </trans-unit>
      <trans-unit id="ERR_OneAliasPerReference">
        <source>A /reference option that declares an extern alias can only have one filename. To specify multiple aliases or filenames, use multiple /reference options.</source>
        <target state="translated">一个声明外部别名的 /reference 选项只能有一个文件名。要指定多个别名或文件名，请使用多个 /reference 选项。</target>
        <note />
      </trans-unit>
      <trans-unit id="ERR_SwitchNeedsNumber">
        <source>Command-line syntax error: Missing ':&lt;number&gt;' for '{0}' option</source>
        <target state="translated">命令行语法错误:“{0}”选项缺少“:&lt;number&gt;”</target>
        <note />
      </trans-unit>
      <trans-unit id="ERR_MissingDebugSwitch">
        <source>The /pdb option requires that the /debug option also be used</source>
        <target state="translated">要使用 /pdb 选项，必须同时使用 /debug 选项</target>
        <note />
      </trans-unit>
      <trans-unit id="ERR_ComRefCallInExpressionTree">
        <source>An expression tree lambda may not contain a COM call with ref omitted on arguments</source>
        <target state="translated">表达式树 lambda 不能包含参数中省略 ref 的 COM 调用</target>
        <note />
      </trans-unit>
      <trans-unit id="ERR_InvalidFormatForGuidForOption">
        <source>Command-line syntax error: Invalid Guid format '{0}' for option '{1}'</source>
        <target state="translated">命令行语法错误: Guid 格式“{0}”对于选项“{1}”无效</target>
        <note />
      </trans-unit>
      <trans-unit id="ERR_MissingGuidForOption">
        <source>Command-line syntax error: Missing Guid for option '{1}'</source>
        <target state="translated">命令行语法错误: 选项“{1}”缺少 Guid</target>
        <note />
      </trans-unit>
      <trans-unit id="WRN_CLS_NoVarArgs">
        <source>Methods with variable arguments are not CLS-compliant</source>
        <target state="translated">带有变量参数的方法不符合 CLS</target>
        <note />
      </trans-unit>
      <trans-unit id="WRN_CLS_NoVarArgs_Title">
        <source>Methods with variable arguments are not CLS-compliant</source>
        <target state="translated">带有变量参数的方法不符合 CLS</target>
        <note />
      </trans-unit>
      <trans-unit id="WRN_CLS_BadArgType">
        <source>Argument type '{0}' is not CLS-compliant</source>
        <target state="translated">参数类型“{0}”不符合 CLS</target>
        <note />
      </trans-unit>
      <trans-unit id="WRN_CLS_BadArgType_Title">
        <source>Argument type is not CLS-compliant</source>
        <target state="translated">参数类型不符合 CLS</target>
        <note />
      </trans-unit>
      <trans-unit id="WRN_CLS_BadReturnType">
        <source>Return type of '{0}' is not CLS-compliant</source>
        <target state="translated">“{0}”的返回类型不符合 CLS</target>
        <note />
      </trans-unit>
      <trans-unit id="WRN_CLS_BadReturnType_Title">
        <source>Return type is not CLS-compliant</source>
        <target state="translated">返回类型不符合 CLS</target>
        <note />
      </trans-unit>
      <trans-unit id="WRN_CLS_BadFieldPropType">
        <source>Type of '{0}' is not CLS-compliant</source>
        <target state="translated">“{0}”的类型不符合 CLS</target>
        <note />
      </trans-unit>
      <trans-unit id="WRN_CLS_BadFieldPropType_Title">
        <source>Type is not CLS-compliant</source>
        <target state="translated">类型不符合 CLS</target>
        <note />
      </trans-unit>
      <trans-unit id="WRN_CLS_BadFieldPropType_Description">
        <source>A public, protected, or protected internal variable must be of a type that is compliant with the Common Language Specification (CLS).</source>
        <target state="translated">public、protected 或 protected internal 变量必须属于符合公共语言规范(CLS)的类型。</target>
        <note />
      </trans-unit>
      <trans-unit id="WRN_CLS_BadIdentifierCase">
        <source>Identifier '{0}' differing only in case is not CLS-compliant</source>
        <target state="translated">仅大小写不同的标识符“{0}”不符合 CLS</target>
        <note />
      </trans-unit>
      <trans-unit id="WRN_CLS_BadIdentifierCase_Title">
        <source>Identifier differing only in case is not CLS-compliant</source>
        <target state="translated">仅大小写不同的标识符不符合 CLS</target>
        <note />
      </trans-unit>
      <trans-unit id="WRN_CLS_OverloadRefOut">
        <source>Overloaded method '{0}' differing only in ref or out, or in array rank, is not CLS-compliant</source>
        <target state="translated">仅 ref 或 out 有区别，或者仅数组秩不同的重载方法“{0}”不符合 CLS</target>
        <note />
      </trans-unit>
      <trans-unit id="WRN_CLS_OverloadRefOut_Title">
        <source>Overloaded method differing only in ref or out, or in array rank, is not CLS-compliant</source>
        <target state="translated">仅 ref 或 out 有区别，或者仅数组秩的重载方法不符合 CLS</target>
        <note />
      </trans-unit>
      <trans-unit id="WRN_CLS_OverloadUnnamed">
        <source>Overloaded method '{0}' differing only by unnamed array types is not CLS-compliant</source>
        <target state="translated">仅未命名数组类型不同的重载方法“{0}”不符合 CLS</target>
        <note />
      </trans-unit>
      <trans-unit id="WRN_CLS_OverloadUnnamed_Title">
        <source>Overloaded method differing only by unnamed array types is not CLS-compliant</source>
        <target state="translated">仅未命名数组类型不同的重载方法不符合 CLS</target>
        <note />
      </trans-unit>
      <trans-unit id="WRN_CLS_OverloadUnnamed_Description">
        <source>This error occurs if you have an overloaded method that takes a jagged array and the only difference between the method signatures is the element type of the array. To avoid this error, consider using a rectangular array rather than a jagged array; use an additional parameter to disambiguate the function call; rename one or more of the overloaded methods; or, if CLS Compliance is not needed, remove the CLSCompliantAttribute attribute.</source>
        <target state="translated">如果具有采用交错数组的重载方法并且方法签名之间的唯一差异是该数组的元素类型时，则会发生此错误。要避免此错误，请考虑使用矩形数组而不是交错数组；使用附加参数区分函数调用；重命名一个或多个重载方法；或是，如果无需符合 CLS，请移除 CLSCompliantAttribute 特性。</target>
        <note />
      </trans-unit>
      <trans-unit id="WRN_CLS_BadIdentifier">
        <source>Identifier '{0}' is not CLS-compliant</source>
        <target state="translated">标识符“{0}”不符合 CLS</target>
        <note />
      </trans-unit>
      <trans-unit id="WRN_CLS_BadIdentifier_Title">
        <source>Identifier is not CLS-compliant</source>
        <target state="translated">标识符不符合 CLS</target>
        <note />
      </trans-unit>
      <trans-unit id="WRN_CLS_BadBase">
        <source>'{0}': base type '{1}' is not CLS-compliant</source>
        <target state="translated">'“{0}”: 基类型“{1}”不符合 CLS</target>
        <note />
      </trans-unit>
      <trans-unit id="WRN_CLS_BadBase_Title">
        <source>Base type is not CLS-compliant</source>
        <target state="translated">基类型不符合 CLS</target>
        <note />
      </trans-unit>
      <trans-unit id="WRN_CLS_BadBase_Description">
        <source>A base type was marked as not having to be compliant with the Common Language Specification (CLS) in an assembly that was marked as being CLS compliant. Either remove the attribute that specifies the assembly is CLS compliant or remove the attribute that indicates the type is not CLS compliant.</source>
        <target state="translated">基类型在标记为符合公共语言规范(CLS)的程序集中标记为不必符合 CLS。移除指定程序集符合 CLS 的特性或移除指示类型不符合 CLS 的特性。</target>
        <note />
      </trans-unit>
      <trans-unit id="WRN_CLS_BadInterfaceMember">
        <source>'{0}': CLS-compliant interfaces must have only CLS-compliant members</source>
        <target state="translated">'“{0}”: 符合 CLS 的接口必须仅有符合 CLS 的成员</target>
        <note />
      </trans-unit>
      <trans-unit id="WRN_CLS_BadInterfaceMember_Title">
        <source>CLS-compliant interfaces must have only CLS-compliant members</source>
        <target state="translated">符合 CLS 的接口必须仅有符合 CLS 的成员</target>
        <note />
      </trans-unit>
      <trans-unit id="WRN_CLS_NoAbstractMembers">
        <source>'{0}': only CLS-compliant members can be abstract</source>
        <target state="translated">'“{0}”: 只有符合 CLS 的成员才能是抽象的</target>
        <note />
      </trans-unit>
      <trans-unit id="WRN_CLS_NoAbstractMembers_Title">
        <source>Only CLS-compliant members can be abstract</source>
        <target state="translated">只有符合 CLS 的成员才能是抽象的</target>
        <note />
      </trans-unit>
      <trans-unit id="WRN_CLS_NotOnModules">
        <source>You must specify the CLSCompliant attribute on the assembly, not the module, to enable CLS compliance checking</source>
        <target state="translated">必须在程序集而不是模块上指定 CLSCompliant 特性，以便启用 CLS 遵从性检查</target>
        <note />
      </trans-unit>
      <trans-unit id="WRN_CLS_NotOnModules_Title">
        <source>You must specify the CLSCompliant attribute on the assembly, not the module, to enable CLS compliance checking</source>
        <target state="translated">必须在程序集而不是模块上指定 CLSCompliant 特性，以便启用 CLS 遵从性检查</target>
        <note />
      </trans-unit>
      <trans-unit id="WRN_CLS_ModuleMissingCLS">
        <source>Added modules must be marked with the CLSCompliant attribute to match the assembly</source>
        <target state="translated">添加的模块必须用 CLSCompliant 特性标记才能与程序集匹配</target>
        <note />
      </trans-unit>
      <trans-unit id="WRN_CLS_ModuleMissingCLS_Title">
        <source>Added modules must be marked with the CLSCompliant attribute to match the assembly</source>
        <target state="translated">添加的模块必须用 CLSCompliant 特性标记才能与程序集匹配</target>
        <note />
      </trans-unit>
      <trans-unit id="WRN_CLS_AssemblyNotCLS">
        <source>'{0}' cannot be marked as CLS-compliant because the assembly does not have a CLSCompliant attribute</source>
        <target state="translated">'由于程序集没有 CLSCompliant 特性，因此不能将“{0}”标记为符合 CLS</target>
        <note />
      </trans-unit>
      <trans-unit id="WRN_CLS_AssemblyNotCLS_Title">
        <source>Type or member cannot be marked as CLS-compliant because the assembly does not have a CLSCompliant attribute</source>
        <target state="translated">由于程序集没有 CLSCompliant 特性，因此不能将类型或成员标记为符合 CLS</target>
        <note />
      </trans-unit>
      <trans-unit id="WRN_CLS_BadAttributeType">
        <source>'{0}' has no accessible constructors which use only CLS-compliant types</source>
        <target state="translated">'“{0}”没有只使用符合 CLS 类型的可访问的构造函数</target>
        <note />
      </trans-unit>
      <trans-unit id="WRN_CLS_BadAttributeType_Title">
        <source>Type has no accessible constructors which use only CLS-compliant types</source>
        <target state="translated">类型没有只使用符合 CLS 类型的可访问的构造函数</target>
        <note />
      </trans-unit>
      <trans-unit id="WRN_CLS_ArrayArgumentToAttribute">
        <source>Arrays as attribute arguments is not CLS-compliant</source>
        <target state="translated">作为特性参数的数组不符合 CLS</target>
        <note />
      </trans-unit>
      <trans-unit id="WRN_CLS_ArrayArgumentToAttribute_Title">
        <source>Arrays as attribute arguments is not CLS-compliant</source>
        <target state="translated">作为特性参数的数组不符合 CLS</target>
        <note />
      </trans-unit>
      <trans-unit id="WRN_CLS_NotOnModules2">
        <source>You cannot specify the CLSCompliant attribute on a module that differs from the CLSCompliant attribute on the assembly</source>
        <target state="translated">不能在模块上指定与程序集的 CLSCompliant 特性不同的 CLSCompliant 特性</target>
        <note />
      </trans-unit>
      <trans-unit id="WRN_CLS_NotOnModules2_Title">
        <source>You cannot specify the CLSCompliant attribute on a module that differs from the CLSCompliant attribute on the assembly</source>
        <target state="translated">不能在模块上指定与程序集的 CLSCompliant 特性不同的 CLSCompliant 特性</target>
        <note />
      </trans-unit>
      <trans-unit id="WRN_CLS_IllegalTrueInFalse">
        <source>'{0}' cannot be marked as CLS-compliant because it is a member of non-CLS-compliant type '{1}'</source>
        <target state="translated">'“{0}”是不符合 CLS 的类型“{1}”的成员，因此不能将其标记为符合 CLS</target>
        <note />
      </trans-unit>
      <trans-unit id="WRN_CLS_IllegalTrueInFalse_Title">
        <source>Type cannot be marked as CLS-compliant because it is a member of non-CLS-compliant type</source>
        <target state="translated">类型是不符合 CLS 的类型的成员，因此不能将其标记为符合 CLS</target>
        <note />
      </trans-unit>
      <trans-unit id="WRN_CLS_MeaninglessOnPrivateType">
        <source>CLS compliance checking will not be performed on '{0}' because it is not visible from outside this assembly</source>
        <target state="translated">“{0}”在此程序集外部不可见，因此不会对它执行 CLS 遵从性检查</target>
        <note />
      </trans-unit>
      <trans-unit id="WRN_CLS_MeaninglessOnPrivateType_Title">
        <source>CLS compliance checking will not be performed because it is not visible from outside this assembly</source>
        <target state="translated">CLS 遵从性检查在此程序集外部不可见，因此不会执行它</target>
        <note />
      </trans-unit>
      <trans-unit id="WRN_CLS_AssemblyNotCLS2">
        <source>'{0}' does not need a CLSCompliant attribute because the assembly does not have a CLSCompliant attribute</source>
        <target state="translated">'由于程序集没有 CLSCompliant 特性，因此“{0}”不需要 CLSCompliant 特性</target>
        <note />
      </trans-unit>
      <trans-unit id="WRN_CLS_AssemblyNotCLS2_Title">
        <source>Type or member does not need a CLSCompliant attribute because the assembly does not have a CLSCompliant attribute</source>
        <target state="translated">由于程序集没有 CLSCompliant 特性，因此类型或成员不需要 CLSCompliant 特性</target>
        <note />
      </trans-unit>
      <trans-unit id="WRN_CLS_MeaninglessOnParam">
        <source>CLSCompliant attribute has no meaning when applied to parameters. Try putting it on the method instead.</source>
        <target state="translated">CLSCompliant 特性在应用于参数时无意义。请尝试将该特性应用于方法。</target>
        <note />
      </trans-unit>
      <trans-unit id="WRN_CLS_MeaninglessOnParam_Title">
        <source>CLSCompliant attribute has no meaning when applied to parameters</source>
        <target state="translated">CLSCompliant 特性在应用于参数时无意义</target>
        <note />
      </trans-unit>
      <trans-unit id="WRN_CLS_MeaninglessOnReturn">
        <source>CLSCompliant attribute has no meaning when applied to return types. Try putting it on the method instead.</source>
        <target state="translated">CLSCompliant 特性在应用于返回类型时无意义。请尝试将该特性应用于方法。</target>
        <note />
      </trans-unit>
      <trans-unit id="WRN_CLS_MeaninglessOnReturn_Title">
        <source>CLSCompliant attribute has no meaning when applied to return types</source>
        <target state="translated">CLSCompliant 特性在应用于返回类型时无意义</target>
        <note />
      </trans-unit>
      <trans-unit id="WRN_CLS_BadTypeVar">
        <source>Constraint type '{0}' is not CLS-compliant</source>
        <target state="translated">约束类型“{0}”不符合 CLS</target>
        <note />
      </trans-unit>
      <trans-unit id="WRN_CLS_BadTypeVar_Title">
        <source>Constraint type is not CLS-compliant</source>
        <target state="translated">约束类型不符合 CLS</target>
        <note />
      </trans-unit>
      <trans-unit id="WRN_CLS_VolatileField">
        <source>CLS-compliant field '{0}' cannot be volatile</source>
        <target state="translated">符合 CLS 的字段“{0}”不能是可变字段</target>
        <note />
      </trans-unit>
      <trans-unit id="WRN_CLS_VolatileField_Title">
        <source>CLS-compliant field cannot be volatile</source>
        <target state="translated">符合 CLS 的字段不能是可变字段</target>
        <note />
      </trans-unit>
      <trans-unit id="WRN_CLS_BadInterface">
        <source>'{0}' is not CLS-compliant because base interface '{1}' is not CLS-compliant</source>
        <target state="translated">'“{0}”不符合 CLS，因为基接口“{1}”不符合 CLS</target>
        <note />
      </trans-unit>
      <trans-unit id="WRN_CLS_BadInterface_Title">
        <source>Type is not CLS-compliant because base interface is not CLS-compliant</source>
        <target state="translated">类型不符合 CLS，因为基接口不符合 CLS</target>
        <note />
      </trans-unit>
      <trans-unit id="ERR_BadAwaitArg">
        <source>'await' requires that the type {0} have a suitable GetAwaiter method</source>
        <target state="translated">'“await”要求类型 {0} 包含适当的 GetAwaiter 方法</target>
        <note />
      </trans-unit>
      <trans-unit id="ERR_BadAwaitArgIntrinsic">
        <source>Cannot await '{0}'</source>
        <target state="translated">无法等待“{0}”</target>
        <note />
      </trans-unit>
      <trans-unit id="ERR_BadAwaiterPattern">
        <source>'await' requires that the return type '{0}' of '{1}.GetAwaiter()' have suitable IsCompleted, OnCompleted, and GetResult members, and implement INotifyCompletion or ICriticalNotifyCompletion</source>
        <target state="translated">'“await”要求“{1}.GetAwaiter()”的返回类型“{0}”包含适当的 IsCompleted、OnCompleted 和 GetResult 成员，并实现 INotifyCompletion 或 ICriticalNotifyCompletion</target>
        <note />
      </trans-unit>
      <trans-unit id="ERR_BadAwaitArg_NeedSystem">
        <source>'await' requires that the type '{0}' have a suitable GetAwaiter method. Are you missing a using directive for 'System'?</source>
        <target state="translated">'“await”要求类型“{0}”包含适当的 GetAwaiter 方法。是否缺少针对“System”的 using 指令?</target>
        <note />
      </trans-unit>
      <trans-unit id="ERR_BadAwaitArgVoidCall">
        <source>Cannot await 'void'</source>
        <target state="translated">无法等待“void”</target>
        <note />
      </trans-unit>
      <trans-unit id="ERR_BadAwaitAsIdentifier">
        <source>'await' cannot be used as an identifier within an async method or lambda expression</source>
        <target state="translated">'“await”不能用作异步方法或 lambda 表达式中的标识符</target>
        <note />
      </trans-unit>
      <trans-unit id="ERR_DoesntImplementAwaitInterface">
        <source>'{0}' does not implement '{1}'</source>
        <target state="translated">'“{0}”不实现“{1}”</target>
        <note />
      </trans-unit>
      <trans-unit id="ERR_TaskRetNoObjectRequired">
        <source>Since '{0}' is an async method that returns 'Task', a return keyword must not be followed by an object expression. Did you intend to return 'Task&lt;T&gt;'?</source>
        <target state="translated">由于“{0}”是返回“Task”的异步方法，因此返回关键字不能后接对象表达式。是否要返回“Task&lt;T&gt;”?</target>
        <note />
      </trans-unit>
      <trans-unit id="ERR_BadAsyncReturn">
        <source>The return type of an async method must be void, Task or Task&lt;T&gt;</source>
        <target state="translated">异步方法的返回类型必须为 void、Task 或 Task&lt;T&gt;</target>
        <note />
      </trans-unit>
      <trans-unit id="ERR_CantReturnVoid">
        <source>Cannot return an expression of type 'void'</source>
        <target state="translated">无法返回 "void" 类型的表达式</target>
        <note />
      </trans-unit>
      <trans-unit id="ERR_VarargsAsync">
        <source>__arglist is not allowed in the parameter list of async methods</source>
        <target state="translated">异步方法的参数列表中不允许有 __arglist</target>
        <note />
      </trans-unit>
      <trans-unit id="ERR_ByRefTypeAndAwait">
        <source>'await' cannot be used in an expression containing the type '{0}'</source>
        <target state="translated">'“等待”不能在包含“{0}”类型的表达式中使用</target>
        <note />
      </trans-unit>
      <trans-unit id="ERR_UnsafeAsyncArgType">
        <source>Async methods cannot have unsafe parameters or return types</source>
        <target state="translated">异步方法不能具有不安全的参数或返回类型</target>
        <note />
      </trans-unit>
      <trans-unit id="ERR_BadAsyncArgType">
        <source>Async methods cannot have ref, in or out parameters</source>
        <target state="needs-review-translation">异步方法不能使用 ref 或 out 参数</target>
        <note />
      </trans-unit>
      <trans-unit id="ERR_BadAwaitWithoutAsync">
        <source>The 'await' operator can only be used when contained within a method or lambda expression marked with the 'async' modifier</source>
        <target state="translated">"await" 运算符只能在它包含于标有“async”修饰符的方法或 lambda 表达式中时使用</target>
        <note />
      </trans-unit>
      <trans-unit id="ERR_BadAwaitWithoutAsyncLambda">
        <source>The 'await' operator can only be used within an async {0}. Consider marking this {0} with the 'async' modifier.</source>
        <target state="translated">“await”运算符只能在异步 {0} 中使用。请考虑使用“async”修饰符标记此 {0}。</target>
        <note />
      </trans-unit>
      <trans-unit id="ERR_BadAwaitWithoutAsyncMethod">
        <source>The 'await' operator can only be used within an async method. Consider marking this method with the 'async' modifier and changing its return type to 'Task&lt;{0}&gt;'.</source>
        <target state="translated">“await”运算符只能在异步方法中使用。请考虑使用“async”修饰符标记此方法，并将其返回类型更改为“Task&lt;{0}&gt;”。</target>
        <note />
      </trans-unit>
      <trans-unit id="ERR_BadAwaitWithoutVoidAsyncMethod">
        <source>The 'await' operator can only be used within an async method. Consider marking this method with the 'async' modifier and changing its return type to 'Task'.</source>
        <target state="translated">"await" 运算符只能用于异步方法中。请考虑用 "async" 修饰符标记此方法，并将其返回类型更改为 "Task"。</target>
        <note />
      </trans-unit>
      <trans-unit id="ERR_BadAwaitInFinally">
        <source>Cannot await in the body of a finally clause</source>
        <target state="translated">无法在 finally 子句体中等待</target>
        <note />
      </trans-unit>
      <trans-unit id="ERR_BadAwaitInCatch">
        <source>Cannot await in a catch clause</source>
        <target state="translated">无法在 catch 子句中等待</target>
        <note />
      </trans-unit>
      <trans-unit id="ERR_BadAwaitInCatchFilter">
        <source>Cannot await in the filter expression of a catch clause</source>
        <target state="translated">无法在 catch 子句的筛选器表达式中等待</target>
        <note />
      </trans-unit>
      <trans-unit id="ERR_BadAwaitInLock">
        <source>Cannot await in the body of a lock statement</source>
        <target state="translated">无法在 lock 语句体中等待</target>
        <note />
      </trans-unit>
      <trans-unit id="ERR_BadAwaitInStaticVariableInitializer">
        <source>The 'await' operator cannot be used in a static script variable initializer.</source>
        <target state="translated">静态脚本变量初始值设定项中不可使用 "await" 运算符。</target>
        <note />
      </trans-unit>
      <trans-unit id="ERR_AwaitInUnsafeContext">
        <source>Cannot await in an unsafe context</source>
        <target state="translated">无法在不安全的上下文中等待</target>
        <note />
      </trans-unit>
      <trans-unit id="ERR_BadAsyncLacksBody">
        <source>The 'async' modifier can only be used in methods that have a body.</source>
        <target state="translated">只能在具有正文的方法中使用 "async" 修饰符。</target>
        <note />
      </trans-unit>
      <trans-unit id="ERR_BadSpecialByRefLocal">
        <source>Parameters or locals of type '{0}' cannot be declared in async methods or lambda expressions.</source>
        <target state="translated">不能在异步方法或 lambda 表达式中声明“{0}”类型的参数或局部变量</target>
        <note />
      </trans-unit>
      <trans-unit id="ERR_BadSpecialByRefIterator">
        <source>foreach statement cannot operate on enumerators of type '{0}' in async or iterator methods because '{0}' is a ref struct.</source>
        <target state="translated">foreach 语句无法在类型“{0}”的枚举器上使用异步或迭代器方法操作，因为“{0}”是 ref 结构。</target>
        <note />
      </trans-unit>
      <trans-unit id="ERR_SecurityCriticalOrSecuritySafeCriticalOnAsync">
        <source>Security attribute '{0}' cannot be applied to an Async method.</source>
        <target state="translated">安全特性“{0}”不可应用于异步方法。</target>
        <note />
      </trans-unit>
      <trans-unit id="ERR_SecurityCriticalOrSecuritySafeCriticalOnAsyncInClassOrStruct">
        <source>Async methods are not allowed in an Interface, Class, or Structure which has the 'SecurityCritical' or 'SecuritySafeCritical' attribute.</source>
        <target state="translated">在具有“SecurityCritical”或“SecuritySafeCritical”特性的接口、类或结构中，不允许使用异步方法。</target>
        <note />
      </trans-unit>
      <trans-unit id="ERR_BadAwaitInQuery">
        <source>The 'await' operator may only be used in a query expression within the first collection expression of the initial 'from' clause or within the collection expression of a 'join' clause</source>
        <target state="translated">"await" 运算符只能用在初始 "from" 子句的第一个集合表达式或 "join" 子句的集合表达式内的查询表达式中</target>
        <note />
      </trans-unit>
      <trans-unit id="WRN_AsyncLacksAwaits">
        <source>This async method lacks 'await' operators and will run synchronously. Consider using the 'await' operator to await non-blocking API calls, or 'await Task.Run(...)' to do CPU-bound work on a background thread.</source>
        <target state="translated">此异步方法缺少 "await" 运算符，将以同步方式运行。请考虑使用 "await" 运算符等待非阻止的 API 调用，或者使用 "await Task.Run(...)" 在后台线程上执行占用大量 CPU 的工作。</target>
        <note />
      </trans-unit>
      <trans-unit id="WRN_AsyncLacksAwaits_Title">
        <source>Async method lacks 'await' operators and will run synchronously</source>
        <target state="translated">异步方法缺少 "await" 运算符，将以同步方式运行</target>
        <note />
      </trans-unit>
      <trans-unit id="WRN_UnobservedAwaitableExpression">
        <source>Because this call is not awaited, execution of the current method continues before the call is completed. Consider applying the 'await' operator to the result of the call.</source>
        <target state="translated">由于此调用不会等待，因此在此调用完成之前将会继续执行当前方法。请考虑将 "await" 运算符应用于调用结果。</target>
        <note />
      </trans-unit>
      <trans-unit id="WRN_UnobservedAwaitableExpression_Title">
        <source>Because this call is not awaited, execution of the current method continues before the call is completed</source>
        <target state="translated">由于此调用不会等待，因此在调用完成前将继续执行当前方法</target>
        <note />
      </trans-unit>
      <trans-unit id="WRN_UnobservedAwaitableExpression_Description">
        <source>The current method calls an async method that returns a Task or a Task&lt;TResult&gt; and doesn't apply the await operator to the result. The call to the async method starts an asynchronous task. However, because no await operator is applied, the program continues without waiting for the task to complete. In most cases, that behavior isn't what you expect. Usually other aspects of the calling method depend on the results of the call or, minimally, the called method is expected to complete before you return from the method that contains the call.

An equally important issue is what happens to exceptions that are raised in the called async method. An exception that's raised in a method that returns a Task or Task&lt;TResult&gt; is stored in the returned task. If you don't await the task or explicitly check for exceptions, the exception is lost. If you await the task, its exception is rethrown.

As a best practice, you should always await the call.

You should consider suppressing the warning only if you're sure that you don't want to wait for the asynchronous call to complete and that the called method won't raise any exceptions. In that case, you can suppress the warning by assigning the task result of the call to a variable.</source>
        <target state="translated">当前的方法调用返回一个 Task 或 Task&lt;TResult&gt; 的 async 方法，并且不会将 await 操作符应用到结果中。对 async 方法的调用将启动异步任务。但是，由于未应用 await 操作符，程序将继续运行而不会等待任务完成。在多数情况下，这种行为并不是你想要的。通常，调用方法的其他部分依赖调用结果，或者至少从包含此调用的方法中返回前需要完成此被调用的方法。

一个同样重要的问题是在调用的 async 方法中产生的异常将发生什么情况。在返回 Task 或 Task&lt;TResult&gt; 的方法中产生的异常存储在返回的任务中。如果你不等待任务完成或显式检查异常，则异常将丢失。如果你等待任务完成，则此异常将重新抛出。

最佳的做法是你应始终等待此调用完成。

仅当你确定不需要等待异步调用完成，并且调用的方法不会产生任何异常时，你可以考虑取消警告。为此，你可以通过将调用的任务结果分配给一个变量来取消警告。</target>
        <note />
      </trans-unit>
      <trans-unit id="ERR_SynchronizedAsyncMethod">
        <source>'MethodImplOptions.Synchronized' cannot be applied to an async method</source>
        <target state="translated">'"MethodImplOptions.Synchronized" 不能应用于异步方法</target>
        <note />
      </trans-unit>
      <trans-unit id="ERR_NoConversionForCallerLineNumberParam">
        <source>CallerLineNumberAttribute cannot be applied because there are no standard conversions from type '{0}' to type '{1}'</source>
        <target state="translated">无法应用 CallerLineNumberAttribute，因为不存在从类型“{0}”到类型“{1}”的标准转换</target>
        <note />
      </trans-unit>
      <trans-unit id="ERR_NoConversionForCallerFilePathParam">
        <source>CallerFilePathAttribute cannot be applied because there are no standard conversions from type '{0}' to type '{1}'</source>
        <target state="translated">无法应用 CallerFilePathAttribute，因为不存在从类型“{0}”到类型“{1}”的标准转换</target>
        <note />
      </trans-unit>
      <trans-unit id="ERR_NoConversionForCallerMemberNameParam">
        <source>CallerMemberNameAttribute cannot be applied because there are no standard conversions from type '{0}' to type '{1}'</source>
        <target state="translated">无法应用 CallerMemberNameAttribute，因为不存在从类型“{0}”到类型“{1}”的标准转换</target>
        <note />
      </trans-unit>
      <trans-unit id="ERR_BadCallerLineNumberParamWithoutDefaultValue">
        <source>The CallerLineNumberAttribute may only be applied to parameters with default values</source>
        <target state="translated">CallerLineNumberAttribute 只能应用于具有默认值的参数</target>
        <note />
      </trans-unit>
      <trans-unit id="ERR_BadCallerFilePathParamWithoutDefaultValue">
        <source>The CallerFilePathAttribute may only be applied to parameters with default values</source>
        <target state="translated">CallerFilePathAttribute 只能应用于具有默认值的参数</target>
        <note />
      </trans-unit>
      <trans-unit id="ERR_BadCallerMemberNameParamWithoutDefaultValue">
        <source>The CallerMemberNameAttribute may only be applied to parameters with default values</source>
        <target state="translated">CallerMemberNameAttribute 只能应用于具有默认值的参数</target>
        <note />
      </trans-unit>
      <trans-unit id="WRN_CallerLineNumberParamForUnconsumedLocation">
        <source>The CallerLineNumberAttribute applied to parameter '{0}' will have no effect because it applies to a member that is used in contexts that do not allow optional arguments</source>
        <target state="translated">应用于形参“{0}”的 CallerLineNumberAttribute 将不起任何作用，因为它适用于不允许指定可选实参的上下文中使用的成员</target>
        <note />
      </trans-unit>
      <trans-unit id="WRN_CallerLineNumberParamForUnconsumedLocation_Title">
        <source>The CallerLineNumberAttribute will have no effect because it applies to a member that is used in contexts that do not allow optional arguments</source>
        <target state="translated">CallerLineNumberAttribute 将不起任何作用，因为它适用于不允许可选参数的上下文中使用的成员</target>
        <note />
      </trans-unit>
      <trans-unit id="WRN_CallerFilePathParamForUnconsumedLocation">
        <source>The CallerFilePathAttribute applied to parameter '{0}' will have no effect because it applies to a member that is used in contexts that do not allow optional arguments</source>
        <target state="translated">应用到参数“{0}”的 CallerFilePathAttribute 将不起作用，因为它应用到的成员在不允许使用可选参数的上下文中使用</target>
        <note />
      </trans-unit>
      <trans-unit id="WRN_CallerFilePathParamForUnconsumedLocation_Title">
        <source>The CallerFilePathAttribute will have no effect because it applies to a member that is used in contexts that do not allow optional arguments</source>
        <target state="translated">CallerFilePathAttribute 将不起作用，因为它应用到的成员在不允许使用可选参数的上下文中使用</target>
        <note />
      </trans-unit>
      <trans-unit id="WRN_CallerMemberNameParamForUnconsumedLocation">
        <source>The CallerMemberNameAttribute applied to parameter '{0}' will have no effect because it applies to a member that is used in contexts that do not allow optional arguments</source>
        <target state="translated">应用于形参“{0}”的 CallerMemberNameAttribute 将不起任何作用，因为它适用于不允许指定可选实参的上下文中使用的成员</target>
        <note />
      </trans-unit>
      <trans-unit id="WRN_CallerMemberNameParamForUnconsumedLocation_Title">
        <source>The CallerMemberNameAttribute will have no effect because it applies to a member that is used in contexts that do not allow optional arguments</source>
        <target state="translated">CallerMemberNameAttribute 将不起任何作用，因为它适用于不允许可选参数的上下文中使用的成员</target>
        <note />
      </trans-unit>
      <trans-unit id="ERR_NoEntryPoint">
        <source>Program does not contain a static 'Main' method suitable for an entry point</source>
        <target state="translated">程序不包含适合于入口点的静态 "Main" 方法</target>
        <note />
      </trans-unit>
      <trans-unit id="ERR_ArrayInitializerIncorrectLength">
        <source>An array initializer of length '{0}' is expected</source>
        <target state="translated">应为一个长度为“{0}”的数组初始值设定项</target>
        <note />
      </trans-unit>
      <trans-unit id="ERR_ArrayInitializerExpected">
        <source>A nested array initializer is expected</source>
        <target state="translated">应输入嵌套数组初始值设定项</target>
        <note />
      </trans-unit>
      <trans-unit id="ERR_IllegalVarianceSyntax">
        <source>Invalid variance modifier. Only interface and delegate type parameters can be specified as variant.</source>
        <target state="translated">方差修饰符无效。只有接口和委托类型的参数可以指定为变量。</target>
        <note />
      </trans-unit>
      <trans-unit id="ERR_UnexpectedAliasedName">
        <source>Unexpected use of an aliased name</source>
        <target state="translated">意外使用了别名</target>
        <note />
      </trans-unit>
      <trans-unit id="ERR_UnexpectedGenericName">
        <source>Unexpected use of a generic name</source>
        <target state="translated">意外使用了通用名称</target>
        <note />
      </trans-unit>
      <trans-unit id="ERR_UnexpectedUnboundGenericName">
        <source>Unexpected use of an unbound generic name</source>
        <target state="translated">意外使用了未绑定的通用名称</target>
        <note />
      </trans-unit>
      <trans-unit id="ERR_GlobalStatement">
        <source>Expressions and statements can only occur in a method body</source>
        <target state="translated">表达式和语句只能在方法体中出现</target>
        <note />
      </trans-unit>
      <trans-unit id="ERR_NamedArgumentForArray">
        <source>An array access may not have a named argument specifier</source>
        <target state="translated">数组访问可能没有命名参数说明符</target>
        <note />
      </trans-unit>
      <trans-unit id="ERR_NotYetImplementedInRoslyn">
        <source>This language feature ('{0}') is not yet implemented.</source>
        <target state="translated">尚未实现此语言功能(“{0}”)。</target>
        <note />
      </trans-unit>
      <trans-unit id="ERR_DefaultValueNotAllowed">
        <source>Default values are not valid in this context.</source>
        <target state="translated">默认值在此上下文中无效。</target>
        <note />
      </trans-unit>
      <trans-unit id="ERR_CantOpenIcon">
        <source>Error opening icon file {0} -- {1}</source>
        <target state="translated">打开图标文件 {0} 时出错 -- {1}</target>
        <note />
      </trans-unit>
      <trans-unit id="ERR_CantOpenWin32Manifest">
        <source>Error opening Win32 manifest file {0} -- {1}</source>
        <target state="translated">打开 Win32 清单文件 {0} 时出错 -- {1}</target>
        <note />
      </trans-unit>
      <trans-unit id="ERR_ErrorBuildingWin32Resources">
        <source>Error building Win32 resources -- {0}</source>
        <target state="translated">生成 Win32 资源时出错 -- {0}</target>
        <note />
      </trans-unit>
      <trans-unit id="ERR_DefaultValueBeforeRequiredValue">
        <source>Optional parameters must appear after all required parameters</source>
        <target state="translated">可选参数必须出现在所有必需参数之后</target>
        <note />
      </trans-unit>
      <trans-unit id="ERR_ExplicitImplCollisionOnRefOut">
        <source>Cannot inherit interface '{0}' with the specified type parameters because it causes method '{1}' to contain overloads which differ only on ref and out</source>
        <target state="translated">无法使用指定的类型参数继承接口“{0}”，因为它会导致方法“{1}”包含仅在 ref 和 out 上存在不同的重载</target>
        <note />
      </trans-unit>
      <trans-unit id="ERR_PartialWrongTypeParamsVariance">
        <source>Partial declarations of '{0}' must have the same type parameter names and variance modifiers in the same order</source>
        <target state="translated">“{0}”的分部声明必须具有相同类型的参数名和差异修饰符，同时顺序也必须相同</target>
        <note />
      </trans-unit>
      <trans-unit id="ERR_UnexpectedVariance">
        <source>Invalid variance: The type parameter '{1}' must be {3} valid on '{0}'. '{1}' is {2}.</source>
        <target state="translated">差异无效: 类型参数“{1}”必须是在“{0}”上有效的 {3}。“{1}”为 {2}。</target>
        <note />
      </trans-unit>
      <trans-unit id="ERR_DeriveFromDynamic">
        <source>'{0}': cannot derive from the dynamic type</source>
        <target state="translated">'“{0}”: 无法从动态类型派生</target>
        <note />
      </trans-unit>
      <trans-unit id="ERR_DeriveFromConstructedDynamic">
        <source>'{0}': cannot implement a dynamic interface '{1}'</source>
        <target state="translated">'“{0}”: 无法实现动态接口“{1}”</target>
        <note />
      </trans-unit>
      <trans-unit id="ERR_DynamicTypeAsBound">
        <source>Constraint cannot be the dynamic type</source>
        <target state="translated">约束不能为动态类型</target>
        <note />
      </trans-unit>
      <trans-unit id="ERR_ConstructedDynamicTypeAsBound">
        <source>Constraint cannot be a dynamic type '{0}'</source>
        <target state="translated">约束不能是动态类型“{0}”</target>
        <note />
      </trans-unit>
      <trans-unit id="ERR_DynamicRequiredTypesMissing">
        <source>One or more types required to compile a dynamic expression cannot be found. Are you missing a reference?</source>
        <target state="translated">找不到编译动态表达式所需的一个或多个类型。是否缺少引用?</target>
        <note />
      </trans-unit>
      <trans-unit id="ERR_MetadataNameTooLong">
        <source>Name '{0}' exceeds the maximum length allowed in metadata.</source>
        <target state="translated">名称“{0}”超出元数据中允许的最大长度。</target>
        <note />
      </trans-unit>
      <trans-unit id="ERR_AttributesNotAllowed">
        <source>Attributes are not valid in this context.</source>
        <target state="translated">特性在此上下文中无效。</target>
        <note />
      </trans-unit>
      <trans-unit id="ERR_ExternAliasNotAllowed">
        <source>'extern alias' is not valid in this context</source>
        <target state="translated">'“外部别名”在此上下文中无效</target>
        <note />
      </trans-unit>
      <trans-unit id="WRN_IsDynamicIsConfusing">
        <source>Using '{0}' to test compatibility with '{1}' is essentially identical to testing compatibility with '{2}' and will succeed for all non-null values</source>
        <target state="translated">使用“{0}”测试与“{1}”的兼容性和测试与“{2}”的兼容性实质上是相同的，且对于所有非 null 值都将成功</target>
        <note />
      </trans-unit>
      <trans-unit id="WRN_IsDynamicIsConfusing_Title">
        <source>Using 'is' to test compatibility with 'dynamic' is essentially identical to testing compatibility with 'Object'</source>
        <target state="translated">使用 "is" 测试与 "dynamic" 的兼容性和测试与 "object" 的兼容性实质上是相同的</target>
        <note />
      </trans-unit>
      <trans-unit id="ERR_YieldNotAllowedInScript">
        <source>Cannot use 'yield' in top-level script code</source>
        <target state="translated">无法在顶级脚本代码中使用“yield”</target>
        <note />
      </trans-unit>
      <trans-unit id="ERR_NamespaceNotAllowedInScript">
        <source>Cannot declare namespace in script code</source>
        <target state="translated">无法在脚本代码中声明命名空间</target>
        <note />
      </trans-unit>
      <trans-unit id="ERR_GlobalAttributesNotAllowed">
        <source>Assembly and module attributes are not allowed in this context</source>
        <target state="translated">在此上下文中不允许有程序集和模块特性</target>
        <note />
      </trans-unit>
      <trans-unit id="ERR_InvalidDelegateType">
        <source>Delegate '{0}' has no invoke method or an invoke method with a return type or parameter types that are not supported.</source>
        <target state="translated">委托“{0}”没有调用方法，或调用方法有不受支持的返回类型或参数类型。</target>
        <note />
      </trans-unit>
      <trans-unit id="WRN_MainIgnored">
        <source>The entry point of the program is global script code; ignoring '{0}' entry point.</source>
        <target state="translated">程序的入口点是全局脚本代码；正在忽略“{0}”入口点。</target>
        <note />
      </trans-unit>
      <trans-unit id="WRN_MainIgnored_Title">
        <source>The entry point of the program is global script code; ignoring entry point</source>
        <target state="translated">程序的入口点是全局脚本代码；正在忽略入口点</target>
        <note />
      </trans-unit>
      <trans-unit id="ERR_StaticInAsOrIs">
        <source>The second operand of an 'is' or 'as' operator may not be static type '{0}'</source>
        <target state="translated">“is”或“as”运算符的第二个操作数不能是静态类型“{0}”</target>
        <note />
      </trans-unit>
      <trans-unit id="ERR_BadVisEventType">
        <source>Inconsistent accessibility: event type '{1}' is less accessible than event '{0}'</source>
        <target state="translated">可访问性不一致: 事件类型“{1}”的可访问性低于事件“{0}”</target>
        <note />
      </trans-unit>
      <trans-unit id="ERR_NamedArgumentSpecificationBeforeFixedArgument">
        <source>Named argument specifications must appear after all fixed arguments have been specified. Please use language version {0} or greater to allow non-trailing named arguments.</source>
        <target state="translated">命名参数规范必须出现在所有固定参数都已指定完毕后。请使用语言版本 {0} 或更高版本，以允许非尾随命名参数。</target>
        <note />
      </trans-unit>
      <trans-unit id="ERR_NamedArgumentSpecificationBeforeFixedArgumentInDynamicInvocation">
        <source>Named argument specifications must appear after all fixed arguments have been specified in a dynamic invocation.</source>
        <target state="translated">命名参数规范必须出现在已在动态调用中指定所有固定参数之后。</target>
        <note />
      </trans-unit>
      <trans-unit id="ERR_BadNamedArgument">
        <source>The best overload for '{0}' does not have a parameter named '{1}'</source>
        <target state="translated">“{0}”的最佳重载没有名为“{1}”的参数</target>
        <note />
      </trans-unit>
      <trans-unit id="ERR_BadNamedArgumentForDelegateInvoke">
        <source>The delegate '{0}' does not have a parameter named '{1}'</source>
        <target state="translated">委托“{0}”没有名为“{1}”的参数</target>
        <note />
      </trans-unit>
      <trans-unit id="ERR_DuplicateNamedArgument">
        <source>Named argument '{0}' cannot be specified multiple times</source>
        <target state="translated">不能多次指定所命名的参数“{0}”。</target>
        <note />
      </trans-unit>
      <trans-unit id="ERR_NamedArgumentUsedInPositional">
        <source>Named argument '{0}' specifies a parameter for which a positional argument has already been given</source>
        <target state="translated">命名参数“{0}”指定的形参已被赋予位置参数</target>
        <note />
      </trans-unit>
      <trans-unit id="ERR_BadNonTrailingNamedArgument">
        <source>Named argument '{0}' is used out-of-position but is followed by an unnamed argument</source>
        <target state="translated">命名参数“{0}”的使用位置不当，但后跟一个未命名参数</target>
        <note />
      </trans-unit>
      <trans-unit id="ERR_DefaultValueUsedWithAttributes">
        <source>Cannot specify default parameter value in conjunction with DefaultParameterAttribute or OptionalAttribute</source>
        <target state="translated">不能同时指定默认参数值与 DefaultParameterAttribute 或 OptionalAttribute</target>
        <note />
      </trans-unit>
      <trans-unit id="ERR_DefaultValueMustBeConstant">
        <source>Default parameter value for '{0}' must be a compile-time constant</source>
        <target state="translated">“{0}”的默认参数值必须是编译时常量</target>
        <note />
      </trans-unit>
      <trans-unit id="ERR_RefOutDefaultValue">
        <source>A ref or out parameter cannot have a default value</source>
        <target state="translated">ref 或 out 参数不能有默认值</target>
        <note />
      </trans-unit>
      <trans-unit id="ERR_DefaultValueForExtensionParameter">
        <source>Cannot specify a default value for the 'this' parameter</source>
        <target state="translated">不能为 "this" 参数指定默认值</target>
        <note />
      </trans-unit>
      <trans-unit id="ERR_DefaultValueForParamsParameter">
        <source>Cannot specify a default value for a parameter array</source>
        <target state="translated">无法为参数数组指定默认值</target>
        <note />
      </trans-unit>
      <trans-unit id="ERR_NoConversionForDefaultParam">
        <source>A value of type '{0}' cannot be used as a default parameter because there are no standard conversions to type '{1}'</source>
        <target state="translated">不能将“{0}”类型的值用作默认参数，因为没有到类型“{1}”的标准转换</target>
        <note />
      </trans-unit>
      <trans-unit id="ERR_NoConversionForNubDefaultParam">
        <source>A value of type '{0}' cannot be used as default parameter for nullable parameter '{1}' because '{0}' is not a simple type</source>
        <target state="translated">无法将类型为“{0}”的值用作可以为 null 的参数“{1}”的默认参数，因为“{0}”不是简单类型</target>
        <note />
      </trans-unit>
      <trans-unit id="ERR_NotNullRefDefaultParameter">
        <source>'{0}' is of type '{1}'. A default parameter value of a reference type other than string can only be initialized with null</source>
        <target state="translated">'“{0}”的类型为“{1}”。只能用 Null 对引用类型(字符串除外)的默认参数值进行初始化</target>
        <note />
      </trans-unit>
      <trans-unit id="WRN_DefaultValueForUnconsumedLocation">
        <source>The default value specified for parameter '{0}' will have no effect because it applies to a member that is used in contexts that do not allow optional arguments</source>
        <target state="translated">为形参“{0}”指定的默认值将不起任何作用，因为它适用于在不允许指定可选实参的上下文中使用的成员</target>
        <note />
      </trans-unit>
      <trans-unit id="WRN_DefaultValueForUnconsumedLocation_Title">
        <source>The default value specified will have no effect because it applies to a member that is used in contexts that do not allow optional arguments</source>
        <target state="translated">指定的默认值将不起任何作用，因为它适用于不允许可选参数的上下文中使用的成员</target>
        <note />
      </trans-unit>
      <trans-unit id="ERR_PublicKeyFileFailure">
        <source>Error signing output with public key from file '{0}' -- {1}</source>
        <target state="translated">使用来自文件“{0}”的公钥对输出签名时出错 -- {1}</target>
        <note />
      </trans-unit>
      <trans-unit id="ERR_PublicKeyContainerFailure">
        <source>Error signing output with public key from container '{0}' -- {1}</source>
        <target state="translated">使用来自容器“{0}”的公钥对输出签名时出错 -- {1}</target>
        <note />
      </trans-unit>
      <trans-unit id="ERR_BadDynamicTypeof">
        <source>The typeof operator cannot be used on the dynamic type</source>
        <target state="translated">typeof 运算符不能用在动态类型上</target>
        <note />
      </trans-unit>
      <trans-unit id="ERR_ExpressionTreeContainsDynamicOperation">
        <source>An expression tree may not contain a dynamic operation</source>
        <target state="translated">表达式树不能包含动态操作</target>
        <note />
      </trans-unit>
      <trans-unit id="ERR_BadAsyncExpressionTree">
        <source>Async lambda expressions cannot be converted to expression trees</source>
        <target state="translated">异步 lambda 表达式无法转换为表达式树</target>
        <note />
      </trans-unit>
      <trans-unit id="ERR_DynamicAttributeMissing">
        <source>Cannot define a class or member that utilizes 'dynamic' because the compiler required type '{0}' cannot be found. Are you missing a reference?</source>
        <target state="translated">无法定义使用“dynamic”的类或成员，因为找不到编译器所需的类型“{0}”。是否缺少引用?</target>
        <note />
      </trans-unit>
      <trans-unit id="ERR_CannotPassNullForFriendAssembly">
        <source>Cannot pass null for friend assembly name</source>
        <target state="translated">无法为友元程序集名称传递 null</target>
        <note />
      </trans-unit>
      <trans-unit id="ERR_SignButNoPrivateKey">
        <source>Key file '{0}' is missing the private key needed for signing</source>
        <target state="translated">密钥文件“{0}”缺少签名所需的私钥</target>
        <note />
      </trans-unit>
      <trans-unit id="ERR_PublicSignButNoKey">
        <source>Public signing was specified and requires a public key, but no public key was specified.</source>
        <target state="translated">指定了公共签名并需要公钥，但未指定公钥。</target>
        <note />
      </trans-unit>
      <trans-unit id="ERR_PublicSignNetModule">
        <source>Public signing is not supported for netmodules.</source>
        <target state="translated">netmodule 不支持公共签名。</target>
        <note />
      </trans-unit>
      <trans-unit id="WRN_DelaySignButNoKey">
        <source>Delay signing was specified and requires a public key, but no public key was specified</source>
        <target state="translated">指定了延迟签名，这需要公钥，但是未指定任何公钥</target>
        <note />
      </trans-unit>
      <trans-unit id="WRN_DelaySignButNoKey_Title">
        <source>Delay signing was specified and requires a public key, but no public key was specified</source>
        <target state="translated">指定了延迟签名，这需要公钥，但是未指定任何公钥</target>
        <note />
      </trans-unit>
      <trans-unit id="ERR_InvalidVersionFormat">
        <source>The specified version string does not conform to the required format - major[.minor[.build[.revision]]]</source>
        <target state="translated">指定版本字符串不符合所需格式 - major[.minor[.build[.revision]]]</target>
        <note />
      </trans-unit>
      <trans-unit id="ERR_InvalidVersionFormatDeterministic">
        <source>The specified version string contains wildcards, which are not compatible with determinism. Either remove wildcards from the version string, or disable determinism for this compilation</source>
        <target state="translated">指定的版本字符串包含通配符，这与确定性不兼容。请删除版本字符串中的通配符，或禁用此编译的确定性。</target>
        <note />
      </trans-unit>
      <trans-unit id="ERR_InvalidVersionFormat2">
        <source>The specified version string does not conform to the required format - major.minor.build.revision (without wildcards)</source>
        <target state="translated">指定的版本字符串不符合所需格式 - major.minor.build.revision (不带通配符)</target>
        <note />
      </trans-unit>
      <trans-unit id="WRN_InvalidVersionFormat">
        <source>The specified version string does not conform to the recommended format - major.minor.build.revision</source>
        <target state="translated">指定版本字符串不符合建议格式 - major.minor.build.revision</target>
        <note />
      </trans-unit>
      <trans-unit id="WRN_InvalidVersionFormat_Title">
        <source>The specified version string does not conform to the recommended format - major.minor.build.revision</source>
        <target state="translated">指定版本字符串不符合建议格式 - major.minor.build.revision</target>
        <note />
      </trans-unit>
      <trans-unit id="ERR_InvalidAssemblyCultureForExe">
        <source>Executables cannot be satellite assemblies; culture should always be empty</source>
        <target state="translated">可执行文件不能是附属程序集；区域性应始终为空</target>
        <note />
      </trans-unit>
      <trans-unit id="ERR_NoCorrespondingArgument">
        <source>There is no argument given that corresponds to the required formal parameter '{0}' of '{1}'</source>
        <target state="translated">未提供与“{1}”的必需形参“{0}”对应的实参</target>
        <note />
      </trans-unit>
      <trans-unit id="WRN_UnimplementedCommandLineSwitch">
        <source>The command line switch '{0}' is not yet implemented and was ignored.</source>
        <target state="translated">命令行开关“{0}”尚未实现，已忽略。</target>
        <note />
      </trans-unit>
      <trans-unit id="WRN_UnimplementedCommandLineSwitch_Title">
        <source>Command line switch is not yet implemented</source>
        <target state="translated">命令行开关尚未实现</target>
        <note />
      </trans-unit>
      <trans-unit id="ERR_ModuleEmitFailure">
        <source>Failed to emit module '{0}'.</source>
        <target state="translated">未能发出模块“{0}”。</target>
        <note />
      </trans-unit>
      <trans-unit id="ERR_FixedLocalInLambda">
        <source>Cannot use fixed local '{0}' inside an anonymous method, lambda expression, or query expression</source>
        <target state="translated">在匿名方法、lambda 表达式或查询表达式中不能使用固定的局部变量“{0}”</target>
        <note />
      </trans-unit>
      <trans-unit id="ERR_ExpressionTreeContainsNamedArgument">
        <source>An expression tree may not contain a named argument specification</source>
        <target state="translated">表达式树可能不包含命名参数规范</target>
        <note />
      </trans-unit>
      <trans-unit id="ERR_ExpressionTreeContainsOptionalArgument">
        <source>An expression tree may not contain a call or invocation that uses optional arguments</source>
        <target state="translated">表达式树可能不包含使用可选参数的调用</target>
        <note />
      </trans-unit>
      <trans-unit id="ERR_ExpressionTreeContainsIndexedProperty">
        <source>An expression tree may not contain an indexed property</source>
        <target state="translated">表达式树不能包含索引属性</target>
        <note />
      </trans-unit>
      <trans-unit id="ERR_IndexedPropertyRequiresParams">
        <source>Indexed property '{0}' has non-optional arguments which must be provided</source>
        <target state="translated">索引属性“{0}”具有必须提供的非可选参数</target>
        <note />
      </trans-unit>
      <trans-unit id="ERR_IndexedPropertyMustHaveAllOptionalParams">
        <source>Indexed property '{0}' must have all arguments optional</source>
        <target state="translated">索引属性“{0}”的所有参数都必须可选</target>
        <note />
      </trans-unit>
      <trans-unit id="ERR_SpecialByRefInLambda">
        <source>Instance of type '{0}' cannot be used inside a nested function, query expression, iterator block or async method</source>
        <target state="translated">“{0}”类型的实例不能在嵌套函数、查询表达式、迭代器块或异步方法中使用</target>
        <note />
      </trans-unit>
      <trans-unit id="ERR_SecurityAttributeMissingAction">
        <source>First argument to a security attribute must be a valid SecurityAction</source>
        <target state="translated">安全特性的第一个参数必须是有效的 SecurityAction</target>
        <note />
      </trans-unit>
      <trans-unit id="ERR_SecurityAttributeInvalidAction">
        <source>Security attribute '{0}' has an invalid SecurityAction value '{1}'</source>
        <target state="translated">安全特性“{0}”具有无效 SecurityAction 值“{1}”</target>
        <note />
      </trans-unit>
      <trans-unit id="ERR_SecurityAttributeInvalidActionAssembly">
        <source>SecurityAction value '{0}' is invalid for security attributes applied to an assembly</source>
        <target state="translated">SecurityAction 值“{0}”对于应用于程序集的安全特性无效</target>
        <note />
      </trans-unit>
      <trans-unit id="ERR_SecurityAttributeInvalidActionTypeOrMethod">
        <source>SecurityAction value '{0}' is invalid for security attributes applied to a type or a method</source>
        <target state="translated">SecurityAction 值“{0}”对于应用于类型或方法的安全特性无效</target>
        <note />
      </trans-unit>
      <trans-unit id="ERR_PrincipalPermissionInvalidAction">
        <source>SecurityAction value '{0}' is invalid for PrincipalPermission attribute</source>
        <target state="translated">SecurityAction 值“{0}”对于 PrincipalPermission 特性无效</target>
        <note />
      </trans-unit>
      <trans-unit id="ERR_FeatureNotValidInExpressionTree">
        <source>An expression tree may not contain '{0}'</source>
        <target state="translated">表达式树不能包含“{0}”</target>
        <note />
      </trans-unit>
      <trans-unit id="ERR_PermissionSetAttributeInvalidFile">
        <source>Unable to resolve file path '{0}' specified for the named argument '{1}' for PermissionSet attribute</source>
        <target state="translated">无法解析为 PermissionSet 特性的命名参数“{1}”指定的文件路径“{0}”</target>
        <note />
      </trans-unit>
      <trans-unit id="ERR_PermissionSetAttributeFileReadError">
        <source>Error reading file '{0}' specified for the named argument '{1}' for PermissionSet attribute: '{2}'</source>
        <target state="translated">读取为 PermissionSet 特性的命名参数“{1}”指定的文件“{0}”时出错:“{2}”</target>
        <note />
      </trans-unit>
      <trans-unit id="ERR_GlobalSingleTypeNameNotFoundFwd">
        <source>The type name '{0}' could not be found in the global namespace. This type has been forwarded to assembly '{1}' Consider adding a reference to that assembly.</source>
        <target state="translated">未能在全局命名空间中找到类型名“{0}”。此类型已转发到程序集“{1}”。请考虑添加对该程序集的引用。</target>
        <note />
      </trans-unit>
      <trans-unit id="ERR_DottedTypeNameNotFoundInNSFwd">
        <source>The type name '{0}' could not be found in the namespace '{1}'. This type has been forwarded to assembly '{2}' Consider adding a reference to that assembly.</source>
        <target state="translated">未能在命名空间“{1}”中找到类型名“{0}”。此类型已转发到程序集“{2}”。请考虑添加对该程序集的引用。</target>
        <note />
      </trans-unit>
      <trans-unit id="ERR_SingleTypeNameNotFoundFwd">
        <source>The type name '{0}' could not be found. This type has been forwarded to assembly '{1}'. Consider adding a reference to that assembly.</source>
        <target state="translated">未能找到类型名“{0}”。此类型已转发到程序集“{1}”。请考虑添加对该程序集的引用。</target>
        <note />
      </trans-unit>
      <trans-unit id="ERR_AssemblySpecifiedForLinkAndRef">
        <source>Assemblies '{0}' and '{1}' refer to the same metadata but only one is a linked reference (specified using /link option); consider removing one of the references.</source>
        <target state="translated">程序集“{0}”和“{1}”引用相同元数据，但是只有一个是链接引用(使用 /link 选项指定)；请考虑删除其中一个引用。</target>
        <note />
      </trans-unit>
      <trans-unit id="WRN_DeprecatedCollectionInitAdd">
        <source>The best overloaded Add method '{0}' for the collection initializer element is obsolete.</source>
        <target state="translated">与集合初始值设定项元素最匹配的重载 Add 方法“{0}”已过时。</target>
        <note />
      </trans-unit>
      <trans-unit id="WRN_DeprecatedCollectionInitAdd_Title">
        <source>The best overloaded Add method for the collection initializer element is obsolete</source>
        <target state="translated">与集合初始值设定项元素最匹配的重载 Add 方法已过时</target>
        <note />
      </trans-unit>
      <trans-unit id="WRN_DeprecatedCollectionInitAddStr">
        <source>The best overloaded Add method '{0}' for the collection initializer element is obsolete. {1}</source>
        <target state="translated">与集合初始值设定项元素最匹配的重载 Add 方法“{0}”已过时。{1}</target>
        <note />
      </trans-unit>
      <trans-unit id="WRN_DeprecatedCollectionInitAddStr_Title">
        <source>The best overloaded Add method for the collection initializer element is obsolete</source>
        <target state="translated">与集合初始值设定项元素最匹配的重载 Add 方法已过时</target>
        <note />
      </trans-unit>
      <trans-unit id="ERR_DeprecatedCollectionInitAddStr">
        <source>The best overloaded Add method '{0}' for the collection initializer element is obsolete. {1}</source>
        <target state="translated">与集合初始值设定项元素最匹配的重载 Add 方法“{0}”已过时。{1}</target>
        <note />
      </trans-unit>
      <trans-unit id="ERR_IteratorInInteractive">
        <source>Yield statements may not appear at the top level in interactive code.</source>
        <target state="translated">Yield 语句不能出现在交互代码中的顶层。</target>
        <note />
      </trans-unit>
      <trans-unit id="ERR_SecurityAttributeInvalidTarget">
        <source>Security attribute '{0}' is not valid on this declaration type. Security attributes are only valid on assembly, type and method declarations.</source>
        <target state="translated">安全特性“{0}”对此声明类型无效。安全特性仅对程序集、类型和方法声明有效。</target>
        <note />
      </trans-unit>
      <trans-unit id="ERR_BadDynamicMethodArg">
        <source>Cannot use an expression of type '{0}' as an argument to a dynamically dispatched operation.</source>
        <target state="translated">无法将类型为“{0}”的表达式用作动态调度的操作的参数。</target>
        <note />
      </trans-unit>
      <trans-unit id="ERR_BadDynamicMethodArgLambda">
        <source>Cannot use a lambda expression as an argument to a dynamically dispatched operation without first casting it to a delegate or expression tree type.</source>
        <target state="translated">如果不事先将 lambda 表达式强制转换为委托或表达式树类型，则无法将该表达式用作动态调度的操作的参数。</target>
        <note />
      </trans-unit>
      <trans-unit id="ERR_BadDynamicMethodArgMemgrp">
        <source>Cannot use a method group as an argument to a dynamically dispatched operation. Did you intend to invoke the method?</source>
        <target state="translated">无法将方法组用作动态调度的操作的参数。是否要调用该方法?</target>
        <note />
      </trans-unit>
      <trans-unit id="ERR_NoDynamicPhantomOnBase">
        <source>The call to method '{0}' needs to be dynamically dispatched, but cannot be because it is part of a base access expression. Consider casting the dynamic arguments or eliminating the base access.</source>
        <target state="translated">需要动态调度对方法“{0}”的调用，但无法实现，因为该调用是基访问表达式的一部分。请考虑强制转换动态参数或消除基访问。</target>
        <note />
      </trans-unit>
      <trans-unit id="ERR_BadDynamicQuery">
        <source>Query expressions over source type 'dynamic' or with a join sequence of type 'dynamic' are not allowed</source>
        <target state="translated">不允许源类型 "dynamic" 上或具有类型 "dynamic" 的连接序列的查询表达式</target>
        <note />
      </trans-unit>
      <trans-unit id="ERR_NoDynamicPhantomOnBaseIndexer">
        <source>The indexer access needs to be dynamically dispatched, but cannot be because it is part of a base access expression. Consider casting the dynamic arguments or eliminating the base access.</source>
        <target state="translated">索引器访问需要进行动态调度，但未能如此，因为它是基访问表达式的一般分。请考虑强制转换动态参数或消除基访问。</target>
        <note />
      </trans-unit>
      <trans-unit id="WRN_DynamicDispatchToConditionalMethod">
        <source>The dynamically dispatched call to method '{0}' may fail at runtime because one or more applicable overloads are conditional methods.</source>
        <target state="translated">动态调度的方法“{0}”调用可能会在运行时失败，因为一个或多个适用的重载为条件方法。</target>
        <note />
      </trans-unit>
      <trans-unit id="WRN_DynamicDispatchToConditionalMethod_Title">
        <source>Dynamically dispatched call may fail at runtime because one or more applicable overloads are conditional methods</source>
        <target state="translated">动态调度的调用可能会在运行时失败，因为一个或多个适用的重载为条件方法</target>
        <note />
      </trans-unit>
      <trans-unit id="ERR_BadArgTypeDynamicExtension">
        <source>'{0}' has no applicable method named '{1}' but appears to have an extension method by that name. Extension methods cannot be dynamically dispatched. Consider casting the dynamic arguments or calling the extension method without the extension method syntax.</source>
        <target state="translated">'“{0}”不具有名为“{1}”的适用方法，但是似乎有该名称的扩展方法。无法动态调度扩展方法。请考虑强制转换动态参数或在不使用扩展方法语法的情况下调用扩展方法。</target>
        <note />
      </trans-unit>
      <trans-unit id="WRN_CallerFilePathPreferredOverCallerMemberName">
        <source>The CallerMemberNameAttribute applied to parameter '{0}' will have no effect. It is overridden by the CallerFilePathAttribute.</source>
        <target state="translated">应用于参数“{0}”的 CallerMemberNameAttribute 将不起任何作用。它由 CallerFilePathAttribute 重写。</target>
        <note />
      </trans-unit>
      <trans-unit id="WRN_CallerFilePathPreferredOverCallerMemberName_Title">
        <source>The CallerMemberNameAttribute will have no effect; it is overridden by the CallerFilePathAttribute</source>
        <target state="translated">CallerMemberNameAttribute 将不起任何作用；它由 CallerFilePathAttribute 重写</target>
        <note />
      </trans-unit>
      <trans-unit id="WRN_CallerLineNumberPreferredOverCallerMemberName">
        <source>The CallerMemberNameAttribute applied to parameter '{0}' will have no effect. It is overridden by the CallerLineNumberAttribute.</source>
        <target state="translated">应用于参数“{0}”的 CallerMemberNameAttribute 将不起任何作用。它由 CallerLineNumberAttribute 重写。</target>
        <note />
      </trans-unit>
      <trans-unit id="WRN_CallerLineNumberPreferredOverCallerMemberName_Title">
        <source>The CallerMemberNameAttribute will have no effect; it is overridden by the CallerLineNumberAttribute</source>
        <target state="translated">CallerMemberNameAttribute 将不起任何作用；它由 CallerLineNumberAttribute 重写</target>
        <note />
      </trans-unit>
      <trans-unit id="WRN_CallerLineNumberPreferredOverCallerFilePath">
        <source>The CallerFilePathAttribute applied to parameter '{0}' will have no effect. It is overridden by the CallerLineNumberAttribute.</source>
        <target state="translated">应用于参数“{0}”的 CallerFilePathAttribute 将不起任何作用。它由 CallerLineNumberAttribute 重写。</target>
        <note />
      </trans-unit>
      <trans-unit id="WRN_CallerLineNumberPreferredOverCallerFilePath_Title">
        <source>The CallerFilePathAttribute will have no effect; it is overridden by the CallerLineNumberAttribute</source>
        <target state="translated">CallerFilePathAttribute 将不起任何作用；它由 CallerLineNumberAttribute 重写</target>
        <note />
      </trans-unit>
      <trans-unit id="ERR_InvalidDynamicCondition">
        <source>Expression must be implicitly convertible to Boolean or its type '{0}' must define operator '{1}'.</source>
        <target state="translated">表达式必须可隐式转换为布尔值，或其类型“{0}”必须定义运算符“{1}”。</target>
        <note />
      </trans-unit>
      <trans-unit id="ERR_MixingWinRTEventWithRegular">
        <source>'{0}' cannot implement '{1}' because '{2}' is a Windows Runtime event and '{3}' is a regular .NET event.</source>
        <target state="translated">'“{0}”无法实现“{1}”，因为“{2}”是 Windows 运行时事件，“{3}”是常规 .NET 事件。</target>
        <note />
      </trans-unit>
      <trans-unit id="WRN_CA2000_DisposeObjectsBeforeLosingScope1">
        <source>Call System.IDisposable.Dispose() on allocated instance of {0} before all references to it are out of scope.</source>
        <target state="translated">请在对 {0} 的所有引用超出范围之前，对它的分配实例调用 Call System.IDisposable.Dispose()。</target>
        <note />
      </trans-unit>
      <trans-unit id="WRN_CA2000_DisposeObjectsBeforeLosingScope1_Title">
        <source>Call System.IDisposable.Dispose() on allocated instance before all references to it are out of scope</source>
        <target state="translated">在对已分配实例的所有引用超出范围之前，对它调用 System.IDisposable.Dispose()</target>
        <note />
      </trans-unit>
      <trans-unit id="WRN_CA2000_DisposeObjectsBeforeLosingScope2">
        <source>Allocated instance of {0} is not disposed along all exception paths.  Call System.IDisposable.Dispose() before all references to it are out of scope.</source>
        <target state="translated">{0} 的分配实例未按所有异常路径释放。请在对它的所有引用超出范围之前，调用 Call System.IDisposable.Dispose()。</target>
        <note />
      </trans-unit>
      <trans-unit id="WRN_CA2000_DisposeObjectsBeforeLosingScope2_Title">
        <source>Allocated instance is not disposed along all exception paths</source>
        <target state="translated">已分配实例未按所有异常路径释放</target>
        <note />
      </trans-unit>
      <trans-unit id="WRN_CA2202_DoNotDisposeObjectsMultipleTimes">
        <source>Object '{0}' can be disposed more than once.</source>
        <target state="translated">可以多次释放对象“{0}”。</target>
        <note />
      </trans-unit>
      <trans-unit id="WRN_CA2202_DoNotDisposeObjectsMultipleTimes_Title">
        <source>Object can be disposed more than once</source>
        <target state="translated">可以多次释放对象</target>
        <note />
      </trans-unit>
      <trans-unit id="ERR_NewCoClassOnLink">
        <source>Interop type '{0}' cannot be embedded. Use the applicable interface instead.</source>
        <target state="translated">无法嵌入互操作类型“{0}”。请改用适用的接口。</target>
        <note />
      </trans-unit>
      <trans-unit id="ERR_NoPIANestedType">
        <source>Type '{0}' cannot be embedded because it is a nested type. Consider setting the 'Embed Interop Types' property to false.</source>
        <target state="translated">无法嵌入类型“{0}”，因为它是嵌套类型。请考虑将“嵌入互操作类型”属性设置为 false。</target>
        <note />
      </trans-unit>
      <trans-unit id="ERR_GenericsUsedInNoPIAType">
        <source>Type '{0}' cannot be embedded because it has a generic argument. Consider setting the 'Embed Interop Types' property to false.</source>
        <target state="translated">无法嵌入类型“{0}”，因为它有泛型参数。请考虑将“嵌入互操作类型”属性设置为 false。</target>
        <note />
      </trans-unit>
      <trans-unit id="ERR_InteropStructContainsMethods">
        <source>Embedded interop struct '{0}' can contain only public instance fields.</source>
        <target state="translated">嵌入互操作结构“{0}”只能包含公共实例字段。</target>
        <note />
      </trans-unit>
      <trans-unit id="ERR_WinRtEventPassedByRef">
        <source>A Windows Runtime event may not be passed as an out or ref parameter.</source>
        <target state="translated">无法作为 out 或 ref 参数传递 Windows 运行时事件。</target>
        <note />
      </trans-unit>
      <trans-unit id="ERR_MissingMethodOnSourceInterface">
        <source>Source interface '{0}' is missing method '{1}' which is required to embed event '{2}'.</source>
        <target state="translated">源接口“{0}”缺少方法“{1}”，此方法对嵌入事件“{2}”是必需的。</target>
        <note />
      </trans-unit>
      <trans-unit id="ERR_MissingSourceInterface">
        <source>Interface '{0}' has an invalid source interface which is required to embed event '{1}'.</source>
        <target state="translated">接口“{0}”的源接口无效，该源接口是嵌入事件“{1}”所必需的。</target>
        <note />
      </trans-unit>
      <trans-unit id="ERR_InteropTypeMissingAttribute">
        <source>Interop type '{0}' cannot be embedded because it is missing the required '{1}' attribute.</source>
        <target state="translated">无法嵌入互操作类型“{0}”，因为它缺少必需的“{1}”特性。</target>
        <note />
      </trans-unit>
      <trans-unit id="ERR_NoPIAAssemblyMissingAttribute">
        <source>Cannot embed interop types from assembly '{0}' because it is missing the '{1}' attribute.</source>
        <target state="translated">无法嵌入来自程序集“{0}”的互操作类型，因为它缺少“{1}”特性。</target>
        <note />
      </trans-unit>
      <trans-unit id="ERR_NoPIAAssemblyMissingAttributes">
        <source>Cannot embed interop types from assembly '{0}' because it is missing either the '{1}' attribute or the '{2}' attribute.</source>
        <target state="translated">无法嵌入来自程序集“{0}”的互操作类型，因为它缺少“{1}”特性或“{2}”特性。</target>
        <note />
      </trans-unit>
      <trans-unit id="ERR_InteropTypesWithSameNameAndGuid">
        <source>Cannot embed interop type '{0}' found in both assembly '{1}' and '{2}'. Consider setting the 'Embed Interop Types' property to false.</source>
        <target state="translated">无法嵌入在程序集“{1}”和“{2}”中同时找到的互操作类型“{0}”。请考虑将“嵌入互操作类型”属性设置为 false。</target>
        <note />
      </trans-unit>
      <trans-unit id="ERR_LocalTypeNameClash">
        <source>Embedding the interop type '{0}' from assembly '{1}' causes a name clash in the current assembly. Consider setting the 'Embed Interop Types' property to false.</source>
        <target state="translated">嵌入来自程序集“{1}”的互操作类型“{0}”会导致当前程序集中发生名称冲突。请考虑将“嵌入互操作类型”属性设置为 false。</target>
        <note />
      </trans-unit>
      <trans-unit id="WRN_ReferencedAssemblyReferencesLinkedPIA">
        <source>A reference was created to embedded interop assembly '{0}' because of an indirect reference to that assembly created by assembly '{1}'. Consider changing the 'Embed Interop Types' property on either assembly.</source>
        <target state="translated">由于程序集“{1}”创建了对嵌入互操作程序集“{0}”的间接引用，因此创建了对该程序集的引用。请考虑更改其中一个程序集的“嵌入互操作类型”属性。</target>
        <note />
      </trans-unit>
      <trans-unit id="WRN_ReferencedAssemblyReferencesLinkedPIA_Title">
        <source>A reference was created to embedded interop assembly because of an indirect assembly reference</source>
        <target state="translated">由于使用间接程序集引用，因此创建了对嵌入互操作程序集的引用</target>
        <note />
      </trans-unit>
      <trans-unit id="WRN_ReferencedAssemblyReferencesLinkedPIA_Description">
        <source>You have added a reference to an assembly using /link (Embed Interop Types property set to True). This instructs the compiler to embed interop type information from that assembly. However, the compiler cannot embed interop type information from that assembly because another assembly that you have referenced also references that assembly using /reference (Embed Interop Types property set to False).

To embed interop type information for both assemblies, use /link for references to each assembly (set the Embed Interop Types property to True).

To remove the warning, you can use /reference instead (set the Embed Interop Types property to False). In this case, a primary interop assembly (PIA) provides interop type information.</source>
        <target state="translated">使用 /link 添加了对程序集的引用(“嵌入互操作类型”属性设置为 True)。这指示编译器嵌入来自该程序集的互操作类型信息。但是，编译器无法嵌入来自该程序集的互操作类型信息，因为已引用的另一个程序集也使用 /reference 引用该程序集(“嵌入互操作类型”属性设置为 False)。

要嵌入两个程序集的互操作类型信息，请对每个程序集的引用使用 /link (将“嵌入互操作类型”属性设置为 True)。

要移除警告，可以改用 /reference (将“嵌入互操作类型”属性设置为 False)。在这种情况下，主互操作程序集 (PIA) 会提供互操作类型信息。</target>
        <note />
      </trans-unit>
      <trans-unit id="ERR_GenericsUsedAcrossAssemblies">
        <source>Type '{0}' from assembly '{1}' cannot be used across assembly boundaries because it has a generic type argument that is an embedded interop type.</source>
        <target state="translated">无法跨程序集边界使用程序集“{1}”中的类型“{0}”，因为它有身为嵌入的互操作类型的泛型类型参数。</target>
        <note />
      </trans-unit>
      <trans-unit id="ERR_NoCanonicalView">
        <source>Cannot find the interop type that matches the embedded interop type '{0}'. Are you missing an assembly reference?</source>
        <target state="translated">找不到与嵌入互操作类型“{0}”相匹配的互操作类型。是否缺少程序集引用?</target>
        <note />
      </trans-unit>
      <trans-unit id="ERR_ByRefReturnUnsupported">
        <source>By-reference return type 'ref {0}' is not supported.</source>
        <target state="translated">不支持按引用返回类型“ref {0}”。</target>
        <note />
      </trans-unit>
      <trans-unit id="ERR_NetModuleNameMismatch">
        <source>Module name '{0}' stored in '{1}' must match its filename.</source>
        <target state="translated">存储在“{1}”中的模块名“{0}”必须与其文件名匹配。</target>
        <note />
      </trans-unit>
      <trans-unit id="ERR_BadModuleName">
        <source>Invalid module name: {0}</source>
        <target state="translated">无效的模块名称: {0}</target>
        <note />
      </trans-unit>
      <trans-unit id="ERR_BadCompilationOptionValue">
        <source>Invalid '{0}' value: '{1}'.</source>
        <target state="translated">“{0}”值无效:“{1}”。</target>
        <note />
      </trans-unit>
      <trans-unit id="ERR_BadAppConfigPath">
        <source>AppConfigPath must be absolute.</source>
        <target state="translated">AppConfigPath 必须是绝对的。</target>
        <note />
      </trans-unit>
      <trans-unit id="WRN_AssemblyAttributeFromModuleIsOverridden">
        <source>Attribute '{0}' from module '{1}' will be ignored in favor of the instance appearing in source</source>
        <target state="translated">来自模块“{1}”的特性“{0}”将忽略，以便支持源中出现的实例</target>
        <note />
      </trans-unit>
      <trans-unit id="WRN_AssemblyAttributeFromModuleIsOverridden_Title">
        <source>Attribute will be ignored in favor of the instance appearing in source</source>
        <target state="translated">将忽略特性，以便支持源中出现的实例</target>
        <note />
      </trans-unit>
      <trans-unit id="ERR_CmdOptionConflictsSource">
        <source>Attribute '{0}' given in a source file conflicts with option '{1}'.</source>
        <target state="translated">源文件中提供的特定“{0}”与选项“{1}”冲突。</target>
        <note />
      </trans-unit>
      <trans-unit id="ERR_FixedBufferTooManyDimensions">
        <source>A fixed buffer may only have one dimension.</source>
        <target state="translated">固定缓冲区只能有一个维度。</target>
        <note />
      </trans-unit>
      <trans-unit id="WRN_ReferencedAssemblyDoesNotHaveStrongName">
        <source>Referenced assembly '{0}' does not have a strong name.</source>
        <target state="translated">引用程序集“{0}”没有强名称。</target>
        <note />
      </trans-unit>
      <trans-unit id="WRN_ReferencedAssemblyDoesNotHaveStrongName_Title">
        <source>Referenced assembly does not have a strong name</source>
        <target state="translated">引用程序集没有强名称</target>
        <note />
      </trans-unit>
      <trans-unit id="ERR_InvalidSignaturePublicKey">
        <source>Invalid signature public key specified in AssemblySignatureKeyAttribute.</source>
        <target state="translated">在 AssemblySignatureKeyAttribute 中指定的签名公钥无效。</target>
        <note />
      </trans-unit>
      <trans-unit id="ERR_ExportedTypeConflictsWithDeclaration">
        <source>Type '{0}' exported from module '{1}' conflicts with type declared in primary module of this assembly.</source>
        <target state="translated">从模块“{1}”导出的类型“{0}”与此程序集主模块中声明的类型冲突。</target>
        <note />
      </trans-unit>
      <trans-unit id="ERR_ExportedTypesConflict">
        <source>Type '{0}' exported from module '{1}' conflicts with type '{2}' exported from module '{3}'.</source>
        <target state="translated">从模块“{1}”导出的类型“{0}”与从模块“{3}”导出的类型“{2}”冲突。</target>
        <note />
      </trans-unit>
      <trans-unit id="ERR_ForwardedTypeConflictsWithDeclaration">
        <source>Forwarded type '{0}' conflicts with type declared in primary module of this assembly.</source>
        <target state="translated">转发的类型“{0}”与此程序集主模块中声明的类型冲突。</target>
        <note />
      </trans-unit>
      <trans-unit id="ERR_ForwardedTypesConflict">
        <source>Type '{0}' forwarded to assembly '{1}' conflicts with type '{2}' forwarded to assembly '{3}'.</source>
        <target state="translated">转发到程序集“{1}”的类型“{0}”与转发到程序集“{3}”的类型“{2}”冲突。</target>
        <note />
      </trans-unit>
      <trans-unit id="ERR_ForwardedTypeConflictsWithExportedType">
        <source>Type '{0}' forwarded to assembly '{1}' conflicts with type '{2}' exported from module '{3}'.</source>
        <target state="translated">转发到程序集“{1}”的类型“{0}”与从模块“{3}”导出的类型“{2}”冲突。</target>
        <note />
      </trans-unit>
      <trans-unit id="WRN_RefCultureMismatch">
        <source>Referenced assembly '{0}' has different culture setting of '{1}'.</source>
        <target state="translated">引用程序集“{0}”具有不同区域性设置“{1}”。</target>
        <note />
      </trans-unit>
      <trans-unit id="WRN_RefCultureMismatch_Title">
        <source>Referenced assembly has different culture setting</source>
        <target state="translated">引用程序集具有不同区域性设置</target>
        <note />
      </trans-unit>
      <trans-unit id="ERR_AgnosticToMachineModule">
        <source>Agnostic assembly cannot have a processor specific module '{0}'.</source>
        <target state="translated">不可知的程序集不能具有特定于处理器的模块“{0}”。</target>
        <note />
      </trans-unit>
      <trans-unit id="ERR_ConflictingMachineModule">
        <source>Assembly and module '{0}' cannot target different processors.</source>
        <target state="translated">程序集和模块“{0}”不能以不同处理器为目标。</target>
        <note />
      </trans-unit>
      <trans-unit id="WRN_ConflictingMachineAssembly">
        <source>Referenced assembly '{0}' targets a different processor.</source>
        <target state="translated">引用程序集“{0}”面向的是另一个处理器。</target>
        <note />
      </trans-unit>
      <trans-unit id="WRN_ConflictingMachineAssembly_Title">
        <source>Referenced assembly targets a different processor</source>
        <target state="translated">引用程序集面向的是另一个处理器</target>
        <note />
      </trans-unit>
      <trans-unit id="ERR_CryptoHashFailed">
        <source>Cryptographic failure while creating hashes.</source>
        <target state="translated">创建哈希时加密失败。</target>
        <note />
      </trans-unit>
      <trans-unit id="ERR_MissingNetModuleReference">
        <source>Reference to '{0}' netmodule missing.</source>
        <target state="translated">缺少对“{0}”netmodule 的引用。</target>
        <note />
      </trans-unit>
      <trans-unit id="ERR_NetModuleNameMustBeUnique">
        <source>Module '{0}' is already defined in this assembly. Each module must have a unique filename.</source>
        <target state="translated">模块“{0}”已在此程序集中定义。每个模块必须具有唯一的文件名。</target>
        <note />
      </trans-unit>
      <trans-unit id="ERR_CantReadConfigFile">
        <source>Cannot read config file '{0}' -- '{1}'</source>
        <target state="translated">无法读取配置文件“{0}”--“{1}”</target>
        <note />
      </trans-unit>
      <trans-unit id="ERR_EncNoPIAReference">
        <source>Cannot continue since the edit includes a reference to an embedded type: '{0}'.</source>
        <target state="translated">无法继续，因为编辑包括对嵌入类型的引用:“{0}”。</target>
        <note />
      </trans-unit>
      <trans-unit id="ERR_EncReferenceToAddedMember">
        <source>Member '{0}' added during the current debug session can only be accessed from within its declaring assembly '{1}'.</source>
        <target state="translated">在当前调试会话期间添加的成员“{0}”只能从其声明的程序集“{1}”中访问。</target>
        <note />
      </trans-unit>
      <trans-unit id="ERR_MutuallyExclusiveOptions">
        <source>Compilation options '{0}' and '{1}' can't both be specified at the same time.</source>
        <target state="translated">无法同时指定编译选项“{0}”和“{1}”。</target>
        <note />
      </trans-unit>
      <trans-unit id="ERR_LinkedNetmoduleMetadataMustProvideFullPEImage">
        <source>Linked netmodule metadata must provide a full PE image: '{0}'.</source>
        <target state="translated">链接 netmodule 元数据必须提供完整 PE 映像:“{0}”。</target>
        <note />
      </trans-unit>
      <trans-unit id="ERR_BadPrefer32OnLib">
        <source>/platform:anycpu32bitpreferred can only be used with /t:exe, /t:winexe and /t:appcontainerexe</source>
        <target state="translated">/platform:anycpu32bitpreferred 只能与 /t:exe、/t:winexe 和 /t:appcontainerexe 一起使用</target>
        <note />
      </trans-unit>
      <trans-unit id="IDS_PathList">
        <source>&lt;path list&gt;</source>
        <target state="translated">&lt;路径列表&gt;</target>
        <note />
      </trans-unit>
      <trans-unit id="IDS_Text">
        <source>&lt;text&gt;</source>
        <target state="translated">&lt;文本&gt;</target>
        <note />
      </trans-unit>
      <trans-unit id="IDS_FeatureNullPropagatingOperator">
        <source>null propagating operator</source>
        <target state="translated">空传播运算符</target>
        <note />
      </trans-unit>
      <trans-unit id="IDS_FeatureExpressionBodiedMethod">
        <source>expression-bodied method</source>
        <target state="translated">expression-bodied 方法</target>
        <note />
      </trans-unit>
      <trans-unit id="IDS_FeatureExpressionBodiedProperty">
        <source>expression-bodied property</source>
        <target state="translated">expression-bodied 属性</target>
        <note />
      </trans-unit>
      <trans-unit id="IDS_FeatureExpressionBodiedIndexer">
        <source>expression-bodied indexer</source>
        <target state="translated">expression-bodied 索引器</target>
        <note />
      </trans-unit>
      <trans-unit id="IDS_FeatureAutoPropertyInitializer">
        <source>auto property initializer</source>
        <target state="translated">自动属性初始值设定项</target>
        <note />
      </trans-unit>
      <trans-unit id="IDS_Namespace1">
        <source>&lt;namespace&gt;</source>
        <target state="translated">&lt;命名空间&gt;</target>
        <note />
      </trans-unit>
      <trans-unit id="IDS_FeatureRefLocalsReturns">
        <source>byref locals and returns</source>
        <target state="translated">byref 局部变量和返回</target>
        <note />
      </trans-unit>
      <trans-unit id="IDS_FeatureReadOnlyReferences">
        <source>readonly references</source>
        <target state="translated">只读引用</target>
        <note />
      </trans-unit>
      <trans-unit id="IDS_FeatureRefStructs">
        <source>ref structs</source>
        <target state="translated">ref 结构</target>
        <note />
      </trans-unit>
      <trans-unit id="CompilationC">
        <source>Compilation (C#): </source>
        <target state="translated">编译(C#): </target>
        <note />
      </trans-unit>
      <trans-unit id="SyntaxNodeIsNotWithinSynt">
        <source>Syntax node is not within syntax tree</source>
        <target state="translated">语法节点不在语法树中</target>
        <note />
      </trans-unit>
      <trans-unit id="LocationMustBeProvided">
        <source>Location must be provided in order to provide minimal type qualification.</source>
        <target state="translated">必须提供位置才能提供最低程度的类型限定。</target>
        <note />
      </trans-unit>
      <trans-unit id="SyntaxTreeSemanticModelMust">
        <source>SyntaxTreeSemanticModel must be provided in order to provide minimal type qualification.</source>
        <target state="translated">必须提供 SyntaxTreeSemanticModel 才能提供最低程度的类型限定。</target>
        <note />
      </trans-unit>
      <trans-unit id="CantReferenceCompilationOf">
        <source>Can't reference compilation of type '{0}' from {1} compilation.</source>
        <target state="translated">无法从 {1} 编译引用类型为“{0}”的编译。</target>
        <note />
      </trans-unit>
      <trans-unit id="SyntaxTreeAlreadyPresent">
        <source>Syntax tree already present</source>
        <target state="translated">语法树已存在</target>
        <note />
      </trans-unit>
      <trans-unit id="SubmissionCanOnlyInclude">
        <source>Submission can only include script code.</source>
        <target state="translated">提交只能包含脚本代码。</target>
        <note />
      </trans-unit>
      <trans-unit id="SubmissionCanHaveAtMostOne">
        <source>Submission can have at most one syntax tree.</source>
        <target state="translated">提交最多可以具有一个语法树。</target>
        <note />
      </trans-unit>
      <trans-unit id="TreeMustHaveARootNodeWith">
        <source>tree must have a root node with SyntaxKind.CompilationUnit</source>
        <target state="translated">树必须具有带 SyntaxKind.CompilationUnit 的根节点</target>
        <note />
      </trans-unit>
      <trans-unit id="TypeArgumentCannotBeNull">
        <source>Type argument cannot be null</source>
        <target state="translated">类型参数不能是 null</target>
        <note />
      </trans-unit>
      <trans-unit id="WrongNumberOfTypeArguments">
        <source>Wrong number of type arguments</source>
        <target state="translated">类型参数的数目不正确</target>
        <note />
      </trans-unit>
      <trans-unit id="NameConflictForName">
        <source>Name conflict for name {0}</source>
        <target state="translated">名称 {0} 出现名称冲突</target>
        <note />
      </trans-unit>
      <trans-unit id="LookupOptionsHasInvalidCombo">
        <source>LookupOptions has an invalid combination of options</source>
        <target state="translated">LookupOptions 具有无效的选项组合</target>
        <note />
      </trans-unit>
      <trans-unit id="ItemsMustBeNonEmpty">
        <source>items: must be non-empty</source>
        <target state="translated">项目: 不能为空</target>
        <note />
      </trans-unit>
      <trans-unit id="UseVerbatimIdentifier">
        <source>Use Microsoft.CodeAnalysis.CSharp.SyntaxFactory.Identifier or Microsoft.CodeAnalysis.CSharp.SyntaxFactory.VerbatimIdentifier to create identifier tokens.</source>
        <target state="translated">使用 Microsoft.CodeAnalysis.CSharp.SyntaxFactory.Identifier 或 Microsoft.CodeAnalysis.CSharp.SyntaxFactory.VerbatimIdentifier 可创建标识符标记。</target>
        <note />
      </trans-unit>
      <trans-unit id="UseLiteralForTokens">
        <source>Use Microsoft.CodeAnalysis.CSharp.SyntaxFactory.Literal to create character literal tokens.</source>
        <target state="translated">使用 Microsoft.CodeAnalysis.CSharp.SyntaxFactory.Literal 可创建字符文本标记。</target>
        <note />
      </trans-unit>
      <trans-unit id="UseLiteralForNumeric">
        <source>Use Microsoft.CodeAnalysis.CSharp.SyntaxFactory.Literal to create numeric literal tokens.</source>
        <target state="translated">使用 Microsoft.CodeAnalysis.CSharp.SyntaxFactory.Literal 可创建数字文本标记。</target>
        <note />
      </trans-unit>
      <trans-unit id="ThisMethodCanOnlyBeUsedToCreateTokens">
        <source>This method can only be used to create tokens - {0} is not a token kind.</source>
        <target state="translated">此方法只能用于创建标记 - {0} 不出标记类型。</target>
        <note />
      </trans-unit>
      <trans-unit id="GenericParameterDefinition">
        <source>Generic parameter is definition when expected to be reference {0}</source>
        <target state="translated">泛型参数是定义，但应是引用 {0}</target>
        <note />
      </trans-unit>
      <trans-unit id="InvalidGetDeclarationNameMultipleDeclarators">
        <source>Called GetDeclarationName for a declaration node that can possibly contain multiple variable declarators.</source>
        <target state="translated">为可能包含多个变量声明符的声明节点调用了 GetDeclarationName。</target>
        <note />
      </trans-unit>
      <trans-unit id="TreeNotPartOfCompilation">
        <source>tree not part of compilation</source>
        <target state="translated">树不属于编译</target>
        <note />
      </trans-unit>
      <trans-unit id="PositionIsNotWithinSyntax">
        <source>Position is not within syntax tree with full span {0}</source>
        <target state="translated">位置不在具有完整范围 {0} 的语法树中</target>
        <note />
      </trans-unit>
      <trans-unit id="WRN_BadUILang">
        <source>The language name '{0}' is invalid.</source>
        <target state="translated">语言名“{0}”无效。</target>
        <note />
      </trans-unit>
      <trans-unit id="WRN_BadUILang_Title">
        <source>The language name is invalid</source>
        <target state="translated">语言名无效</target>
        <note />
      </trans-unit>
      <trans-unit id="ERR_UnsupportedTransparentIdentifierAccess">
        <source>Transparent identifier member access failed for field '{0}' of '{1}'.  Does the data being queried implement the query pattern?</source>
        <target state="translated">针对“{1}”的字段“{0}”的透明标识符成员访问失败。所查询的数据是否实现查询模式?</target>
        <note />
      </trans-unit>
      <trans-unit id="ERR_ParamDefaultValueDiffersFromAttribute">
        <source>The parameter has multiple distinct default values.</source>
        <target state="translated">参数具有多个不同的默认值。</target>
        <note />
      </trans-unit>
      <trans-unit id="ERR_FieldHasMultipleDistinctConstantValues">
        <source>The field has multiple distinct constant values.</source>
        <target state="translated">字段具有多个不同的常量值。</target>
        <note />
      </trans-unit>
      <trans-unit id="WRN_UnqualifiedNestedTypeInCref">
        <source>Within cref attributes, nested types of generic types should be qualified.</source>
        <target state="translated">在 cref 特性中，应限定泛型类型的嵌套类型。</target>
        <note />
      </trans-unit>
      <trans-unit id="WRN_UnqualifiedNestedTypeInCref_Title">
        <source>Within cref attributes, nested types of generic types should be qualified</source>
        <target state="translated">在 cref 特性中，应限定泛型类型的嵌套类型</target>
        <note />
      </trans-unit>
      <trans-unit id="NotACSharpSymbol">
        <source>Not a C# symbol.</source>
        <target state="translated">不是 C# 符号。</target>
        <note />
      </trans-unit>
      <trans-unit id="HDN_UnusedUsingDirective">
        <source>Unnecessary using directive.</source>
        <target state="translated">不需要的 using 指令。</target>
        <note />
      </trans-unit>
      <trans-unit id="HDN_UnusedExternAlias">
        <source>Unused extern alias.</source>
        <target state="translated">未使用的外部别名。</target>
        <note />
      </trans-unit>
      <trans-unit id="ElementsCannotBeNull">
        <source>Elements cannot be null.</source>
        <target state="translated">元素不能为 Null。</target>
        <note />
      </trans-unit>
      <trans-unit id="IDS_LIB_ENV">
        <source>LIB environment variable</source>
        <target state="translated">LIB 环境变量</target>
        <note />
      </trans-unit>
      <trans-unit id="IDS_LIB_OPTION">
        <source>/LIB option</source>
        <target state="translated">/LIB 选项</target>
        <note />
      </trans-unit>
      <trans-unit id="IDS_REFERENCEPATH_OPTION">
        <source>/REFERENCEPATH option</source>
        <target state="translated">/REFERENCEPATH 选项</target>
        <note />
      </trans-unit>
      <trans-unit id="IDS_DirectoryDoesNotExist">
        <source>directory does not exist</source>
        <target state="translated">目录不存在</target>
        <note />
      </trans-unit>
      <trans-unit id="IDS_DirectoryHasInvalidPath">
        <source>path is too long or invalid</source>
        <target state="translated">路径太长或无效</target>
        <note />
      </trans-unit>
      <trans-unit id="WRN_NoRuntimeMetadataVersion">
        <source>No value for RuntimeMetadataVersion found. No assembly containing System.Object was found nor was a value for RuntimeMetadataVersion specified through options.</source>
        <target state="translated">找不到 RuntimeMetadataVersion 的值。找不到包含 System.Object 的程序集，或未通过选项为 RuntimeMetadataVersion 指定值。</target>
        <note />
      </trans-unit>
      <trans-unit id="WRN_NoRuntimeMetadataVersion_Title">
        <source>No value for RuntimeMetadataVersion found</source>
        <target state="translated">找不到 RuntimeMetadataVersion 的值</target>
        <note />
      </trans-unit>
      <trans-unit id="WrongSemanticModelType">
        <source>Expected a {0} SemanticModel.</source>
        <target state="translated">应为 {0} SemanticModel。</target>
        <note />
      </trans-unit>
      <trans-unit id="IDS_FeatureLambda">
        <source>lambda expression</source>
        <target state="translated">lambda 表达式</target>
        <note />
      </trans-unit>
      <trans-unit id="ERR_FeatureNotAvailableInVersion1">
        <source>Feature '{0}' is not available in C# 1. Please use language version {1} or greater.</source>
        <target state="translated">功能“{0}”在 C# 1 中不可用。请使用 {1} 或更高的语言版本。</target>
        <note />
      </trans-unit>
      <trans-unit id="ERR_FeatureNotAvailableInVersion2">
        <source>Feature '{0}' is not available in C# 2. Please use language version {1} or greater.</source>
        <target state="translated">功能“{0}”在 C# 2 中不可用。请使用 {1} 或更高的语言版本。</target>
        <note />
      </trans-unit>
      <trans-unit id="ERR_FeatureNotAvailableInVersion3">
        <source>Feature '{0}' is not available in C# 3. Please use language version {1} or greater.</source>
        <target state="translated">功能“{0}”在 C# 3 中不可用。请使用 {1} 或更高的语言版本。</target>
        <note />
      </trans-unit>
      <trans-unit id="ERR_FeatureNotAvailableInVersion4">
        <source>Feature '{0}' is not available in C# 4. Please use language version {1} or greater.</source>
        <target state="translated">功能“{0}”在 C# 4 中不可用。请使用 {1} 或更高的语言版本。</target>
        <note />
      </trans-unit>
      <trans-unit id="ERR_FeatureNotAvailableInVersion5">
        <source>Feature '{0}' is not available in C# 5. Please use language version {1} or greater.</source>
        <target state="translated">功能“{0}”在 C# 5 中不可用。请使用 {1} 或更高的语言版本。</target>
        <note />
      </trans-unit>
      <trans-unit id="ERR_FeatureNotAvailableInVersion6">
        <source>Feature '{0}' is not available in C# 6. Please use language version {1} or greater.</source>
        <target state="translated">功能“{0}”在 C# 6 中不可用。请使用 {1} 或更高的语言版本。</target>
        <note />
      </trans-unit>
      <trans-unit id="ERR_FeatureNotAvailableInVersion7">
        <source>Feature '{0}' is not available in C# 7.0. Please use language version {1} or greater.</source>
        <target state="translated">C# 7.0 中不支持功能“{0}”。请使用 {1} 或更高的语言版本。</target>
        <note />
      </trans-unit>
      <trans-unit id="ERR_FeatureIsUnimplemented">
        <source>Feature '{0}' is not implemented in this compiler.</source>
        <target state="translated">此编译器中未实现功能“{0}”。</target>
        <note />
      </trans-unit>
      <trans-unit id="IDS_VersionExperimental">
        <source>'experimental'</source>
        <target state="translated">'“实验”</target>
        <note />
      </trans-unit>
      <trans-unit id="PositionNotWithinTree">
        <source>Position must be within span of the syntax tree.</source>
        <target state="translated">位置必须处于语法树范围内。</target>
        <note />
      </trans-unit>
      <trans-unit id="SpeculatedSyntaxNodeCannotBelongToCurrentCompilation">
        <source>Syntax node to be speculated cannot belong to a syntax tree from the current compilation.</source>
        <target state="translated">要推断的语法节点不能属于来自当前编译的语法树。</target>
        <note />
      </trans-unit>
      <trans-unit id="ChainingSpeculativeModelIsNotSupported">
        <source>Chaining speculative semantic model is not supported. You should create a speculative model from the non-speculative ParentModel.</source>
        <target state="translated">不支持链接推理语义模型。应从非推理 ParentModel 创建推理模型。</target>
        <note />
      </trans-unit>
      <trans-unit id="IDS_ToolName">
        <source>Microsoft (R) Visual C# Compiler</source>
        <target state="translated">Microsoft(R) Visual C# 编译器</target>
        <note />
      </trans-unit>
      <trans-unit id="IDS_LogoLine1">
        <source>{0} version {1}</source>
        <target state="translated">{0} 版本 {1}</target>
        <note />
      </trans-unit>
      <trans-unit id="IDS_LogoLine2">
        <source>Copyright (C) Microsoft Corporation. All rights reserved.</source>
        <target state="translated">版权所有(C) Microsoft Corporation。保留所有权利。</target>
        <note />
      </trans-unit>
      <trans-unit id="IDS_LangVersions">
        <source>Supported language versions:</source>
        <target state="translated">支持的语言版本:</target>
        <note />
      </trans-unit>
      <trans-unit id="IDS_CSCHelp">
        <source>
                             Visual C# Compiler Options

                       - OUTPUT FILES -
-out:&lt;file&gt;                   Specify output file name (default: base name of
                              file with main class or first file)
-target:exe                   Build a console executable (default) (Short
                              form: -t:exe)
-target:winexe                Build a Windows executable (Short form:
                              -t:winexe)
-target:library               Build a library (Short form: -t:library)
-target:module                Build a module that can be added to another
                              assembly (Short form: -t:module)
-target:appcontainerexe       Build an Appcontainer executable (Short form:
                              -t:appcontainerexe)
-target:winmdobj              Build a Windows Runtime intermediate file that
                              is consumed by WinMDExp (Short form: -t:winmdobj)
-doc:&lt;file&gt;                   XML Documentation file to generate
-refout:&lt;file&gt;                Reference assembly output to generate
-platform:&lt;string&gt;            Limit which platforms this code can run on: x86,
                              Itanium, x64, arm, arm64, anycpu32bitpreferred, or
                              anycpu. The default is anycpu.

                       - INPUT FILES -
-recurse:&lt;wildcard&gt;           Include all files in the current directory and
                              subdirectories according to the wildcard
                              specifications
-reference:&lt;alias&gt;=&lt;file&gt;     Reference metadata from the specified assembly
                              file using the given alias (Short form: -r)
-reference:&lt;file list&gt;        Reference metadata from the specified assembly
                              files (Short form: -r)
-addmodule:&lt;file list&gt;        Link the specified modules into this assembly
-link:&lt;file list&gt;             Embed metadata from the specified interop
                              assembly files (Short form: -l)
-analyzer:&lt;file list&gt;         Run the analyzers from this assembly
                              (Short form: -a)
-additionalfile:&lt;file list&gt;   Additional files that don't directly affect code
                              generation but may be used by analyzers for producing
                              errors or warnings.
-embed                        Embed all source files in the PDB.
-embed:&lt;file list&gt;            Embed specific files in the PDB

                       - RESOURCES -
-win32res:&lt;file&gt;              Specify a Win32 resource file (.res)
-win32icon:&lt;file&gt;             Use this icon for the output
-win32manifest:&lt;file&gt;         Specify a Win32 manifest file (.xml)
-nowin32manifest              Do not include the default Win32 manifest
-resource:&lt;resinfo&gt;           Embed the specified resource (Short form: -res)
-linkresource:&lt;resinfo&gt;       Link the specified resource to this assembly
                              (Short form: -linkres) Where the resinfo format
                              is &lt;file&gt;[,&lt;string name&gt;[,public|private]]

                       - CODE GENERATION -
-debug[+|-]                   Emit debugging information
-debug:{full|pdbonly|portable|embedded}
                              Specify debugging type ('full' is default,
                              'portable' is a cross-platform format,
                              'embedded' is a cross-platform format embedded into
                              the target .dll or .exe)
-optimize[+|-]                Enable optimizations (Short form: -o)
-deterministic                Produce a deterministic assembly
                              (including module version GUID and timestamp)
-refonly                      Produce a reference assembly in place of the main output
-instrument:TestCoverage      Produce an assembly instrumented to collect
                              coverage information
-sourcelink:&lt;file&gt;            Source link info to embed into PDB.

                       - ERRORS AND WARNINGS -
-warnaserror[+|-]             Report all warnings as errors
-warnaserror[+|-]:&lt;warn list&gt; Report specific warnings as errors
-warn:&lt;n&gt;                     Set warning level (0-4) (Short form: -w)
-nowarn:&lt;warn list&gt;           Disable specific warning messages
-ruleset:&lt;file&gt;               Specify a ruleset file that disables specific
                              diagnostics.
-errorlog:&lt;file&gt;              Specify a file to log all compiler and analyzer
                              diagnostics.
-reportanalyzer               Report additional analyzer information, such as
                              execution time.

                       - LANGUAGE -
-checked[+|-]                 Generate overflow checks
-unsafe[+|-]                  Allow 'unsafe' code
-define:&lt;symbol list&gt;         Define conditional compilation symbol(s) (Short
                              form: -d)
-langversion:?                Display the allowed values for language version
-langversion:&lt;string&gt;         Specify language version such as
                              `default` (latest major version), or
                              `latest` (latest version, including minor versions),
                              or specific versions like `6` or `7.1`

                       - SECURITY -
-delaysign[+|-]               Delay-sign the assembly using only the public
                              portion of the strong name key
-publicsign[+|-]              Public-sign the assembly using only the public
                              portion of the strong name key
-keyfile:&lt;file&gt;               Specify a strong name key file
-keycontainer:&lt;string&gt;        Specify a strong name key container
-highentropyva[+|-]           Enable high-entropy ASLR

                       - MISCELLANEOUS -
@&lt;file&gt;                       Read response file for more options
-help                         Display this usage message (Short form: -?)
-nologo                       Suppress compiler copyright message
-noconfig                     Do not auto include CSC.RSP file
-parallel[+|-]                Concurrent build.
-version                      Display the compiler version number and exit.

                       - ADVANCED -
-baseaddress:&lt;address&gt;        Base address for the library to be built
-checksumalgorithm:&lt;alg&gt;      Specify algorithm for calculating source file
                              checksum stored in PDB. Supported values are:
                              SHA1 (default) or SHA256.
-codepage:&lt;n&gt;                 Specify the codepage to use when opening source
                              files
-utf8output                   Output compiler messages in UTF-8 encoding
-main:&lt;type&gt;                  Specify the type that contains the entry point
                              (ignore all other possible entry points) (Short
                              form: -m)
-fullpaths                    Compiler generates fully qualified paths
-filealign:&lt;n&gt;                Specify the alignment used for output file
                              sections
-pathmap:&lt;K1&gt;=&lt;V1&gt;,&lt;K2&gt;=&lt;V2&gt;,...
                              Specify a mapping for source path names output by
                              the compiler.
-pdb:&lt;file&gt;                   Specify debug information file name (default:
                              output file name with .pdb extension)
-errorendlocation             Output line and column of the end location of
                              each error
-preferreduilang              Specify the preferred output language name.
-nostdlib[+|-]                Do not reference standard library (mscorlib.dll)
-subsystemversion:&lt;string&gt;    Specify subsystem version of this assembly
-lib:&lt;file list&gt;              Specify additional directories to search in for
                              references
-errorreport:&lt;string&gt;         Specify how to handle internal compiler errors:
                              prompt, send, queue, or none. The default is
                              queue.
-appconfig:&lt;file&gt;             Specify an application configuration file
                              containing assembly binding settings
-moduleassemblyname:&lt;string&gt;  Name of the assembly which this module will be
                              a part of
-modulename:&lt;string&gt;          Specify the name of the source module
</source>
        <target state="translated">
                              Visual C# 编译器选项

                        - 输出文件 -
 /out:&lt;file&gt;                   指定输出文件名称(默认: 具有主类的文件或
                               第一个文件的基名称)
 /target:exe                   生成控制台可执行文件(默认)(缩
                               写: /t:exe)
 /target:winexe                生成 Windows 可执行文件(缩写: 
                               /t:winexe)
 /target:library               生成库(缩写: /t:library)
 /target:module                生成可添加到另一个程序集的
                               模块(缩写: /t:module)
 /target:appcontainerexe       生成 Appcontainer 可执行文件(缩写: 
                               /t:appcontainerexe)
 /target:winmdobj              生成 WinMDExp 使用的
                               Windows 运行时中间文件(缩写: /t:winmdobj)
 /doc:&lt;file&gt;                   要生成的 XML 文档文件
 /refout:&lt;file&gt;                要生成的引用程序集输出
 /platform:&lt;string&gt;            限制此代码可以在其上运行的平台: x86、
                               Itanium、x64、arm、arm64、anycpu32bitpreferred 或
                               anycpu。默认平台为 anycpu。

                        - 输入文件 -
 /recurse:&lt;wildcard&gt;           根据通配符规范包括当前目录和
                               子目录中的所有
                               文件
 /reference:&lt;alias &gt;=&lt;file&gt;     使用给定别名从指定程序集
                               引用元数据(缩写: /r)
 /reference:&lt;file list&gt;        从指定程序集文件引用
                               元数据(缩写: /r)
 /addmodule:&lt;file list&gt;        将指定模块链接到此程序集中
 /link:&lt;file list&gt;             嵌入指定互操作程序集文件中的
                               元数据(缩写: /l)
 /analyzer:&lt;file list&gt;         运行此程序集中的分析器
                               (缩写: /a)
 /additionalfile:&lt;file list&gt;   不会直接影响代码生成
                               但可能被分析器用于生成
                               错误或警告的其他文件。
 /embed                        嵌入 PDB 中的所有源文件。
 /embed:&lt;file list&gt;            嵌入 PDB 中的特定文件

                        - 资源 -
 /win32res:&lt;file&gt;              指定 Win32 资源文件(.res)
 /win32icon:&lt;file&gt;             使用此图标输出
 /win32manifest:&lt;file&gt;         指定 Win32 清单文件(.xml)
 /nowin32manifest              不包括默认的 Win32 清单
 /resource:&lt;resinfo&gt;           嵌入指定资源(缩写: /res)
 /linkresource:&lt;resinfo&gt;       将指定资源链接到此程序集
                               (缩写: /linkres)其中 resinfo 的格式
                               是 &lt;文件&gt;[,&lt;字符串名称&gt;[,public|private]]

                        - 代码生成 -
 /debug[+|-]                   发出调试信息
 /debug:{full|pdbonly|portable|embedded}
                               指定调试类型(默认为 "full"，
                               "portable" 为跨平台格式，
                               "embedded" 为嵌入目标 .dll 或 .exe 的
                               跨平台格式)
 /optimize[+|-]                启用优化(缩写: /o)
 /deterministic                生成确定性的程序集
                               (包括模块版本 GUID 和时间戳)
 /refonly                      生成引用程序集来替换主要输出
 /instrument:TestCoverage      生成对其检测以收集覆盖率信息的
                               程序集
 /sourcelink:&lt;file&gt;            要嵌入到 PDB 中的源链接信息。

                        - 错误和警告 -
 /warnaserror[+|-]             将所有警告报告为错误
 /warnaserror[+|-]:&lt;warn list&gt; 将特定警告报告为错误
 /warn:&lt;n&gt;                     设置警告级别(0-4)(缩写: /w)
 /nowarn:&lt;warn list&gt;           禁用特定警告消息
 /ruleset:&lt;file&gt;               指定禁用特定诊断的
                               规则集文件。
 /errorlog:&lt;file&gt;              指定用于记录所有编译器和分析器诊断的
                               文件。
 /reportanalyzer               报告其他分析器信息，如
                               执行时间。
 
                        - 语言 -
 /checked[+|-]                 生成溢出检查
 /unsafe[+|-]                  允许 "unsafe" 代码
 /define:&lt;symbol list&gt;         定义条件编译符号(缩 
                               写: /d)
 /langversion:?                显示允许的语言版本值
 /langversion:&lt;string&gt;         指定语言版本，如
                               “default” (最新主要版本)、
                               “latest” (最新版本，包括次要版本)
                               或 “6”、”7.1”等特定版本

                        - 安全 -
 /delaysign[+|-]               仅使用强名称密钥的公共部分对程序集
                               进行延迟签名
 /publicsign[+|-]              仅使用强名称密钥的公共部分对程序集
                               进行公共签名
 /keyfile:&lt;file&gt;               指定强名称密钥文件
 /keycontainer:&lt;string&gt;        指定强名称密钥容器
 /highentropyva[+|-]           启用高平均信息量 ASLR

                        - 杂项 -
 @&lt;file&gt;                       读取响应文件以获取更多选项
 /help                         显示此用法消息(缩写: /?)
 /nologo                       取消显示编译器版权消息
 /noconfig                     不自动包括 CSC.RSP 文件
 /parallel[+|-]                并发生成。
 /version                      显示编译器版本号并退出。

                        - 高级 -
 /baseaddress:&lt;address&gt;        要生成的库的基址
 /checksumalgorithm:&lt;alg&gt;      指定计算存储在 PDB 中的源文件
                               校验和的算法。支持的值是:
                               SHA1 (默认)或 SHA256。
 /codepage:&lt;n&gt;                 指定打开源文件时要使用的
                               代码页
 /utf8output                   以 UTF-8 编码格式输出编译器消息
 /main:&lt;type&gt;                  指定包含入口点的类型
                               (忽略所有其他可能的入口点)(缩 
                               写: /m)
 /fullpaths                    编译器生成完全限定路径
 /filealign:&lt;n&gt;                指定用于输出文件节的
                               对齐方式
 /pathmap:&lt;K1&gt;=&lt;V1&gt;,&lt;K2&gt;=&lt;V2&gt;,...
                               通过编译器指定源路径名称输出的
                               映射。
 /pdb:&lt;file&gt;                   指定调试信息文件名称(默认: 
                               具有 .pdb 扩展名的输出文件名)
 /errorendlocation             输出每个错误的结束位置
                               行和列
 /preferreduilang              指定首选输出语言名称。
 /nostdlib[+|-]                不引用标准库(mscorlib.dll)
 /subsystemversion:&lt;string&gt;    指定此程序集的子系统版本
 /lib:&lt;file list&gt;              指定要在其中搜索引用的附加
                               目录
 /errorreport:&lt;string&gt;         指定如何处理内部编译器错误:
                               prompt、send、queue 或 none。默认为
                               queue。
 /appconfig:&lt;file&gt;             指定包含程序集绑定设置的
                               应用程序配置文件
 /moduleassemblyname:&lt;string&gt;  此模块所属程序集
                               的名称
 /modulename:&lt;string&gt;          指定源模块的名称
</target>
        <note>Visual C# Compiler Options</note>
      </trans-unit>
      <trans-unit id="ERR_ComImportWithInitializers">
        <source>'{0}': a class with the ComImport attribute cannot specify field initializers.</source>
        <target state="translated">'“{0}”: 具有 ComImport 特性的类不能指定字段初始值设定项。</target>
        <note />
      </trans-unit>
      <trans-unit id="WRN_PdbLocalNameTooLong">
        <source>Local name '{0}' is too long for PDB.  Consider shortening or compiling without /debug.</source>
        <target state="translated">本地名称“{0}”对于 PDB 太长。请考虑缩短或在不使用 /debug 的情况下编译。</target>
        <note />
      </trans-unit>
      <trans-unit id="WRN_PdbLocalNameTooLong_Title">
        <source>Local name is too long for PDB</source>
        <target state="translated">本地名称对于 PDB 太长</target>
        <note />
      </trans-unit>
      <trans-unit id="ERR_RetNoObjectRequiredLambda">
        <source>Anonymous function converted to a void returning delegate cannot return a value</source>
        <target state="translated">转换为 void 返回委托的匿名函数不能返回值</target>
        <note />
      </trans-unit>
      <trans-unit id="ERR_TaskRetNoObjectRequiredLambda">
        <source>Async lambda expression converted to a 'Task' returning delegate cannot return a value. Did you intend to return 'Task&lt;T&gt;'?</source>
        <target state="translated">转换为“Task”返回委托的异步 lambda 表达式不能返回值。是否要返回“Task&lt;T&gt;”?</target>
        <note />
      </trans-unit>
      <trans-unit id="WRN_AnalyzerCannotBeCreated">
        <source>An instance of analyzer {0} cannot be created from {1} : {2}.</source>
        <target state="translated">无法从 {1} 创建分析器 {0} 的实例: {2}。</target>
        <note />
      </trans-unit>
      <trans-unit id="WRN_AnalyzerCannotBeCreated_Title">
        <source>An analyzer instance cannot be created</source>
        <target state="translated">无法创建分析器实例</target>
        <note />
      </trans-unit>
      <trans-unit id="WRN_NoAnalyzerInAssembly">
        <source>The assembly {0} does not contain any analyzers.</source>
        <target state="translated">程序集 {0} 不包含任何分析器。</target>
        <note />
      </trans-unit>
      <trans-unit id="WRN_NoAnalyzerInAssembly_Title">
        <source>Assembly does not contain any analyzers</source>
        <target state="translated">程序集不包含任何分析器</target>
        <note />
      </trans-unit>
      <trans-unit id="WRN_UnableToLoadAnalyzer">
        <source>Unable to load Analyzer assembly {0} : {1}</source>
        <target state="translated">无法加载分析器程序集 {0}: {1}</target>
        <note />
      </trans-unit>
      <trans-unit id="WRN_UnableToLoadAnalyzer_Title">
        <source>Unable to load Analyzer assembly</source>
        <target state="translated">无法加载分析器程序集</target>
        <note />
      </trans-unit>
      <trans-unit id="INF_UnableToLoadSomeTypesInAnalyzer">
        <source>Skipping some types in analyzer assembly {0} due to a ReflectionTypeLoadException : {1}.</source>
        <target state="translated">正在跳过分析器程序集 {0} 中的某些类型，因为出现 ReflectionTypeLoadException: {1}。</target>
        <note />
      </trans-unit>
      <trans-unit id="ERR_CantReadRulesetFile">
        <source>Error reading ruleset file {0} - {1}</source>
        <target state="translated">读取规则集文件 {0} 时出错 - {1}</target>
        <note />
      </trans-unit>
      <trans-unit id="ERR_BadPdbData">
        <source>Error reading debug information for '{0}'</source>
        <target state="translated">读取“{0}”的调试信息时出错</target>
        <note />
      </trans-unit>
      <trans-unit id="IDS_OperationCausedStackOverflow">
        <source>Operation caused a stack overflow.</source>
        <target state="translated">操作导致堆栈溢出。</target>
        <note />
      </trans-unit>
      <trans-unit id="WRN_IdentifierOrNumericLiteralExpected">
        <source>Expected identifier or numeric literal.</source>
        <target state="translated">应为标识符或数字参数。</target>
        <note />
      </trans-unit>
      <trans-unit id="WRN_IdentifierOrNumericLiteralExpected_Title">
        <source>Expected identifier or numeric literal</source>
        <target state="translated">应为标识符或数字参数</target>
        <note />
      </trans-unit>
      <trans-unit id="ERR_InitializerOnNonAutoProperty">
        <source>Only auto-implemented properties can have initializers.</source>
        <target state="translated">只有自动实现的属性才能具有初始值设定项。</target>
        <note />
      </trans-unit>
      <trans-unit id="ERR_AutoPropertyMustHaveGetAccessor">
        <source>Auto-implemented properties must have get accessors.</source>
        <target state="translated">自动实现的属性必须具有 get 访问器。</target>
        <note />
      </trans-unit>
      <trans-unit id="ERR_AutoPropertyMustOverrideSet">
        <source>Auto-implemented properties must override all accessors of the overridden property.</source>
        <target state="translated">自动实现的属性必须覆盖被覆盖属性的所有访问器。</target>
        <note />
      </trans-unit>
      <trans-unit id="ERR_AutoPropertyInitializerInInterface">
        <source>Auto-implemented properties inside interfaces cannot have initializers.</source>
        <target state="translated">接口中自动实现的属性不能具有初始值设定项。</target>
        <note />
      </trans-unit>
      <trans-unit id="ERR_InitializerInStructWithoutExplicitConstructor">
        <source>Structs without explicit constructors cannot contain members with initializers.</source>
        <target state="translated">没有显式构造函数的结构不能包含具有初始值设定项的成员。</target>
        <note />
      </trans-unit>
      <trans-unit id="ERR_EncodinglessSyntaxTree">
        <source>Cannot emit debug information for a source text without encoding.</source>
        <target state="translated">无法在不进行编码的情况下发出源文本的调试信息。</target>
        <note />
      </trans-unit>
      <trans-unit id="ERR_BlockBodyAndExpressionBody">
        <source>Block bodies and expression bodies cannot both be provided.</source>
        <target state="translated">不能同时提供程序块主体与表达式主体。</target>
        <note />
      </trans-unit>
      <trans-unit id="ERR_SwitchFallOut">
        <source>Control cannot fall out of switch from final case label ('{0}')</source>
        <target state="translated">控件无法从最终用例标签(“{0}”)脱离开关</target>
        <note />
      </trans-unit>
      <trans-unit id="ERR_UnexpectedBoundGenericName">
        <source>Type arguments are not allowed in the nameof operator.</source>
        <target state="translated">Nameof 运算符中不允许使用类型参数。</target>
        <note />
      </trans-unit>
      <trans-unit id="ERR_NullPropagatingOpInExpressionTree">
        <source>An expression tree lambda may not contain a null propagating operator.</source>
        <target state="translated">表达式树 Lambda 不能包含空传播运算符。</target>
        <note />
      </trans-unit>
      <trans-unit id="ERR_DictionaryInitializerInExpressionTree">
        <source>An expression tree lambda may not contain a dictionary initializer.</source>
        <target state="translated">表达式树 lambda 不能包含一个字典初始值设定项。</target>
        <note />
      </trans-unit>
      <trans-unit id="ERR_ExtensionCollectionElementInitializerInExpressionTree">
        <source>An extension Add method is not supported for a collection initializer in an expression lambda.</source>
        <target state="translated">表达式 lambda 中的集合初始值设定项不支持扩展 Add 方法。</target>
        <note />
      </trans-unit>
      <trans-unit id="IDS_FeatureNameof">
        <source>nameof operator</source>
        <target state="translated">nameof 运算符</target>
        <note />
      </trans-unit>
      <trans-unit id="IDS_FeatureDictionaryInitializer">
        <source>dictionary initializer</source>
        <target state="translated">字典初始值设定项</target>
        <note />
      </trans-unit>
      <trans-unit id="ERR_UnclosedExpressionHole">
        <source>Missing close delimiter '}' for interpolated expression started with '{'.</source>
        <target state="translated">以“{”开头的插补的表达式缺少结束分隔符“}”。</target>
        <note />
      </trans-unit>
      <trans-unit id="ERR_SingleLineCommentInExpressionHole">
        <source>A single-line comment may not be used in an interpolated string.</source>
        <target state="translated">单行无法用于插补的字符串。</target>
        <note />
      </trans-unit>
      <trans-unit id="ERR_InsufficientStack">
        <source>An expression is too long or complex to compile</source>
        <target state="translated">表达式太长或者过于复杂，无法编译</target>
        <note />
      </trans-unit>
      <trans-unit id="ERR_ExpressionHasNoName">
        <source>Expression does not have a name.</source>
        <target state="translated">表达式不具有名称。</target>
        <note />
      </trans-unit>
      <trans-unit id="ERR_SubexpressionNotInNameof">
        <source>Sub-expression cannot be used in an argument to nameof.</source>
        <target state="translated">子表达式不能在 nameof 的参数中使用。</target>
        <note />
      </trans-unit>
      <trans-unit id="ERR_AliasQualifiedNameNotAnExpression">
        <source>An alias-qualified name is not an expression.</source>
        <target state="translated">别名限定名称不是表达式。</target>
        <note />
      </trans-unit>
      <trans-unit id="ERR_NameofMethodGroupWithTypeParameters">
        <source>Type parameters are not allowed on a method group as an argument to 'nameof'.</source>
        <target state="translated">类型参数不允许在方法组中作为 "nameof" 的参数使用。</target>
        <note />
      </trans-unit>
      <trans-unit id="NoNoneSearchCriteria">
        <source>SearchCriteria is expected.</source>
        <target state="translated">需要 SearchCriteria。</target>
        <note />
      </trans-unit>
      <trans-unit id="ERR_InvalidAssemblyCulture">
        <source>Assembly culture strings may not contain embedded NUL characters.</source>
        <target state="translated">程序集区域性字符串可能不包含嵌入式 NUL 字符。</target>
        <note />
      </trans-unit>
      <trans-unit id="IDS_FeatureUsingStatic">
        <source>using static</source>
        <target state="translated">using static</target>
        <note />
      </trans-unit>
      <trans-unit id="IDS_FeatureInterpolatedStrings">
        <source>interpolated strings</source>
        <target state="translated">插补的字符串</target>
        <note />
      </trans-unit>
      <trans-unit id="IDS_AwaitInCatchAndFinally">
        <source>await in catch blocks and finally blocks</source>
        <target state="translated">在 catch 块和 finally 块中等待</target>
        <note />
      </trans-unit>
      <trans-unit id="IDS_FeatureBinaryLiteral">
        <source>binary literals</source>
        <target state="translated">二进制文字</target>
        <note />
      </trans-unit>
      <trans-unit id="IDS_FeatureDigitSeparator">
        <source>digit separators</source>
        <target state="translated">数字分隔符</target>
        <note />
      </trans-unit>
      <trans-unit id="IDS_FeatureLocalFunctions">
        <source>local functions</source>
        <target state="translated">本地函数</target>
        <note />
      </trans-unit>
      <trans-unit id="ERR_UnescapedCurly">
        <source>A '{0}' character must be escaped (by doubling) in an interpolated string.</source>
        <target state="translated">在插补的字符串中，必需对“{0}”字符进行转义(通过加倍)。</target>
        <note />
      </trans-unit>
      <trans-unit id="ERR_EscapedCurly">
        <source>A '{0}' character may only be escaped by doubling '{0}{0}' in an interpolated string.</source>
        <target state="translated">在插补的字符串中，仅可通过加倍“{0}{0}”对“{0}”字符进行转义。</target>
        <note />
      </trans-unit>
      <trans-unit id="ERR_TrailingWhitespaceInFormatSpecifier">
        <source>A format specifier may not contain trailing whitespace.</source>
        <target state="translated">格式说明符不能包含尾随空格。</target>
        <note />
      </trans-unit>
      <trans-unit id="ERR_EmptyFormatSpecifier">
        <source>Empty format specifier.</source>
        <target state="translated">空格式说明符。</target>
        <note />
      </trans-unit>
      <trans-unit id="ERR_ErrorInReferencedAssembly">
        <source>There is an error in a referenced assembly '{0}'.</source>
        <target state="translated">引用的程序集“{0}”中有错误。</target>
        <note />
      </trans-unit>
      <trans-unit id="ERR_ExpressionOrDeclarationExpected">
        <source>Expression or declaration statement expected.</source>
        <target state="translated">应是表达式或声明语句。</target>
        <note />
      </trans-unit>
      <trans-unit id="ERR_NameofExtensionMethod">
        <source>Extension method groups are not allowed as an argument to 'nameof'.</source>
        <target state="translated">扩展方法组不允许作为 "nameof" 的参数。</target>
        <note />
      </trans-unit>
      <trans-unit id="WRN_AlignmentMagnitude">
        <source>Alignment value {0} has a magnitude greater than {1} and may result in a large formatted string.</source>
        <target state="translated">对齐值 {0} 具有大于 {1} 的度量值，可能产生较大的格式化字符串。</target>
        <note />
      </trans-unit>
      <trans-unit id="HDN_UnusedExternAlias_Title">
        <source>Unused extern alias</source>
        <target state="translated">未使用的外部别名</target>
        <note />
      </trans-unit>
      <trans-unit id="HDN_UnusedUsingDirective_Title">
        <source>Unnecessary using directive</source>
        <target state="translated">不需要的 using 指令</target>
        <note />
      </trans-unit>
      <trans-unit id="INF_UnableToLoadSomeTypesInAnalyzer_Title">
        <source>Skip loading types in analyzer assembly that fail due to a ReflectionTypeLoadException</source>
        <target state="translated">跳过加载分析器程序集中因 ReflectionTypeLoadException 而失败的类型</target>
        <note />
      </trans-unit>
      <trans-unit id="WRN_AlignmentMagnitude_Title">
        <source>Alignment value has a magnitude that may result in a large formatted string</source>
        <target state="translated">对齐值具有可能产生较大的格式化字符串的度量值</target>
        <note />
      </trans-unit>
      <trans-unit id="ERR_ConstantStringTooLong">
        <source>Length of String constant exceeds current memory limit.  Try splitting the string into multiple constants.</source>
        <target state="translated">字符串常量的长度超出了当前内存限制。请尝试将字符串拆分成多个常量。</target>
        <note />
      </trans-unit>
      <trans-unit id="ERR_TupleTooFewElements">
        <source>Tuple must contain at least two elements.</source>
        <target state="translated">元组必须包含至少两个元素。</target>
        <note />
      </trans-unit>
      <trans-unit id="ERR_DebugEntryPointNotSourceMethodDefinition">
        <source>Debug entry point must be a definition of a method declared in the current compilation.</source>
        <target state="translated">调试入口点必须是当前编译中声明的方法的定义。</target>
        <note />
      </trans-unit>
      <trans-unit id="ERR_LoadDirectiveOnlyAllowedInScripts">
        <source>#load is only allowed in scripts</source>
        <target state="translated">只允许在脚本中使用 #load</target>
        <note />
      </trans-unit>
      <trans-unit id="ERR_PPLoadFollowsToken">
        <source>Cannot use #load after first token in file</source>
        <target state="translated">文件中的第一个令牌后面不得使用 #load</target>
        <note />
      </trans-unit>
      <trans-unit id="CouldNotFindFile">
        <source>Could not find file.</source>
        <target state="translated">无法找到文件。</target>
        <note>File path referenced in source (#load) could not be resolved.</note>
      </trans-unit>
      <trans-unit id="SyntaxTreeFromLoadNoRemoveReplace">
        <source>SyntaxTree resulted from a #load directive and cannot be removed or replaced directly.</source>
        <target state="needs-review-translation">#load 指令生成了 SyntaxTree“{0}”，并且无法直接移除或替代此 SyntaxTree。</target>
        <note />
      </trans-unit>
      <trans-unit id="ERR_SourceFileReferencesNotSupported">
        <source>Source file references are not supported.</source>
        <target state="translated">不支持源文件引用。</target>
        <note />
      </trans-unit>
      <trans-unit id="ERR_InvalidPathMap">
        <source>The pathmap option was incorrectly formatted.</source>
        <target state="translated">路径映射选项的格式不正确。</target>
        <note />
      </trans-unit>
      <trans-unit id="ERR_InvalidReal">
        <source>Invalid real literal.</source>
        <target state="translated">无效的实数。</target>
        <note />
      </trans-unit>
      <trans-unit id="ERR_AutoPropertyCannotBeRefReturning">
        <source>Auto-implemented properties cannot return by reference</source>
        <target state="translated">自动实现的属性无法按引用返回</target>
        <note />
      </trans-unit>
      <trans-unit id="ERR_RefPropertyMustHaveGetAccessor">
        <source>Properties which return by reference must have a get accessor</source>
        <target state="translated">按引用返回的属性必须有 get 访问器</target>
        <note />
      </trans-unit>
      <trans-unit id="ERR_RefPropertyCannotHaveSetAccessor">
        <source>Properties which return by reference cannot have set accessors</source>
        <target state="translated">按引用返回的属性不能有 set 访问器</target>
        <note />
      </trans-unit>
      <trans-unit id="ERR_CantChangeRefReturnOnOverride">
        <source>'{0}' must match by reference return of overridden member '{1}'</source>
        <target state="translated">'“{0}”必须与重写成员“{1}”的引用返回匹配</target>
        <note />
      </trans-unit>
      <trans-unit id="ERR_MustNotHaveRefReturn">
        <source>By-reference returns may only be used in methods that return by reference</source>
        <target state="translated">按引用返回只能在按引用返回的方法中使用</target>
        <note />
      </trans-unit>
      <trans-unit id="ERR_MustHaveRefReturn">
        <source>By-value returns may only be used in methods that return by value</source>
        <target state="translated">按值返回只能在按值返回的方法中使用</target>
        <note />
      </trans-unit>
      <trans-unit id="ERR_RefReturnMustHaveIdentityConversion">
        <source>The return expression must be of type '{0}' because this method returns by reference</source>
        <target state="translated">返回表达式必须为“{0}”类型，因为此方法按引用返回</target>
        <note />
      </trans-unit>
      <trans-unit id="ERR_CloseUnimplementedInterfaceMemberWrongRefReturn">
        <source>'{0}' does not implement interface member '{1}'. '{2}' cannot implement '{1}' because it does not have matching return by reference.</source>
        <target state="translated">'“{0}”未实现接口成员“{1}”。“{2}”无法实现“{1}”，因为它与引用返回不匹配。</target>
        <note />
      </trans-unit>
      <trans-unit id="ERR_BadIteratorReturnRef">
        <source>The body of '{0}' cannot be an iterator block because '{0}' returns by reference</source>
        <target state="translated">“{0}”的主体不能是迭代器块，因为“{0}”按引用返回</target>
        <note />
      </trans-unit>
      <trans-unit id="ERR_BadRefReturnExpressionTree">
        <source>Lambda expressions that return by reference cannot be converted to expression trees</source>
        <target state="translated">按引用返回的 Lambda 表达式不能转换为表达式树</target>
        <note />
      </trans-unit>
      <trans-unit id="ERR_RefReturningCallInExpressionTree">
        <source>An expression tree lambda may not contain a call to a method, property, or indexer that returns by reference</source>
        <target state="translated">表达式树 lambda 不能包含对按引用返回的方法、属性或索引器的调用</target>
        <note />
      </trans-unit>
      <trans-unit id="ERR_RefReturnLvalueExpected">
        <source>An expression cannot be used in this context because it may not be passed or returned by reference</source>
        <target state="translated">不能在此上下文中使用表达式，因为表达式无法按引用传递或返回</target>
        <note />
      </trans-unit>
      <trans-unit id="ERR_RefReturnNonreturnableLocal">
        <source>Cannot return '{0}' by reference because it was initialized to a value that cannot be returned by reference</source>
        <target state="translated">“{0}”已初始化为不能按引用返回的值，因此无法按引用返回</target>
        <note />
      </trans-unit>
      <trans-unit id="ERR_RefReturnNonreturnableLocal2">
        <source>Cannot return by reference a member of '{0}' because it was initialized to a value that cannot be returned by reference</source>
        <target state="translated">“{0}”已初始化为不能按引用返回的值，因此无法按引用返回其成员</target>
        <note />
      </trans-unit>
      <trans-unit id="ERR_RefReturnReadonlyLocal">
        <source>Cannot return '{0}' by reference because it is read-only</source>
        <target state="translated">“{0}”是只读的，无法按引用返回</target>
        <note />
      </trans-unit>
      <trans-unit id="ERR_RefReturnRangeVariable">
        <source>Cannot return the range variable '{0}' by reference</source>
        <target state="translated">无法按引用返回范围变量“{0}”</target>
        <note />
      </trans-unit>
      <trans-unit id="ERR_RefReturnReadonlyLocalCause">
        <source>Cannot return '{0}' by reference because it is a '{1}'</source>
        <target state="translated">“{0}”是一个“{1}”，无法按引用返回</target>
        <note />
      </trans-unit>
      <trans-unit id="ERR_RefReturnReadonlyLocal2Cause">
        <source>Cannot return fields of '{0}' by reference because it is a '{1}'</source>
        <target state="translated">“{0}”是一个“{1}”，无法按引用返回其字段</target>
        <note />
      </trans-unit>
      <trans-unit id="ERR_RefReturnReadonly">
        <source>A readonly field cannot be returned by writable reference</source>
        <target state="translated">只读字段无法通过可写的引用返回</target>
        <note />
      </trans-unit>
      <trans-unit id="ERR_RefReturnReadonlyStatic">
        <source>A static readonly field cannot be returned by writable reference</source>
        <target state="translated">静态只读字段无法通过可写的引用返回</target>
        <note />
      </trans-unit>
      <trans-unit id="ERR_RefReturnReadonly2">
        <source>Members of readonly field '{0}' cannot be returned by writable reference</source>
        <target state="translated">只读字段“{0}”的成员无法通过可写的引用返回</target>
        <note />
      </trans-unit>
      <trans-unit id="ERR_RefReturnReadonlyStatic2">
        <source>Fields of static readonly field '{0}' cannot be returned by writable reference</source>
        <target state="translated">静态只读字段“{0}”的字段无法通过可写的引用返回</target>
        <note />
      </trans-unit>
      <trans-unit id="ERR_RefReturnParameter">
        <source>Cannot return a parameter by reference '{0}' because it is not a ref or out parameter</source>
        <target state="translated">无法按引用“{0}”返回参数，因为它不是 ref 或 out 参数</target>
        <note />
      </trans-unit>
      <trans-unit id="ERR_RefReturnParameter2">
        <source>Cannot return by reference a member of parameter '{0}' because it is not a ref or out parameter</source>
        <target state="translated">参数“{0}”不是 ref 或 out 参数，无法按引用返回其成员</target>
        <note />
      </trans-unit>
      <trans-unit id="ERR_RefReturnLocal">
        <source>Cannot return local '{0}' by reference because it is not a ref local</source>
        <target state="translated">局部变量“{0}”不是 ref 局部变量，无法按引用返回</target>
        <note />
      </trans-unit>
      <trans-unit id="ERR_RefReturnLocal2">
        <source>Cannot return a member of local '{0}' by reference because it is not a ref local</source>
        <target state="translated">局部变量“{0}”不是 ref 局部变量，无法按引用返回其成员</target>
        <note />
      </trans-unit>
      <trans-unit id="ERR_RefReturnStructThis">
        <source>Struct members cannot return 'this' or other instance members by reference</source>
        <target state="translated">结构成员无法按引用返回 "this" 或其他实例成员</target>
        <note />
      </trans-unit>
      <trans-unit id="ERR_EscapeOther">
        <source>Expression cannot be used in this context because it may indirectly expose variables outside of their declaration scope</source>
        <target state="translated">不能在此上下文中使用表达式，因为它可能在其声明范围以外间接地公开变量</target>
        <note />
      </trans-unit>
      <trans-unit id="ERR_EscapeLocal">
        <source>Cannot use local '{0}' in this context because it may expose referenced variables outside of their declaration scope</source>
        <target state="translated">不能在此上下文中使用本地“{0}”，因为它可能会在其声明范围以外公开引用的变量</target>
        <note />
      </trans-unit>
      <trans-unit id="ERR_EscapeCall">
        <source>Cannot use a result of '{0}' in this context because it may expose variables referenced by parameter '{1}' outside of their declaration scope</source>
        <target state="translated">不能在此上下文中使用“{0}”的结果，因为它可能会其声明范围以外公开由参数 {1} 引用的变量</target>
        <note />
      </trans-unit>
      <trans-unit id="ERR_EscapeCall2">
        <source>Cannot use a member of result of '{0}' in this context because it may expose variables referenced by parameter '{1}' outside of their declaration scope</source>
        <target state="translated">不能在此上下文中使用“{0}”的结果的成员，因为它可能会其声明范围以外公开由参数 {1} 引用的变量</target>
        <note />
      </trans-unit>
      <trans-unit id="ERR_CallArgMixing">
        <source>This combination of arguments to '{0}' is disallowed because it may expose variables referenced by parameter '{1}' outside of their declaration scope</source>
        <target state="translated">不允许使用“{0}”的这种参数组合，因为它可能会在其声明范围之外公开由参数 {1} 引用的变量</target>
        <note />
      </trans-unit>
      <trans-unit id="ERR_MismatchedRefEscapeInTernary">
        <source>Branches of a ref ternary operator cannot refer to variables with incompatible declaration scopes</source>
        <target state="translated">ref 三元运算符的分支不能引用具有不兼容的声明范围的变量</target>
        <note />
      </trans-unit>
      <trans-unit id="ERR_EscapeStackAlloc">
        <source>A result of a stackalloc expression of type '{0}' cannot be used in this context because it may be exposed outside of the containing method</source>
        <target state="translated">不能在此上下文中使用类型“{0}”的 stackalloc 表达式的结果，因为它可能会在包含方法以外公开</target>
        <note />
      </trans-unit>
      <trans-unit id="ERR_InitializeByValueVariableWithReference">
        <source>Cannot initialize a by-value variable with a reference</source>
        <target state="translated">无法使用引用初始化按值变量</target>
        <note />
      </trans-unit>
      <trans-unit id="ERR_InitializeByReferenceVariableWithValue">
        <source>Cannot initialize a by-reference variable with a value</source>
        <target state="translated">无法使用值初始化按引用变量</target>
        <note />
      </trans-unit>
      <trans-unit id="ERR_RefAssignmentMustHaveIdentityConversion">
        <source>The expression must be of type '{0}' because it is being assigned by reference</source>
        <target state="translated">表达式必须为“{0}”类型，因为它按引用赋值</target>
        <note />
      </trans-unit>
      <trans-unit id="ERR_ByReferenceVariableMustBeInitialized">
        <source>A declaration of a by-reference variable must have an initializer</source>
        <target state="translated">按引用变量的声明必须有初始值设定项</target>
        <note />
      </trans-unit>
      <trans-unit id="ERR_AnonDelegateCantUseLocal">
        <source>Cannot use ref local '{0}' inside an anonymous method, lambda expression, or query expression</source>
        <target state="translated">不能在匿名方法、lambda 表达式或查询表达式内使用 ref 局部变量“{0}”</target>
        <note />
      </trans-unit>
      <trans-unit id="ERR_BadIteratorLocalType">
        <source>Iterators cannot have by reference locals</source>
        <target state="translated">迭代器不能有按引用局部变量</target>
        <note />
      </trans-unit>
      <trans-unit id="ERR_BadAsyncLocalType">
        <source>Async methods cannot have by reference locals</source>
        <target state="translated">异步方法不能有按引用局部变量</target>
        <note />
      </trans-unit>
      <trans-unit id="ERR_RefReturningCallAndAwait">
        <source>'await' cannot be used in an expression containing a call to '{0}' because it returns by reference</source>
        <target state="translated">'不能在包含对“{0}”的调用的表达式中使用 "await"，因为它按引用返回</target>
        <note />
      </trans-unit>
      <trans-unit id="ERR_RefConditionalAndAwait">
        <source>'await' cannot be used in an expression containing a ref conditional operator</source>
        <target state="translated">'不能在包含 ref 条件运算符的表达式中使用 "await"</target>
        <note />
      </trans-unit>
      <trans-unit id="ERR_RefConditionalNeedsTwoRefs">
        <source>Both conditional operator values must be ref values or neither may be a ref value</source>
        <target state="translated">这两个条件运算符的值必须都是 ref 值或者都不是 ref 值</target>
        <note />
      </trans-unit>
      <trans-unit id="ERR_RefConditionalDifferentTypes">
        <source>The expression must be of type '{0}' to match the alternative ref value</source>
        <target state="translated">表达式必须为与替代 ref 值相匹配的类型“{0}”</target>
        <note />
      </trans-unit>
      <trans-unit id="ERR_ExpressionTreeContainsLocalFunction">
        <source>An expression tree may not contain a reference to a local function</source>
        <target state="translated">表达式树不能包含对本地函数的引用</target>
        <note />
      </trans-unit>
      <trans-unit id="ERR_DynamicLocalFunctionParamsParameter">
        <source>Cannot pass argument with dynamic type to params parameter '{0}' of local function '{1}'.</source>
        <target state="translated">不能将具有动态类型的实参传递给本地函数“{1}”的 params 形参“{0}”。</target>
        <note />
      </trans-unit>
      <trans-unit id="SyntaxTreeIsNotASubmission">
        <source>Syntax tree should be created from a submission.</source>
        <target state="translated">应从提交创建语法树。</target>
        <note />
      </trans-unit>
      <trans-unit id="ERR_TooManyUserStrings">
        <source>Combined length of user strings used by the program exceeds allowed limit. Try to decrease use of string literals.</source>
        <target state="translated">该程序所使用的用户字符串的合并后长度超出所允许的限制。请尝试减少字符串文本的使用。</target>
        <note />
      </trans-unit>
      <trans-unit id="ERR_PatternNullableType">
        <source>It is not legal to use nullable type '{0}' in a pattern; use the underlying type '{1}' instead.</source>
        <target state="translated">在模式中使用可以为 null 的类型“{0}”是非法的；请改用基础类型“{1}”。</target>
        <note />
      </trans-unit>
      <trans-unit id="ERR_BadIsPatternExpression">
        <source>Invalid operand for pattern match; value required, but found '{0}'.</source>
        <target state="translated">用于模式匹配的操作数无效；需要值，但找到的是“{0}”。</target>
        <note />
      </trans-unit>
      <trans-unit id="ERR_PeWritingFailure">
        <source>An error occurred while writing the output file: {0}.</source>
        <target state="translated">写入输出文件时出错: {0}。</target>
        <note />
      </trans-unit>
      <trans-unit id="ERR_TupleDuplicateElementName">
        <source>Tuple element names must be unique.</source>
        <target state="translated">元组元素名称必须是唯一的。</target>
        <note />
      </trans-unit>
      <trans-unit id="ERR_TupleReservedElementName">
        <source>Tuple element name '{0}' is only allowed at position {1}.</source>
        <target state="translated">只允许位置 {1} 使用元组元素名称“{0}”。</target>
        <note />
      </trans-unit>
      <trans-unit id="ERR_TupleReservedElementNameAnyPosition">
        <source>Tuple element name '{0}' is disallowed at any position.</source>
        <target state="translated">任何位置都不允许使用元组元素名称“{0}”。</target>
        <note />
      </trans-unit>
      <trans-unit id="ERR_PredefinedTypeMemberNotFoundInAssembly">
        <source>Member '{0}' was not found on type '{1}' from assembly '{2}'.</source>
        <target state="translated">未在程序集“{2}”中找到类型“{1}”上的成员“{0}”。</target>
        <note />
      </trans-unit>
      <trans-unit id="IDS_FeatureTuples">
        <source>tuples</source>
        <target state="translated">元组</target>
        <note />
      </trans-unit>
      <trans-unit id="ERR_MissingDeconstruct">
        <source>No suitable Deconstruct instance or extension method was found for type '{0}', with {1} out parameters and a void return type.</source>
        <target state="translated">找不到类型“{0}”适用的 Deconstruct 实例或扩展方法，输出参数为 {1}，返回类型为 void。</target>
        <note />
      </trans-unit>
      <trans-unit id="ERR_DeconstructRequiresExpression">
        <source>Deconstruct assignment requires an expression with a type on the right-hand-side.</source>
        <target state="translated">析构任务要求表达式属于右侧的某个类型。</target>
        <note />
      </trans-unit>
      <trans-unit id="ERR_SwitchExpressionValueExpected">
        <source>The switch expression must be a value; found '{0}'.</source>
        <target state="translated">switch 表达式必须是一个值；找到的是“{0}”。</target>
        <note />
      </trans-unit>
      <trans-unit id="ERR_PatternIsSubsumed">
        <source>The switch case has already been handled by a previous case.</source>
        <target state="translated">switch case 已被上一事例处理。</target>
        <note />
      </trans-unit>
      <trans-unit id="ERR_PatternWrongType">
        <source>An expression of type '{0}' cannot be handled by a pattern of type '{1}'.</source>
        <target state="translated">“{1}”类型的模式无法处理“{0}”类型的表达式。</target>
        <note />
      </trans-unit>
      <trans-unit id="WRN_AttributeIgnoredWhenPublicSigning">
        <source>Attribute '{0}' is ignored when public signing is specified.</source>
        <target state="translated">指定公共签名时，将忽略特性“{0}”。</target>
        <note />
      </trans-unit>
      <trans-unit id="WRN_AttributeIgnoredWhenPublicSigning_Title">
        <source>Attribute is ignored when public signing is specified.</source>
        <target state="translated">指定公共签名时，将忽略特性。</target>
        <note />
      </trans-unit>
      <trans-unit id="ERR_OptionMustBeAbsolutePath">
        <source>Option '{0}' must be an absolute path.</source>
        <target state="translated">选项“{0}”必须是绝对路径。</target>
        <note />
      </trans-unit>
      <trans-unit id="ERR_ConversionNotTupleCompatible">
        <source>Tuple with {0} elements cannot be converted to type '{1}'.</source>
        <target state="translated">包含 {0} 个元素的元组不能转换为类型 "{1}"。</target>
        <note />
      </trans-unit>
      <trans-unit id="IDS_FeatureOutVar">
        <source>out variable declaration</source>
        <target state="translated">化出变量声明</target>
        <note />
      </trans-unit>
      <trans-unit id="ERR_ImplicitlyTypedOutVariableUsedInTheSameArgumentList">
        <source>Reference to an implicitly-typed out variable '{0}' is not permitted in the same argument list.</source>
        <target state="translated">对隐式类型化出变量“{0}”的引用不允许出现在同一个参数列表中。</target>
        <note />
      </trans-unit>
      <trans-unit id="ERR_TypeInferenceFailedForImplicitlyTypedOutVariable">
        <source>Cannot infer the type of implicitly-typed out variable '{0}'.</source>
        <target state="translated">无法推断出隐式类型化 out 变量“{0}”的类型。</target>
        <note />
      </trans-unit>
      <trans-unit id="ERR_TypeInferenceFailedForImplicitlyTypedDeconstructionVariable">
        <source>Cannot infer the type of implicitly-typed deconstruction variable '{0}'.</source>
        <target state="translated">无法推断隐式类型的解构变量“{0}”的类型。</target>
        <note />
      </trans-unit>
      <trans-unit id="ERR_DiscardTypeInferenceFailed">
        <source>Cannot infer the type of implicitly-typed discard.</source>
        <target state="translated">无法推断隐式类型放弃的类型。</target>
        <note />
      </trans-unit>
      <trans-unit id="ERR_DeconstructWrongCardinality">
        <source>Cannot deconstruct a tuple of '{0}' elements into '{1}' variables.</source>
        <target state="translated">无法将“{0}”元素的元组析构为“{1}”变量。</target>
        <note />
      </trans-unit>
      <trans-unit id="ERR_CannotDeconstructDynamic">
        <source>Cannot deconstruct dynamic objects.</source>
        <target state="translated">无法析构动态对象。</target>
        <note />
      </trans-unit>
      <trans-unit id="ERR_DeconstructTooFewElements">
        <source>Deconstruction must contain at least two variables.</source>
        <target state="translated">析构函数必须包含至少两个变量。</target>
        <note />
      </trans-unit>
      <trans-unit id="TypeMustBeVar">
        <source>The type must be 'var'.</source>
        <target state="translated">类型必须是 "var"。</target>
        <note />
      </trans-unit>
      <trans-unit id="WRN_TupleLiteralNameMismatch">
        <source>The tuple element name '{0}' is ignored because a different name or no name is specified by the target type '{1}'.</source>
        <target state="translated">由于目标类型“{1}”指定了其他名称或未指定名称，因此元组元素名称“{0}”被忽略。</target>
        <note />
      </trans-unit>
      <trans-unit id="WRN_TupleLiteralNameMismatch_Title">
        <source>The tuple element name is ignored because a different name or no name is specified by the assignment target.</source>
        <target state="translated">由于分配目标指定了其他名称或未指定名称，因此元组元素名称被忽略。</target>
        <note />
      </trans-unit>
      <trans-unit id="ERR_PredefinedValueTupleTypeMustBeStruct">
        <source>Predefined type '{0}' must be a struct.</source>
        <target state="translated">预定义类型“{0}”必须是一个结构。</target>
        <note />
      </trans-unit>
      <trans-unit id="ERR_NewWithTupleTypeSyntax">
        <source>'new' cannot be used with tuple type. Use a tuple literal expression instead.</source>
        <target state="translated">'"new" 不能与元组类型共同使用。改用元组文本表达式。</target>
        <note />
      </trans-unit>
      <trans-unit id="ERR_DeconstructionVarFormDisallowsSpecificType">
        <source>Deconstruction 'var (...)' form disallows a specific type for 'var'.</source>
        <target state="translated">析构函数 "var (...)" 窗体驳回 "var" 的特定类型。</target>
        <note />
      </trans-unit>
      <trans-unit id="ERR_TupleElementNamesAttributeMissing">
        <source>Cannot define a class or member that utilizes tuples because the compiler required type '{0}' cannot be found. Are you missing a reference?</source>
        <target state="translated">由于找不到编译器必需的类型“{0}”，因此无法使用元组来定义类或成员。是否缺少引用?</target>
        <note />
      </trans-unit>
      <trans-unit id="ERR_ExplicitTupleElementNamesAttribute">
        <source>Cannot reference 'System.Runtime.CompilerServices.TupleElementNamesAttribute' explicitly. Use the tuple syntax to define tuple names.</source>
        <target state="translated">无法显式引用 "System.Runtime.CompilerServices.TupleElementNamesAttribute"。请使用元组语法指定元组名称。</target>
        <note />
      </trans-unit>
      <trans-unit id="ERR_ExpressionTreeContainsOutVariable">
        <source>An expression tree may not contain an out argument variable declaration.</source>
        <target state="translated">表达式树不能包含输出参数变量声明。</target>
        <note />
      </trans-unit>
      <trans-unit id="ERR_ExpressionTreeContainsDiscard">
        <source>An expression tree may not contain a discard.</source>
        <target state="translated">表达式树不能包含放弃。</target>
        <note />
      </trans-unit>
      <trans-unit id="ERR_ExpressionTreeContainsIsMatch">
        <source>An expression tree may not contain an 'is' pattern-matching operator.</source>
        <target state="translated">表达式树不能包含 "is" 模式匹配运算符。</target>
        <note />
      </trans-unit>
      <trans-unit id="ERR_ExpressionTreeContainsTupleLiteral">
        <source>An expression tree may not contain a tuple literal.</source>
        <target state="translated">表达式树不能包含元组文本。</target>
        <note />
      </trans-unit>
      <trans-unit id="ERR_ExpressionTreeContainsTupleConversion">
        <source>An expression tree may not contain a tuple conversion.</source>
        <target state="translated">表达式树不能包含元组转换。</target>
        <note />
      </trans-unit>
      <trans-unit id="ERR_SourceLinkRequiresPdb">
        <source>/sourcelink switch is only supported when emitting PDB.</source>
        <target state="translated">只在发出 PDB 时才支持 /sourcelink 开关。</target>
        <note />
      </trans-unit>
      <trans-unit id="ERR_CannotEmbedWithoutPdb">
        <source>/embed switch is only supported when emitting a PDB.</source>
        <target state="translated">仅在发出 PDB 时才支持 /embed 开关。</target>
        <note />
      </trans-unit>
      <trans-unit id="ERR_InvalidInstrumentationKind">
        <source>Invalid instrumentation kind: {0}</source>
        <target state="translated">无效的检测类型: {0}</target>
        <note />
      </trans-unit>
      <trans-unit id="ERR_VarInvocationLvalueReserved">
        <source>The syntax 'var (...)' as an lvalue is reserved.</source>
        <target state="translated">语法 "var (...)" 作为左值保留。</target>
        <note />
      </trans-unit>
      <trans-unit id="ERR_SemiOrLBraceOrArrowExpected">
        <source>{ or ; or =&gt; expected</source>
        <target state="translated">{ or ; or =&gt; 预期的</target>
        <note />
      </trans-unit>
      <trans-unit id="ERR_ThrowMisplaced">
        <source>A throw expression is not allowed in this context.</source>
        <target state="translated">此上下文中不允许使用 throw 表达式。</target>
        <note />
      </trans-unit>
      <trans-unit id="ERR_MixedDeconstructionUnsupported">
        <source>A deconstruction cannot mix declarations and expressions on the left-hand-side.</source>
        <target state="translated">析构不能在左侧混合声明和表达式。</target>
        <note />
      </trans-unit>
      <trans-unit id="ERR_DeclarationExpressionNotPermitted">
        <source>A declaration is not allowed in this context.</source>
        <target state="translated">此上下文中不允许使用声明。</target>
        <note />
      </trans-unit>
      <trans-unit id="ERR_MustDeclareForeachIteration">
        <source>A foreach loop must declare its iteration variables.</source>
        <target state="translated">foreach 循环必须声明其迭代变量。</target>
        <note />
      </trans-unit>
      <trans-unit id="ERR_TupleElementNamesInDeconstruction">
        <source>Tuple element names are not permitted on the left of a deconstruction.</source>
        <target state="translated">析构左侧不允许使用元组元素名称。</target>
        <note />
      </trans-unit>
      <trans-unit id="ERR_PossibleBadNegCast">
        <source>To cast a negative value, you must enclose the value in parentheses.</source>
        <target state="translated">若要强制转换负值，必须将该值放在括号内。</target>
        <note />
      </trans-unit>
      <trans-unit id="ERR_ExpressionTreeContainsThrowExpression">
        <source>An expression tree may not contain a throw-expression.</source>
        <target state="translated">表达式树不能包含 throw 表达式</target>
        <note />
      </trans-unit>
      <trans-unit id="ERR_BadAssemblyName">
        <source>Invalid assembly name: {0}</source>
        <target state="translated">无效的程序集名称: {0}</target>
        <note />
      </trans-unit>
      <trans-unit id="ERR_BadAsyncMethodBuilderTaskProperty">
        <source>For type '{0}' to be used as an AsyncMethodBuilder for type '{1}', its Task property should return type '{1}' instead of type '{2}'.</source>
        <target state="translated">对于用作类型“{1}”的 AsyncMethodBuilder 的类型“{0}”，它的任务属性应返回类型“{1}”，而不是类型“{2}”。</target>
        <note />
      </trans-unit>
      <trans-unit id="ERR_AttributesInLocalFuncDecl">
        <source>Attributes are not allowed on local function parameters or type parameters</source>
        <target state="translated">属性在本地函数参数或类型参数中不被允许</target>
        <note />
      </trans-unit>
      <trans-unit id="ERR_TypeForwardedToMultipleAssemblies">
        <source>Module '{0}' in assembly '{1}' is forwarding the type '{2}' to multiple assemblies: '{3}' and '{4}'.</source>
        <target state="translated">程序集“{1}”中的模块“{0}”将类型“{2}”转发到多个程序集: “{3}”和“{4}”。</target>
        <note />
      </trans-unit>
      <trans-unit id="ERR_PatternDynamicType">
        <source>It is not legal to use the type 'dynamic' in a pattern.</source>
        <target state="translated">在模式中使用类型“动态”是不合法的。</target>
        <note />
      </trans-unit>
      <trans-unit id="ERR_BadDynamicMethodArgDefaultLiteral">
        <source>Cannot use a default literal as an argument to a dynamically dispatched operation.</source>
        <target state="translated">不能将默认文本用作动态分配操作的自变量。</target>
        <note />
      </trans-unit>
      <trans-unit id="ERR_BadDocumentationMode">
        <source>Provided documentation mode is unsupported or invalid: '{0}'.</source>
        <target state="translated">提供的文档模式不受支持或无效:“{0}”。</target>
        <note />
      </trans-unit>
      <trans-unit id="ERR_BadSourceCodeKind">
        <source>Provided source code kind is unsupported or invalid: '{0}'</source>
        <target state="translated">提供的源代码类型不受支持或无效:“{0}”</target>
        <note />
      </trans-unit>
      <trans-unit id="ERR_BadLanguageVersion">
        <source>Provided language version is unsupported or invalid: '{0}'.</source>
        <target state="translated">提供的语言版本不受支持或无效:“{0}”。</target>
        <note />
      </trans-unit>
      <trans-unit id="ERR_InvalidPreprocessingSymbol">
        <source>Invalid name for a preprocessing symbol; '{0}' is not a valid identifier</source>
        <target state="translated">预处理符号的名称无效；“{0}”不是有效的标识符</target>
        <note />
      </trans-unit>
      <trans-unit id="ERR_FeatureNotAvailableInVersion7_1">
        <source>Feature '{0}' is not available in C# 7.1. Please use language version {1} or greater.</source>
        <target state="translated">功能“{0}”在 C# 7.1 中不可用。请使用 {1} 或更高的语言版本。</target>
        <note />
      </trans-unit>
      <trans-unit id="ERR_FeatureNotAvailableInVersion7_2">
        <source>Feature '{0}' is not available in C# 7.2. Please use language version {1} or greater.</source>
        <target state="translated">功能“{0}”在 C# 7.2 中不可用。请使用 {1} 或更高的语言版本。</target>
        <note />
      </trans-unit>
      <trans-unit id="ERR_LanguageVersionCannotHaveLeadingZeroes">
        <source>Specified language version '{0}' cannot have leading zeroes</source>
        <target state="translated">指定的语言版本“{0}”不能含前导零</target>
        <note />
      </trans-unit>
      <trans-unit id="ERR_VoidAssignment">
        <source>A value of type 'void' may not be assigned.</source>
        <target state="translated">可能无法分配类型 "void" 的值。</target>
        <note />
      </trans-unit>
      <trans-unit id="WRN_Experimental">
        <source>'{0}' is for evaluation purposes only and is subject to change or removal in future updates.</source>
        <target state="translated">'“{0}”仅用于评估，在将来的更新中可能会被更改或删除。</target>
        <note />
      </trans-unit>
      <trans-unit id="WRN_Experimental_Title">
        <source>Type is for evaluation purposes only and is subject to change or removal in future updates.</source>
        <target state="translated">类型仅用于评估，在将来的更新中可能会被更改或删除。</target>
        <note />
      </trans-unit>
      <trans-unit id="ERR_CompilerAndLanguageVersion">
        <source>Compiler version: '{0}'. Language version: {1}.</source>
        <target state="translated">编译器版本:“{0}”。语言版本: {1}。</target>
        <note />
      </trans-unit>
      <trans-unit id="IDS_FeatureAsyncMain">
        <source>async main</source>
        <target state="translated">主异步</target>
        <note />
      </trans-unit>
      <trans-unit id="ERR_TupleInferredNamesNotAvailable">
        <source>Tuple element name '{0}' is inferred. Please use language version {1} or greater to access an element by its inferred name.</source>
        <target state="translated">推断出元组元素名称“{0}”。请使用语言版本 {1} 或更高版本按推断名称访问元素。</target>
        <note />
      </trans-unit>
      <trans-unit id="ERR_VoidInTuple">
        <source>A tuple may not contain a value of type 'void'.</source>
        <target state="translated">元组不能包含类型为 "void" 的值。</target>
        <note />
      </trans-unit>
      <trans-unit id="ERR_NonTaskMainCantBeAsync">
        <source>A void or int returning entry point cannot be async</source>
        <target state="translated">返回入口点的 void 或 int 不能是异步的</target>
        <note />
      </trans-unit>
      <trans-unit id="ERR_PatternWrongGenericTypeInVersion">
        <source>An expression of type '{0}' cannot be handled by a pattern of type '{1}' in C# {2}. Please use language version {3} or greater.</source>
        <target state="translated">在 C# {2} 中，“{1}”类型的模式无法处理“{0}”类型的表达式。请使用语言版本 {3} 或更高版本。</target>
        <note />
      </trans-unit>
      <trans-unit id="WRN_UnreferencedLocalFunction">
        <source>The local function '{0}' is declared but never used</source>
        <target state="translated">声明了本地函数“{0}”，但从未使用过</target>
        <note />
      </trans-unit>
      <trans-unit id="WRN_UnreferencedLocalFunction_Title">
        <source>Local function is declared but never used</source>
        <target state="translated">已声明本地函数，但从未使用过</target>
        <note />
      </trans-unit>
      <trans-unit id="ERR_LocalFunctionMissingBody">
        <source>'{0}' is a local function and must therefore always have a body.</source>
        <target state="translated">'“{0}”是本地函数，因此始终必须具有一个主体。</target>
        <note />
      </trans-unit>
      <trans-unit id="ERR_InvalidDebugInfo">
        <source>Unable to read debug information of method '{0}' (token 0x{1:X8}) from assembly '{2}'</source>
        <target state="translated">无法从程序集“{2}”读取方法“{0}”(令牌 0x{1:X8})的调试信息</target>
        <note />
      </trans-unit>
      <trans-unit id="IConversionExpressionIsNotCSharpConversion">
        <source>{0} is not a valid C# conversion expression</source>
        <target state="translated">{0} 不是有效的 C# 转换表达式</target>
        <note />
      </trans-unit>
      <trans-unit id="ERR_DynamicLocalFunctionTypeParameter">
        <source>Cannot pass argument with dynamic type to generic local function '{0}' with inferred type arguments.</source>
        <target state="translated">不可将动态类型的参数传递到具有推断类型参数的泛型本地函数“{0}”。</target>
        <note />
      </trans-unit>
      <trans-unit id="IDS_FeatureLeadingDigitSeparator">
        <source>leading digit separator</source>
        <target state="translated">前导数字分隔符</target>
        <note />
      </trans-unit>
      <trans-unit id="ERR_ExplicitReservedAttr">
        <source>Do not use '{0}'. This is reserved for compiler usage.</source>
        <target state="translated">请勿使用“{0}”。这是保留给编译器使用的。</target>
        <note />
      </trans-unit>
      <trans-unit id="ERR_TypeReserved">
        <source>The type name '{0}' is reserved to be used by the compiler.</source>
        <target state="translated">类型名称“{0}”是保留给编译器使用的。</target>
        <note />
      </trans-unit>
      <trans-unit id="ERR_InExtensionMustBeValueType">
        <source>The first parameter of an 'in' extension method '{0}' must be a value type.</source>
        <target state="translated">"in" 扩展方法“{0}”的第一个参数必须是值类型。</target>
        <note />
      </trans-unit>
      <trans-unit id="ERR_FieldsInRoStruct">
        <source>Instance fields of readonly structs must be readonly.</source>
        <target state="translated">只读结构的实例字段必须为只读。</target>
        <note />
      </trans-unit>
      <trans-unit id="ERR_AutoPropsInRoStruct">
        <source>Auto-implemented instance properties in readonly structs must be readonly.</source>
        <target state="translated">在只读结构中的自动实现实例属性必须为只读。</target>
        <note />
      </trans-unit>
      <trans-unit id="ERR_FieldlikeEventsInRoStruct">
        <source>Field-like events are not allowed in readonly structs.</source>
        <target state="translated">在只读结构中不允许类似字段的事件。</target>
        <note />
      </trans-unit>
      <trans-unit id="IDS_FeatureRefExtensionMethods">
        <source>ref extension methods</source>
        <target state="translated">ref 扩展方法</target>
        <note />
      </trans-unit>
      <trans-unit id="ERR_StackAllocConversionNotPossible">
        <source>Conversion of a stackalloc expression of type '{0}' to type '{1}' is not possible.</source>
        <target state="translated">不能将 stackalloc 表达式的类型从“{0}”转换为“{1}”。</target>
        <note />
      </trans-unit>
      <trans-unit id="ERR_RefExtensionMustBeValueTypeOrConstrainedToOne">
        <source>The first parameter of a 'ref' extension method '{0}' must be a value type or a generic type constrained to struct.</source>
        <target state="translated">"ref" 扩展方法“{0}”的第一个参数必须是值类型或受结构约束的泛型类型。</target>
        <note />
      </trans-unit>
      <trans-unit id="ERR_OutAttrOnInParam">
        <source>An in parameter cannot have the Out attribute.</source>
        <target state="translated">in 参数不能具有 Out 特性。</target>
        <note />
      </trans-unit>
      <trans-unit id="ICompoundAssignmentOperationIsNotCSharpCompoundAssignment">
        <source>{0} is not a valid C# compound assignment operation</source>
        <target state="translated">{0} 不是有效的 C# 复合赋值运算</target>
        <note />
      </trans-unit>
      <trans-unit id="WRN_FilterIsConstantFalse">
        <source>Filter expression is a constant 'false', consider removing the catch clause</source>
        <target state="translated">筛选器表达式是常量 “false”，请考虑删除 catch 子句</target>
        <note />
      </trans-unit>
      <trans-unit id="WRN_FilterIsConstantFalse_Title">
        <source>Filter expression is a constant 'false'</source>
        <target state="translated">筛选器表达式是常量 “false”</target>
        <note />
      </trans-unit>
      <trans-unit id="WRN_FilterIsConstantFalseRedundantTryCatch">
        <source>Filter expression is a constant 'false', consider removing the try-catch block</source>
        <target state="translated">筛选器表达式是常量 “false”，请考虑删除 try-catch 块</target>
        <note />
      </trans-unit>
      <trans-unit id="WRN_FilterIsConstantFalseRedundantTryCatch_Title">
        <source>Filter expression is a constant 'false'. </source>
        <target state="translated">筛选器表达式是常量 “false”。</target>
        <note />
      </trans-unit>
      <trans-unit id="ERR_CantUseVoidInArglist">
        <source>__arglist cannot have an argument of void type</source>
        <target state="translated">__arglist 不可具有 void 类型的参数</target>
        <note />
      </trans-unit>
      <trans-unit id="ERR_ConditionalInInterpolation">
        <source>A conditional expression cannot be used directly in a string interpolation because the ':' ends the interpolation. Parenthesize the conditional expression.</source>
        <target state="translated">不可在字符串内插中直接使用条件表达式，因为内插已 “:” 结尾。请用括号将条件表达式括起来。</target>
        <note />
      </trans-unit>
      <trans-unit id="ERR_DefaultInSwitch">
        <source>A default literal 'default' is not valid as a case constant. Use another literal (e.g. '0' or 'null') as appropriate. If you intended to write the default label, use 'default:' without 'case'.</source>
        <target state="translated">默认文本 "default" 作为 case 常量无效。请相应使用其他文本(例如 "0" 或 "null")。若要编写默认标签，请使用不含 "case" 的 "default:"。</target>
        <note />
      </trans-unit>
      <trans-unit id="ERR_DefaultInPattern">
        <source>A default literal 'default' is not valid as a pattern. Use another literal (e.g. '0' or 'null') as appropriate. To match everything, use a discard pattern 'var _'.</source>
        <target state="translated">默认文本 "default" 作为模式无效。请相应使用其他文本(例如 "0" 或 "null")。若要匹配一切项，请使用放弃模式 "var _"。</target>
        <note />
      </trans-unit>
      <trans-unit id="ERR_InDynamicMethodArg">
        <source>Arguments with 'in' modifier cannot be used in dynamically dispatched expessions.</source>
        <target state="translated">带有 "in" 修饰符的参数不能用于动态调度的表达式。</target>
        <note />
      </trans-unit>
      <trans-unit id="ERR_DoNotUseFixedBufferAttrOnProperty">
        <source>Do not use 'System.Runtime.CompilerServices.FixedBuffer' attribute on a property</source>
        <target state="translated">请不要使用属性的 "System.Runtime.CompilerServices.FixedBuffer" 特性</target>
        <note />
      </trans-unit>
      <trans-unit id="ERR_FeatureNotAvailableInVersion7_3">
        <source>Feature '{0}' is not available in C# 7.3. Please use language version {1} or greater.</source>
        <target state="translated">功能“{0}”在 C# 7.3 中不可用。请使用 {1} 或更高的语言版本。</target>
        <note />
      </trans-unit>
      <trans-unit id="WRN_AttributesOnBackingFieldsNotAvailable">
        <source>Field-targeted attributes on auto-properties are not supported in language version {0}. Please use language version {1} or greater.</source>
        <target state="translated">语言版本 {0} 中不支持自动属性的字段针对特性。请使用 {1} 或更高的语言版本。</target>
        <note />
      </trans-unit>
      <trans-unit id="WRN_AttributesOnBackingFieldsNotAvailable_Title">
        <source>Field-targeted attributes on auto-properties are not supported in this version of the language.</source>
        <target state="translated">此语言版本中不支持自动属性的字段针对特性。</target>
        <note />
      </trans-unit>
      <trans-unit id="IDS_FeatureRefConditional">
        <source>ref conditional expression</source>
        <target state="translated">ref 条件表达式</target>
        <note />
      </trans-unit>
      <trans-unit id="ERR_InterfaceImplementedImplicitlyByVariadic">
        <source>'{0}' cannot implement interface member '{1}' in type '{2}' because it has an __arglist parameter</source>
        <target state="translated">“{0}”无法在类型“{2}”中实现接口成员“{1}”，因为它具有 __arglist 参数</target>
        <note />
      </trans-unit>
      <trans-unit id="IDS_FeatureTupleEquality">
        <source>tuple equality</source>
        <target state="translated">元组相等</target>
        <note />
      </trans-unit>
      <trans-unit id="ERR_TupleSizesMismatchForBinOps">
        <source>Tuple types used as operands of an == or != operator must have matching cardinalities. But this operator has tuple types of cardinality {0} on the left and {1} on the right.</source>
        <target state="translated">用作 == 或 != 运算符的操作数的元组类型必须具有匹配的基数。但此运算符的基数的元组类型左侧为 {0}，右侧为 {1}。</target>
        <note />
      </trans-unit>
      <trans-unit id="ERR_InvalidHashAlgorithmName">
        <source>Invalid hash algorithm name: '{0}'</source>
        <target state="translated">无效的哈希算法名称:“{0}”</target>
        <note />
      </trans-unit>
      <trans-unit id="ERR_ExpressionTreeContainsTupleBinOp">
        <source>An expression tree may not contain a tuple == or != operator</source>
        <target state="translated">表达式树不能包含元组 == 或 != 运算符</target>
        <note />
      </trans-unit>
      <trans-unit id="WRN_TupleBinopLiteralNameMismatch">
        <source>The tuple element name '{0}' is ignored because a different name or no name is specified on the other side of the tuple == or != operator.</source>
        <target state="translated">由于元组 == 或 != 运算符的另一侧指定了其他名称或未指定名称，因此元组元素名称“{0}”被忽略。</target>
        <note />
      </trans-unit>
      <trans-unit id="WRN_TupleBinopLiteralNameMismatch_Title">
        <source>The tuple element name is ignored because a different name or no name is specified on the other side of the tuple == or != operator.</source>
        <target state="translated">由于元组 == 或 != 运算符的另一侧指定了其他名称或未指定名称，因此元组元素名称被忽略。</target>
        <note />
      </trans-unit>
      <trans-unit id="ERR_UnmanagedBoundWithClass">
        <source>'{0}': cannot specify both a constraint class and the 'unmanaged' constraint</source>
        <target state="translated">“{0}”: 不能既指定约束类又指定 “unmanaged” 约束</target>
        <note />
      </trans-unit>
      <trans-unit id="IDS_FeatureRefReassignment">
        <source>ref reassignment</source>
        <target state="translated">ref 赋值</target>
        <note />
      </trans-unit>
      <trans-unit id="IDS_FeatureRefFor">
        <source>ref for-loop variables</source>
        <target state="translated">ref for 循环变量</target>
        <note />
      </trans-unit>
      <trans-unit id="IDS_FeatureRefForEach">
        <source>ref foreach iteration variables</source>
        <target state="translated">ref foreach 迭代变量</target>
        <note />
      </trans-unit>
      <trans-unit id="ERR_RefLocalOrParamExpected">
        <source>The left-hand side of a ref assignment must be a ref local or parameter.</source>
        <target state="translated">ref 赋值左侧必须为 ref 本地函数或参数。</target>
        <note />
      </trans-unit>
      <trans-unit id="ERR_RefAssignNarrower">
        <source>Cannot ref-assign '{1}' to '{0}' because '{1}' has a narrower escape scope than '{0}'.</source>
        <target state="translated">无法将“{1}”重新赋值为“{0}”，因为“{1}”具有比“{0}”更窄的转义范围。</target>
        <note />
      </trans-unit>
      <trans-unit id="IDS_FeatureEnumGenericTypeConstraint">
        <source>enum generic type constraints</source>
        <target state="translated">枚举泛型类型约束</target>
        <note />
      </trans-unit>
      <trans-unit id="IDS_FeatureDelegateGenericTypeConstraint">
        <source>delegate generic type constraints</source>
        <target state="translated">委托泛型类型约束</target>
        <note />
      </trans-unit>
      <trans-unit id="IDS_FeatureUnmanagedGenericTypeConstraint">
        <source>unmanaged generic type constraints</source>
        <target state="translated">非托管泛型类型约束</target>
        <note />
      </trans-unit>
      <trans-unit id="ERR_NewBoundWithUnmanaged">
        <source>The 'new()' constraint cannot be used with the 'unmanaged' constraint</source>
        <target state="translated">"new()" 约束不能与 "unmanaged" 约束一起使用</target>
        <note />
      </trans-unit>
      <trans-unit id="ERR_UnmanagedConstraintMustBeFirst">
        <source>The 'unmanaged' constraint must come before any other constraints</source>
        <target state="translated">"unmanaged" 约束必须在其他任何约束之前</target>
        <note />
      </trans-unit>
      <trans-unit id="ERR_UnmanagedConstraintNotSatisfied">
        <source>The type '{2}' must be a non-nullable value type, along with all fields at any level of nesting, in order to use it as parameter '{1}' in the generic type or method '{0}'</source>
        <target state="translated">类型“{2}”必须是不可以为 null 值的类型，且包括任何嵌套级别的所有字段，才能用作泛型类型或方法“{0}”中的参数“{1}”</target>
        <note />
      </trans-unit>
      <trans-unit id="ERR_ConWithUnmanagedCon">
        <source>Type parameter '{1}' has the 'unmanaged' constraint so '{1}' cannot be used as a constraint for '{0}'</source>
        <target state="translated">类型参数“{1}”具有 "unmanaged" 约束，因此“{1}”不能用作“{0}”的约束</target>
        <note />
      </trans-unit>
      <trans-unit id="IDS_FeatureStackAllocInitializer">
        <source>stackalloc initializer</source>
        <target state="translated">stackalloc 初始值设定项</target>
        <note />
      </trans-unit>
      <trans-unit id="ERR_InvalidStackAllocArray">
        <source>"Invalid rank specifier: expected ']'</source>
        <target state="translated">“无效的秩说明符: 应为“]”</target>
        <note />
      </trans-unit>
      <trans-unit id="IDS_FeatureExpressionVariablesInQueriesAndInitializers">
        <source>declaration of expression variables in member initializers and queries</source>
        <target state="translated">成员初始值设定项和查询中的表达式变量声明</target>
        <note />
      </trans-unit>
      <trans-unit id="ERR_ExprCannotBeFixed">
        <source>The given expression cannot be used in a fixed statement</source>
        <target state="translated">给定表达式不能用于 fixed 语句中</target>
        <note />
      </trans-unit>
      <trans-unit id="IDS_FeatureExtensibleFixedStatement">
        <source>extensible fixed statement</source>
        <target state="translated">可扩展 fixed 语句</target>
        <note />
      </trans-unit>
      <trans-unit id="IDS_FeatureIndexingMovableFixedBuffers">
        <source>indexing movable fixed buffers</source>
        <target state="translated">正在编制可移动固定缓冲区的索引</target>
        <note />
      </trans-unit>
      <trans-unit id="ERR_InvalidObjectCreation">
        <source>Invalid object creation</source>
        <target state="translated">对象创建无效</target>
        <note />
      </trans-unit>
      <trans-unit id="FTL_InvalidInputFileName">
        <source>File name '{0}' is empty, contains invalid characters, has a drive specification without an absolute path, or is too long</source>
        <target state="new">File name '{0}' is empty, contains invalid characters, has a drive specification without an absolute path, or is too long</target>
        <note />
      </trans-unit>
      <trans-unit id="ERR_CantUseInOrOutInArglist">
        <source>__arglist cannot have an argument passed by 'in' or 'out'</source>
        <target state="new">__arglist cannot have an argument passed by 'in' or 'out'</target>
        <note />
      </trans-unit>
    </body>
  </file>
</xliff><|MERGE_RESOLUTION|>--- conflicted
+++ resolved
@@ -4397,11 +4397,7 @@
       </trans-unit>
       <trans-unit id="ERR_AnonDelegateCantUse">
         <source>Cannot use ref, out, or in parameter '{0}' inside an anonymous method, lambda expression, query expression, or local function</source>
-<<<<<<< HEAD
-        <target state="needs-review-translation">不能在匿名方法、lambda 表达式或查询表达式中使用 ref、out 或 in 参数“{0}”</target>
-=======
         <target state="translated">不能在匿名方法、lambda 表达式、查询表达式或本地函数中使用 ref、out 或 in 参数“{0}”</target>
->>>>>>> 7aafab56
         <note />
       </trans-unit>
       <trans-unit id="ERR_IllegalInnerUnsafe">
@@ -7350,7 +7346,7 @@
                               a part of
 -modulename:&lt;string&gt;          Specify the name of the source module
 </source>
-        <target state="translated">
+        <target state="needs-review-translation">
                               Visual C# 编译器选项
 
                         - 输出文件 -
