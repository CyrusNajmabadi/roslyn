﻿// Copyright (c) Microsoft.  All Rights Reserved.  Licensed under the Apache License, Version 2.0.  See License.txt in the project root for license information.

using System;
using System.Collections.Generic;
using System.Collections.Immutable;
using System.Diagnostics;
using Microsoft.CodeAnalysis.CSharp.Symbols;
using Microsoft.CodeAnalysis.PooledObjects;
using Roslyn.Utilities;

namespace Microsoft.CodeAnalysis.CSharp
{
    internal sealed partial class LocalRewriter
    {
        /// <summary>
        /// A common base class for lowering constructs that use pattern-matching.
        /// </summary>
        private class PatternLocalRewriter
        {
            protected readonly LocalRewriter _localRewriter;
            protected readonly BoundExpression _loweredInput;
            protected readonly SyntheticBoundNodeFactory _factory;
            protected readonly DagTempAllocator _tempAllocator;
            protected readonly BoundDagTemp _inputTemp;

            public PatternLocalRewriter(LocalRewriter localRewriter, BoundExpression loweredInput)
            {
                this._loweredInput = loweredInput;
                this._localRewriter = localRewriter;
                this._factory = localRewriter._factory;
                this._factory.Syntax = _loweredInput.Syntax;
                this._tempAllocator = new DagTempAllocator(_factory);
                this._inputTemp = new BoundDagTemp(loweredInput.Syntax, loweredInput.Type, source: null, index: 0);
            }

            public void Free()
            {
                _tempAllocator.Free();
            }

            public class DagTempAllocator
            {
                private readonly SyntheticBoundNodeFactory _factory;
                private readonly PooledDictionary<BoundDagTemp, BoundExpression> _map = PooledDictionary<BoundDagTemp, BoundExpression>.GetInstance();
                private readonly ArrayBuilder<LocalSymbol> _temps = ArrayBuilder<LocalSymbol>.GetInstance();

                public DagTempAllocator(SyntheticBoundNodeFactory factory)
                {
                    this._factory = factory;
                }

                public void Free()
                {
                    _temps.Free();
                    _map.Free();
                }

                public BoundExpression GetTemp(BoundDagTemp dagTemp)
                {
                    if (!_map.TryGetValue(dagTemp, out BoundExpression result))
                    {
                        // PROTOTYPE(patterns2): Not sure what temp kind should be used for `is pattern`.
                        LocalSymbol temp = _factory.SynthesizedLocal(dagTemp.Type, syntax: _factory.Syntax, kind: SynthesizedLocalKind.SwitchCasePatternMatching);
                        result = _factory.Local(temp);
                        _map.Add(dagTemp, result);
                        _temps.Add(temp);
                    }

                    return result;
                }

                public ImmutableArray<LocalSymbol> AllTemps()
                {
                    return _temps.ToImmutableArray();
                }

                public void AssignTemp(BoundDagTemp dagTemp, BoundExpression value)
                {
                    _map.Add(dagTemp, value);
                }
            }

            /// <summary>
            /// Return the side-effect expression corresponding to an evaluation.
            /// </summary>
            protected BoundExpression LowerEvaluation(BoundDagEvaluation evaluation)
            {
                BoundExpression input = _tempAllocator.GetTemp(evaluation.Input);
                switch (evaluation)
                {
                    case BoundDagFieldEvaluation f:
                        {
                            FieldSymbol field = f.Field;
                            var outputTemp = new BoundDagTemp(f.Syntax, field.Type, f, index: 0);
                            BoundExpression output = _tempAllocator.GetTemp(outputTemp);
                            BoundExpression access = _localRewriter.MakeFieldAccess(f.Syntax, input, field, null, LookupResultKind.Viable, field.Type);
                            access.WasCompilerGenerated = true;
                            return _factory.AssignmentExpression(output, access);
                        }

                    case BoundDagPropertyEvaluation p:
                        {
                            PropertySymbol property = p.Property;
                            var outputTemp = new BoundDagTemp(p.Syntax, property.Type, p, index: 0);
                            BoundExpression output = _tempAllocator.GetTemp(outputTemp);
                            return _factory.AssignmentExpression(output, _factory.Property(input, property));
                        }

                    case BoundDagDeconstructEvaluation d:
                        {
                            MethodSymbol method = d.DeconstructMethod;
                            var refKindBuilder = ArrayBuilder<RefKind>.GetInstance();
                            var argBuilder = ArrayBuilder<BoundExpression>.GetInstance();
                            BoundExpression receiver;
                            void addArg(RefKind refKind, BoundExpression expression)
                            {
                                refKindBuilder.Add(refKind);
                                argBuilder.Add(expression);
                            }

                            Debug.Assert(method.Name == "Deconstruct");
                            int extensionExtra;
                            if (method.IsStatic)
                            {
                                Debug.Assert(method.IsExtensionMethod);
                                receiver = _factory.Type(method.ContainingType);
                                addArg(method.ParameterRefKinds[0], input);
                                extensionExtra = 1;
                            }
                            else
                            {
                                receiver = input;
                                extensionExtra = 0;
                            }

                            for (int i = extensionExtra; i < method.ParameterCount; i++)
                            {
                                ParameterSymbol parameter = method.Parameters[i];
                                Debug.Assert(parameter.RefKind == RefKind.Out);
                                var outputTemp = new BoundDagTemp(d.Syntax, parameter.Type, d, i - extensionExtra);
                                addArg(RefKind.Out, _tempAllocator.GetTemp(outputTemp));
                            }

                            return _factory.Call(receiver, method, refKindBuilder.ToImmutableAndFree(), argBuilder.ToImmutableAndFree());
                        }

                    case BoundDagTypeEvaluation t:
                        {
                            TypeSymbol inputType = input.Type;
                            if (inputType.IsDynamic())
                            {
                                inputType = _factory.SpecialType(SpecialType.System_Object);
                            }

                            TypeSymbol type = t.Type;
                            var outputTemp = new BoundDagTemp(t.Syntax, type, t, index: 0);
                            BoundExpression output = _tempAllocator.GetTemp(outputTemp);
                            HashSet<DiagnosticInfo> useSiteDiagnostics = null;
                            Conversion conversion = _factory.Compilation.Conversions.ClassifyBuiltInConversion(inputType, output.Type, ref useSiteDiagnostics);
                            _localRewriter._diagnostics.Add(t.Syntax, useSiteDiagnostics);
                            BoundExpression evaluated;
                            if (conversion.Exists)
                            {
                                if (conversion.Kind == ConversionKind.ExplicitNullable &&
                                    inputType.GetNullableUnderlyingType().Equals(output.Type, TypeCompareKind.AllIgnoreOptions) &&
                                    _localRewriter.TryGetNullableMethod(t.Syntax, inputType, SpecialMember.System_Nullable_T_GetValueOrDefault, out MethodSymbol getValueOrDefault))
                                {
                                    // As a special case, since the null test has already been done we can use Nullable<T>.GetValueOrDefault
                                    evaluated = _factory.Call(input, getValueOrDefault);
                                }
                                else
                                {
                                    evaluated = _factory.Convert(type, input, conversion);
                                }
                            }
                            else
                            {
                                evaluated = _factory.As(input, type);
                            }

                            return _factory.AssignmentExpression(output, evaluated);
                        }

                    default:
                        throw ExceptionUtilities.UnexpectedValue(evaluation);
                }
            }

            /// <summary>
            /// Return the boolean expression to be evaluated for the given test. Returns `null` if the test is trivially true.
            /// </summary>
            protected BoundExpression LowerTest(BoundDagTest test)
            {
                BoundExpression input = _tempAllocator.GetTemp(test.Input);
                switch (test)
                {
                    case BoundDagNonNullTest d:
                        // If the actual input is a constant, short-circuit this test
                        if (d.Input == _inputTemp && _loweredInput.ConstantValue != null)
                        {
                            bool testResult = _loweredInput.ConstantValue != ConstantValue.Null;
                            if (!testResult)
                            {
                                return _factory.Literal(testResult);
                            }
                        }
                        else
                        {
                            return _localRewriter.MakeNullCheck(d.Syntax, input, input.Type.IsNullableType() ? BinaryOperatorKind.NullableNullNotEqual : BinaryOperatorKind.NotEqual);
                        }

                        return null;

                    case BoundDagTypeTest d:
                        {
                            // Note that this tests for non-null as a side-effect. We depend on that to sometimes avoid the null check.
                            return _factory.Is(input, d.Type);
                        }

                    case BoundDagNullTest d:
                        if (d.Input == _inputTemp && _loweredInput.ConstantValue != null)
                        {
                            bool testResult = _loweredInput.ConstantValue == ConstantValue.Null;
                            if (!testResult)
                            {
                                return _factory.Literal(testResult);
                            }
                        }
                        else
                        {
                            return _localRewriter.MakeNullCheck(d.Syntax, input, input.Type.IsNullableType() ? BinaryOperatorKind.NullableNullEqual : BinaryOperatorKind.Equal);
                        }

                        return null;

                    case BoundDagValueTest d:
                        // If the actual input is a constant, short-circuit this test
                        if (d.Input == _inputTemp && _loweredInput.ConstantValue != null)
                        {
                            bool testResult = _loweredInput.ConstantValue == d.Value;
                            if (!testResult)
                            {
                                return _factory.Literal(testResult);
                            }
                        }
                        else
                        {
                            Debug.Assert(!input.Type.IsNullableType());
                            return _localRewriter.MakeEqual(_localRewriter.MakeLiteral(d.Syntax, d.Value, input.Type), input);
                        }

                        return null;

                    default:
                        throw ExceptionUtilities.UnexpectedValue(test);
                }
            }

            /// <summary>
            /// Lower a test followed by an evaluation into a side-effect followed by a test. This permits us to optimize
            /// a type test followed by a cast into an `as` expression followed by a null check. Returns true if the optimization
            /// applies and the results are placed into <paramref name="sideEffect"/> and <paramref name="test"/>. The caller
            /// should place the side-effect before the test in the generated code.
            /// </summary>
            /// <param name="evaluation"></param>
            /// <param name="test"></param>
            /// <param name="sideEffect"></param>
            /// <param name="testExpression"></param>
            /// <returns>true if the optimization is applied</returns>
            protected bool TryLowerTypeTestAndCast(
                BoundDagTest test,
                BoundDagEvaluation evaluation,
                out BoundExpression sideEffect,
                out BoundExpression testExpression)
            {
                if (test is BoundDagTypeTest typeDecision &&
                    evaluation is BoundDagTypeEvaluation typeEvaluation &&
                    typeDecision.Type.IsReferenceType &&
                    typeDecision.Input.Type.IsReferenceType &&
                    typeEvaluation.Type == typeDecision.Type &&
                    typeEvaluation.Input == typeDecision.Input
                    )
                {
                    BoundExpression input = _tempAllocator.GetTemp(test.Input);
<<<<<<< HEAD
                    BoundExpression output = _tempAllocator.GetTemp(new BoundDagTemp(evaluation.Syntax, typeEvaluation.Type, evaluation, 0));
=======
                    BoundExpression output = _tempAllocator.GetTemp(new BoundDagTemp(evaluation.Syntax, typeEvaluation.Type, evaluation, index: 0));
>>>>>>> e47a4cd4
                    sideEffect = _factory.AssignmentExpression(output, _factory.As(input, typeEvaluation.Type));
                    testExpression = _factory.ObjectNotEqual(output, _factory.Null(output.Type));
                    return true;
                }

                sideEffect = testExpression = null;
                return false;
            }
        }

        private class IsPatternExpressionLocalRewriter : PatternLocalRewriter
        {
            /// <summary>
            /// Accumulates side-effects that come before the next conjunct.
            /// </summary>
            private readonly ArrayBuilder<BoundExpression> _sideEffectBuilder;

            /// <summary>
            /// Accumulates conjuncts (conditions that must all be true) for the translation. When a conjunct is added,
            /// elements of the _sideEffectBuilder, if any, should be added as part of a sequence expression for
            /// the conjunct being added.
            /// </summary>
            private readonly ArrayBuilder<BoundExpression> _conjunctBuilder;

            public IsPatternExpressionLocalRewriter(LocalRewriter localRewriter, BoundExpression loweredInput)
                : base(localRewriter, loweredInput)
            {
                this._conjunctBuilder = ArrayBuilder<BoundExpression>.GetInstance();
                this._sideEffectBuilder = ArrayBuilder<BoundExpression>.GetInstance();
            }

            public new void Free()
            {
                _conjunctBuilder.Free();
                _sideEffectBuilder.Free();
                base.Free();
            }

            private void AddConjunct(BoundExpression test)
            {
                if (_sideEffectBuilder.Count != 0)
                {
                    test = _factory.Sequence(ImmutableArray<LocalSymbol>.Empty, _sideEffectBuilder.ToImmutable(), test);
                    _sideEffectBuilder.Clear();
                }

                _conjunctBuilder.Add(test);
            }

            /// <summary>
            /// Translate the single test into _sideEffectBuilder and _conjunctBuilder.
            /// </summary>
            private void LowerOneTest(BoundDagTest test)
            {
                _factory.Syntax = test.Syntax;
                switch (test)
                {
                    case BoundDagEvaluation eval:
                        {
                            var sideEffect = LowerEvaluation(eval);
                            _sideEffectBuilder.Add(sideEffect);
                            return;
                        }
                    case var _:
                        {
                            var testExpression = LowerTest(test);
                            if (testExpression != null) // PROTOTYPE(patterns2): could handle constant expressions more efficiently.
                            {
                                AddConjunct(testExpression);
                            }

                            return;
                        }
                }
            }

            public BoundExpression LowerIsPattern(BoundPattern pattern, CSharpCompilation compilation, DiagnosticBag diagnostics)
            {
                LabelSymbol failureLabel = new GeneratedLabelSymbol("failure");
                BoundDecisionDag dag = DecisionDagBuilder.CreateDecisionDagForIsPattern(compilation, pattern.Syntax, this._loweredInput, pattern, failureLabel, diagnostics, out LabelSymbol successLabel);
                if (_loweredInput.ConstantValue != null)
                {
                    dag = dag.SimplifyDecisionDagForConstantInput(_loweredInput, _localRewriter._compilation.Conversions, diagnostics);
                }

                // first, copy the input expression into the input temp
                if (pattern.Kind != BoundKind.RecursivePattern &&
                    (_loweredInput.Kind == BoundKind.Local || _loweredInput.Kind == BoundKind.Parameter || _loweredInput.ConstantValue != null))
                {
                    // Since non-recursive patterns cannot have side-effects on locals, we reuse an existing local
                    // if present. A recursive pattern, on the other hand, may mutate a local through a captured lambda
                    // when a `Deconstruct` method is invoked.
                    _tempAllocator.AssignTemp(_inputTemp, _loweredInput);
                }
                else
                {
                    // Even if subsequently unused (e.g. `GetValue() is _`), we assign to a temp to evaluate the side-effect
                    _sideEffectBuilder.Add(_factory.AssignmentExpression(_tempAllocator.GetTemp(_inputTemp), _loweredInput));
                }

                var node = dag.RootNode;

                // We follow the "good" path in the decision dag. We depend on it being nicely linear in structure.
                // If we add "or" patterns that assumption breaks down.
                while (node.Kind != BoundKind.LeafDecisionDagNode && node.Kind != BoundKind.WhenDecisionDagNode)
                {
                    switch (node)
                    {
                        case BoundEvaluationDecisionDagNode evalNode:
                            {
                                LowerOneTest(evalNode.Evaluation);
                                node = evalNode.Next;
                            }
                            break;
                        case BoundTestDecisionDagNode testNode:
                            {
                                Debug.Assert(testNode.WhenFalse is BoundLeafDecisionDagNode x && x.Label == failureLabel);
                                if (testNode.WhenTrue is BoundEvaluationDecisionDagNode e &&
                                    TryLowerTypeTestAndCast(testNode.Test, e.Evaluation, out BoundExpression sideEffect, out BoundExpression testExpression))
                                {
                                    _sideEffectBuilder.Add(sideEffect);
                                    AddConjunct(testExpression);
                                    node = e.Next;
                                }
                                else
                                {
                                    LowerOneTest(testNode.Test);
                                    node = testNode.WhenTrue;
                                }
                            }
                            break;
                    }
                }

                // When we get to "the end", we see if it is a success node.
                switch (node)
                {
                    case BoundLeafDecisionDagNode leafNode:
                        {
                            if (leafNode.Label == failureLabel)
                            {
                                // It is not clear that this can occur given the dag "optimizations" we performed earlier.
                                AddConjunct(_factory.Literal(false));
                            }
                            else
                            {
                                Debug.Assert(leafNode.Label == successLabel);
                            }
                        }

                        break;

                    case BoundWhenDecisionDagNode whenNode:
                        {
                            Debug.Assert(whenNode.WhenExpression == null);
                            Debug.Assert(whenNode.WhenTrue is BoundLeafDecisionDagNode d && d.Label == successLabel);
                            foreach ((BoundExpression left, BoundDagTemp right) in whenNode.Bindings)
                            {
                                _sideEffectBuilder.Add(_factory.AssignmentExpression(left, _tempAllocator.GetTemp(right)));
                            }
                        }

                        break;

                    default:
                        throw ExceptionUtilities.UnexpectedValue(dag.Kind);
                }

                if (_sideEffectBuilder.Count > 0 || _conjunctBuilder.Count == 0)
                {
                    AddConjunct(_factory.Literal(true));
                }

                Debug.Assert(_sideEffectBuilder.Count == 0);
                BoundExpression result = null;
                foreach (BoundExpression conjunct in _conjunctBuilder)
                {
                    result = (result == null) ? conjunct : _factory.LogicalAnd(result, conjunct);
                }

                _conjunctBuilder.Clear();
                Debug.Assert(result != null);
                var allTemps = _tempAllocator.AllTemps();
                if (allTemps.Length > 0)
                {
                    result = _factory.Sequence(allTemps, ImmutableArray<BoundExpression>.Empty, result);
                }

                return result;
            }
        }


        private BoundExpression MakeEqual(BoundExpression loweredLiteral, BoundExpression input)
        {
            Debug.Assert(loweredLiteral.Type == input.Type);

            if (loweredLiteral.Type.SpecialType == SpecialType.System_Double && double.IsNaN(loweredLiteral.ConstantValue.DoubleValue))
            {
                // produce double.IsNaN(input)
                return _factory.StaticCall(SpecialMember.System_Double__IsNaN, input);
            }
            else if (loweredLiteral.Type.SpecialType == SpecialType.System_Single && float.IsNaN(loweredLiteral.ConstantValue.SingleValue))
            {
                // produce float.IsNaN(input)
                return _factory.StaticCall(SpecialMember.System_Single__IsNaN, input);
            }

            NamedTypeSymbol booleanType = _factory.SpecialType(SpecialType.System_Boolean);
            NamedTypeSymbol intType = _factory.SpecialType(SpecialType.System_Int32);
            switch (loweredLiteral.Type.SpecialType)
            {
                case SpecialType.System_Boolean:
                    return MakeBinaryOperator(_factory.Syntax, BinaryOperatorKind.BoolEqual, loweredLiteral, input, booleanType, method: null);
                case SpecialType.System_Byte:
                case SpecialType.System_Char:
                case SpecialType.System_Int16:
                case SpecialType.System_SByte:
                case SpecialType.System_UInt16:
                    return MakeBinaryOperator(_factory.Syntax, BinaryOperatorKind.IntEqual, _factory.Convert(intType, loweredLiteral), _factory.Convert(intType, input), booleanType, method: null);
                case SpecialType.System_Decimal:
                    return MakeBinaryOperator(_factory.Syntax, BinaryOperatorKind.DecimalEqual, loweredLiteral, input, booleanType, method: null);
                case SpecialType.System_Double:
                    return MakeBinaryOperator(_factory.Syntax, BinaryOperatorKind.DoubleEqual, loweredLiteral, input, booleanType, method: null);
                case SpecialType.System_Int32:
                    return MakeBinaryOperator(_factory.Syntax, BinaryOperatorKind.IntEqual, loweredLiteral, input, booleanType, method: null);
                case SpecialType.System_Int64:
                    return MakeBinaryOperator(_factory.Syntax, BinaryOperatorKind.LongEqual, loweredLiteral, input, booleanType, method: null);
                case SpecialType.System_Single:
                    return MakeBinaryOperator(_factory.Syntax, BinaryOperatorKind.FloatEqual, loweredLiteral, input, booleanType, method: null);
                case SpecialType.System_String:
                    return MakeBinaryOperator(_factory.Syntax, BinaryOperatorKind.StringEqual, loweredLiteral, input, booleanType, method: null);
                case SpecialType.System_UInt32:
                    return MakeBinaryOperator(_factory.Syntax, BinaryOperatorKind.UIntEqual, loweredLiteral, input, booleanType, method: null);
                case SpecialType.System_UInt64:
                    return MakeBinaryOperator(_factory.Syntax, BinaryOperatorKind.ULongEqual, loweredLiteral, input, booleanType, method: null);
                default:
                    if (loweredLiteral.Type.IsEnumType())
                    {
                        return MakeBinaryOperator(_factory.Syntax, BinaryOperatorKind.EnumEqual, loweredLiteral, input, booleanType, method: null);
                    }

                    // This is the (correct but inefficient) fallback for any type that isn't yet implemented.
                    // However, the above should handle all types.
                    Debug.Assert(false); // don't fail in non-debug builds
                    NamedTypeSymbol systemObject = _factory.SpecialType(SpecialType.System_Object);
                    return _factory.StaticCall(
                        systemObject,
                        "Equals",
                        _factory.Convert(systemObject, loweredLiteral),
                        _factory.Convert(systemObject, input)
                        );
            }
        }

        public override BoundNode VisitIsPatternExpression(BoundIsPatternExpression node)
        {
            BoundExpression loweredExpression = VisitExpression(node.Expression);
            BoundPattern loweredPattern = LowerPattern(node.Pattern);
            var isPatternRewriter = new IsPatternExpressionLocalRewriter(this, loweredExpression);
            BoundExpression result = isPatternRewriter.LowerIsPattern(loweredPattern, this._compilation, this._diagnostics);
            isPatternRewriter.Free();
            return result;
        }

        BoundPattern LowerPattern(BoundPattern pattern)
        {
            switch (pattern.Kind)
            {
                case BoundKind.DeclarationPattern:
                    {
                        var declPattern = (BoundDeclarationPattern)pattern;
                        return declPattern.Update(declPattern.Variable, VisitExpression(declPattern.VariableAccess), declPattern.DeclaredType, declPattern.IsVar);
                    }
                case BoundKind.RecursivePattern:
                    {
                        var recur = (BoundRecursivePattern)pattern;
                        return recur.Update(
                            declaredType: recur.DeclaredType,
                            inputType: recur.InputType,
                            deconstructMethodOpt: recur.DeconstructMethodOpt,
                            deconstruction: recur.Deconstruction.IsDefault ? recur.Deconstruction : recur.Deconstruction.SelectAsArray(p => LowerPattern(p)),
                            propertiesOpt: recur.PropertiesOpt.IsDefault ? recur.PropertiesOpt : recur.PropertiesOpt.SelectAsArray(p => (p.symbol, LowerPattern(p.pattern))),
                            variable: recur.Variable,
                            variableAccess: VisitExpression(recur.VariableAccess));
                    }
                case BoundKind.ConstantPattern:
                    {
                        var constantPattern = (BoundConstantPattern)pattern;
                        return constantPattern.Update(VisitExpression(constantPattern.Value), constantPattern.ConstantValue);
                    }
                case BoundKind.DiscardPattern:
                    {
                        return pattern;
                    }
                default:
                    throw ExceptionUtilities.UnexpectedValue(pattern.Kind);
            }
        }
    }
}<|MERGE_RESOLUTION|>--- conflicted
+++ resolved
@@ -282,11 +282,7 @@
                     )
                 {
                     BoundExpression input = _tempAllocator.GetTemp(test.Input);
-<<<<<<< HEAD
-                    BoundExpression output = _tempAllocator.GetTemp(new BoundDagTemp(evaluation.Syntax, typeEvaluation.Type, evaluation, 0));
-=======
                     BoundExpression output = _tempAllocator.GetTemp(new BoundDagTemp(evaluation.Syntax, typeEvaluation.Type, evaluation, index: 0));
->>>>>>> e47a4cd4
                     sideEffect = _factory.AssignmentExpression(output, _factory.As(input, typeEvaluation.Type));
                     testExpression = _factory.ObjectNotEqual(output, _factory.Null(output.Type));
                     return true;
