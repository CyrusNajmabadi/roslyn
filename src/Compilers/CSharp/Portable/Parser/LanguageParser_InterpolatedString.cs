--- conflicted
+++ resolved
@@ -41,26 +41,14 @@
             var originalText = originalToken.ValueText; // this is actually the source text
             Debug.Assert(originalText[0] == '$' || originalText[0] == '@');
 
-<<<<<<< HEAD
-=======
-            var isVerbatim = (originalText[0] == '$' && originalText[1] == '@') ||
-                             (originalText[0] == '@' && originalText[1] == '$');
-
->>>>>>> 2df14d40
             // compute the positions of the interpolations in the original string literal, if there was an error or not,
             // and where the close quote can be found.
             var interpolations = ArrayBuilder<Lexer.Interpolation>.GetInstance();
 
-<<<<<<< HEAD
             rescanInterpolation(out var kind, out var error, out var openQuoteRange, interpolations, out var closeQuoteRange);
-
-            var result = SyntaxFactory.InterpolatedStringExpression(getOpenQuote(), getContent(), getCloseQuote());
-=======
-            rescanInterpolation(out var error, out var openQuoteRange, interpolations, out var closeQuoteRange);
 
             var result = SyntaxFactory.InterpolatedStringExpression(
                 getOpenQuote(openQuoteRange), getContent(interpolations), getCloseQuote(closeQuoteRange));
->>>>>>> 2df14d40
 
             interpolations.Free();
             if (error != null)
@@ -71,7 +59,6 @@
             Debug.Assert(originalToken.ToFullString() == result.ToFullString()); // yield from text equals yield from node
             return result;
 
-<<<<<<< HEAD
             void rescanInterpolation(out Lexer.InterpolatedStringKind kind, out SyntaxDiagnosticInfo error, out Range openQuoteRange, ArrayBuilder<Lexer.Interpolation> interpolations, out Range closeQuoteRange)
             {
                 using var tempLexer = new Lexer(SourceText.From(originalText), this.Options, allowPreprocessorDirectives: false);
@@ -79,34 +66,16 @@
                 tempLexer.ScanInterpolatedStringLiteralTop(ref info, out error, out kind, out openQuoteRange, interpolations, out closeQuoteRange);
             }
 
-            SyntaxToken getOpenQuote()
-=======
-            void rescanInterpolation(out SyntaxDiagnosticInfo error, out Range openQuoteRange, ArrayBuilder<Lexer.Interpolation> interpolations, out Range closeQuoteRange)
-            {
-                using var tempLexer = new Lexer(SourceText.From(originalText), this.Options, allowPreprocessorDirectives: false);
-                var info = default(Lexer.TokenInfo);
-                tempLexer.ScanInterpolatedStringLiteralTop(ref info, out error, out openQuoteRange, interpolations, out closeQuoteRange);
-            }
-
             SyntaxToken getOpenQuote(Range openQuoteRange)
->>>>>>> 2df14d40
             {
                 var openQuoteText = originalText[openQuoteRange];
                 return SyntaxFactory.Token(
                     originalToken.GetLeadingTrivia(),
-<<<<<<< HEAD
                     kind is Lexer.InterpolatedStringKind.Verbatim ? SyntaxKind.InterpolatedVerbatimStringStartToken : SyntaxKind.InterpolatedStringStartToken,
                     openQuoteText, openQuoteText, trailing: null);
             }
 
-            CodeAnalysis.Syntax.InternalSyntax.SyntaxList<InterpolatedStringContentSyntax> getContent()
-=======
-                    isVerbatim ? SyntaxKind.InterpolatedVerbatimStringStartToken : SyntaxKind.InterpolatedStringStartToken,
-                    openQuoteText, openQuoteText, trailing: null);
-            }
-
             CodeAnalysis.Syntax.InternalSyntax.SyntaxList<InterpolatedStringContentSyntax> getContent(ArrayBuilder<Lexer.Interpolation> interpolations)
->>>>>>> 2df14d40
             {
                 var builder = _pool.Allocate<InterpolatedStringContentSyntax>();
 
@@ -118,11 +87,7 @@
                     var text = originalText[new Range(openQuoteRange.End, closeQuoteRange.Start)];
                     if (text.Length > 0)
                     {
-<<<<<<< HEAD
                         builder.Add(SyntaxFactory.InterpolatedStringText(MakeInterpolatedStringTextToken(text, kind)));
-=======
-                        builder.Add(SyntaxFactory.InterpolatedStringText(MakeInterpolatedStringTextToken(text, isVerbatim)));
->>>>>>> 2df14d40
                     }
                 }
                 else
@@ -137,29 +102,17 @@
                             interpolation.OpenBraceRange.Start)];
                         if (text.Length > 0)
                         {
-<<<<<<< HEAD
                             builder.Add(SyntaxFactory.InterpolatedStringText(MakeInterpolatedStringTextToken(text, kind)));
                         }
 
                         builder.Add(ParseInterpolation(this.Options, originalText, interpolation, kind));
-=======
-                            builder.Add(SyntaxFactory.InterpolatedStringText(MakeInterpolatedStringTextToken(text, isVerbatim)));
-                        }
-
-                        builder.Add(ParseInterpolation(this.Options, originalText, interpolation, isVerbatim));
->>>>>>> 2df14d40
                     }
 
                     // Add a token for text following the last interpolation
                     var lastText = originalText[new Range(interpolations[^1].CloseBraceRange.End, closeQuoteRange.Start)];
                     if (lastText.Length > 0)
                     {
-<<<<<<< HEAD
-                        var token = MakeInterpolatedStringTextToken(lastText, kind);
-=======
-                        var token = MakeInterpolatedStringTextToken(lastText, isVerbatim);
->>>>>>> 2df14d40
-                        builder.Add(SyntaxFactory.InterpolatedStringText(token));
+                        builder.Add(SyntaxFactory.InterpolatedStringText(MakeInterpolatedStringTextToken(lastText, kind)));
                     }
                 }
 
@@ -168,16 +121,11 @@
                 return result;
             }
 
-<<<<<<< HEAD
-            SyntaxToken getCloseQuote()
-=======
             SyntaxToken getCloseQuote(Range openQuoteRange)
->>>>>>> 2df14d40
             {
                 // Make a token for the close quote " (even if it was missing)
                 var closeQuoteText = originalText[closeQuoteRange];
                 return closeQuoteText == ""
-<<<<<<< HEAD
                     ? SyntaxFactory.MissingToken(leading: null, SyntaxKind.InterpolatedStringEndToken, trailing: originalToken.GetTrailingTrivia())
                     : SyntaxFactory.Token(leading: null, SyntaxKind.InterpolatedStringEndToken, closeQuoteText, closeQuoteText, originalToken.GetTrailingTrivia());
             }
@@ -209,26 +157,6 @@
             var result = tempParser.ParseInterpolation(
                 text, interpolation, kind,
                 SyntaxFactory.Token(leading: null, SyntaxKind.OpenBraceToken, openTokenText, openTokenText, openTokenTrailingTrivia));
-=======
-                    ? SyntaxFactory.MissingToken(SyntaxKind.InterpolatedStringEndToken).TokenWithTrailingTrivia(originalToken.GetTrailingTrivia())
-                    : SyntaxFactory.Token(null, SyntaxKind.InterpolatedStringEndToken, closeQuoteText, closeQuoteText, originalToken.GetTrailingTrivia());
-            }
-        }
-
-        private static InterpolationSyntax ParseInterpolation(CSharpParseOptions options, string text, Lexer.Interpolation interpolation, bool isVerbatim)
-        {
-            // Grab from before the { all the way to the start of the } (or the start of the : if present).  The parsing
-            // of the colon and/or close curly is specially handled in ParseInterpolation below.
-            var parsedText = text[new Range(
-                interpolation.OpenBraceRange.Start,
-                interpolation.HasColon ? interpolation.ColonRange.Start : interpolation.CloseBraceRange.Start)];
-
-            // TODO: some of the trivia in the interpolation maybe should be trailing trivia of the openBraceToken
-            using var tempLexer = new Lexer(SourceText.From(parsedText), options, allowPreprocessorDirectives: false, interpolationFollowedByColon: interpolation.HasColon);
-            using var tempParser = new LanguageParser(tempLexer, oldTree: null, changes: null);
-
-            var result = tempParser.ParseInterpolation(text, interpolation, isVerbatim);
->>>>>>> 2df14d40
 
             Debug.Assert(text[new Range(interpolation.OpenBraceRange.Start, interpolation.CloseBraceRange.End)] == result.ToFullString()); // yield from text equals yield from node
             return result;
@@ -240,10 +168,6 @@
             Lexer.InterpolatedStringKind kind,
             SyntaxToken openBraceToken)
         {
-<<<<<<< HEAD
-=======
-            var openBraceToken = this.EatToken(SyntaxKind.OpenBraceToken);
->>>>>>> 2df14d40
             var (expression, alignment) = getExpressionAndAlignment();
             var (format, closeBraceToken) = getFormatAndCloseBrace();
 
@@ -273,11 +197,7 @@
                     var formatText = text[new Range(interpolation.ColonRange.End, interpolation.CloseBraceRange.Start)];
                     var format = SyntaxFactory.InterpolationFormatClause(
                         SyntaxFactory.Token(leading, SyntaxKind.ColonToken, colonText, colonText, trailing: null),
-<<<<<<< HEAD
                         MakeInterpolatedStringTextToken(formatText, kind));
-=======
-                        MakeInterpolatedStringTextToken(formatText, isVerbatim));
->>>>>>> 2df14d40
                     return (format, getInterpolationCloseBraceToken(leading: null));
                 }
                 else
