--- conflicted
+++ resolved
@@ -549,11 +549,7 @@
             return AddTrailingSkippedSyntax(replacement, this.EatToken());
         }
 
-<<<<<<< HEAD
-        protected SyntaxToken CreateMissingToken(SyntaxKind expected, SyntaxKind actual, bool reportError)
-=======
-        private SyntaxToken CreateMissingToken(SyntaxKind expected, SyntaxKind actual)
->>>>>>> bbac04be
+        protected SyntaxToken CreateMissingToken(SyntaxKind expected, SyntaxKind actual)
         {
             // should we eat the current ParseToken's leading trivia?
             var token = SyntaxFactory.MissingToken(expected);
