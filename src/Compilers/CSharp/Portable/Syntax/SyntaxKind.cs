--- conflicted
+++ resolved
@@ -927,14 +927,11 @@
         CollectionExpression = 9076,
         ExpressionElement = 9077,
         SpreadElement = 9078,
-<<<<<<< HEAD
-        KeyValuePairElement = 9079,
-        WithElement = 9080,
-=======
 
         ExtensionDeclaration = 9079,
 
         IgnoredDirectiveTrivia = 9080,
->>>>>>> cdcc3c40
+        KeyValuePairElement = 9081,
+        WithElement = 9082,
     }
 }