﻿// Licensed to the .NET Foundation under one or more agreements.
// The .NET Foundation licenses this file to you under the MIT license.
// See the LICENSE file in the project root for more information.

<<<<<<< HEAD
using Microsoft.CodeAnalysis.CSharp.Syntax;
=======
#nullable enable
>>>>>>> 2f626aa3

namespace Microsoft.CodeAnalysis.CSharp.Syntax
{
    public partial class ParenthesizedLambdaExpressionSyntax
    {
        public new ParenthesizedLambdaExpressionSyntax WithBody(CSharpSyntaxNode body)
            => body is BlockSyntax block
                ? WithBlock(block).WithExpressionBody(null)
                : WithExpressionBody((ExpressionSyntax)body).WithBlock(null);

        public ParenthesizedLambdaExpressionSyntax Update(SyntaxToken asyncKeyword, ParameterListSyntax parameterList, SyntaxToken arrowToken, CSharpSyntaxNode body)
            => body is BlockSyntax block
                ? Update(asyncKeyword, parameterList, arrowToken, block, null)
                : Update(asyncKeyword, parameterList, arrowToken, null, (ExpressionSyntax)body);

        public override SyntaxToken AsyncKeyword
            => this.Modifiers.FirstOrDefault(SyntaxKind.AsyncKeyword);

        internal override AnonymousFunctionExpressionSyntax WithAsyncKeywordCore(SyntaxToken asyncKeyword)
            => WithAsyncKeyword(asyncKeyword);

        public new ParenthesizedLambdaExpressionSyntax WithAsyncKeyword(SyntaxToken asyncKeyword)
            => this.Update(asyncKeyword, this.ParameterList, this.ArrowToken, this.Block, this.ExpressionBody);

        public ParenthesizedLambdaExpressionSyntax Update(SyntaxToken asyncKeyword, ParameterListSyntax parameterList, SyntaxToken arrowToken, BlockSyntax block, ExpressionSyntax expressionBody)
            => Update(SyntaxFactory.TokenList(asyncKeyword), parameterList, arrowToken, block, expressionBody);
    }
}

namespace Microsoft.CodeAnalysis.CSharp
{
    public partial class SyntaxFactory
    {
        public static ParenthesizedLambdaExpressionSyntax ParenthesizedLambdaExpression(SyntaxToken asyncKeyword, ParameterListSyntax parameterList, SyntaxToken arrowToken, BlockSyntax block, ExpressionSyntax expressionBody)
            => ParenthesizedLambdaExpression(TokenList(asyncKeyword), parameterList, arrowToken, block, expressionBody);

        public static ParenthesizedLambdaExpressionSyntax ParenthesizedLambdaExpression(ParameterListSyntax parameterList, BlockSyntax block, ExpressionSyntax expressionBody)
            => ParenthesizedLambdaExpression(default(SyntaxTokenList), parameterList, block, expressionBody);
    }
}<|MERGE_RESOLUTION|>--- conflicted
+++ resolved
@@ -2,11 +2,9 @@
 // The .NET Foundation licenses this file to you under the MIT license.
 // See the LICENSE file in the project root for more information.
 
-<<<<<<< HEAD
+#nullable enable
+
 using Microsoft.CodeAnalysis.CSharp.Syntax;
-=======
-#nullable enable
->>>>>>> 2f626aa3
 
 namespace Microsoft.CodeAnalysis.CSharp.Syntax
 {
@@ -31,7 +29,7 @@
         public new ParenthesizedLambdaExpressionSyntax WithAsyncKeyword(SyntaxToken asyncKeyword)
             => this.Update(asyncKeyword, this.ParameterList, this.ArrowToken, this.Block, this.ExpressionBody);
 
-        public ParenthesizedLambdaExpressionSyntax Update(SyntaxToken asyncKeyword, ParameterListSyntax parameterList, SyntaxToken arrowToken, BlockSyntax block, ExpressionSyntax expressionBody)
+        public ParenthesizedLambdaExpressionSyntax Update(SyntaxToken asyncKeyword, ParameterListSyntax parameterList, SyntaxToken arrowToken, BlockSyntax? block, ExpressionSyntax? expressionBody)
             => Update(SyntaxFactory.TokenList(asyncKeyword), parameterList, arrowToken, block, expressionBody);
     }
 }
