--- conflicted
+++ resolved
@@ -1174,93 +1174,93 @@
 
             try
             {
-            bool sawLambdas;
+                bool sawLambdas;
             bool sawLocalFunctions;
-            bool sawAwaitInExceptionHandler;
-            var loweredBody = LocalRewriter.Rewrite(
-                method.DeclaringCompilation,
-                method,
-                methodOrdinal,
-                method.ContainingType,
-                body,
-                compilationState,
-                previousSubmissionFields: previousSubmissionFields,
-                allowOmissionOfConditionalCalls: true,
-                diagnostics: diagnostics,
-                sawLambdas: out sawLambdas,
-                sawLocalFunctions: out sawLocalFunctions,
-                sawAwaitInExceptionHandler: out sawAwaitInExceptionHandler);
-
-            if (loweredBody.HasErrors)
-            {
-                return loweredBody;
-            }
-
-            if (sawAwaitInExceptionHandler)
-            {
-                // If we have awaits in handlers, we need to 
-                // replace handlers with synthetic ones which can be consumed by async rewriter.
-                // The reason why this rewrite happens before the lambda rewrite 
-                // is that we may need access to exception locals and it would be fairly hard to do
-                // if these locals are captured into closures (possibly nested ones).
-                Debug.Assert(!method.IsIterator);
-                loweredBody = AsyncExceptionHandlerRewriter.Rewrite(
-                    method,
-                    method.ContainingType,
-                    loweredBody,
-                    compilationState,
-                    diagnostics);
-            }
-
-            if (loweredBody.HasErrors)
-            {
-                return loweredBody;
-            }
-
-            if (lazyVariableSlotAllocator == null)
-            {
-                lazyVariableSlotAllocator = compilationState.ModuleBuilderOpt.TryCreateVariableSlotAllocator(method, method);
-            }
-
-            BoundStatement bodyWithoutLambdas = loweredBody;
-            if (sawLambdas || sawLocalFunctions)
-            {
-                bodyWithoutLambdas = LambdaRewriter.Rewrite(
-                    loweredBody,
-                    method.ContainingType,
-                    method.ThisParameter,
+                bool sawAwaitInExceptionHandler;
+                var loweredBody = LocalRewriter.Rewrite(
+                    method.DeclaringCompilation,
                     method,
                     methodOrdinal,
+                    method.ContainingType,
+                    body,
+                    compilationState,
+                    previousSubmissionFields: previousSubmissionFields,
+                    allowOmissionOfConditionalCalls: true,
+                    diagnostics: diagnostics,
+                    sawLambdas: out sawLambdas,
+                sawLocalFunctions: out sawLocalFunctions,
+                    sawAwaitInExceptionHandler: out sawAwaitInExceptionHandler);
+
+                if (loweredBody.HasErrors)
+                {
+                    return loweredBody;
+                }
+
+                if (sawAwaitInExceptionHandler)
+                {
+                    // If we have awaits in handlers, we need to 
+                    // replace handlers with synthetic ones which can be consumed by async rewriter.
+                    // The reason why this rewrite happens before the lambda rewrite 
+                    // is that we may need access to exception locals and it would be fairly hard to do
+                    // if these locals are captured into closures (possibly nested ones).
+                    Debug.Assert(!method.IsIterator);
+                    loweredBody = AsyncExceptionHandlerRewriter.Rewrite(
+                        method,
+                        method.ContainingType,
+                        loweredBody,
+                        compilationState,
+                        diagnostics);
+                }
+
+                if (loweredBody.HasErrors)
+                {
+                    return loweredBody;
+                }
+
+                if (lazyVariableSlotAllocator == null)
+                {
+                    lazyVariableSlotAllocator = compilationState.ModuleBuilderOpt.TryCreateVariableSlotAllocator(method, method);
+                }
+
+                BoundStatement bodyWithoutLambdas = loweredBody;
+            if (sawLambdas || sawLocalFunctions)
+                {
+                    bodyWithoutLambdas = LambdaRewriter.Rewrite(
+                        loweredBody,
+                        method.ContainingType,
+                        method.ThisParameter,
+                        method,
+                        methodOrdinal,
                     null,
-                    lambdaDebugInfoBuilder,
-                    closureDebugInfoBuilder,
-                    lazyVariableSlotAllocator,
-                    compilationState,
-                    diagnostics,
-                    assignLocals: false);
-            }
-
-            if (bodyWithoutLambdas.HasErrors)
-            {
-                return bodyWithoutLambdas;
-            }
-
-            IteratorStateMachine iteratorStateMachine;
-            BoundStatement bodyWithoutIterators = IteratorRewriter.Rewrite(bodyWithoutLambdas, method, methodOrdinal, lazyVariableSlotAllocator, compilationState, diagnostics, out iteratorStateMachine);
-
-            if (bodyWithoutIterators.HasErrors)
-            {
-                return bodyWithoutIterators;
-            }
-
-            AsyncStateMachine asyncStateMachine;
-            BoundStatement bodyWithoutAsync = AsyncRewriter.Rewrite(bodyWithoutIterators, method, methodOrdinal, lazyVariableSlotAllocator, compilationState, diagnostics, out asyncStateMachine);
-
-            Debug.Assert(iteratorStateMachine == null || asyncStateMachine == null);
-            stateMachineTypeOpt = (StateMachineTypeSymbol)iteratorStateMachine ?? asyncStateMachine;
-
-            return bodyWithoutAsync;
-        }
+                        lambdaDebugInfoBuilder,
+                        closureDebugInfoBuilder,
+                        lazyVariableSlotAllocator,
+                        compilationState,
+                        diagnostics,
+                        assignLocals: false);
+                }
+
+                if (bodyWithoutLambdas.HasErrors)
+                {
+                    return bodyWithoutLambdas;
+                }
+
+                IteratorStateMachine iteratorStateMachine;
+                BoundStatement bodyWithoutIterators = IteratorRewriter.Rewrite(bodyWithoutLambdas, method, methodOrdinal, lazyVariableSlotAllocator, compilationState, diagnostics, out iteratorStateMachine);
+
+                if (bodyWithoutIterators.HasErrors)
+                {
+                    return bodyWithoutIterators;
+                }
+
+                AsyncStateMachine asyncStateMachine;
+                BoundStatement bodyWithoutAsync = AsyncRewriter.Rewrite(bodyWithoutIterators, method, methodOrdinal, lazyVariableSlotAllocator, compilationState, diagnostics, out asyncStateMachine);
+
+                Debug.Assert(iteratorStateMachine == null || asyncStateMachine == null);
+                stateMachineTypeOpt = (StateMachineTypeSymbol)iteratorStateMachine ?? asyncStateMachine;
+
+                return bodyWithoutAsync;
+            }
             catch (BoundTreeVisitor.CancelledByStackGuardException ex)
             {
                 ex.AddAnError(diagnostics);
@@ -1506,12 +1506,7 @@
                     var inMethodBinder = factory.GetBinder(blockSyntax);
 
                     var binder = new ExecutableCodeBinder(blockSyntax, sourceMethod, inMethodBinder);
-<<<<<<< HEAD
                     body = (BoundBlock)binder.BindEmbeddedBlock(blockSyntax, diagnostics);
-=======
-                    body = binder.BindBlock(blockSyntax, diagnostics);
-
->>>>>>> 3d794cfb
                     importChain = binder.ImportChain;
 
                     if (method.MethodKind == MethodKind.Destructor)
@@ -1580,8 +1575,8 @@
             {
                 if (body != null)
                 {
-                    return body;
-                }
+                        return body;
+                    }
                 statements = ImmutableArray<BoundStatement>.Empty;
             }
             else if (body == null)
