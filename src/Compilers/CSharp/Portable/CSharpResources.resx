﻿<?xml version="1.0" encoding="utf-8"?>
<root>
  <!-- 
    Microsoft ResX Schema 
    
    Version 2.0
    
    The primary goals of this format is to allow a simple XML format 
    that is mostly human readable. The generation and parsing of the 
    various data types are done through the TypeConverter classes 
    associated with the data types.
    
    Example:
    
    ... ado.net/XML headers & schema ...
    <resheader name="resmimetype">text/microsoft-resx</resheader>
    <resheader name="version">2.0</resheader>
    <resheader name="reader">System.Resources.ResXResourceReader, System.Windows.Forms, ...</resheader>
    <resheader name="writer">System.Resources.ResXResourceWriter, System.Windows.Forms, ...</resheader>
    <data name="Name1"><value>this is my long string</value><comment>this is a comment</comment></data>
    <data name="Color1" type="System.Drawing.Color, System.Drawing">Blue</data>
    <data name="Bitmap1" mimetype="application/x-microsoft.net.object.binary.base64">
        <value>[base64 mime encoded serialized .NET Framework object]</value>
    </data>
    <data name="Icon1" type="System.Drawing.Icon, System.Drawing" mimetype="application/x-microsoft.net.object.bytearray.base64">
        <value>[base64 mime encoded string representing a byte array form of the .NET Framework object]</value>
        <comment>This is a comment</comment>
    </data>
                
    There are any number of "resheader" rows that contain simple 
    name/value pairs.
    
    Each data row contains a name, and value. The row also contains a 
    type or mimetype. Type corresponds to a .NET class that support 
    text/value conversion through the TypeConverter architecture. 
    Classes that don't support this are serialized and stored with the 
    mimetype set.
    
    The mimetype is used for serialized objects, and tells the 
    ResXResourceReader how to depersist the object. This is currently not 
    extensible. For a given mimetype the value must be set accordingly:
    
    Note - application/x-microsoft.net.object.binary.base64 is the format 
    that the ResXResourceWriter will generate, however the reader can 
    read any of the formats listed below.
    
    mimetype: application/x-microsoft.net.object.binary.base64
    value   : The object must be serialized with 
            : System.Runtime.Serialization.Formatters.Binary.BinaryFormatter
            : and then encoded with base64 encoding.
    
    mimetype: application/x-microsoft.net.object.soap.base64
    value   : The object must be serialized with 
            : System.Runtime.Serialization.Formatters.Soap.SoapFormatter
            : and then encoded with base64 encoding.

    mimetype: application/x-microsoft.net.object.bytearray.base64
    value   : The object must be serialized into a byte array 
            : using a System.ComponentModel.TypeConverter
            : and then encoded with base64 encoding.
    -->
  <xsd:schema id="root" xmlns="" xmlns:xsd="http://www.w3.org/2001/XMLSchema" xmlns:msdata="urn:schemas-microsoft-com:xml-msdata">
    <xsd:import namespace="http://www.w3.org/XML/1998/namespace" />
    <xsd:element name="root" msdata:IsDataSet="true">
      <xsd:complexType>
        <xsd:choice maxOccurs="unbounded">
          <xsd:element name="metadata">
            <xsd:complexType>
              <xsd:sequence>
                <xsd:element name="value" type="xsd:string" minOccurs="0" />
              </xsd:sequence>
              <xsd:attribute name="name" use="required" type="xsd:string" />
              <xsd:attribute name="type" type="xsd:string" />
              <xsd:attribute name="mimetype" type="xsd:string" />
              <xsd:attribute ref="xml:space" />
            </xsd:complexType>
          </xsd:element>
          <xsd:element name="assembly">
            <xsd:complexType>
              <xsd:attribute name="alias" type="xsd:string" />
              <xsd:attribute name="name" type="xsd:string" />
            </xsd:complexType>
          </xsd:element>
          <xsd:element name="data">
            <xsd:complexType>
              <xsd:sequence>
                <xsd:element name="value" type="xsd:string" minOccurs="0" msdata:Ordinal="1" />
                <xsd:element name="comment" type="xsd:string" minOccurs="0" msdata:Ordinal="2" />
              </xsd:sequence>
              <xsd:attribute name="name" type="xsd:string" use="required" msdata:Ordinal="1" />
              <xsd:attribute name="type" type="xsd:string" msdata:Ordinal="3" />
              <xsd:attribute name="mimetype" type="xsd:string" msdata:Ordinal="4" />
              <xsd:attribute ref="xml:space" />
            </xsd:complexType>
          </xsd:element>
          <xsd:element name="resheader">
            <xsd:complexType>
              <xsd:sequence>
                <xsd:element name="value" type="xsd:string" minOccurs="0" msdata:Ordinal="1" />
              </xsd:sequence>
              <xsd:attribute name="name" type="xsd:string" use="required" />
            </xsd:complexType>
          </xsd:element>
        </xsd:choice>
      </xsd:complexType>
    </xsd:element>
  </xsd:schema>
  <resheader name="resmimetype">
    <value>text/microsoft-resx</value>
  </resheader>
  <resheader name="version">
    <value>2.0</value>
  </resheader>
  <resheader name="reader">
    <value>System.Resources.ResXResourceReader, System.Windows.Forms, Version=4.0.0.0, Culture=neutral, PublicKeyToken=b77a5c561934e089</value>
  </resheader>
  <resheader name="writer">
    <value>System.Resources.ResXResourceWriter, System.Windows.Forms, Version=4.0.0.0, Culture=neutral, PublicKeyToken=b77a5c561934e089</value>
  </resheader>
  <data name="IDS_NULL" xml:space="preserve">
    <value>&lt;null&gt;</value>
  </data>
  <data name="IDS_ThrowExpression" xml:space="preserve">
    <value>&lt;throw expression&gt;</value>
  </data>
  <data name="IDS_FeatureSwitchExpression" xml:space="preserve">
    <value>&lt;switch expression&gt;</value>
  </data>
  <data name="IDS_FeatureLocalFunctionAttributes" xml:space="preserve">
    <value>local function attributes</value>
  </data>
  <data name="IDS_FeatureExternLocalFunctions" xml:space="preserve">
    <value>extern local functions</value>
  </data>
  <data name="IDS_RELATEDERROR" xml:space="preserve">
    <value>(Location of symbol related to previous error)</value>
  </data>
  <data name="IDS_RELATEDWARNING" xml:space="preserve">
    <value>(Location of symbol related to previous warning)</value>
  </data>
  <data name="IDS_XMLIGNORED" xml:space="preserve">
    <value>&lt;!-- Badly formed XML comment ignored for member "{0}" --&gt;</value>
  </data>
  <data name="IDS_XMLIGNORED2" xml:space="preserve">
    <value> Badly formed XML file "{0}" cannot be included </value>
  </data>
  <data name="IDS_XMLFAILEDINCLUDE" xml:space="preserve">
    <value> Failed to insert some or all of included XML </value>
  </data>
  <data name="IDS_XMLBADINCLUDE" xml:space="preserve">
    <value> Include tag is invalid </value>
  </data>
  <data name="IDS_XMLNOINCLUDE" xml:space="preserve">
    <value> No matching elements were found for the following include tag </value>
  </data>
  <data name="IDS_XMLMISSINGINCLUDEFILE" xml:space="preserve">
    <value>Missing file attribute</value>
  </data>
  <data name="IDS_XMLMISSINGINCLUDEPATH" xml:space="preserve">
    <value>Missing path attribute</value>
  </data>
  <data name="IDS_Missing" xml:space="preserve">
    <value>&lt;missing&gt;</value>
  </data>
  <data name="IDS_GlobalNamespace" xml:space="preserve">
    <value>&lt;global namespace&gt;</value>
  </data>
  <data name="IDS_FeatureGenerics" xml:space="preserve">
    <value>generics</value>
  </data>
  <data name="IDS_FeatureAnonDelegates" xml:space="preserve">
    <value>anonymous methods</value>
  </data>
  <data name="IDS_FeatureModuleAttrLoc" xml:space="preserve">
    <value>module as an attribute target specifier</value>
  </data>
  <data name="IDS_FeatureGlobalNamespace" xml:space="preserve">
    <value>namespace alias qualifier</value>
  </data>
  <data name="IDS_FeatureFixedBuffer" xml:space="preserve">
    <value>fixed size buffers</value>
  </data>
  <data name="IDS_FeaturePragma" xml:space="preserve">
    <value>#pragma</value>
  </data>
  <data name="IDS_FeatureStaticClasses" xml:space="preserve">
    <value>static classes</value>
  </data>
  <data name="IDS_FeatureReadOnlyStructs" xml:space="preserve">
    <value>readonly structs</value>
  </data>
  <data name="IDS_FeaturePartialTypes" xml:space="preserve">
    <value>partial types</value>
  </data>
  <data name="IDS_FeatureAsync" xml:space="preserve">
    <value>async function</value>
  </data>
  <data name="IDS_FeatureSwitchOnBool" xml:space="preserve">
    <value>switch on boolean type</value>
  </data>
  <data name="IDS_MethodGroup" xml:space="preserve">
    <value>method group</value>
  </data>
  <data name="IDS_AnonMethod" xml:space="preserve">
    <value>anonymous method</value>
  </data>
  <data name="IDS_Lambda" xml:space="preserve">
    <value>lambda expression</value>
  </data>
  <data name="IDS_Collection" xml:space="preserve">
    <value>collection</value>
  </data>
  <data name="IDS_Disposable" xml:space="preserve">
    <value>disposable</value>
  </data>
  <data name="IDS_FeaturePropertyAccessorMods" xml:space="preserve">
    <value>access modifiers on properties</value>
  </data>
  <data name="IDS_FeatureExternAlias" xml:space="preserve">
    <value>extern alias</value>
  </data>
  <data name="IDS_FeatureIterators" xml:space="preserve">
    <value>iterators</value>
  </data>
  <data name="IDS_FeatureDefault" xml:space="preserve">
    <value>default operator</value>
  </data>
  <data name="IDS_FeatureAsyncStreams" xml:space="preserve">
    <value>async streams</value>
  </data>
  <data name="IDS_FeatureUnmanagedConstructedTypes" xml:space="preserve">
    <value>unmanaged constructed types</value>
  </data>
  <data name="IDS_FeatureReadOnlyMembers" xml:space="preserve">
    <value>readonly members</value>
  </data>
  <data name="IDS_FeatureDefaultLiteral" xml:space="preserve">
    <value>default literal</value>
  </data>
  <data name="IDS_FeaturePrivateProtected" xml:space="preserve">
    <value>private protected</value>
  </data>
  <data name="IDS_FeatureTupleEquality" xml:space="preserve">
    <value>tuple equality</value>
  </data>
  <data name="IDS_FeatureNullable" xml:space="preserve">
    <value>nullable types</value>
  </data>
  <data name="IDS_FeaturePatternMatching" xml:space="preserve">
    <value>pattern matching</value>
  </data>
  <data name="IDS_FeatureExpressionBodiedAccessor" xml:space="preserve">
    <value>expression body property accessor</value>
  </data>
  <data name="IDS_FeatureExpressionBodiedDeOrConstructor" xml:space="preserve">
    <value>expression body constructor and destructor</value>
  </data>
  <data name="IDS_FeatureThrowExpression" xml:space="preserve">
    <value>throw expression</value>
  </data>
  <data name="IDS_FeatureImplicitArray" xml:space="preserve">
    <value>implicitly typed array</value>
  </data>
  <data name="IDS_FeatureImplicitLocal" xml:space="preserve">
    <value>implicitly typed local variable</value>
  </data>
  <data name="IDS_FeatureAnonymousTypes" xml:space="preserve">
    <value>anonymous types</value>
  </data>
  <data name="IDS_FeatureAutoImplementedProperties" xml:space="preserve">
    <value>automatically implemented properties</value>
  </data>
  <data name="IDS_FeatureReadonlyAutoImplementedProperties" xml:space="preserve">
    <value>readonly automatically implemented properties</value>
  </data>
  <data name="IDS_FeatureObjectInitializer" xml:space="preserve">
    <value>object initializer</value>
  </data>
  <data name="IDS_FeatureCollectionInitializer" xml:space="preserve">
    <value>collection initializer</value>
  </data>
  <data name="IDS_FeatureQueryExpression" xml:space="preserve">
    <value>query expression</value>
  </data>
  <data name="IDS_FeatureExtensionMethod" xml:space="preserve">
    <value>extension method</value>
  </data>
  <data name="IDS_FeaturePartialMethod" xml:space="preserve">
    <value>partial method</value>
  </data>
  <data name="IDS_SK_METHOD" xml:space="preserve">
    <value>method</value>
  </data>
  <data name="IDS_SK_TYPE" xml:space="preserve">
    <value>type</value>
  </data>
  <data name="IDS_SK_NAMESPACE" xml:space="preserve">
    <value>namespace</value>
  </data>
  <data name="IDS_SK_FIELD" xml:space="preserve">
    <value>field</value>
  </data>
  <data name="IDS_SK_PROPERTY" xml:space="preserve">
    <value>property</value>
  </data>
  <data name="IDS_SK_UNKNOWN" xml:space="preserve">
    <value>element</value>
  </data>
  <data name="IDS_SK_VARIABLE" xml:space="preserve">
    <value>variable</value>
  </data>
  <data name="IDS_SK_LABEL" xml:space="preserve">
    <value>label</value>
  </data>
  <data name="IDS_SK_EVENT" xml:space="preserve">
    <value>event</value>
  </data>
  <data name="IDS_SK_TYVAR" xml:space="preserve">
    <value>type parameter</value>
  </data>
  <data name="IDS_SK_ARRAY" xml:space="preserve">
    <value>array</value>
  </data>
  <data name="IDS_SK_POINTER" xml:space="preserve">
    <value>pointer</value>
  </data>
  <data name="IDS_SK_FUNCTION_POINTER" xml:space="preserve">
    <value>function pointer</value>
  </data>
  <data name="IDS_SK_DYNAMIC" xml:space="preserve">
    <value>dynamic</value>
  </data>
  <data name="IDS_SK_ALIAS" xml:space="preserve">
    <value>using alias</value>
  </data>
  <data name="IDS_SK_EXTERNALIAS" xml:space="preserve">
    <value>extern alias</value>
  </data>
  <data name="IDS_SK_CONSTRUCTOR" xml:space="preserve">
    <value>constructor</value>
  </data>
  <data name="IDS_FOREACHLOCAL" xml:space="preserve">
    <value>foreach iteration variable</value>
  </data>
  <data name="IDS_FIXEDLOCAL" xml:space="preserve">
    <value>fixed variable</value>
  </data>
  <data name="IDS_USINGLOCAL" xml:space="preserve">
    <value>using variable</value>
  </data>
  <data name="IDS_Contravariant" xml:space="preserve">
    <value>contravariant</value>
  </data>
  <data name="IDS_Contravariantly" xml:space="preserve">
    <value>contravariantly</value>
  </data>
  <data name="IDS_Covariant" xml:space="preserve">
    <value>covariant</value>
  </data>
  <data name="IDS_Covariantly" xml:space="preserve">
    <value>covariantly</value>
  </data>
  <data name="IDS_Invariantly" xml:space="preserve">
    <value>invariantly</value>
  </data>
  <data name="IDS_FeatureDynamic" xml:space="preserve">
    <value>dynamic</value>
  </data>
  <data name="IDS_FeatureNamedArgument" xml:space="preserve">
    <value>named argument</value>
  </data>
  <data name="IDS_FeatureOptionalParameter" xml:space="preserve">
    <value>optional parameter</value>
  </data>
  <data name="IDS_FeatureExceptionFilter" xml:space="preserve">
    <value>exception filter</value>
  </data>
  <data name="IDS_FeatureTypeVariance" xml:space="preserve">
    <value>type variance</value>
  </data>
  <data name="IDS_Parameter" xml:space="preserve">
    <value>parameter</value>
  </data>
  <data name="IDS_Return" xml:space="preserve">
    <value>return</value>
  </data>
  <data name="XML_InvalidToken" xml:space="preserve">
    <value>The character(s) '{0}' cannot be used at this location.</value>
  </data>
  <data name="XML_IncorrectComment" xml:space="preserve">
    <value>Incorrect syntax was used in a comment.</value>
  </data>
  <data name="XML_InvalidCharEntity" xml:space="preserve">
    <value>An invalid character was found inside an entity reference.</value>
  </data>
  <data name="XML_ExpectedEndOfTag" xml:space="preserve">
    <value>Expected '&gt;' or '/&gt;' to close tag '{0}'.</value>
  </data>
  <data name="XML_ExpectedIdentifier" xml:space="preserve">
    <value>An identifier was expected.</value>
  </data>
  <data name="XML_InvalidUnicodeChar" xml:space="preserve">
    <value>Invalid unicode character.</value>
  </data>
  <data name="XML_InvalidWhitespace" xml:space="preserve">
    <value>Whitespace is not allowed at this location.</value>
  </data>
  <data name="XML_LessThanInAttributeValue" xml:space="preserve">
    <value>The character '&lt;' cannot be used in an attribute value.</value>
  </data>
  <data name="XML_MissingEqualsAttribute" xml:space="preserve">
    <value>Missing equals sign between attribute and attribute value.</value>
  </data>
  <data name="XML_RefUndefinedEntity_1" xml:space="preserve">
    <value>Reference to undefined entity '{0}'.</value>
  </data>
  <data name="XML_StringLiteralNoStartQuote" xml:space="preserve">
    <value>A string literal was expected, but no opening quotation mark was found.</value>
  </data>
  <data name="XML_StringLiteralNoEndQuote" xml:space="preserve">
    <value>Missing closing quotation mark for string literal.</value>
  </data>
  <data name="XML_StringLiteralNonAsciiQuote" xml:space="preserve">
    <value>Non-ASCII quotations marks may not be used around string literals.</value>
  </data>
  <data name="XML_EndTagNotExpected" xml:space="preserve">
    <value>End tag was not expected at this location.</value>
  </data>
  <data name="XML_ElementTypeMatch" xml:space="preserve">
    <value>End tag '{0}' does not match the start tag '{1}'.</value>
  </data>
  <data name="XML_EndTagExpected" xml:space="preserve">
    <value>Expected an end tag for element '{0}'.</value>
  </data>
  <data name="XML_WhitespaceMissing" xml:space="preserve">
    <value>Required white space was missing.</value>
  </data>
  <data name="XML_ExpectedEndOfXml" xml:space="preserve">
    <value>Unexpected character at this location.</value>
  </data>
  <data name="XML_CDataEndTagNotAllowed" xml:space="preserve">
    <value>The literal string ']]&gt;' is not allowed in element content.</value>
  </data>
  <data name="XML_DuplicateAttribute" xml:space="preserve">
    <value>Duplicate '{0}' attribute</value>
  </data>
  <data name="ERR_NoMetadataFile" xml:space="preserve">
    <value>Metadata file '{0}' could not be found</value>
  </data>
  <data name="ERR_MetadataReferencesNotSupported" xml:space="preserve">
    <value>Metadata references are not supported.</value>
  </data>
  <data name="FTL_MetadataCantOpenFile" xml:space="preserve">
    <value>Metadata file '{0}' could not be opened -- {1}</value>
  </data>
  <data name="ERR_NoTypeDef" xml:space="preserve">
    <value>The type '{0}' is defined in an assembly that is not referenced. You must add a reference to assembly '{1}'.</value>
  </data>
  <data name="ERR_NoTypeDefFromModule" xml:space="preserve">
    <value>The type '{0}' is defined in a module that has not been added. You must add the module '{1}'.</value>
  </data>
  <data name="ERR_OutputWriteFailed" xml:space="preserve">
    <value>Could not write to output file '{0}' -- '{1}'</value>
  </data>
  <data name="ERR_MultipleEntryPoints" xml:space="preserve">
    <value>Program has more than one entry point defined. Compile with /main to specify the type that contains the entry point.</value>
  </data>
  <data name="ERR_BadBinaryOps" xml:space="preserve">
    <value>Operator '{0}' cannot be applied to operands of type '{1}' and '{2}'</value>
  </data>
  <data name="ERR_AmbigBinaryOpsOnUnconstrainedDefault" xml:space="preserve">
    <value>Operator '{0}' cannot be applied to 'default' and operand of type '{1}' because it is a type parameter that is not known to be a reference type</value>
  </data>
  <data name="ERR_IntDivByZero" xml:space="preserve">
    <value>Division by constant zero</value>
  </data>
  <data name="ERR_BadIndexLHS" xml:space="preserve">
    <value>Cannot apply indexing with [] to an expression of type '{0}'</value>
  </data>
  <data name="ERR_BadIndexCount" xml:space="preserve">
    <value>Wrong number of indices inside []; expected {0}</value>
  </data>
  <data name="ERR_BadUnaryOp" xml:space="preserve">
    <value>Operator '{0}' cannot be applied to operand of type '{1}'</value>
  </data>
  <data name="ERR_BadOpOnNullOrDefaultOrNew" xml:space="preserve">
    <value>Operator '{0}' cannot be applied to operand '{1}'</value>
  </data>
  <data name="ERR_ThisInStaticMeth" xml:space="preserve">
    <value>Keyword 'this' is not valid in a static property, static method, or static field initializer</value>
  </data>
  <data name="ERR_ThisInBadContext" xml:space="preserve">
    <value>Keyword 'this' is not available in the current context</value>
  </data>
  <data name="ERR_OmittedTypeArgument" xml:space="preserve">
    <value>Omitting the type argument is not allowed in the current context</value>
  </data>
  <data name="WRN_InvalidMainSig" xml:space="preserve">
    <value>'{0}' has the wrong signature to be an entry point</value>
  </data>
  <data name="WRN_InvalidMainSig_Title" xml:space="preserve">
    <value>Method has the wrong signature to be an entry point</value>
  </data>
  <data name="ERR_NoImplicitConv" xml:space="preserve">
    <value>Cannot implicitly convert type '{0}' to '{1}'</value>
  </data>
  <data name="ERR_NoExplicitConv" xml:space="preserve">
    <value>Cannot convert type '{0}' to '{1}'</value>
  </data>
  <data name="ERR_ConstOutOfRange" xml:space="preserve">
    <value>Constant value '{0}' cannot be converted to a '{1}'</value>
  </data>
  <data name="ERR_AmbigBinaryOps" xml:space="preserve">
    <value>Operator '{0}' is ambiguous on operands of type '{1}' and '{2}'</value>
  </data>
  <data name="ERR_AmbigBinaryOpsOnDefault" xml:space="preserve">
    <value>Operator '{0}' is ambiguous on operands '{1}' and '{2}'</value>
  </data>
  <data name="ERR_AmbigUnaryOp" xml:space="preserve">
    <value>Operator '{0}' is ambiguous on an operand of type '{1}'</value>
  </data>
  <data name="ERR_InAttrOnOutParam" xml:space="preserve">
    <value>An out parameter cannot have the In attribute</value>
  </data>
  <data name="ERR_ValueCantBeNull" xml:space="preserve">
    <value>Cannot convert null to '{0}' because it is a non-nullable value type</value>
  </data>
  <data name="ERR_NoExplicitBuiltinConv" xml:space="preserve">
    <value>Cannot convert type '{0}' to '{1}' via a reference conversion, boxing conversion, unboxing conversion, wrapping conversion, or null type conversion</value>
  </data>
  <data name="FTL_DebugEmitFailure" xml:space="preserve">
    <value>Unexpected error writing debug information -- '{0}'</value>
  </data>
  <data name="ERR_BadVisReturnType" xml:space="preserve">
    <value>Inconsistent accessibility: return type '{1}' is less accessible than method '{0}'</value>
  </data>
  <data name="ERR_BadVisParamType" xml:space="preserve">
    <value>Inconsistent accessibility: parameter type '{1}' is less accessible than method '{0}'</value>
  </data>
  <data name="ERR_BadVisFieldType" xml:space="preserve">
    <value>Inconsistent accessibility: field type '{1}' is less accessible than field '{0}'</value>
  </data>
  <data name="ERR_BadVisPropertyType" xml:space="preserve">
    <value>Inconsistent accessibility: property type '{1}' is less accessible than property '{0}'</value>
  </data>
  <data name="ERR_BadVisIndexerReturn" xml:space="preserve">
    <value>Inconsistent accessibility: indexer return type '{1}' is less accessible than indexer '{0}'</value>
  </data>
  <data name="ERR_BadVisIndexerParam" xml:space="preserve">
    <value>Inconsistent accessibility: parameter type '{1}' is less accessible than indexer '{0}'</value>
  </data>
  <data name="ERR_BadVisOpReturn" xml:space="preserve">
    <value>Inconsistent accessibility: return type '{1}' is less accessible than operator '{0}'</value>
  </data>
  <data name="ERR_BadVisOpParam" xml:space="preserve">
    <value>Inconsistent accessibility: parameter type '{1}' is less accessible than operator '{0}'</value>
  </data>
  <data name="ERR_BadVisDelegateReturn" xml:space="preserve">
    <value>Inconsistent accessibility: return type '{1}' is less accessible than delegate '{0}'</value>
  </data>
  <data name="ERR_BadVisDelegateParam" xml:space="preserve">
    <value>Inconsistent accessibility: parameter type '{1}' is less accessible than delegate '{0}'</value>
  </data>
  <data name="ERR_BadVisBaseClass" xml:space="preserve">
    <value>Inconsistent accessibility: base class '{1}' is less accessible than class '{0}'</value>
  </data>
  <data name="ERR_BadVisBaseInterface" xml:space="preserve">
    <value>Inconsistent accessibility: base interface '{1}' is less accessible than interface '{0}'</value>
  </data>
  <data name="ERR_EventNeedsBothAccessors" xml:space="preserve">
    <value>'{0}': event property must have both add and remove accessors</value>
  </data>
  <data name="ERR_AbstractEventHasAccessors" xml:space="preserve">
    <value>'{0}': abstract event cannot use event accessor syntax</value>
  </data>
  <data name="ERR_EventNotDelegate" xml:space="preserve">
    <value>'{0}': event must be of a delegate type</value>
  </data>
  <data name="WRN_UnreferencedEvent" xml:space="preserve">
    <value>The event '{0}' is never used</value>
  </data>
  <data name="WRN_UnreferencedEvent_Title" xml:space="preserve">
    <value>Event is never used</value>
  </data>
  <data name="ERR_InterfaceEventInitializer" xml:space="preserve">
    <value>'{0}': instance event in interface cannot have initializer</value>
  </data>
  <data name="ERR_BadEventUsage" xml:space="preserve">
    <value>The event '{0}' can only appear on the left hand side of += or -= (except when used from within the type '{1}')</value>
  </data>
  <data name="ERR_ExplicitEventFieldImpl" xml:space="preserve">
    <value>An explicit interface implementation of an event must use event accessor syntax</value>
  </data>
  <data name="ERR_CantOverrideNonEvent" xml:space="preserve">
    <value>'{0}': cannot override; '{1}' is not an event</value>
  </data>
  <data name="ERR_AddRemoveMustHaveBody" xml:space="preserve">
    <value>An add or remove accessor must have a body</value>
  </data>
  <data name="ERR_AbstractEventInitializer" xml:space="preserve">
    <value>'{0}': abstract event cannot have initializer</value>
  </data>
  <data name="ERR_ReservedAssemblyName" xml:space="preserve">
    <value>The assembly name '{0}' is reserved and cannot be used as a reference in an interactive session</value>
  </data>
  <data name="ERR_ReservedEnumerator" xml:space="preserve">
    <value>The enumerator name '{0}' is reserved and cannot be used</value>
  </data>
  <data name="ERR_AsMustHaveReferenceType" xml:space="preserve">
    <value>The as operator must be used with a reference type or nullable type ('{0}' is a non-nullable value type)</value>
  </data>
  <data name="WRN_LowercaseEllSuffix" xml:space="preserve">
    <value>The 'l' suffix is easily confused with the digit '1' -- use 'L' for clarity</value>
  </data>
  <data name="WRN_LowercaseEllSuffix_Title" xml:space="preserve">
    <value>The 'l' suffix is easily confused with the digit '1'</value>
  </data>
  <data name="ERR_BadEventUsageNoField" xml:space="preserve">
    <value>The event '{0}' can only appear on the left hand side of += or -=</value>
  </data>
  <data name="ERR_ConstraintOnlyAllowedOnGenericDecl" xml:space="preserve">
    <value>Constraints are not allowed on non-generic declarations</value>
  </data>
  <data name="ERR_TypeParamMustBeIdentifier" xml:space="preserve">
    <value>Type parameter declaration must be an identifier not a type</value>
  </data>
  <data name="ERR_MemberReserved" xml:space="preserve">
    <value>Type '{1}' already reserves a member called '{0}' with the same parameter types</value>
  </data>
  <data name="ERR_DuplicateParamName" xml:space="preserve">
    <value>The parameter name '{0}' is a duplicate</value>
  </data>
  <data name="ERR_DuplicateNameInNS" xml:space="preserve">
    <value>The namespace '{1}' already contains a definition for '{0}'</value>
  </data>
  <data name="ERR_DuplicateNameInClass" xml:space="preserve">
    <value>The type '{0}' already contains a definition for '{1}'</value>
  </data>
  <data name="ERR_NameNotInContext" xml:space="preserve">
    <value>The name '{0}' does not exist in the current context</value>
  </data>
  <data name="ERR_NameNotInContextPossibleMissingReference" xml:space="preserve">
    <value>The name '{0}' does not exist in the current context (are you missing a reference to assembly '{1}'?)</value>
  </data>
  <data name="ERR_AmbigContext" xml:space="preserve">
    <value>'{0}' is an ambiguous reference between '{1}' and '{2}'</value>
  </data>
  <data name="WRN_DuplicateUsing" xml:space="preserve">
    <value>The using directive for '{0}' appeared previously in this namespace</value>
  </data>
  <data name="WRN_DuplicateUsing_Title" xml:space="preserve">
    <value>Using directive appeared previously in this namespace</value>
  </data>
  <data name="ERR_BadMemberFlag" xml:space="preserve">
    <value>The modifier '{0}' is not valid for this item</value>
  </data>
  <data name="ERR_BadInitAccessor" xml:space="preserve">
    <value>The 'init' accessor is not valid on static members</value>
  </data>
  <data name="ERR_BadMemberProtection" xml:space="preserve">
    <value>More than one protection modifier</value>
  </data>
  <data name="WRN_NewRequired" xml:space="preserve">
    <value>'{0}' hides inherited member '{1}'. Use the new keyword if hiding was intended.</value>
  </data>
  <data name="WRN_NewRequired_Title" xml:space="preserve">
    <value>Member hides inherited member; missing new keyword</value>
  </data>
  <data name="WRN_NewRequired_Description" xml:space="preserve">
    <value>A variable was declared with the same name as a variable in a base type. However, the new keyword was not used. This warning informs you that you should use new; the variable is declared as if new had been used in the declaration.</value>
  </data>
  <data name="WRN_NewNotRequired" xml:space="preserve">
    <value>The member '{0}' does not hide an accessible member. The new keyword is not required.</value>
  </data>
  <data name="WRN_NewNotRequired_Title" xml:space="preserve">
    <value>Member does not hide an inherited member; new keyword is not required</value>
  </data>
  <data name="ERR_CircConstValue" xml:space="preserve">
    <value>The evaluation of the constant value for '{0}' involves a circular definition</value>
  </data>
  <data name="ERR_MemberAlreadyExists" xml:space="preserve">
    <value>Type '{1}' already defines a member called '{0}' with the same parameter types</value>
  </data>
  <data name="ERR_StaticNotVirtual" xml:space="preserve">
    <value>A static member cannot be marked as '{0}'</value>
  </data>
  <data name="ERR_OverrideNotNew" xml:space="preserve">
    <value>A member '{0}' marked as override cannot be marked as new or virtual</value>
  </data>
  <data name="WRN_NewOrOverrideExpected" xml:space="preserve">
    <value>'{0}' hides inherited member '{1}'. To make the current member override that implementation, add the override keyword. Otherwise add the new keyword.</value>
  </data>
  <data name="WRN_NewOrOverrideExpected_Title" xml:space="preserve">
    <value>Member hides inherited member; missing override keyword</value>
  </data>
  <data name="ERR_OverrideNotExpected" xml:space="preserve">
    <value>'{0}': no suitable method found to override</value>
  </data>
  <data name="ERR_NamespaceUnexpected" xml:space="preserve">
    <value>A namespace cannot directly contain members such as fields, methods or statements</value>
  </data>
  <data name="ERR_NoSuchMember" xml:space="preserve">
    <value>'{0}' does not contain a definition for '{1}'</value>
  </data>
  <data name="ERR_BadSKknown" xml:space="preserve">
    <value>'{0}' is a {1} but is used like a {2}</value>
  </data>
  <data name="ERR_BadSKunknown" xml:space="preserve">
    <value>'{0}' is a {1}, which is not valid in the given context</value>
  </data>
  <data name="ERR_ObjectRequired" xml:space="preserve">
    <value>An object reference is required for the non-static field, method, or property '{0}'</value>
  </data>
  <data name="ERR_AmbigCall" xml:space="preserve">
    <value>The call is ambiguous between the following methods or properties: '{0}' and '{1}'</value>
  </data>
  <data name="ERR_BadAccess" xml:space="preserve">
    <value>'{0}' is inaccessible due to its protection level</value>
  </data>
  <data name="ERR_MethDelegateMismatch" xml:space="preserve">
    <value>No overload for '{0}' matches delegate '{1}'</value>
  </data>
  <data name="ERR_RetObjectRequired" xml:space="preserve">
    <value>An object of a type convertible to '{0}' is required</value>
  </data>
  <data name="ERR_RetNoObjectRequired" xml:space="preserve">
    <value>Since '{0}' returns void, a return keyword must not be followed by an object expression</value>
  </data>
  <data name="ERR_LocalDuplicate" xml:space="preserve">
    <value>A local variable or function named '{0}' is already defined in this scope</value>
  </data>
  <data name="ERR_AssgLvalueExpected" xml:space="preserve">
    <value>The left-hand side of an assignment must be a variable, property or indexer</value>
  </data>
  <data name="ERR_StaticConstParam" xml:space="preserve">
    <value>'{0}': a static constructor must be parameterless</value>
  </data>
  <data name="ERR_NotConstantExpression" xml:space="preserve">
    <value>The expression being assigned to '{0}' must be constant</value>
  </data>
  <data name="ERR_NotNullConstRefField" xml:space="preserve">
    <value>'{0}' is of type '{1}'. A const field of a reference type other than string can only be initialized with null.</value>
  </data>
  <data name="ERR_LocalIllegallyOverrides" xml:space="preserve">
    <value>A local or parameter named '{0}' cannot be declared in this scope because that name is used in an enclosing local scope to define a local or parameter</value>
  </data>
  <data name="ERR_BadUsingNamespace" xml:space="preserve">
    <value>A 'using namespace' directive can only be applied to namespaces; '{0}' is a type not a namespace. Consider a 'using static' directive instead</value>
  </data>
  <data name="ERR_BadUsingType" xml:space="preserve">
    <value>A 'using static' directive can only be applied to types; '{0}' is a namespace not a type. Consider a 'using namespace' directive instead</value>
  </data>
  <data name="ERR_NoAliasHere" xml:space="preserve">
    <value>A 'using static' directive cannot be used to declare an alias</value>
  </data>
  <data name="ERR_NoBreakOrCont" xml:space="preserve">
    <value>No enclosing loop out of which to break or continue</value>
  </data>
  <data name="ERR_DuplicateLabel" xml:space="preserve">
    <value>The label '{0}' is a duplicate</value>
  </data>
  <data name="ERR_NoConstructors" xml:space="preserve">
    <value>The type '{0}' has no constructors defined</value>
  </data>
  <data name="ERR_NoNewAbstract" xml:space="preserve">
    <value>Cannot create an instance of the abstract type or interface '{0}'</value>
  </data>
  <data name="ERR_ConstValueRequired" xml:space="preserve">
    <value>A const field requires a value to be provided</value>
  </data>
  <data name="ERR_CircularBase" xml:space="preserve">
    <value>Circular base type dependency involving '{0}' and '{1}'</value>
  </data>
  <data name="ERR_BadDelegateConstructor" xml:space="preserve">
    <value>The delegate '{0}' does not have a valid constructor</value>
  </data>
  <data name="ERR_MethodNameExpected" xml:space="preserve">
    <value>Method name expected</value>
  </data>
  <data name="ERR_ConstantExpected" xml:space="preserve">
    <value>A constant value is expected</value>
  </data>
  <data name="ERR_V6SwitchGoverningTypeValueExpected" xml:space="preserve">
    <value>A switch expression or case label must be a bool, char, string, integral, enum, or corresponding nullable type in C# 6 and earlier.</value>
  </data>
  <data name="ERR_IntegralTypeValueExpected" xml:space="preserve">
    <value>A value of an integral type expected</value>
  </data>
  <data name="ERR_DuplicateCaseLabel" xml:space="preserve">
    <value>The switch statement contains multiple cases with the label value '{0}'</value>
  </data>
  <data name="ERR_InvalidGotoCase" xml:space="preserve">
    <value>A goto case is only valid inside a switch statement</value>
  </data>
  <data name="ERR_PropertyLacksGet" xml:space="preserve">
    <value>The property or indexer '{0}' cannot be used in this context because it lacks the get accessor</value>
  </data>
  <data name="ERR_BadExceptionType" xml:space="preserve">
    <value>The type caught or thrown must be derived from System.Exception</value>
  </data>
  <data name="ERR_BadEmptyThrow" xml:space="preserve">
    <value>A throw statement with no arguments is not allowed outside of a catch clause</value>
  </data>
  <data name="ERR_BadFinallyLeave" xml:space="preserve">
    <value>Control cannot leave the body of a finally clause</value>
  </data>
  <data name="ERR_LabelShadow" xml:space="preserve">
    <value>The label '{0}' shadows another label by the same name in a contained scope</value>
  </data>
  <data name="ERR_LabelNotFound" xml:space="preserve">
    <value>No such label '{0}' within the scope of the goto statement</value>
  </data>
  <data name="ERR_UnreachableCatch" xml:space="preserve">
    <value>A previous catch clause already catches all exceptions of this or of a super type ('{0}')</value>
  </data>
  <data name="WRN_FilterIsConstantTrue" xml:space="preserve">
    <value>Filter expression is a constant 'true', consider removing the filter</value>
  </data>
  <data name="WRN_FilterIsConstantTrue_Title" xml:space="preserve">
    <value>Filter expression is a constant 'true'</value>
  </data>
  <data name="ERR_ReturnExpected" xml:space="preserve">
    <value>'{0}': not all code paths return a value</value>
  </data>
  <data name="WRN_UnreachableCode" xml:space="preserve">
    <value>Unreachable code detected</value>
  </data>
  <data name="WRN_UnreachableCode_Title" xml:space="preserve">
    <value>Unreachable code detected</value>
  </data>
  <data name="ERR_SwitchFallThrough" xml:space="preserve">
    <value>Control cannot fall through from one case label ('{0}') to another</value>
  </data>
  <data name="WRN_UnreferencedLabel" xml:space="preserve">
    <value>This label has not been referenced</value>
  </data>
  <data name="WRN_UnreferencedLabel_Title" xml:space="preserve">
    <value>This label has not been referenced</value>
  </data>
  <data name="ERR_UseDefViolation" xml:space="preserve">
    <value>Use of unassigned local variable '{0}'</value>
  </data>
  <data name="WRN_UseDefViolation" xml:space="preserve">
    <value>Use of unassigned local variable '{0}'</value>
  </data>
  <data name="WRN_UseDefViolation_Title" xml:space="preserve">
    <value>Use of unassigned local variable</value>
  </data>
  <data name="WRN_UnreferencedVar" xml:space="preserve">
    <value>The variable '{0}' is declared but never used</value>
  </data>
  <data name="WRN_UnreferencedVar_Title" xml:space="preserve">
    <value>Variable is declared but never used</value>
  </data>
  <data name="WRN_UnreferencedField" xml:space="preserve">
    <value>The field '{0}' is never used</value>
  </data>
  <data name="WRN_UnreferencedField_Title" xml:space="preserve">
    <value>Field is never used</value>
  </data>
  <data name="ERR_UseDefViolationField" xml:space="preserve">
    <value>Use of possibly unassigned field '{0}'</value>
  </data>
  <data name="WRN_UseDefViolationField" xml:space="preserve">
    <value>Use of possibly unassigned field '{0}'</value>
  </data>
  <data name="WRN_UseDefViolationField_Title" xml:space="preserve">
    <value>Use of possibly unassigned field</value>
  </data>
  <data name="ERR_UseDefViolationProperty" xml:space="preserve">
    <value>Use of possibly unassigned auto-implemented property '{0}'</value>
  </data>
  <data name="WRN_UseDefViolationProperty" xml:space="preserve">
    <value>Use of possibly unassigned auto-implemented property '{0}'</value>
  </data>
  <data name="WRN_UseDefViolationProperty_Title" xml:space="preserve">
    <value>Use of possibly unassigned auto-implemented property</value>
  </data>
  <data name="ERR_UnassignedThisUnsupportedVersion" xml:space="preserve">
    <value>Field '{0}' must be fully assigned before control is returned to the caller. Consider updating to language version '{1}' to auto-default the field.</value>
  </data>
  <data name="WRN_UnassignedThisUnsupportedVersion" xml:space="preserve">
    <value>Field '{0}' must be fully assigned before control is returned to the caller. Consider updating to language version '{1}' to auto-default the field.</value>
  </data>
  <data name="WRN_UnassignedThisUnsupportedVersion_Title" xml:space="preserve">
    <value>Fields of a struct must be fully assigned in a constructor before control is returned to the caller. Consider updating the language version to auto-default the field.</value>
  </data>
  <data name="ERR_AmbigQM" xml:space="preserve">
    <value>Type of conditional expression cannot be determined because '{0}' and '{1}' implicitly convert to one another</value>
  </data>
  <data name="ERR_InvalidQM" xml:space="preserve">
    <value>Type of conditional expression cannot be determined because there is no implicit conversion between '{0}' and '{1}'</value>
  </data>
  <data name="ERR_NoBaseClass" xml:space="preserve">
    <value>A base class is required for a 'base' reference</value>
  </data>
  <data name="ERR_BaseIllegal" xml:space="preserve">
    <value>Use of keyword 'base' is not valid in this context</value>
  </data>
  <data name="ERR_ObjectProhibited" xml:space="preserve">
    <value>Member '{0}' cannot be accessed with an instance reference; qualify it with a type name instead</value>
  </data>
  <data name="ERR_ParamUnassigned" xml:space="preserve">
    <value>The out parameter '{0}' must be assigned to before control leaves the current method</value>
  </data>
  <data name="WRN_ParamUnassigned" xml:space="preserve">
    <value>The out parameter '{0}' must be assigned to before control leaves the current method</value>
  </data>
  <data name="WRN_ParamUnassigned_Title" xml:space="preserve">
    <value>An out parameter must be assigned to before control leaves the method</value>
  </data>
  <data name="ERR_InvalidArray" xml:space="preserve">
    <value>Invalid rank specifier: expected ',' or ']'</value>
  </data>
  <data name="ERR_ExternHasBody" xml:space="preserve">
    <value>'{0}' cannot be extern and declare a body</value>
  </data>
  <data name="ERR_ExternHasConstructorInitializer" xml:space="preserve">
    <value>'{0}' cannot be extern and have a constructor initializer</value>
  </data>
  <data name="ERR_AbstractAndExtern" xml:space="preserve">
    <value>'{0}' cannot be both extern and abstract</value>
  </data>
  <data name="ERR_BadAttributeParamType" xml:space="preserve">
    <value>Attribute constructor parameter '{0}' has type '{1}', which is not a valid attribute parameter type</value>
  </data>
  <data name="ERR_BadAttributeArgument" xml:space="preserve">
    <value>An attribute argument must be a constant expression, typeof expression or array creation expression of an attribute parameter type</value>
  </data>
  <data name="ERR_BadAttributeParamDefaultArgument" xml:space="preserve">
    <value>Attribute constructor parameter '{0}' is optional, but no default parameter value was specified.</value>
  </data>
  <data name="WRN_IsAlwaysTrue" xml:space="preserve">
    <value>The given expression is always of the provided ('{0}') type</value>
  </data>
  <data name="WRN_IsAlwaysTrue_Title" xml:space="preserve">
    <value>'is' expression's given expression is always of the provided type</value>
  </data>
  <data name="WRN_IsAlwaysFalse" xml:space="preserve">
    <value>The given expression is never of the provided ('{0}') type</value>
  </data>
  <data name="WRN_IsAlwaysFalse_Title" xml:space="preserve">
    <value>'is' expression's given expression is never of the provided type</value>
  </data>
  <data name="ERR_LockNeedsReference" xml:space="preserve">
    <value>'{0}' is not a reference type as required by the lock statement</value>
  </data>
  <data name="ERR_NullNotValid" xml:space="preserve">
    <value>Use of null is not valid in this context</value>
  </data>
  <data name="ERR_DefaultLiteralNotValid" xml:space="preserve">
    <value>Use of default literal is not valid in this context</value>
  </data>
  <data name="ERR_UseDefViolationThisUnsupportedVersion" xml:space="preserve">
    <value>The 'this' object cannot be used before all of its fields have been assigned. Consider updating to language version '{0}' to auto-default the unassigned fields.</value>
  </data>
  <data name="WRN_UseDefViolationThisUnsupportedVersion" xml:space="preserve">
    <value>The 'this' object cannot be used before all of its fields have been assigned. Consider updating to language version '{0}' to auto-default the unassigned fields.</value>
  </data>
  <data name="WRN_UseDefViolationThisUnsupportedVersion_Title" xml:space="preserve">
    <value>The 'this' object cannot be used in a constructor before all of its fields have been assigned. Consider updating the language version to auto-default the unassigned fields.</value>
  </data>
  <data name="ERR_ArgsInvalid" xml:space="preserve">
    <value>The __arglist construct is valid only within a variable argument method</value>
  </data>
  <data name="ERR_PtrExpected" xml:space="preserve">
    <value>The * or -&gt; operator must be applied to a pointer</value>
  </data>
  <data name="ERR_PtrIndexSingle" xml:space="preserve">
    <value>A pointer must be indexed by only one value</value>
  </data>
  <data name="WRN_ByRefNonAgileField" xml:space="preserve">
    <value>Using '{0}' as a ref or out value or taking its address may cause a runtime exception because it is a field of a marshal-by-reference class</value>
  </data>
  <data name="WRN_ByRefNonAgileField_Title" xml:space="preserve">
    <value>Using a field of a marshal-by-reference class as a ref or out value or taking its address may cause a runtime exception</value>
  </data>
  <data name="ERR_AssgReadonlyStatic" xml:space="preserve">
    <value>A static readonly field cannot be assigned to (except in a static constructor or a variable initializer)</value>
  </data>
  <data name="ERR_RefReadonlyStatic" xml:space="preserve">
    <value>A static readonly field cannot be used as a ref or out value (except in a static constructor)</value>
  </data>
  <data name="ERR_AssgReadonlyProp" xml:space="preserve">
    <value>Property or indexer '{0}' cannot be assigned to -- it is read only</value>
  </data>
  <data name="ERR_IllegalStatement" xml:space="preserve">
    <value>Only assignment, call, increment, decrement, await, and new object expressions can be used as a statement</value>
  </data>
  <data name="ERR_BadGetEnumerator" xml:space="preserve">
    <value>foreach requires that the return type '{0}' of '{1}' must have a suitable public 'MoveNext' method and public 'Current' property</value>
  </data>
  <data name="ERR_BadGetAsyncEnumerator" xml:space="preserve">
    <value>Asynchronous foreach requires that the return type '{0}' of '{1}' must have a suitable public 'MoveNextAsync' method and public 'Current' property</value>
  </data>
  <data name="ERR_TooManyLocals" xml:space="preserve">
    <value>Only 65534 locals, including those generated by the compiler, are allowed</value>
  </data>
  <data name="ERR_AbstractBaseCall" xml:space="preserve">
    <value>Cannot call an abstract base member: '{0}'</value>
  </data>
  <data name="ERR_RefProperty" xml:space="preserve">
    <value>A non ref-returning property or indexer may not be used as an out or ref value</value>
  </data>
  <data name="ERR_ManagedAddr" xml:space="preserve">
    <value>Cannot take the address of, get the size of, or declare a pointer to a managed type ('{0}')</value>
  </data>
  <data name="WRN_ManagedAddr" xml:space="preserve">
    <value>This takes the address of, gets the size of, or declares a pointer to a managed type ('{0}')</value>
  </data>
  <data name="WRN_ManagedAddr_Title" xml:space="preserve">
    <value>This takes the address of, gets the size of, or declares a pointer to a managed type</value>
  </data>
  <data name="ERR_BadFixedInitType" xml:space="preserve">
    <value>The type of a local declared in a fixed statement must be a pointer type</value>
  </data>
  <data name="ERR_FixedMustInit" xml:space="preserve">
    <value>You must provide an initializer in a fixed or using statement declaration</value>
  </data>
  <data name="ERR_InvalidAddrOp" xml:space="preserve">
    <value>Cannot take the address of the given expression</value>
  </data>
  <data name="ERR_FixedNeeded" xml:space="preserve">
    <value>You can only take the address of an unfixed expression inside of a fixed statement initializer</value>
  </data>
  <data name="ERR_FixedNotNeeded" xml:space="preserve">
    <value>You cannot use the fixed statement to take the address of an already fixed expression</value>
  </data>
  <data name="ERR_ExprCannotBeFixed" xml:space="preserve">
    <value>The given expression cannot be used in a fixed statement</value>
  </data>
  <data name="ERR_UnsafeNeeded" xml:space="preserve">
    <value>Pointers and fixed size buffers may only be used in an unsafe context</value>
  </data>
  <data name="ERR_OpTFRetType" xml:space="preserve">
    <value>The return type of operator True or False must be bool</value>
  </data>
  <data name="ERR_OperatorNeedsMatch" xml:space="preserve">
    <value>The operator '{0}' requires a matching operator '{1}' to also be defined</value>
  </data>
  <data name="ERR_BadBoolOp" xml:space="preserve">
    <value>In order to be applicable as a short circuit operator a user-defined logical operator ('{0}') must have the same return type and parameter types</value>
  </data>
  <data name="ERR_MustHaveOpTF" xml:space="preserve">
    <value>In order for '{0}' to be applicable as a short circuit operator, its declaring type '{1}' must define operator true and operator false</value>
  </data>
  <data name="WRN_UnreferencedVarAssg" xml:space="preserve">
    <value>The variable '{0}' is assigned but its value is never used</value>
  </data>
  <data name="WRN_UnreferencedVarAssg_Title" xml:space="preserve">
    <value>Variable is assigned but its value is never used</value>
  </data>
  <data name="ERR_CheckedOverflow" xml:space="preserve">
    <value>The operation overflows at compile time in checked mode</value>
  </data>
  <data name="ERR_ConstOutOfRangeChecked" xml:space="preserve">
    <value>Constant value '{0}' cannot be converted to a '{1}' (use 'unchecked' syntax to override)</value>
  </data>
  <data name="ERR_BadVarargs" xml:space="preserve">
    <value>A method with vararg cannot be generic, be in a generic type, or have a params parameter</value>
  </data>
  <data name="ERR_ParamsMustBeCollection" xml:space="preserve">
    <value>The params parameter must have a valid collection type</value>
  </data>
  <data name="ERR_IllegalArglist" xml:space="preserve">
    <value>An __arglist expression may only appear inside of a call or new expression</value>
  </data>
  <data name="ERR_IllegalUnsafe" xml:space="preserve">
    <value>Unsafe code may only appear if compiling with /unsafe</value>
  </data>
  <data name="ERR_AmbigMember" xml:space="preserve">
    <value>Ambiguity between '{0}' and '{1}'</value>
  </data>
  <data name="ERR_BadForeachDecl" xml:space="preserve">
    <value>Type and identifier are both required in a foreach statement</value>
  </data>
  <data name="ERR_ParamsLast" xml:space="preserve">
    <value>A params parameter must be the last parameter in a parameter list</value>
  </data>
  <data name="ERR_SizeofUnsafe" xml:space="preserve">
    <value>'{0}' does not have a predefined size, therefore sizeof can only be used in an unsafe context</value>
  </data>
  <data name="ERR_DottedTypeNameNotFoundInNS" xml:space="preserve">
    <value>The type or namespace name '{0}' does not exist in the namespace '{1}' (are you missing an assembly reference?)</value>
  </data>
  <data name="ERR_FieldInitRefNonstatic" xml:space="preserve">
    <value>A field initializer cannot reference the non-static field, method, or property '{0}'</value>
  </data>
  <data name="ERR_SealedNonOverride" xml:space="preserve">
    <value>'{0}' cannot be sealed because it is not an override</value>
  </data>
  <data name="ERR_CantOverrideSealed" xml:space="preserve">
    <value>'{0}': cannot override inherited member '{1}' because it is sealed</value>
  </data>
  <data name="ERR_VoidError" xml:space="preserve">
    <value>The operation in question is undefined on void pointers</value>
  </data>
  <data name="ERR_ConditionalOnOverride" xml:space="preserve">
    <value>The Conditional attribute is not valid on '{0}' because it is an override method</value>
  </data>
  <data name="ERR_ConditionalOnLocalFunction" xml:space="preserve">
    <value>Local function '{0}' must be 'static' in order to use the Conditional attribute</value>
  </data>
  <data name="ERR_PointerInAsOrIs" xml:space="preserve">
    <value>Neither 'is' nor 'as' is valid on pointer types</value>
  </data>
  <data name="ERR_CallingFinalizeDeprecated" xml:space="preserve">
    <value>Destructors and object.Finalize cannot be called directly. Consider calling IDisposable.Dispose if available.</value>
  </data>
  <data name="ERR_SingleTypeNameNotFound" xml:space="preserve">
    <value>The type or namespace name '{0}' could not be found (are you missing a using directive or an assembly reference?)</value>
  </data>
  <data name="ERR_NegativeStackAllocSize" xml:space="preserve">
    <value>Cannot use a negative size with stackalloc</value>
  </data>
  <data name="ERR_NegativeArraySize" xml:space="preserve">
    <value>Cannot create an array with a negative size</value>
  </data>
  <data name="ERR_OverrideFinalizeDeprecated" xml:space="preserve">
    <value>Do not override object.Finalize. Instead, provide a destructor.</value>
  </data>
  <data name="ERR_CallingBaseFinalizeDeprecated" xml:space="preserve">
    <value>Do not directly call your base type Finalize method. It is called automatically from your destructor.</value>
  </data>
  <data name="WRN_NegativeArrayIndex" xml:space="preserve">
    <value>Indexing an array with a negative index (array indices always start at zero)</value>
  </data>
  <data name="WRN_NegativeArrayIndex_Title" xml:space="preserve">
    <value>Indexing an array with a negative index</value>
  </data>
  <data name="WRN_BadRefCompareLeft" xml:space="preserve">
    <value>Possible unintended reference comparison; to get a value comparison, cast the left hand side to type '{0}'</value>
  </data>
  <data name="WRN_BadRefCompareLeft_Title" xml:space="preserve">
    <value>Possible unintended reference comparison; left hand side needs cast</value>
  </data>
  <data name="WRN_BadRefCompareRight" xml:space="preserve">
    <value>Possible unintended reference comparison; to get a value comparison, cast the right hand side to type '{0}'</value>
  </data>
  <data name="WRN_BadRefCompareRight_Title" xml:space="preserve">
    <value>Possible unintended reference comparison; right hand side needs cast</value>
  </data>
  <data name="ERR_BadCastInFixed" xml:space="preserve">
    <value>The right hand side of a fixed statement assignment may not be a cast expression</value>
  </data>
  <data name="ERR_StackallocInCatchFinally" xml:space="preserve">
    <value>stackalloc may not be used in a catch or finally block</value>
  </data>
  <data name="ERR_VarargsLast" xml:space="preserve">
    <value>An __arglist parameter must be the last parameter in a parameter list</value>
  </data>
  <data name="ERR_MissingPartial" xml:space="preserve">
    <value>Missing partial modifier on declaration of type '{0}'; another partial declaration of this type exists</value>
  </data>
  <data name="ERR_PartialTypeKindConflict" xml:space="preserve">
    <value>Partial declarations of '{0}' must be all classes, all record classes, all structs, all record structs, or all interfaces</value>
  </data>
  <data name="ERR_PartialModifierConflict" xml:space="preserve">
    <value>Partial declarations of '{0}' have conflicting accessibility modifiers</value>
  </data>
  <data name="ERR_PartialMultipleBases" xml:space="preserve">
    <value>Partial declarations of '{0}' must not specify different base classes</value>
  </data>
  <data name="ERR_PartialWrongTypeParams" xml:space="preserve">
    <value>Partial declarations of '{0}' must have the same type parameter names in the same order</value>
  </data>
  <data name="ERR_PartialWrongConstraints" xml:space="preserve">
    <value>Partial declarations of '{0}' have inconsistent constraints for type parameter '{1}'</value>
  </data>
  <data name="ERR_NoImplicitConvCast" xml:space="preserve">
    <value>Cannot implicitly convert type '{0}' to '{1}'. An explicit conversion exists (are you missing a cast?)</value>
  </data>
  <data name="ERR_PartialMisplaced" xml:space="preserve">
    <value>The 'partial' modifier can only appear immediately before 'class', 'record', 'struct', 'interface', or a method or property return type.</value>
  </data>
  <data name="ERR_ImportedCircularBase" xml:space="preserve">
    <value>Imported type '{0}' is invalid. It contains a circular base type dependency.</value>
  </data>
  <data name="ERR_UseDefViolationOut" xml:space="preserve">
    <value>Use of unassigned out parameter '{0}'</value>
  </data>
  <data name="WRN_UseDefViolationOut" xml:space="preserve">
    <value>Use of unassigned out parameter '{0}'</value>
  </data>
  <data name="WRN_UseDefViolationOut_Title" xml:space="preserve">
    <value>Use of unassigned out parameter</value>
  </data>
  <data name="ERR_ArraySizeInDeclaration" xml:space="preserve">
    <value>Array size cannot be specified in a variable declaration (try initializing with a 'new' expression)</value>
  </data>
  <data name="ERR_InaccessibleGetter" xml:space="preserve">
    <value>The property or indexer '{0}' cannot be used in this context because the get accessor is inaccessible</value>
  </data>
  <data name="ERR_InaccessibleSetter" xml:space="preserve">
    <value>The property or indexer '{0}' cannot be used in this context because the set accessor is inaccessible</value>
  </data>
  <data name="ERR_InvalidPropertyAccessMod" xml:space="preserve">
    <value>The accessibility modifier of the '{0}' accessor must be more restrictive than the property or indexer '{1}'</value>
  </data>
  <data name="ERR_DuplicatePropertyAccessMods" xml:space="preserve">
    <value>Cannot specify accessibility modifiers for both accessors of the property or indexer '{0}'</value>
  </data>
  <data name="ERR_AccessModMissingAccessor" xml:space="preserve">
    <value>'{0}': accessibility modifiers on accessors may only be used if the property or indexer has both a get and a set accessor</value>
  </data>
  <data name="ERR_UnimplementedInterfaceAccessor" xml:space="preserve">
    <value>'{0}' does not implement interface member '{1}'. '{2}' is not public.</value>
  </data>
  <data name="WRN_PatternIsAmbiguous" xml:space="preserve">
    <value>'{0}' does not implement the '{1}' pattern. '{2}' is ambiguous with '{3}'.</value>
  </data>
  <data name="WRN_PatternIsAmbiguous_Title" xml:space="preserve">
    <value>Type does not implement the collection pattern; members are ambiguous</value>
  </data>
  <data name="WRN_PatternNotPublicOrNotInstance" xml:space="preserve">
    <value>'{0}' does not implement the '{1}' pattern. '{2}' is not a public instance or extension method.</value>
  </data>
  <data name="WRN_PatternNotPublicOrNotInstance_Title" xml:space="preserve">
    <value>Type does not implement the collection pattern; member is is not a public instance or extension method.</value>
  </data>
  <data name="WRN_PatternBadSignature" xml:space="preserve">
    <value>'{0}' does not implement the '{1}' pattern. '{2}' has the wrong signature.</value>
  </data>
  <data name="WRN_PatternBadSignature_Title" xml:space="preserve">
    <value>Type does not implement the collection pattern; member has the wrong signature</value>
  </data>
  <data name="ERR_FriendRefNotEqualToThis" xml:space="preserve">
    <value>Friend access was granted by '{0}', but the public key of the output assembly ('{1}') does not match that specified by the InternalsVisibleTo attribute in the granting assembly.</value>
  </data>
  <data name="ERR_FriendRefSigningMismatch" xml:space="preserve">
    <value>Friend access was granted by '{0}', but the strong name signing state of the output assembly does not match that of the granting assembly.</value>
  </data>
  <data name="WRN_SequentialOnPartialClass" xml:space="preserve">
    <value>There is no defined ordering between fields in multiple declarations of partial struct '{0}'. To specify an ordering, all instance fields must be in the same declaration.</value>
  </data>
  <data name="WRN_SequentialOnPartialClass_Title" xml:space="preserve">
    <value>There is no defined ordering between fields in multiple declarations of partial struct</value>
  </data>
  <data name="ERR_BadConstType" xml:space="preserve">
    <value>The type '{0}' cannot be declared const</value>
  </data>
  <data name="ERR_NoNewTyvar" xml:space="preserve">
    <value>Cannot create an instance of the variable type '{0}' because it does not have the new() constraint</value>
  </data>
  <data name="ERR_BadArity" xml:space="preserve">
    <value>Using the generic {1} '{0}' requires {2} type arguments</value>
  </data>
  <data name="ERR_BadTypeArgument" xml:space="preserve">
    <value>The type '{0}' may not be used as a type argument</value>
  </data>
  <data name="ERR_TypeArgsNotAllowed" xml:space="preserve">
    <value>The {1} '{0}' cannot be used with type arguments</value>
  </data>
  <data name="ERR_HasNoTypeVars" xml:space="preserve">
    <value>The non-generic {1} '{0}' cannot be used with type arguments</value>
  </data>
  <data name="ERR_NewConstraintNotSatisfied" xml:space="preserve">
    <value>'{2}' must be a non-abstract type with a public parameterless constructor in order to use it as parameter '{1}' in the generic type or method '{0}'</value>
  </data>
  <data name="ERR_GenericConstraintNotSatisfiedRefType" xml:space="preserve">
    <value>The type '{3}' cannot be used as type parameter '{2}' in the generic type or method '{0}'. There is no implicit reference conversion from '{3}' to '{1}'.</value>
  </data>
  <data name="ERR_GenericConstraintNotSatisfiedNullableEnum" xml:space="preserve">
    <value>The type '{3}' cannot be used as type parameter '{2}' in the generic type or method '{0}'. The nullable type '{3}' does not satisfy the constraint of '{1}'.</value>
  </data>
  <data name="ERR_GenericConstraintNotSatisfiedNullableInterface" xml:space="preserve">
    <value>The type '{3}' cannot be used as type parameter '{2}' in the generic type or method '{0}'. The nullable type '{3}' does not satisfy the constraint of '{1}'. Nullable types can not satisfy any interface constraints.</value>
  </data>
  <data name="ERR_GenericConstraintNotSatisfiedTyVar" xml:space="preserve">
    <value>The type '{3}' cannot be used as type parameter '{2}' in the generic type or method '{0}'. There is no boxing conversion or type parameter conversion from '{3}' to '{1}'.</value>
  </data>
  <data name="ERR_GenericConstraintNotSatisfiedValType" xml:space="preserve">
    <value>The type '{3}' cannot be used as type parameter '{2}' in the generic type or method '{0}'. There is no boxing conversion from '{3}' to '{1}'.</value>
  </data>
  <data name="ERR_DuplicateGeneratedName" xml:space="preserve">
    <value>The parameter name '{0}' conflicts with an automatically-generated parameter name</value>
  </data>
  <data name="ERR_GlobalSingleTypeNameNotFound" xml:space="preserve">
    <value>The type or namespace name '{0}' could not be found in the global namespace (are you missing an assembly reference?)</value>
  </data>
  <data name="ERR_NewBoundMustBeLast" xml:space="preserve">
    <value>The new() constraint must be the last restrictive constraint specified</value>
  </data>
  <data name="WRN_MainCantBeGeneric" xml:space="preserve">
    <value>'{0}': an entry point cannot be generic or in a generic type</value>
  </data>
  <data name="WRN_MainCantBeGeneric_Title" xml:space="preserve">
    <value>An entry point cannot be generic or in a generic type</value>
  </data>
  <data name="ERR_TypeVarCantBeNull" xml:space="preserve">
    <value>Cannot convert null to type parameter '{0}' because it could be a non-nullable value type. Consider using 'default({0})' instead.</value>
  </data>
  <data name="ERR_DuplicateBound" xml:space="preserve">
    <value>Duplicate constraint '{0}' for type parameter '{1}'</value>
  </data>
  <data name="ERR_ClassBoundNotFirst" xml:space="preserve">
    <value>The class type constraint '{0}' must come before any other constraints</value>
  </data>
  <data name="ERR_BadRetType" xml:space="preserve">
    <value>'{1} {0}' has the wrong return type</value>
  </data>
  <data name="ERR_DelegateRefMismatch" xml:space="preserve">
    <value>Ref mismatch between '{0}' and delegate '{1}'</value>
  </data>
  <data name="ERR_DuplicateConstraintClause" xml:space="preserve">
    <value>A constraint clause has already been specified for type parameter '{0}'. All of the constraints for a type parameter must be specified in a single where clause.</value>
  </data>
  <data name="ERR_CantInferMethTypeArgs" xml:space="preserve">
    <value>The type arguments for method '{0}' cannot be inferred from the usage. Try specifying the type arguments explicitly.</value>
  </data>
  <data name="ERR_LocalSameNameAsTypeParam" xml:space="preserve">
    <value>'{0}': a parameter, local variable, or local function cannot have the same name as a method type parameter</value>
  </data>
  <data name="ERR_AsWithTypeVar" xml:space="preserve">
    <value>The type parameter '{0}' cannot be used with the 'as' operator because it does not have a class type constraint nor a 'class' constraint</value>
  </data>
  <data name="WRN_UnreferencedFieldAssg" xml:space="preserve">
    <value>The field '{0}' is assigned but its value is never used</value>
  </data>
  <data name="WRN_UnreferencedFieldAssg_Title" xml:space="preserve">
    <value>Field is assigned but its value is never used</value>
  </data>
  <data name="ERR_BadIndexerNameAttr" xml:space="preserve">
    <value>The '{0}' attribute is valid only on an indexer that is not an explicit interface member declaration</value>
  </data>
  <data name="ERR_AttrArgWithTypeVars" xml:space="preserve">
    <value>'{0}': an attribute argument cannot use type parameters</value>
  </data>
  <data name="ERR_AttrTypeArgCannotBeTypeVar" xml:space="preserve">
    <value>'{0}': an attribute type argument cannot use type parameters</value>
  </data>
  <data name="WRN_AttrDependentTypeNotAllowed" xml:space="preserve">
    <value>Type '{0}' cannot be used in this context because it cannot be represented in metadata.</value>
  </data>
  <data name="WRN_AttrDependentTypeNotAllowed_Title" xml:space="preserve">
    <value>Type cannot be used in this context because it cannot be represented in metadata.</value>
  </data>
  <data name="ERR_AttrDependentTypeNotAllowed" xml:space="preserve">
    <value>Type '{0}' cannot be used in this context because it cannot be represented in metadata.</value>
  </data>
  <data name="ERR_NewTyvarWithArgs" xml:space="preserve">
    <value>'{0}': cannot provide arguments when creating an instance of a variable type</value>
  </data>
  <data name="ERR_AbstractSealedStatic" xml:space="preserve">
    <value>'{0}': an abstract type cannot be sealed or static</value>
  </data>
  <data name="WRN_AmbiguousXMLReference" xml:space="preserve">
    <value>Ambiguous reference in cref attribute: '{0}'. Assuming '{1}', but could have also matched other overloads including '{2}'.</value>
  </data>
  <data name="WRN_AmbiguousXMLReference_Title" xml:space="preserve">
    <value>Ambiguous reference in cref attribute</value>
  </data>
  <data name="WRN_VolatileByRef" xml:space="preserve">
    <value>'{0}': a reference to a volatile field will not be treated as volatile</value>
  </data>
  <data name="WRN_VolatileByRef_Title" xml:space="preserve">
    <value>A reference to a volatile field will not be treated as volatile</value>
  </data>
  <data name="WRN_VolatileByRef_Description" xml:space="preserve">
    <value>A volatile field should not normally be used as a ref or out value, since it will not be treated as volatile. There are exceptions to this, such as when calling an interlocked API.</value>
  </data>
  <data name="ERR_ComImportWithImpl" xml:space="preserve">
    <value>Since '{1}' has the ComImport attribute, '{0}' must be extern or abstract</value>
  </data>
  <data name="ERR_ComImportWithBase" xml:space="preserve">
    <value>'{0}': a class with the ComImport attribute cannot specify a base class</value>
  </data>
  <data name="ERR_ImplBadConstraints" xml:space="preserve">
    <value>The constraints for type parameter '{0}' of method '{1}' must match the constraints for type parameter '{2}' of interface method '{3}'. Consider using an explicit interface implementation instead.</value>
  </data>
  <data name="ERR_ImplBadTupleNames" xml:space="preserve">
    <value>The tuple element names in the signature of method '{0}' must match the tuple element names of interface method '{1}' (including on the return type).</value>
  </data>
  <data name="ERR_DottedTypeNameNotFoundInAgg" xml:space="preserve">
    <value>The type name '{0}' does not exist in the type '{1}'</value>
  </data>
  <data name="ERR_MethGrpToNonDel" xml:space="preserve">
    <value>Cannot convert method group '{0}' to non-delegate type '{1}'. Did you intend to invoke the method?</value>
  </data>
  <data name="WRN_MethGrpToNonDel" xml:space="preserve">
    <value>Converting method group '{0}' to non-delegate type '{1}'. Did you intend to invoke the method?</value>
  </data>
  <data name="WRN_MethGrpToNonDel_Title" xml:space="preserve">
    <value>Converting method group to non-delegate type</value>
  </data>
  <data name="ERR_BadExternAlias" xml:space="preserve">
    <value>The extern alias '{0}' was not specified in a /reference option</value>
  </data>
  <data name="ERR_ColColWithTypeAlias" xml:space="preserve">
    <value>Cannot use alias '{0}' with '::' since the alias references a type. Use '.' instead.</value>
  </data>
  <data name="ERR_AliasNotFound" xml:space="preserve">
    <value>Alias '{0}' not found</value>
  </data>
  <data name="ERR_SameFullNameAggAgg" xml:space="preserve">
    <value>The type '{1}' exists in both '{0}' and '{2}'</value>
  </data>
  <data name="ERR_SameFullNameNsAgg" xml:space="preserve">
    <value>The namespace '{1}' in '{0}' conflicts with the type '{3}' in '{2}'</value>
  </data>
  <data name="WRN_SameFullNameThisNsAgg" xml:space="preserve">
    <value>The namespace '{1}' in '{0}' conflicts with the imported type '{3}' in '{2}'. Using the namespace defined in '{0}'.</value>
  </data>
  <data name="WRN_SameFullNameThisNsAgg_Title" xml:space="preserve">
    <value>Namespace conflicts with imported type</value>
  </data>
  <data name="WRN_SameFullNameThisAggAgg" xml:space="preserve">
    <value>The type '{1}' in '{0}' conflicts with the imported type '{3}' in '{2}'. Using the type defined in '{0}'.</value>
  </data>
  <data name="WRN_SameFullNameThisAggAgg_Title" xml:space="preserve">
    <value>Type conflicts with imported type</value>
  </data>
  <data name="WRN_SameFullNameThisAggNs" xml:space="preserve">
    <value>The type '{1}' in '{0}' conflicts with the imported namespace '{3}' in '{2}'. Using the type defined in '{0}'.</value>
  </data>
  <data name="WRN_SameFullNameThisAggNs_Title" xml:space="preserve">
    <value>Type conflicts with imported namespace</value>
  </data>
  <data name="ERR_SameFullNameThisAggThisNs" xml:space="preserve">
    <value>The type '{1}' in '{0}' conflicts with the namespace '{3}' in '{2}'</value>
  </data>
  <data name="ERR_ExternAfterElements" xml:space="preserve">
    <value>An extern alias declaration must precede all other elements defined in the namespace</value>
  </data>
  <data name="WRN_GlobalAliasDefn" xml:space="preserve">
    <value>Defining an alias named 'global' is ill-advised since 'global::' always references the global namespace and not an alias</value>
  </data>
  <data name="WRN_GlobalAliasDefn_Title" xml:space="preserve">
    <value>Defining an alias named 'global' is ill-advised</value>
  </data>
  <data name="ERR_SealedStaticClass" xml:space="preserve">
    <value>'{0}': a type cannot be both static and sealed</value>
  </data>
  <data name="ERR_PrivateAbstractAccessor" xml:space="preserve">
    <value>'{0}': abstract properties cannot have private accessors</value>
  </data>
  <data name="ERR_ValueExpected" xml:space="preserve">
    <value>Syntax error; value expected</value>
  </data>
  <data name="ERR_UnboxNotLValue" xml:space="preserve">
    <value>Cannot modify the result of an unboxing conversion</value>
  </data>
  <data name="ERR_AnonMethGrpInForEach" xml:space="preserve">
    <value>Foreach cannot operate on a '{0}'. Did you intend to invoke the '{0}'?</value>
  </data>
  <data name="ERR_BadIncDecRetType" xml:space="preserve">
    <value>The return type for ++ or -- operator must match the parameter type or be derived from the parameter type</value>
  </data>
  <data name="ERR_TypeConstraintsMustBeUniqueAndFirst" xml:space="preserve">
    <value>The 'class', 'struct', 'unmanaged', 'notnull', and 'default' constraints cannot be combined or duplicated, and must be specified first in the constraints list.</value>
  </data>
  <data name="ERR_RefValBoundWithClass" xml:space="preserve">
    <value>'{0}': cannot specify both a constraint class and the 'class' or 'struct' constraint</value>
  </data>
  <data name="ERR_UnmanagedBoundWithClass" xml:space="preserve">
    <value>'{0}': cannot specify both a constraint class and the 'unmanaged' constraint</value>
  </data>
  <data name="ERR_NewBoundWithVal" xml:space="preserve">
    <value>The 'new()' constraint cannot be used with the 'struct' constraint</value>
  </data>
  <data name="ERR_RefConstraintNotSatisfied" xml:space="preserve">
    <value>The type '{2}' must be a reference type in order to use it as parameter '{1}' in the generic type or method '{0}'</value>
  </data>
  <data name="ERR_ValConstraintNotSatisfied" xml:space="preserve">
    <value>The type '{2}' must be a non-nullable value type in order to use it as parameter '{1}' in the generic type or method '{0}'</value>
  </data>
  <data name="ERR_CircularConstraint" xml:space="preserve">
    <value>Circular constraint dependency involving '{0}' and '{1}'</value>
  </data>
  <data name="ERR_BaseConstraintConflict" xml:space="preserve">
    <value>Type parameter '{0}' inherits conflicting constraints '{1}' and '{2}'</value>
  </data>
  <data name="ERR_ConWithValCon" xml:space="preserve">
    <value>Type parameter '{1}' has the 'struct' constraint so '{1}' cannot be used as a constraint for '{0}'</value>
  </data>
  <data name="ERR_AmbigUDConv" xml:space="preserve">
    <value>Ambiguous user defined conversions '{0}' and '{1}' when converting from '{2}' to '{3}'</value>
  </data>
  <data name="WRN_AlwaysNull" xml:space="preserve">
    <value>The result of the expression is always 'null' of type '{0}'</value>
  </data>
  <data name="WRN_AlwaysNull_Title" xml:space="preserve">
    <value>The result of the expression is always 'null'</value>
  </data>
  <data name="ERR_RefReturnThis" xml:space="preserve">
    <value>Cannot return 'this' by reference.</value>
  </data>
  <data name="ERR_AttributeCtorInParameter" xml:space="preserve">
    <value>Cannot use attribute constructor '{0}' because it has 'in' or 'ref readonly' parameters.</value>
  </data>
  <data name="ERR_OverrideWithConstraints" xml:space="preserve">
    <value>Constraints for override and explicit interface implementation methods are inherited from the base method, so they cannot be specified directly, except for either a 'class', or a 'struct' constraint.</value>
  </data>
  <data name="ERR_AmbigOverride" xml:space="preserve">
    <value>The inherited members '{0}' and '{1}' have the same signature in type '{2}', so they cannot be overridden</value>
  </data>
  <data name="ERR_DecConstError" xml:space="preserve">
    <value>Evaluation of the decimal constant expression failed</value>
  </data>
  <data name="WRN_CmpAlwaysFalse" xml:space="preserve">
    <value>Comparing with null of type '{0}' always produces 'false'</value>
  </data>
  <data name="WRN_CmpAlwaysFalse_Title" xml:space="preserve">
    <value>Comparing with null of struct type always produces 'false'</value>
  </data>
  <data name="WRN_FinalizeMethod" xml:space="preserve">
    <value>Introducing a 'Finalize' method can interfere with destructor invocation. Did you intend to declare a destructor?</value>
  </data>
  <data name="WRN_FinalizeMethod_Title" xml:space="preserve">
    <value>Introducing a 'Finalize' method can interfere with destructor invocation</value>
  </data>
  <data name="WRN_FinalizeMethod_Description" xml:space="preserve">
    <value>This warning occurs when you create a class with a method whose signature is public virtual void Finalize.

If such a class is used as a base class and if the deriving class defines a destructor, the destructor will override the base class Finalize method, not Finalize.</value>
  </data>
  <data name="ERR_ExplicitImplParams" xml:space="preserve">
    <value>'{0}' should not have a params parameter since '{1}' does not</value>
  </data>
  <data name="WRN_GotoCaseShouldConvert" xml:space="preserve">
    <value>The 'goto case' value is not implicitly convertible to type '{0}'</value>
  </data>
  <data name="WRN_GotoCaseShouldConvert_Title" xml:space="preserve">
    <value>The 'goto case' value is not implicitly convertible to the switch type</value>
  </data>
  <data name="ERR_MethodImplementingAccessor" xml:space="preserve">
    <value>Method '{0}' cannot implement interface accessor '{1}' for type '{2}'. Use an explicit interface implementation.</value>
  </data>
  <data name="WRN_NubExprIsConstBool" xml:space="preserve">
    <value>The result of the expression is always '{0}' since a value of type '{1}' is never equal to 'null' of type '{2}'</value>
  </data>
  <data name="WRN_NubExprIsConstBool_Title" xml:space="preserve">
    <value>The result of the expression is always the same since a value of this type is never equal to 'null'</value>
  </data>
  <data name="WRN_NubExprIsConstBool2" xml:space="preserve">
    <value>The result of the expression is always '{0}' since a value of type '{1}' is never equal to 'null' of type '{2}'</value>
  </data>
  <data name="WRN_NubExprIsConstBool2_Title" xml:space="preserve">
    <value>The result of the expression is always the same since a value of this type is never equal to 'null'</value>
  </data>
  <data name="WRN_ExplicitImplCollision" xml:space="preserve">
    <value>Explicit interface implementation '{0}' matches more than one interface member. Which interface member is actually chosen is implementation-dependent. Consider using a non-explicit implementation instead.</value>
  </data>
  <data name="WRN_ExplicitImplCollision_Title" xml:space="preserve">
    <value>Explicit interface implementation matches more than one interface member</value>
  </data>
  <data name="ERR_AbstractHasBody" xml:space="preserve">
    <value>'{0}' cannot declare a body because it is marked abstract</value>
  </data>
  <data name="ERR_ConcreteMissingBody" xml:space="preserve">
    <value>'{0}' must declare a body because it is not marked abstract, extern, or partial</value>
  </data>
  <data name="ERR_AbstractAndSealed" xml:space="preserve">
    <value>'{0}' cannot be both abstract and sealed</value>
  </data>
  <data name="ERR_AbstractNotVirtual" xml:space="preserve">
    <value>The abstract {0} '{1}' cannot be marked virtual</value>
  </data>
  <data name="ERR_StaticConstant" xml:space="preserve">
    <value>The constant '{0}' cannot be marked static</value>
  </data>
  <data name="ERR_CantOverrideNonFunction" xml:space="preserve">
    <value>'{0}': cannot override because '{1}' is not a function</value>
  </data>
  <data name="ERR_CantOverrideNonVirtual" xml:space="preserve">
    <value>'{0}': cannot override inherited member '{1}' because it is not marked virtual, abstract, or override</value>
  </data>
  <data name="ERR_CantChangeAccessOnOverride" xml:space="preserve">
    <value>'{0}': cannot change access modifiers when overriding '{1}' inherited member '{2}'</value>
  </data>
  <data name="ERR_CantChangeTupleNamesOnOverride" xml:space="preserve">
    <value>'{0}': cannot change tuple element names when overriding inherited member '{1}'</value>
  </data>
  <data name="ERR_CantChangeReturnTypeOnOverride" xml:space="preserve">
    <value>'{0}': return type must be '{2}' to match overridden member '{1}'</value>
  </data>
  <data name="ERR_CantDeriveFromSealedType" xml:space="preserve">
    <value>'{0}': cannot derive from sealed type '{1}'</value>
  </data>
  <data name="ERR_AbstractInConcreteClass" xml:space="preserve">
    <value>'{0}' is abstract but it is contained in non-abstract type '{1}'</value>
  </data>
  <data name="ERR_StaticConstructorWithExplicitConstructorCall" xml:space="preserve">
    <value>'{0}': static constructor cannot have an explicit 'this' or 'base' constructor call</value>
  </data>
  <data name="ERR_StaticConstructorWithAccessModifiers" xml:space="preserve">
    <value>'{0}': access modifiers are not allowed on static constructors</value>
  </data>
  <data name="ERR_RecursiveConstructorCall" xml:space="preserve">
    <value>Constructor '{0}' cannot call itself</value>
  </data>
  <data name="ERR_IndirectRecursiveConstructorCall" xml:space="preserve">
    <value>Constructor '{0}' cannot call itself through another constructor</value>
  </data>
  <data name="ERR_ObjectCallingBaseConstructor" xml:space="preserve">
    <value>'{0}' has no base class and cannot call a base constructor</value>
  </data>
  <data name="ERR_PredefinedTypeNotFound" xml:space="preserve">
    <value>Predefined type '{0}' is not defined or imported</value>
  </data>
  <data name="ERR_PredefinedValueTupleTypeNotFound" xml:space="preserve">
    <value>Predefined type '{0}' is not defined or imported</value>
  </data>
  <data name="ERR_PredefinedValueTupleTypeAmbiguous3" xml:space="preserve">
    <value>Predefined type '{0}' is declared in multiple referenced assemblies: '{1}' and '{2}'</value>
  </data>
  <data name="ERR_StructWithBaseConstructorCall" xml:space="preserve">
    <value>'{0}': structs cannot call base class constructors</value>
  </data>
  <data name="ERR_StructLayoutCycle" xml:space="preserve">
    <value>Struct member '{0}' of type '{1}' causes a cycle in the struct layout</value>
  </data>
  <data name="ERR_InterfacesCantContainFields" xml:space="preserve">
    <value>Interfaces cannot contain instance fields</value>
  </data>
  <data name="ERR_InterfacesCantContainConstructors" xml:space="preserve">
    <value>Interfaces cannot contain instance constructors</value>
  </data>
  <data name="ERR_NonInterfaceInInterfaceList" xml:space="preserve">
    <value>Type '{0}' in interface list is not an interface</value>
  </data>
  <data name="ERR_DuplicateInterfaceInBaseList" xml:space="preserve">
    <value>'{0}' is already listed in interface list</value>
  </data>
  <data name="ERR_DuplicateInterfaceWithTupleNamesInBaseList" xml:space="preserve">
    <value>'{0}' is already listed in the interface list on type '{2}' with different tuple element names, as '{1}'.</value>
  </data>
  <data name="ERR_DuplicateInterfaceWithDifferencesInBaseList" xml:space="preserve">
    <value>'{0}' is already listed in the interface list on type '{2}' as '{1}'.</value>
  </data>
  <data name="ERR_CycleInInterfaceInheritance" xml:space="preserve">
    <value>Inherited interface '{1}' causes a cycle in the interface hierarchy of '{0}'</value>
  </data>
  <data name="ERR_HidingAbstractMethod" xml:space="preserve">
    <value>'{0}' hides inherited abstract member '{1}'</value>
  </data>
  <data name="ERR_UnimplementedAbstractMethod" xml:space="preserve">
    <value>'{0}' does not implement inherited abstract member '{1}'</value>
  </data>
  <data name="ERR_UnimplementedInterfaceMember" xml:space="preserve">
    <value>'{0}' does not implement interface member '{1}'</value>
  </data>
  <data name="ERR_ObjectCantHaveBases" xml:space="preserve">
    <value>The class System.Object cannot have a base class or implement an interface</value>
  </data>
  <data name="ERR_ExplicitInterfaceImplementationNotInterface" xml:space="preserve">
    <value>'{0}' in explicit interface declaration is not an interface</value>
  </data>
  <data name="ERR_InterfaceMemberNotFound" xml:space="preserve">
    <value>'{0}' in explicit interface declaration is not found among members of the interface that can be implemented</value>
  </data>
  <data name="ERR_ClassDoesntImplementInterface" xml:space="preserve">
    <value>'{0}': containing type does not implement interface '{1}'</value>
  </data>
  <data name="ERR_ExplicitInterfaceImplementationInNonClassOrStruct" xml:space="preserve">
    <value>'{0}': explicit interface declaration can only be declared in a class, record, struct or interface</value>
  </data>
  <data name="ERR_MemberNameSameAsType" xml:space="preserve">
    <value>'{0}': member names cannot be the same as their enclosing type</value>
  </data>
  <data name="ERR_EnumeratorOverflow" xml:space="preserve">
    <value>'{0}': the enumerator value is too large to fit in its type</value>
  </data>
  <data name="ERR_CantOverrideNonProperty" xml:space="preserve">
    <value>'{0}': cannot override because '{1}' is not a property</value>
  </data>
  <data name="ERR_NoGetToOverride" xml:space="preserve">
    <value>'{0}': cannot override because '{1}' does not have an overridable get accessor</value>
  </data>
  <data name="ERR_NoSetToOverride" xml:space="preserve">
    <value>'{0}': cannot override because '{1}' does not have an overridable set accessor</value>
  </data>
  <data name="ERR_PropertyCantHaveVoidType" xml:space="preserve">
    <value>'{0}': property or indexer cannot have void type</value>
  </data>
  <data name="ERR_PropertyWithNoAccessors" xml:space="preserve">
    <value>'{0}': property or indexer must have at least one accessor</value>
  </data>
  <data name="ERR_CantUseVoidInArglist" xml:space="preserve">
    <value>__arglist cannot have an argument of void type</value>
  </data>
  <data name="ERR_NewVirtualInSealed" xml:space="preserve">
    <value>'{0}' is a new virtual member in sealed type '{1}'</value>
  </data>
  <data name="ERR_ExplicitPropertyAddingAccessor" xml:space="preserve">
    <value>'{0}' adds an accessor not found in interface member '{1}'</value>
  </data>
  <data name="ERR_ExplicitPropertyMismatchInitOnly" xml:space="preserve">
    <value>Accessors '{0}' and '{1}' should both be init-only or neither</value>
  </data>
  <data name="ERR_ExplicitPropertyMissingAccessor" xml:space="preserve">
    <value>Explicit interface implementation '{0}' is missing accessor '{1}'</value>
  </data>
  <data name="ERR_ConversionWithInterface" xml:space="preserve">
    <value>'{0}': user-defined conversions to or from an interface are not allowed</value>
  </data>
  <data name="ERR_ConversionWithBase" xml:space="preserve">
    <value>'{0}': user-defined conversions to or from a base type are not allowed</value>
  </data>
  <data name="ERR_ConversionWithDerived" xml:space="preserve">
    <value>'{0}': user-defined conversions to or from a derived type are not allowed</value>
  </data>
  <data name="ERR_IdentityConversion" xml:space="preserve">
    <value>User-defined operator cannot convert a type to itself</value>
  </data>
  <data name="ERR_ConversionNotInvolvingContainedType" xml:space="preserve">
    <value>User-defined conversion must convert to or from the enclosing type</value>
  </data>
  <data name="ERR_DuplicateConversionInClass" xml:space="preserve">
    <value>Duplicate user-defined conversion in type '{0}'</value>
  </data>
  <data name="ERR_OperatorsMustBeStatic" xml:space="preserve">
    <value>User-defined operator '{0}' must be declared static and public</value>
  </data>
  <data name="ERR_BadIncDecSignature" xml:space="preserve">
    <value>The parameter type for ++ or -- operator must be the containing type</value>
  </data>
  <data name="ERR_BadUnaryOperatorSignature" xml:space="preserve">
    <value>The parameter of a unary operator must be the containing type</value>
  </data>
  <data name="ERR_BadBinaryOperatorSignature" xml:space="preserve">
    <value>One of the parameters of a binary operator must be the containing type</value>
  </data>
  <data name="ERR_BadShiftOperatorSignature" xml:space="preserve">
    <value>The first operand of an overloaded shift operator must have the same type as the containing type</value>
  </data>
  <data name="ERR_InterfacesCantContainConversionOrEqualityOperators" xml:space="preserve">
    <value>Conversion, equality, or inequality operators declared in interfaces must be abstract or virtual</value>
  </data>
  <data name="ERR_EnumsCantContainDefaultConstructor" xml:space="preserve">
    <value>Enums cannot contain explicit parameterless constructors</value>
  </data>
  <data name="ERR_CantOverrideBogusMethod" xml:space="preserve">
    <value>'{0}': cannot override '{1}' because it is not supported by the language</value>
  </data>
  <data name="ERR_BindToBogus" xml:space="preserve">
    <value>'{0}' is not supported by the language</value>
  </data>
  <data name="ERR_CantCallSpecialMethod" xml:space="preserve">
    <value>'{0}': cannot explicitly call operator or accessor</value>
  </data>
  <data name="ERR_BadTypeReference" xml:space="preserve">
    <value>'{0}': cannot reference a type through an expression; try '{1}' instead</value>
  </data>
  <data name="ERR_BadDestructorName" xml:space="preserve">
    <value>Name of destructor must match name of type</value>
  </data>
  <data name="ERR_OnlyClassesCanContainDestructors" xml:space="preserve">
    <value>Only class types can contain destructors</value>
  </data>
  <data name="ERR_ConflictAliasAndMember" xml:space="preserve">
    <value>Namespace '{1}' contains a definition conflicting with alias '{0}'</value>
  </data>
  <data name="ERR_ConflictingAliasAndDefinition" xml:space="preserve">
    <value>Alias '{0}' conflicts with {1} definition</value>
  </data>
  <data name="ERR_ConditionalOnSpecialMethod" xml:space="preserve">
    <value>The Conditional attribute is not valid on '{0}' because it is a constructor, destructor, operator, lambda expression, or explicit interface implementation</value>
  </data>
  <data name="ERR_ConditionalMustReturnVoid" xml:space="preserve">
    <value>The Conditional attribute is not valid on '{0}' because its return type is not void</value>
  </data>
  <data name="ERR_DuplicateAttribute" xml:space="preserve">
    <value>Duplicate '{0}' attribute</value>
  </data>
  <data name="ERR_DuplicateAttributeInNetModule" xml:space="preserve">
    <value>Duplicate '{0}' attribute in '{1}'</value>
  </data>
  <data name="ERR_ConditionalOnInterfaceMethod" xml:space="preserve">
    <value>The Conditional attribute is not valid on interface members</value>
  </data>
  <data name="ERR_OperatorCantReturnVoid" xml:space="preserve">
    <value>User-defined operators cannot return void</value>
  </data>
  <data name="ERR_BadDynamicConversion" xml:space="preserve">
    <value>'{0}': user-defined conversions to or from the dynamic type are not allowed</value>
  </data>
  <data name="ERR_InvalidAttributeArgument" xml:space="preserve">
    <value>Invalid value for argument to '{0}' attribute</value>
  </data>
  <data name="ERR_ParameterNotValidForType" xml:space="preserve">
    <value>Parameter not valid for the specified unmanaged type.</value>
  </data>
  <data name="ERR_AttributeParameterRequired1" xml:space="preserve">
    <value>Attribute parameter '{0}' must be specified.</value>
  </data>
  <data name="ERR_AttributeParameterRequired2" xml:space="preserve">
    <value>Attribute parameter '{0}' or '{1}' must be specified.</value>
  </data>
  <data name="ERR_MarshalUnmanagedTypeNotValidForFields" xml:space="preserve">
    <value>Unmanaged type '{0}' not valid for fields.</value>
  </data>
  <data name="ERR_MarshalUnmanagedTypeOnlyValidForFields" xml:space="preserve">
    <value>Unmanaged type '{0}' is only valid for fields.</value>
  </data>
  <data name="ERR_AttributeOnBadSymbolType" xml:space="preserve">
    <value>Attribute '{0}' is not valid on this declaration type. It is only valid on '{1}' declarations.</value>
  </data>
  <data name="ERR_FloatOverflow" xml:space="preserve">
    <value>Floating-point constant is outside the range of type '{0}'</value>
  </data>
  <data name="ERR_ComImportWithoutUuidAttribute" xml:space="preserve">
    <value>The Guid attribute must be specified with the ComImport attribute</value>
  </data>
  <data name="ERR_InvalidNamedArgument" xml:space="preserve">
    <value>Invalid value for named attribute argument '{0}'</value>
  </data>
  <data name="ERR_DllImportOnInvalidMethod" xml:space="preserve">
    <value>The DllImport attribute must be specified on a method marked 'static' and 'extern'</value>
  </data>
  <data name="ERR_EncUpdateFailedMissingAttribute" xml:space="preserve">
    <value>Cannot update '{0}'; attribute '{1}' is missing.</value>
  </data>
  <data name="ERR_DllImportOnGenericMethod" xml:space="preserve">
    <value>The DllImport attribute cannot be applied to a method that is generic or contained in a generic method or type.</value>
  </data>
  <data name="ERR_FieldCantBeRefAny" xml:space="preserve">
    <value>Field or property cannot be of type '{0}'</value>
  </data>
  <data name="ERR_FieldAutoPropCantBeByRefLike" xml:space="preserve">
    <value>Field or auto-implemented property cannot be of type '{0}' unless it is an instance member of a ref struct.</value>
  </data>
  <data name="ERR_ArrayElementCantBeRefAny" xml:space="preserve">
    <value>Array elements cannot be of type '{0}'</value>
  </data>
  <data name="WRN_DeprecatedSymbol" xml:space="preserve">
    <value>'{0}' is obsolete</value>
  </data>
  <data name="WRN_DeprecatedSymbol_Title" xml:space="preserve">
    <value>Type or member is obsolete</value>
  </data>
  <data name="ERR_NotAnAttributeClass" xml:space="preserve">
    <value>'{0}' is not an attribute class</value>
  </data>
  <data name="ERR_BadNamedAttributeArgument" xml:space="preserve">
    <value>'{0}' is not a valid named attribute argument. Named attribute arguments must be fields which are not readonly, static, or const, or read-write properties which are public and not static.</value>
  </data>
  <data name="WRN_DeprecatedSymbolStr" xml:space="preserve">
    <value>'{0}' is obsolete: '{1}'</value>
  </data>
  <data name="WRN_DeprecatedSymbolStr_Title" xml:space="preserve">
    <value>Type or member is obsolete</value>
  </data>
  <data name="ERR_DeprecatedSymbolStr" xml:space="preserve">
    <value>'{0}' is obsolete: '{1}'</value>
  </data>
  <data name="ERR_IndexerCantHaveVoidType" xml:space="preserve">
    <value>Indexers cannot have void type</value>
  </data>
  <data name="ERR_VirtualPrivate" xml:space="preserve">
    <value>'{0}': virtual or abstract members cannot be private</value>
  </data>
  <data name="ERR_ArrayInitToNonArrayType" xml:space="preserve">
    <value>Can only use array initializer expressions to assign to array types. Try using a new expression instead.</value>
  </data>
  <data name="ERR_ArrayInitInBadPlace" xml:space="preserve">
    <value>Array initializers can only be used in a variable or field initializer. Try using a new expression instead.</value>
  </data>
  <data name="ERR_MissingStructOffset" xml:space="preserve">
    <value>'{0}': instance field in types marked with StructLayout(LayoutKind.Explicit) must have a FieldOffset attribute</value>
  </data>
  <data name="WRN_ExternMethodNoImplementation" xml:space="preserve">
    <value>Method, operator, or accessor '{0}' is marked external and has no attributes on it. Consider adding a DllImport attribute to specify the external implementation.</value>
  </data>
  <data name="WRN_ExternMethodNoImplementation_Title" xml:space="preserve">
    <value>Method, operator, or accessor is marked external and has no attributes on it</value>
  </data>
  <data name="WRN_ProtectedInSealed" xml:space="preserve">
    <value>'{0}': new protected member declared in sealed type</value>
  </data>
  <data name="WRN_ProtectedInSealed_Title" xml:space="preserve">
    <value>New protected member declared in sealed type</value>
  </data>
  <data name="ERR_InterfaceImplementedByConditional" xml:space="preserve">
    <value>Conditional member '{0}' cannot implement interface member '{1}' in type '{2}'</value>
  </data>
  <data name="ERR_InterfaceImplementedImplicitlyByVariadic" xml:space="preserve">
    <value>'{0}' cannot implement interface member '{1}' in type '{2}' because it has an __arglist parameter</value>
  </data>
  <data name="ERR_IllegalRefParam" xml:space="preserve">
    <value>ref and out are not valid in this context</value>
  </data>
  <data name="ERR_BadArgumentToAttribute" xml:space="preserve">
    <value>The argument to the '{0}' attribute must be a valid identifier</value>
  </data>
  <data name="ERR_StructOffsetOnBadStruct" xml:space="preserve">
    <value>The FieldOffset attribute can only be placed on members of types marked with the StructLayout(LayoutKind.Explicit)</value>
  </data>
  <data name="ERR_StructOffsetOnBadField" xml:space="preserve">
    <value>The FieldOffset attribute is not allowed on static or const fields</value>
  </data>
  <data name="ERR_AttributeUsageOnNonAttributeClass" xml:space="preserve">
    <value>Attribute '{0}' is only valid on classes derived from System.Attribute</value>
  </data>
  <data name="WRN_PossibleMistakenNullStatement" xml:space="preserve">
    <value>Possible mistaken empty statement</value>
  </data>
  <data name="WRN_PossibleMistakenNullStatement_Title" xml:space="preserve">
    <value>Possible mistaken empty statement</value>
  </data>
  <data name="ERR_DuplicateNamedAttributeArgument" xml:space="preserve">
    <value>'{0}' duplicate named attribute argument</value>
  </data>
  <data name="ERR_DeriveFromEnumOrValueType" xml:space="preserve">
    <value>'{0}' cannot derive from special class '{1}'</value>
  </data>
  <data name="ERR_DefaultMemberOnIndexedType" xml:space="preserve">
    <value>Cannot specify the DefaultMember attribute on a type containing an indexer</value>
  </data>
  <data name="ERR_BogusType" xml:space="preserve">
    <value>'{0}' is a type not supported by the language</value>
  </data>
  <data name="WRN_UnassignedInternalField" xml:space="preserve">
    <value>Field '{0}' is never assigned to, and will always have its default value {1}</value>
  </data>
  <data name="WRN_UnassignedInternalField_Title" xml:space="preserve">
    <value>Field is never assigned to, and will always have its default value</value>
  </data>
  <data name="ERR_CStyleArray" xml:space="preserve">
    <value>Bad array declarator: To declare a managed array the rank specifier precedes the variable's identifier. To declare a fixed size buffer field, use the fixed keyword before the field type.</value>
  </data>
  <data name="WRN_VacuousIntegralComp" xml:space="preserve">
    <value>Comparison to integral constant is useless; the constant is outside the range of type '{0}'</value>
  </data>
  <data name="WRN_VacuousIntegralComp_Title" xml:space="preserve">
    <value>Comparison to integral constant is useless; the constant is outside the range of the type</value>
  </data>
  <data name="ERR_AbstractAttributeClass" xml:space="preserve">
    <value>Cannot apply attribute class '{0}' because it is abstract</value>
  </data>
  <data name="ERR_BadNamedAttributeArgumentType" xml:space="preserve">
    <value>'{0}' is not a valid named attribute argument because it is not a valid attribute parameter type</value>
  </data>
  <data name="ERR_MissingPredefinedMember" xml:space="preserve">
    <value>Missing compiler required member '{0}.{1}'</value>
  </data>
  <data name="WRN_AttributeLocationOnBadDeclaration" xml:space="preserve">
    <value>'{0}' is not a valid attribute location for this declaration. Valid attribute locations for this declaration are '{1}'. All attributes in this block will be ignored.</value>
  </data>
  <data name="WRN_AttributeLocationOnBadDeclaration_Title" xml:space="preserve">
    <value>Not a valid attribute location for this declaration</value>
  </data>
  <data name="WRN_InvalidAttributeLocation" xml:space="preserve">
    <value>'{0}' is not a recognized attribute location. Valid attribute locations for this declaration are '{1}'. All attributes in this block will be ignored.</value>
  </data>
  <data name="WRN_InvalidAttributeLocation_Title" xml:space="preserve">
    <value>Not a recognized attribute location</value>
  </data>
  <data name="WRN_EqualsWithoutGetHashCode" xml:space="preserve">
    <value>'{0}' overrides Object.Equals(object o) but does not override Object.GetHashCode()</value>
  </data>
  <data name="WRN_EqualsWithoutGetHashCode_Title" xml:space="preserve">
    <value>Type overrides Object.Equals(object o) but does not override Object.GetHashCode()</value>
  </data>
  <data name="WRN_EqualityOpWithoutEquals" xml:space="preserve">
    <value>'{0}' defines operator == or operator != but does not override Object.Equals(object o)</value>
  </data>
  <data name="WRN_EqualityOpWithoutEquals_Title" xml:space="preserve">
    <value>Type defines operator == or operator != but does not override Object.Equals(object o)</value>
  </data>
  <data name="WRN_EqualityOpWithoutGetHashCode" xml:space="preserve">
    <value>'{0}' defines operator == or operator != but does not override Object.GetHashCode()</value>
  </data>
  <data name="WRN_EqualityOpWithoutGetHashCode_Title" xml:space="preserve">
    <value>Type defines operator == or operator != but does not override Object.GetHashCode()</value>
  </data>
  <data name="ERR_OutAttrOnRefParam" xml:space="preserve">
    <value>Cannot specify the Out attribute on a ref parameter without also specifying the In attribute.</value>
  </data>
  <data name="ERR_OverloadRefKind" xml:space="preserve">
    <value>'{0}' cannot define an overloaded {1} that differs only on parameter modifiers '{2}' and '{3}'</value>
  </data>
  <data name="ERR_LiteralDoubleCast" xml:space="preserve">
    <value>Literal of type double cannot be implicitly converted to type '{1}'; use an '{0}' suffix to create a literal of this type</value>
  </data>
  <data name="WRN_IncorrectBooleanAssg" xml:space="preserve">
    <value>Assignment in conditional expression is always constant; did you mean to use == instead of = ?</value>
  </data>
  <data name="WRN_IncorrectBooleanAssg_Title" xml:space="preserve">
    <value>Assignment in conditional expression is always constant</value>
  </data>
  <data name="ERR_ProtectedInStruct" xml:space="preserve">
    <value>'{0}': new protected member declared in struct</value>
  </data>
  <data name="ERR_InconsistentIndexerNames" xml:space="preserve">
    <value>Two indexers have different names; the IndexerName attribute must be used with the same name on every indexer within a type</value>
  </data>
  <data name="ERR_ComImportWithUserCtor" xml:space="preserve">
    <value>A class with the ComImport attribute cannot have a user-defined constructor</value>
  </data>
  <data name="ERR_FieldCantHaveVoidType" xml:space="preserve">
    <value>Field cannot have void type</value>
  </data>
  <data name="WRN_NonObsoleteOverridingObsolete" xml:space="preserve">
    <value>Member '{0}' overrides obsolete member '{1}'. Add the Obsolete attribute to '{0}'.</value>
  </data>
  <data name="WRN_NonObsoleteOverridingObsolete_Title" xml:space="preserve">
    <value>Member overrides obsolete member</value>
  </data>
  <data name="ERR_SystemVoid" xml:space="preserve">
    <value>System.Void cannot be used from C# -- use typeof(void) to get the void type object</value>
  </data>
  <data name="ERR_ExplicitParamArrayOrCollection" xml:space="preserve">
    <value>Do not use 'System.ParamArrayAttribute'/'System.Runtime.CompilerServices.ParamCollectionAttribute'. Use the 'params' keyword instead.</value>
  </data>
  <data name="WRN_BitwiseOrSignExtend" xml:space="preserve">
    <value>Bitwise-or operator used on a sign-extended operand; consider casting to a smaller unsigned type first</value>
  </data>
  <data name="WRN_BitwiseOrSignExtend_Title" xml:space="preserve">
    <value>Bitwise-or operator used on a sign-extended operand</value>
  </data>
  <data name="WRN_BitwiseOrSignExtend_Description" xml:space="preserve">
    <value>The compiler implicitly widened and sign-extended a variable, and then used the resulting value in a bitwise OR operation. This can result in unexpected behavior.</value>
  </data>
  <data name="ERR_VolatileStruct" xml:space="preserve">
    <value>'{0}': a volatile field cannot be of the type '{1}'</value>
  </data>
  <data name="ERR_VolatileAndReadonly" xml:space="preserve">
    <value>'{0}': a field cannot be both volatile and readonly</value>
  </data>
  <data name="ERR_AbstractField" xml:space="preserve">
    <value>The modifier 'abstract' is not valid on fields. Try using a property instead.</value>
  </data>
  <data name="ERR_BogusExplicitImpl" xml:space="preserve">
    <value>'{0}' cannot implement '{1}' because it is not supported by the language</value>
  </data>
  <data name="ERR_ExplicitMethodImplAccessor" xml:space="preserve">
    <value>'{0}' explicit method implementation cannot implement '{1}' because it is an accessor</value>
  </data>
  <data name="WRN_CoClassWithoutComImport" xml:space="preserve">
    <value>'{0}' interface marked with 'CoClassAttribute' not marked with 'ComImportAttribute'</value>
  </data>
  <data name="WRN_CoClassWithoutComImport_Title" xml:space="preserve">
    <value>Interface marked with 'CoClassAttribute' not marked with 'ComImportAttribute'</value>
  </data>
  <data name="ERR_ConditionalWithOutParam" xml:space="preserve">
    <value>Conditional member '{0}' cannot have an out parameter</value>
  </data>
  <data name="ERR_AccessorImplementingMethod" xml:space="preserve">
    <value>Accessor '{0}' cannot implement interface member '{1}' for type '{2}'. Use an explicit interface implementation.</value>
  </data>
  <data name="ERR_AliasQualAsExpression" xml:space="preserve">
    <value>The namespace alias qualifier '::' always resolves to a type or namespace so is illegal here. Consider using '.' instead.</value>
  </data>
  <data name="ERR_DerivingFromATyVar" xml:space="preserve">
    <value>Cannot derive from '{0}' because it is a type parameter</value>
  </data>
  <data name="ERR_DuplicateTypeParameter" xml:space="preserve">
    <value>Duplicate type parameter '{0}'</value>
  </data>
  <data name="WRN_TypeParameterSameAsOuterTypeParameter" xml:space="preserve">
    <value>Type parameter '{0}' has the same name as the type parameter from outer type '{1}'</value>
  </data>
  <data name="WRN_TypeParameterSameAsOuterTypeParameter_Title" xml:space="preserve">
    <value>Type parameter has the same name as the type parameter from outer type</value>
  </data>
  <data name="WRN_TypeParameterSameAsOuterMethodTypeParameter" xml:space="preserve">
    <value>Type parameter '{0}' has the same name as the type parameter from outer method '{1}'</value>
  </data>
  <data name="WRN_TypeParameterSameAsOuterMethodTypeParameter_Title" xml:space="preserve">
    <value>Type parameter has the same type as the type parameter from outer method.</value>
  </data>
  <data name="ERR_TypeVariableSameAsParent" xml:space="preserve">
    <value>Type parameter '{0}' has the same name as the containing type, or method</value>
  </data>
  <data name="ERR_UnifyingInterfaceInstantiations" xml:space="preserve">
    <value>'{0}' cannot implement both '{1}' and '{2}' because they may unify for some type parameter substitutions</value>
  </data>
  <data name="ERR_TyVarNotFoundInConstraint" xml:space="preserve">
    <value>'{1}' does not define type parameter '{0}'</value>
  </data>
  <data name="ERR_BadBoundType" xml:space="preserve">
    <value>'{0}' is not a valid constraint. A type used as a constraint must be an interface, a non-sealed class or a type parameter.</value>
  </data>
  <data name="ERR_SpecialTypeAsBound" xml:space="preserve">
    <value>Constraint cannot be special class '{0}'</value>
  </data>
  <data name="ERR_BadVisBound" xml:space="preserve">
    <value>Inconsistent accessibility: constraint type '{1}' is less accessible than '{0}'</value>
  </data>
  <data name="ERR_LookupInTypeVariable" xml:space="preserve">
    <value>Cannot do non-virtual member lookup in '{0}' because it is a type parameter</value>
  </data>
  <data name="ERR_BadConstraintType" xml:space="preserve">
    <value>Invalid constraint type. A type used as a constraint must be an interface, a non-sealed class or a type parameter.</value>
  </data>
  <data name="ERR_InstanceMemberInStaticClass" xml:space="preserve">
    <value>'{0}': cannot declare instance members in a static class</value>
  </data>
  <data name="ERR_StaticBaseClass" xml:space="preserve">
    <value>'{1}': cannot derive from static class '{0}'</value>
  </data>
  <data name="ERR_ConstructorInStaticClass" xml:space="preserve">
    <value>Static classes cannot have instance constructors</value>
  </data>
  <data name="ERR_DestructorInStaticClass" xml:space="preserve">
    <value>Static classes cannot contain destructors</value>
  </data>
  <data name="ERR_InstantiatingStaticClass" xml:space="preserve">
    <value>Cannot create an instance of the static class '{0}'</value>
  </data>
  <data name="ERR_StaticDerivedFromNonObject" xml:space="preserve">
    <value>Static class '{0}' cannot derive from type '{1}'. Static classes must derive from object.</value>
  </data>
  <data name="ERR_StaticClassInterfaceImpl" xml:space="preserve">
    <value>'{0}': static classes cannot implement interfaces</value>
  </data>
  <data name="ERR_OperatorInStaticClass" xml:space="preserve">
    <value>'{0}': static classes cannot contain user-defined operators</value>
  </data>
  <data name="ERR_ConvertToStaticClass" xml:space="preserve">
    <value>Cannot convert to static type '{0}'</value>
  </data>
  <data name="ERR_ConstraintIsStaticClass" xml:space="preserve">
    <value>'{0}': static classes cannot be used as constraints</value>
  </data>
  <data name="ERR_GenericArgIsStaticClass" xml:space="preserve">
    <value>'{0}': static types cannot be used as type arguments</value>
  </data>
  <data name="ERR_ArrayOfStaticClass" xml:space="preserve">
    <value>'{0}': array elements cannot be of static type</value>
  </data>
  <data name="ERR_IndexerInStaticClass" xml:space="preserve">
    <value>'{0}': cannot declare indexers in a static class</value>
  </data>
  <data name="ERR_ParameterIsStaticClass" xml:space="preserve">
    <value>'{0}': static types cannot be used as parameters</value>
  </data>
  <data name="WRN_ParameterIsStaticClass" xml:space="preserve">
    <value>'{0}': static types cannot be used as parameters</value>
  </data>
  <data name="WRN_ParameterIsStaticClass_Title" xml:space="preserve">
    <value>Static types cannot be used as parameters</value>
  </data>
  <data name="ERR_ReturnTypeIsStaticClass" xml:space="preserve">
    <value>'{0}': static types cannot be used as return types</value>
  </data>
  <data name="WRN_ReturnTypeIsStaticClass" xml:space="preserve">
    <value>'{0}': static types cannot be used as return types</value>
  </data>
  <data name="WRN_ReturnTypeIsStaticClass_Title" xml:space="preserve">
    <value>Static types cannot be used as return types</value>
  </data>
  <data name="ERR_VarDeclIsStaticClass" xml:space="preserve">
    <value>Cannot declare a variable of static type '{0}'</value>
  </data>
  <data name="ERR_BadEmptyThrowInFinally" xml:space="preserve">
    <value>A throw statement with no arguments is not allowed in a finally clause that is nested inside the nearest enclosing catch clause</value>
  </data>
  <data name="ERR_InvalidSpecifier" xml:space="preserve">
    <value>'{0}' is not a valid format specifier</value>
  </data>
  <data name="WRN_AssignmentToLockOrDispose" xml:space="preserve">
    <value>Possibly incorrect assignment to local '{0}' which is the argument to a using or lock statement. The Dispose call or unlocking will happen on the original value of the local.</value>
  </data>
  <data name="WRN_AssignmentToLockOrDispose_Title" xml:space="preserve">
    <value>Possibly incorrect assignment to local which is the argument to a using or lock statement</value>
  </data>
  <data name="ERR_ForwardedTypeInThisAssembly" xml:space="preserve">
    <value>Type '{0}' is defined in this assembly, but a type forwarder is specified for it</value>
  </data>
  <data name="ERR_ForwardedTypeIsNested" xml:space="preserve">
    <value>Cannot forward type '{0}' because it is a nested type of '{1}'</value>
  </data>
  <data name="ERR_CycleInTypeForwarder" xml:space="preserve">
    <value>The type forwarder for type '{0}' in assembly '{1}' causes a cycle</value>
  </data>
  <data name="ERR_AssemblyNameOnNonModule" xml:space="preserve">
    <value>The /moduleassemblyname option may only be specified when building a target type of 'module'</value>
  </data>
  <data name="ERR_InvalidAssemblyName" xml:space="preserve">
    <value>Assembly reference '{0}' is invalid and cannot be resolved</value>
  </data>
  <data name="ERR_InvalidFwdType" xml:space="preserve">
    <value>Invalid type specified as an argument for TypeForwardedTo attribute</value>
  </data>
  <data name="ERR_CloseUnimplementedInterfaceMemberStatic" xml:space="preserve">
    <value>'{0}' does not implement instance interface member '{1}'. '{2}' cannot implement the interface member because it is static.</value>
  </data>
  <data name="ERR_CloseUnimplementedInterfaceMemberNotPublic" xml:space="preserve">
    <value>'{0}' does not implement interface member '{1}'. '{2}' cannot implement an interface member because it is not public.</value>
  </data>
  <data name="ERR_CloseUnimplementedInterfaceMemberWrongReturnType" xml:space="preserve">
    <value>'{0}' does not implement interface member '{1}'. '{2}' cannot implement '{1}' because it does not have the matching return type of '{3}'.</value>
  </data>
  <data name="ERR_DuplicateTypeForwarder" xml:space="preserve">
    <value>'{0}' duplicate TypeForwardedToAttribute</value>
  </data>
  <data name="ERR_ExpectedSelectOrGroup" xml:space="preserve">
    <value>A query body must end with a select clause or a group clause</value>
  </data>
  <data name="ERR_ExpectedContextualKeywordOn" xml:space="preserve">
    <value>Expected contextual keyword 'on'</value>
  </data>
  <data name="ERR_ExpectedContextualKeywordEquals" xml:space="preserve">
    <value>Expected contextual keyword 'equals'</value>
  </data>
  <data name="ERR_ExpectedContextualKeywordBy" xml:space="preserve">
    <value>Expected contextual keyword 'by'</value>
  </data>
  <data name="ERR_InvalidAnonymousTypeMemberDeclarator" xml:space="preserve">
    <value>Invalid anonymous type member declarator. Anonymous type members must be declared with a member assignment, simple name or member access.</value>
  </data>
  <data name="ERR_InvalidInitializerElementInitializer" xml:space="preserve">
    <value>Invalid initializer member declarator</value>
  </data>
  <data name="ERR_InconsistentLambdaParameterUsage" xml:space="preserve">
    <value>Inconsistent lambda parameter usage; parameter types must be all explicit or all implicit</value>
  </data>
  <data name="ERR_PartialMemberCannotBeAbstract" xml:space="preserve">
    <value>A partial member cannot have the 'abstract' modifier</value>
  </data>
  <data name="ERR_PartialMemberOnlyInPartialClass" xml:space="preserve">
    <value>A partial member must be declared within a partial type</value>
  </data>
  <data name="ERR_PartialMemberNotExplicit" xml:space="preserve">
    <value>A partial member may not explicitly implement an interface member</value>
  </data>
  <data name="ERR_PartialMethodExtensionDifference" xml:space="preserve">
    <value>Both partial method declarations must be extension methods or neither may be an extension method</value>
  </data>
  <data name="ERR_PartialMethodOnlyOneLatent" xml:space="preserve">
    <value>A partial method may not have multiple defining declarations</value>
  </data>
  <data name="ERR_PartialMethodOnlyOneActual" xml:space="preserve">
    <value>A partial method may not have multiple implementing declarations</value>
  </data>
  <data name="ERR_PartialMemberParamsDifference" xml:space="preserve">
    <value>Both partial member declarations must use a params parameter or neither may use a params parameter</value>
  </data>
  <data name="ERR_PartialMethodMustHaveLatent" xml:space="preserve">
    <value>No defining declaration found for implementing declaration of partial method '{0}'</value>
  </data>
  <data name="ERR_PartialMemberInconsistentTupleNames" xml:space="preserve">
    <value>Both partial member declarations, '{0}' and '{1}', must use the same tuple element names.</value>
  </data>
  <data name="ERR_PartialMethodInconsistentConstraints" xml:space="preserve">
    <value>Partial method declarations of '{0}' have inconsistent constraints for type parameter '{1}'</value>
  </data>
  <data name="ERR_PartialMethodToDelegate" xml:space="preserve">
    <value>Cannot create delegate from method '{0}' because it is a partial method without an implementing declaration</value>
  </data>
  <data name="ERR_PartialMemberStaticDifference" xml:space="preserve">
    <value>Both partial member declarations must be static or neither may be static</value>
  </data>
  <data name="ERR_PartialMemberUnsafeDifference" xml:space="preserve">
    <value>Both partial member declarations must be unsafe or neither may be unsafe</value>
  </data>
  <data name="ERR_PartialMethodInExpressionTree" xml:space="preserve">
    <value>Partial methods with only a defining declaration or removed conditional methods cannot be used in expression trees</value>
  </data>
  <data name="WRN_ObsoleteOverridingNonObsolete" xml:space="preserve">
    <value>Obsolete member '{0}' overrides non-obsolete member '{1}'</value>
  </data>
  <data name="WRN_ObsoleteOverridingNonObsolete_Title" xml:space="preserve">
    <value>Obsolete member overrides non-obsolete member</value>
  </data>
  <data name="WRN_DebugFullNameTooLong" xml:space="preserve">
    <value>The fully qualified name for '{0}' is too long for debug information. Compile without '/debug' option.</value>
  </data>
  <data name="WRN_DebugFullNameTooLong_Title" xml:space="preserve">
    <value>Fully qualified name is too long for debug information</value>
  </data>
  <data name="ERR_ImplicitlyTypedVariableAssignedBadValue" xml:space="preserve">
    <value>Cannot assign {0} to an implicitly-typed variable</value>
  </data>
  <data name="ERR_ImplicitlyTypedVariableWithNoInitializer" xml:space="preserve">
    <value>Implicitly-typed variables must be initialized</value>
  </data>
  <data name="ERR_ImplicitlyTypedVariableMultipleDeclarator" xml:space="preserve">
    <value>Implicitly-typed variables cannot have multiple declarators</value>
  </data>
  <data name="ERR_ImplicitlyTypedVariableAssignedArrayInitializer" xml:space="preserve">
    <value>Cannot initialize an implicitly-typed variable with an array initializer</value>
  </data>
  <data name="ERR_ImplicitlyTypedLocalCannotBeFixed" xml:space="preserve">
    <value>Implicitly-typed local variables cannot be fixed</value>
  </data>
  <data name="ERR_ImplicitlyTypedVariableCannotBeConst" xml:space="preserve">
    <value>Implicitly-typed variables cannot be constant</value>
  </data>
  <data name="WRN_ExternCtorNoImplementation" xml:space="preserve">
    <value>Constructor '{0}' is marked external</value>
  </data>
  <data name="WRN_ExternCtorNoImplementation_Title" xml:space="preserve">
    <value>Constructor is marked external</value>
  </data>
  <data name="ERR_TypeVarNotFound" xml:space="preserve">
    <value>The contextual keyword 'var' may only appear within a local variable declaration or in script code</value>
  </data>
  <data name="ERR_ImplicitlyTypedArrayNoBestType" xml:space="preserve">
    <value>No best type found for implicitly-typed array</value>
  </data>
  <data name="ERR_AnonymousTypePropertyAssignedBadValue" xml:space="preserve">
    <value>Cannot assign '{0}' to anonymous type property</value>
  </data>
  <data name="ERR_ExpressionTreeContainsBaseAccess" xml:space="preserve">
    <value>An expression tree may not contain a base access</value>
  </data>
  <data name="ERR_ExpressionTreeContainsTupleBinOp" xml:space="preserve">
    <value>An expression tree may not contain a tuple == or != operator</value>
  </data>
  <data name="ERR_ExpressionTreeContainsAssignment" xml:space="preserve">
    <value>An expression tree may not contain an assignment operator</value>
  </data>
  <data name="ERR_AnonymousTypeDuplicatePropertyName" xml:space="preserve">
    <value>An anonymous type cannot have multiple properties with the same name</value>
  </data>
  <data name="ERR_StatementLambdaToExpressionTree" xml:space="preserve">
    <value>A lambda expression with a statement body cannot be converted to an expression tree</value>
  </data>
  <data name="ERR_ExpressionTreeMustHaveDelegate" xml:space="preserve">
    <value>Cannot convert lambda to an expression tree whose type argument '{0}' is not a delegate type</value>
  </data>
  <data name="ERR_AnonymousTypeNotAvailable" xml:space="preserve">
    <value>Cannot use anonymous type in a constant expression</value>
  </data>
  <data name="ERR_LambdaInIsAs" xml:space="preserve">
    <value>The first operand of an 'is' or 'as' operator may not be a lambda expression, anonymous method, or method group.</value>
  </data>
  <data name="ERR_TypelessTupleInAs" xml:space="preserve">
    <value>The first operand of an 'as' operator may not be a tuple literal without a natural type.</value>
  </data>
  <data name="ERR_ExpressionTreeContainsMultiDimensionalArrayInitializer" xml:space="preserve">
    <value>An expression tree may not contain a multidimensional array initializer</value>
  </data>
  <data name="ERR_MissingArgument" xml:space="preserve">
    <value>Argument missing</value>
  </data>
  <data name="ERR_VariableUsedBeforeDeclaration" xml:space="preserve">
    <value>Cannot use local variable '{0}' before it is declared</value>
  </data>
  <data name="ERR_RecursivelyTypedVariable" xml:space="preserve">
    <value>Type of '{0}' cannot be inferred since its initializer directly or indirectly refers to the definition.</value>
  </data>
  <data name="ERR_UnassignedThisAutoPropertyUnsupportedVersion" xml:space="preserve">
    <value>Auto-implemented property '{0}' must be fully assigned before control is returned to the caller. Consider updating to language version '{1}' to auto-default the property.</value>
  </data>
  <data name="WRN_UnassignedThisAutoPropertyUnsupportedVersion" xml:space="preserve">
    <value>Auto-implemented property '{0}' must be fully assigned before control is returned to the caller. Consider updating to language version '{1}' to auto-default the property.</value>
  </data>
  <data name="WRN_UnassignedThisAutoPropertyUnsupportedVersion_Title" xml:space="preserve">
    <value>An auto-implemented property must be fully assigned before control is returned to the caller. Consider updating the language version to auto-default the property.</value>
  </data>
  <data name="ERR_VariableUsedBeforeDeclarationAndHidesField" xml:space="preserve">
    <value>Cannot use local variable '{0}' before it is declared. The declaration of the local variable hides the field '{1}'.</value>
  </data>
  <data name="ERR_ExpressionTreeContainsBadCoalesce" xml:space="preserve">
    <value>An expression tree lambda may not contain a coalescing operator with a null or default literal left-hand side</value>
  </data>
  <data name="ERR_IdentifierExpected" xml:space="preserve">
    <value>Identifier expected</value>
  </data>
  <data name="ERR_SemicolonExpected" xml:space="preserve">
    <value>; expected</value>
  </data>
  <data name="ERR_SyntaxError" xml:space="preserve">
    <value>Syntax error, '{0}' expected</value>
  </data>
  <data name="ERR_DuplicateModifier" xml:space="preserve">
    <value>Duplicate '{0}' modifier</value>
  </data>
  <data name="ERR_DuplicateAccessor" xml:space="preserve">
    <value>Property accessor already defined</value>
  </data>
  <data name="ERR_IntegralTypeExpected" xml:space="preserve">
    <value>Type byte, sbyte, short, ushort, int, uint, long, or ulong expected</value>
  </data>
  <data name="ERR_IllegalEscape" xml:space="preserve">
    <value>Unrecognized escape sequence</value>
  </data>
  <data name="ERR_NewlineInConst" xml:space="preserve">
    <value>Newline in constant</value>
  </data>
  <data name="ERR_EmptyCharConst" xml:space="preserve">
    <value>Empty character literal</value>
  </data>
  <data name="ERR_TooManyCharsInConst" xml:space="preserve">
    <value>Too many characters in character literal</value>
  </data>
  <data name="ERR_InvalidNumber" xml:space="preserve">
    <value>Invalid number</value>
  </data>
  <data name="ERR_GetOrSetExpected" xml:space="preserve">
    <value>A get or set accessor expected</value>
  </data>
  <data name="ERR_ClassTypeExpected" xml:space="preserve">
    <value>An object, string, or class type expected</value>
  </data>
  <data name="ERR_NamedArgumentExpected" xml:space="preserve">
    <value>Named attribute argument expected</value>
  </data>
  <data name="ERR_TooManyCatches" xml:space="preserve">
    <value>Catch clauses cannot follow the general catch clause of a try statement</value>
  </data>
  <data name="ERR_ThisOrBaseExpected" xml:space="preserve">
    <value>Keyword 'this' or 'base' expected</value>
  </data>
  <data name="ERR_OvlUnaryOperatorExpected" xml:space="preserve">
    <value>Overloadable unary operator expected</value>
  </data>
  <data name="ERR_OvlBinaryOperatorExpected" xml:space="preserve">
    <value>Overloadable binary operator expected</value>
  </data>
  <data name="ERR_IntOverflow" xml:space="preserve">
    <value>Integral constant is too large</value>
  </data>
  <data name="ERR_EOFExpected" xml:space="preserve">
    <value>Type or namespace definition, or end-of-file expected</value>
  </data>
  <data name="ERR_GlobalDefinitionOrStatementExpected" xml:space="preserve">
    <value>Member definition, statement, or end-of-file expected</value>
  </data>
  <data name="ERR_BadEmbeddedStmt" xml:space="preserve">
    <value>Embedded statement cannot be a declaration or labeled statement</value>
  </data>
  <data name="ERR_PPDirectiveExpected" xml:space="preserve">
    <value>Preprocessor directive expected</value>
  </data>
  <data name="ERR_EndOfPPLineExpected" xml:space="preserve">
    <value>Single-line comment or end-of-line expected</value>
  </data>
  <data name="ERR_CloseParenExpected" xml:space="preserve">
    <value>) expected</value>
  </data>
  <data name="ERR_EndifDirectiveExpected" xml:space="preserve">
    <value>#endif directive expected</value>
  </data>
  <data name="ERR_UnexpectedDirective" xml:space="preserve">
    <value>Unexpected preprocessor directive</value>
  </data>
  <data name="ERR_ErrorDirective" xml:space="preserve">
    <value>#error: '{0}'</value>
  </data>
  <data name="WRN_WarningDirective" xml:space="preserve">
    <value>#warning: '{0}'</value>
  </data>
  <data name="WRN_WarningDirective_Title" xml:space="preserve">
    <value>#warning directive</value>
  </data>
  <data name="ERR_TypeExpected" xml:space="preserve">
    <value>Type expected</value>
  </data>
  <data name="ERR_PPDefFollowsToken" xml:space="preserve">
    <value>Cannot define/undefine preprocessor symbols after first token in file</value>
  </data>
  <data name="ERR_PPReferenceFollowsToken" xml:space="preserve">
    <value>Cannot use #r after first token in file</value>
  </data>
  <data name="ERR_OpenEndedComment" xml:space="preserve">
    <value>End-of-file found, '*/' expected</value>
  </data>
  <data name="ERR_Merge_conflict_marker_encountered" xml:space="preserve">
    <value>Merge conflict marker encountered</value>
  </data>
  <data name="ERR_NoRefOutWhenRefOnly" xml:space="preserve">
    <value>Do not use refout when using refonly.</value>
  </data>
  <data name="ERR_NoNetModuleOutputWhenRefOutOrRefOnly" xml:space="preserve">
    <value>Cannot compile net modules when using /refout or /refonly.</value>
  </data>
  <data name="ERR_OvlOperatorExpected" xml:space="preserve">
    <value>Overloadable operator expected</value>
  </data>
  <data name="ERR_EndRegionDirectiveExpected" xml:space="preserve">
    <value>#endregion directive expected</value>
  </data>
  <data name="ERR_UnterminatedStringLit" xml:space="preserve">
    <value>Unterminated string literal</value>
  </data>
  <data name="ERR_BadDirectivePlacement" xml:space="preserve">
    <value>Preprocessor directives must appear as the first non-whitespace character on a line</value>
  </data>
  <data name="ERR_IdentifierExpectedKW" xml:space="preserve">
    <value>Identifier expected; '{1}' is a keyword</value>
  </data>
  <data name="ERR_SemiOrLBraceExpected" xml:space="preserve">
    <value>{ or ; expected</value>
  </data>
  <data name="ERR_MultiTypeInDeclaration" xml:space="preserve">
    <value>Cannot use more than one type in a for, using, fixed, or declaration statement</value>
  </data>
  <data name="ERR_AddOrRemoveExpected" xml:space="preserve">
    <value>An add or remove accessor expected</value>
  </data>
  <data name="ERR_UnexpectedCharacter" xml:space="preserve">
    <value>Unexpected character '{0}'</value>
  </data>
  <data name="ERR_UnexpectedToken" xml:space="preserve">
    <value>Unexpected token '{0}'</value>
  </data>
  <data name="ERR_ProtectedInStatic" xml:space="preserve">
    <value>'{0}': static classes cannot contain protected members</value>
  </data>
  <data name="WRN_UnreachableGeneralCatch" xml:space="preserve">
    <value>A previous catch clause already catches all exceptions. All non-exceptions thrown will be wrapped in a System.Runtime.CompilerServices.RuntimeWrappedException.</value>
  </data>
  <data name="WRN_UnreachableGeneralCatch_Title" xml:space="preserve">
    <value>A previous catch clause already catches all exceptions</value>
  </data>
  <data name="WRN_UnreachableGeneralCatch_Description" xml:space="preserve">
    <value>This warning is caused when a catch() block has no specified exception type after a catch (System.Exception e) block. The warning advises that the catch() block will not catch any exceptions.

A catch() block after a catch (System.Exception e) block can catch non-CLS exceptions if the RuntimeCompatibilityAttribute is set to false in the AssemblyInfo.cs file: [assembly: RuntimeCompatibilityAttribute(WrapNonExceptionThrows = false)]. If this attribute is not set explicitly to false, all thrown non-CLS exceptions are wrapped as Exceptions and the catch (System.Exception e) block catches them.</value>
  </data>
  <data name="ERR_IncrementLvalueExpected" xml:space="preserve">
    <value>The operand of an increment or decrement operator must be a variable, property or indexer</value>
  </data>
  <data name="ERR_NoSuchMemberOrExtension" xml:space="preserve">
    <value>'{0}' does not contain a definition for '{1}' and no accessible extension method '{1}' accepting a first argument of type '{0}' could be found (are you missing a using directive or an assembly reference?)</value>
  </data>
  <data name="ERR_NoSuchMemberOrExtensionNeedUsing" xml:space="preserve">
    <value>'{0}' does not contain a definition for '{1}' and no extension method '{1}' accepting a first argument of type '{0}' could be found (are you missing a using directive for '{2}'?)</value>
  </data>
  <data name="ERR_BadThisParam" xml:space="preserve">
    <value>Method '{0}' has a parameter modifier 'this' which is not on the first parameter</value>
  </data>
  <data name="ERR_BadParameterModifiers" xml:space="preserve">
    <value> The parameter modifier '{0}' cannot be used with '{1}'</value>
  </data>
  <data name="ERR_BadTypeforThis" xml:space="preserve">
    <value>The first parameter of an extension method cannot be of type '{0}'</value>
  </data>
  <data name="ERR_BadParamModThis" xml:space="preserve">
    <value>A parameter array cannot be used with 'this' modifier on an extension method</value>
  </data>
  <data name="ERR_BadExtensionMeth" xml:space="preserve">
    <value>Extension method must be static</value>
  </data>
  <data name="ERR_BadExtensionAgg" xml:space="preserve">
    <value>Extension method must be defined in a non-generic static class</value>
  </data>
  <data name="ERR_DupParamMod" xml:space="preserve">
    <value>A parameter can only have one '{0}' modifier</value>
  </data>
  <data name="ERR_ExtensionMethodsDecl" xml:space="preserve">
    <value>Extension methods must be defined in a top level static class; {0} is a nested class</value>
  </data>
  <data name="ERR_ExtensionAttrNotFound" xml:space="preserve">
    <value>Cannot define a new extension method because the compiler required type '{0}' cannot be found. Are you missing a reference to System.Core.dll?</value>
  </data>
  <data name="ERR_ExplicitExtension" xml:space="preserve">
    <value>Do not use 'System.Runtime.CompilerServices.ExtensionAttribute'. Use the 'this' keyword instead.</value>
  </data>
  <data name="ERR_ExplicitDynamicAttr" xml:space="preserve">
    <value>Do not use 'System.Runtime.CompilerServices.DynamicAttribute'. Use the 'dynamic' keyword instead.</value>
  </data>
  <data name="ERR_NoDynamicPhantomOnBaseCtor" xml:space="preserve">
    <value>The constructor call needs to be dynamically dispatched, but cannot be because it is part of a constructor initializer. Consider casting the dynamic arguments.</value>
  </data>
  <data name="ERR_ValueTypeExtDelegate" xml:space="preserve">
    <value>Extension method '{0}' defined on value type '{1}' cannot be used to create delegates</value>
  </data>
  <data name="ERR_BadArgCount" xml:space="preserve">
    <value>No overload for method '{0}' takes {1} arguments</value>
  </data>
  <data name="ERR_BadArgType" xml:space="preserve">
    <value>Argument {0}: cannot convert from '{1}' to '{2}'</value>
  </data>
  <data name="ERR_NoSourceFile" xml:space="preserve">
    <value>Source file '{0}' could not be opened -- {1}</value>
  </data>
  <data name="ERR_CantRefResource" xml:space="preserve">
    <value>Cannot link resource files when building a module</value>
  </data>
  <data name="ERR_ResourceNotUnique" xml:space="preserve">
    <value>Resource identifier '{0}' has already been used in this assembly</value>
  </data>
  <data name="ERR_ResourceFileNameNotUnique" xml:space="preserve">
    <value>Each linked resource and module must have a unique filename. Filename '{0}' is specified more than once in this assembly</value>
  </data>
  <data name="ERR_ImportNonAssembly" xml:space="preserve">
    <value>The referenced file '{0}' is not an assembly</value>
  </data>
  <data name="ERR_RefLvalueExpected" xml:space="preserve">
    <value>A ref or out value must be an assignable variable</value>
  </data>
  <data name="ERR_BaseInStaticMeth" xml:space="preserve">
    <value>Keyword 'base' is not available in a static method</value>
  </data>
  <data name="ERR_BaseInBadContext" xml:space="preserve">
    <value>Keyword 'base' is not available in the current context</value>
  </data>
  <data name="ERR_RbraceExpected" xml:space="preserve">
    <value>} expected</value>
  </data>
  <data name="ERR_LbraceExpected" xml:space="preserve">
    <value>{ expected</value>
  </data>
  <data name="ERR_InExpected" xml:space="preserve">
    <value>'in' expected</value>
  </data>
  <data name="ERR_InvalidPreprocExpr" xml:space="preserve">
    <value>Invalid preprocessor expression</value>
  </data>
  <data name="ERR_InvalidMemberDecl" xml:space="preserve">
    <value>Invalid token '{0}' in class, record, struct, or interface member declaration</value>
  </data>
  <data name="ERR_MemberNeedsType" xml:space="preserve">
    <value>Method must have a return type</value>
  </data>
  <data name="ERR_BadBaseType" xml:space="preserve">
    <value>Invalid base type</value>
  </data>
  <data name="WRN_EmptySwitch" xml:space="preserve">
    <value>Empty switch block</value>
  </data>
  <data name="WRN_EmptySwitch_Title" xml:space="preserve">
    <value>Empty switch block</value>
  </data>
  <data name="ERR_ExpectedEndTry" xml:space="preserve">
    <value>Expected catch or finally</value>
  </data>
  <data name="ERR_InvalidExprTerm" xml:space="preserve">
    <value>Invalid expression term '{0}'</value>
  </data>
  <data name="ERR_BadNewExpr" xml:space="preserve">
    <value>A new expression requires an argument list or (), [], or {} after type</value>
  </data>
  <data name="ERR_NoNamespacePrivate" xml:space="preserve">
    <value>Elements defined in a namespace cannot be explicitly declared as private, protected, protected internal, or private protected</value>
  </data>
  <data name="ERR_BadVarDecl" xml:space="preserve">
    <value>Expected ; or = (cannot specify constructor arguments in declaration)</value>
  </data>
  <data name="ERR_UsingAfterElements" xml:space="preserve">
    <value>A using clause must precede all other elements defined in the namespace except extern alias declarations</value>
  </data>
  <data name="ERR_BadBinOpArgs" xml:space="preserve">
    <value>Overloaded binary operator '{0}' takes two parameters</value>
  </data>
  <data name="ERR_BadUnOpArgs" xml:space="preserve">
    <value>Overloaded unary operator '{0}' takes one parameter</value>
  </data>
  <data name="ERR_NoVoidParameter" xml:space="preserve">
    <value>Invalid parameter type 'void'</value>
  </data>
  <data name="ERR_DuplicateAlias" xml:space="preserve">
    <value>The using alias '{0}' appeared previously in this namespace</value>
  </data>
  <data name="ERR_BadProtectedAccess" xml:space="preserve">
    <value>Cannot access protected member '{0}' via a qualifier of type '{1}'; the qualifier must be of type '{2}' (or derived from it)</value>
  </data>
  <data name="ERR_AddModuleAssembly" xml:space="preserve">
    <value>'{0}' cannot be added to this assembly because it already is an assembly</value>
  </data>
  <data name="ERR_BindToBogusProp2" xml:space="preserve">
    <value>Property, indexer, or event '{0}' is not supported by the language; try directly calling accessor methods '{1}' or '{2}'</value>
  </data>
  <data name="ERR_BindToBogusProp1" xml:space="preserve">
    <value>Property, indexer, or event '{0}' is not supported by the language; try directly calling accessor method '{1}'</value>
  </data>
  <data name="ERR_NoVoidHere" xml:space="preserve">
    <value>Keyword 'void' cannot be used in this context</value>
  </data>
  <data name="ERR_IndexerNeedsParam" xml:space="preserve">
    <value>Indexers must have at least one parameter</value>
  </data>
  <data name="ERR_BadArraySyntax" xml:space="preserve">
    <value>Array type specifier, [], must appear before parameter name</value>
  </data>
  <data name="ERR_BadOperatorSyntax" xml:space="preserve">
    <value>Declaration is not valid; use '{0} operator &lt;dest-type&gt; (...' instead</value>
  </data>
  <data name="ERR_MainClassNotFound" xml:space="preserve">
    <value>Could not find '{0}' specified for Main method</value>
  </data>
  <data name="ERR_MainClassNotClass" xml:space="preserve">
    <value>'{0}' specified for Main method must be a non-generic class, record, struct, or interface</value>
  </data>
  <data name="ERR_NoMainInClass" xml:space="preserve">
    <value>'{0}' does not have a suitable static 'Main' method</value>
  </data>
  <data name="ERR_MainClassIsImport" xml:space="preserve">
    <value>Cannot use '{0}' for Main method because it is imported</value>
  </data>
  <data name="ERR_OutputNeedsName" xml:space="preserve">
    <value>Outputs without source must have the /out option specified</value>
  </data>
  <data name="ERR_NoOutputDirectory" xml:space="preserve">
    <value>Output directory could not be determined</value>
  </data>
  <data name="ERR_CantHaveWin32ResAndManifest" xml:space="preserve">
    <value>Conflicting options specified: Win32 resource file; Win32 manifest</value>
  </data>
  <data name="ERR_CantHaveWin32ResAndIcon" xml:space="preserve">
    <value>Conflicting options specified: Win32 resource file; Win32 icon</value>
  </data>
  <data name="ERR_CantReadResource" xml:space="preserve">
    <value>Error reading resource '{0}' -- '{1}'</value>
  </data>
  <data name="ERR_DocFileGen" xml:space="preserve">
    <value>Error writing to XML documentation file: {0}</value>
  </data>
  <data name="WRN_XMLParseError" xml:space="preserve">
    <value>XML comment has badly formed XML -- '{0}'</value>
  </data>
  <data name="WRN_XMLParseError_Title" xml:space="preserve">
    <value>XML comment has badly formed XML</value>
  </data>
  <data name="WRN_DuplicateParamTag" xml:space="preserve">
    <value>XML comment has a duplicate param tag for '{0}'</value>
  </data>
  <data name="WRN_DuplicateParamTag_Title" xml:space="preserve">
    <value>XML comment has a duplicate param tag</value>
  </data>
  <data name="WRN_UnmatchedParamTag" xml:space="preserve">
    <value>XML comment has a param tag for '{0}', but there is no parameter by that name</value>
  </data>
  <data name="WRN_UnmatchedParamTag_Title" xml:space="preserve">
    <value>XML comment has a param tag, but there is no parameter by that name</value>
  </data>
  <data name="WRN_UnmatchedParamRefTag" xml:space="preserve">
    <value>XML comment on '{1}' has a paramref tag for '{0}', but there is no parameter by that name</value>
  </data>
  <data name="WRN_UnmatchedParamRefTag_Title" xml:space="preserve">
    <value>XML comment has a paramref tag, but there is no parameter by that name</value>
  </data>
  <data name="WRN_MissingParamTag" xml:space="preserve">
    <value>Parameter '{0}' has no matching param tag in the XML comment for '{1}' (but other parameters do)</value>
  </data>
  <data name="WRN_MissingParamTag_Title" xml:space="preserve">
    <value>Parameter has no matching param tag in the XML comment (but other parameters do)</value>
  </data>
  <data name="WRN_BadXMLRef" xml:space="preserve">
    <value>XML comment has cref attribute '{0}' that could not be resolved</value>
  </data>
  <data name="WRN_BadXMLRef_Title" xml:space="preserve">
    <value>XML comment has cref attribute that could not be resolved</value>
  </data>
  <data name="ERR_BadStackAllocExpr" xml:space="preserve">
    <value>A stackalloc expression requires [] after type</value>
  </data>
  <data name="ERR_InvalidLineNumber" xml:space="preserve">
    <value>The line number specified for #line directive is missing or invalid</value>
  </data>
  <data name="ERR_MissingPPFile" xml:space="preserve">
    <value>Quoted file name, single-line comment or end-of-line expected</value>
  </data>
  <data name="ERR_ExpectedPPFile" xml:space="preserve">
    <value>Quoted file name expected</value>
  </data>
  <data name="ERR_ReferenceDirectiveOnlyAllowedInScripts" xml:space="preserve">
    <value>#r is only allowed in scripts</value>
  </data>
  <data name="ERR_ForEachMissingMember" xml:space="preserve">
    <value>foreach statement cannot operate on variables of type '{0}' because '{0}' does not contain a public instance or extension definition for '{1}'</value>
  </data>
  <data name="ERR_AwaitForEachMissingMember" xml:space="preserve">
    <value>Asynchronous foreach statement cannot operate on variables of type '{0}' because '{0}' does not contain a suitable public instance or extension definition for '{1}'</value>
  </data>
  <data name="ERR_ForEachMissingMemberWrongAsync" xml:space="preserve">
    <value>foreach statement cannot operate on variables of type '{0}' because '{0}' does not contain a public instance or extension definition for '{1}'. Did you mean 'await foreach' rather than 'foreach'?</value>
  </data>
  <data name="ERR_AwaitForEachMissingMemberWrongAsync" xml:space="preserve">
    <value>Asynchronous foreach statement cannot operate on variables of type '{0}' because '{0}' does not contain a public instance or extension definition for '{1}'. Did you mean 'foreach' rather than 'await foreach'?</value>
  </data>
  <data name="ERR_SpreadMissingMember" xml:space="preserve">
    <value>Spread operator '..' cannot operate on variables of type '{0}' because '{0}' does not contain a public instance or extension definition for '{1}'</value>
  </data>
  <data name="ERR_PossibleAsyncIteratorWithoutYield" xml:space="preserve">
    <value>The body of an async-iterator method must contain a 'yield' statement.</value>
  </data>
  <data name="ERR_PossibleAsyncIteratorWithoutYieldOrAwait" xml:space="preserve">
    <value>The body of an async-iterator method must contain a 'yield' statement. Consider removing 'async' from the method declaration or adding a 'yield' statement.</value>
  </data>
  <data name="ERR_StaticLocalFunctionCannotCaptureVariable" xml:space="preserve">
    <value>A static local function cannot contain a reference to '{0}'.</value>
  </data>
  <data name="ERR_StaticLocalFunctionCannotCaptureThis" xml:space="preserve">
    <value>A static local function cannot contain a reference to 'this' or 'base'.</value>
  </data>
  <data name="WRN_BadXMLRefParamType" xml:space="preserve">
    <value>Invalid type for parameter {0} in XML comment cref attribute: '{1}'</value>
  </data>
  <data name="WRN_BadXMLRefParamType_Title" xml:space="preserve">
    <value>Invalid type for parameter in XML comment cref attribute</value>
  </data>
  <data name="WRN_BadXMLRefReturnType" xml:space="preserve">
    <value>Invalid return type in XML comment cref attribute</value>
  </data>
  <data name="WRN_BadXMLRefReturnType_Title" xml:space="preserve">
    <value>Invalid return type in XML comment cref attribute</value>
  </data>
  <data name="ERR_BadWin32Res" xml:space="preserve">
    <value>Error reading Win32 resources -- {0}</value>
  </data>
  <data name="WRN_BadXMLRefSyntax" xml:space="preserve">
    <value>XML comment has syntactically incorrect cref attribute '{0}'</value>
  </data>
  <data name="WRN_BadXMLRefSyntax_Title" xml:space="preserve">
    <value>XML comment has syntactically incorrect cref attribute</value>
  </data>
  <data name="ERR_BadModifierLocation" xml:space="preserve">
    <value>Member modifier '{0}' must precede the member type and name</value>
  </data>
  <data name="ERR_MissingArraySize" xml:space="preserve">
    <value>Array creation must have array size or array initializer</value>
  </data>
  <data name="WRN_UnprocessedXMLComment" xml:space="preserve">
    <value>XML comment is not placed on a valid language element</value>
  </data>
  <data name="WRN_UnprocessedXMLComment_Title" xml:space="preserve">
    <value>XML comment is not placed on a valid language element</value>
  </data>
  <data name="WRN_FailedInclude" xml:space="preserve">
    <value>Unable to include XML fragment '{1}' of file '{0}' -- {2}</value>
  </data>
  <data name="WRN_FailedInclude_Title" xml:space="preserve">
    <value>Unable to include XML fragment</value>
  </data>
  <data name="WRN_InvalidInclude" xml:space="preserve">
    <value>Invalid XML include element -- {0}</value>
  </data>
  <data name="WRN_InvalidInclude_Title" xml:space="preserve">
    <value>Invalid XML include element</value>
  </data>
  <data name="WRN_MissingXMLComment" xml:space="preserve">
    <value>Missing XML comment for publicly visible type or member '{0}'</value>
  </data>
  <data name="WRN_MissingXMLComment_Title" xml:space="preserve">
    <value>Missing XML comment for publicly visible type or member</value>
  </data>
  <data name="WRN_MissingXMLComment_Description" xml:space="preserve">
    <value>The /doc compiler option was specified, but one or more constructs did not have comments.</value>
  </data>
  <data name="WRN_XMLParseIncludeError" xml:space="preserve">
    <value>Badly formed XML in included comments file -- '{0}'</value>
  </data>
  <data name="WRN_XMLParseIncludeError_Title" xml:space="preserve">
    <value>Badly formed XML in included comments file</value>
  </data>
  <data name="ERR_BadDelArgCount" xml:space="preserve">
    <value>Delegate '{0}' does not take {1} arguments</value>
  </data>
  <data name="ERR_UnexpectedSemicolon" xml:space="preserve">
    <value>Semicolon after method or accessor block is not valid</value>
  </data>
  <data name="ERR_MethodReturnCantBeRefAny" xml:space="preserve">
    <value>The return type of a method, delegate, or function pointer cannot be '{0}'</value>
  </data>
  <data name="ERR_CompileCancelled" xml:space="preserve">
    <value>Compilation cancelled by user</value>
  </data>
  <data name="ERR_MethodArgCantBeRefAny" xml:space="preserve">
    <value>Cannot make reference to variable of type '{0}'</value>
  </data>
  <data name="ERR_AssgReadonlyLocal" xml:space="preserve">
    <value>Cannot assign to '{0}' because it is read-only</value>
  </data>
  <data name="ERR_RefReadonlyLocal" xml:space="preserve">
    <value>Cannot use '{0}' as a ref or out value because it is read-only</value>
  </data>
  <data name="ERR_CantUseRequiredAttribute" xml:space="preserve">
    <value>The RequiredAttribute attribute is not permitted on C# types</value>
  </data>
  <data name="ERR_NoModifiersOnAccessor" xml:space="preserve">
    <value>Modifiers cannot be placed on event accessor declarations</value>
  </data>
  <data name="ERR_ParamsCantBeWithModifier" xml:space="preserve">
    <value>The params parameter cannot be declared as {0}</value>
  </data>
  <data name="ERR_ReturnNotLValue" xml:space="preserve">
    <value>Cannot modify the return value of '{0}' because it is not a variable</value>
  </data>
  <data name="ERR_MissingCoClass" xml:space="preserve">
    <value>The managed coclass wrapper class '{0}' for interface '{1}' cannot be found (are you missing an assembly reference?)</value>
  </data>
  <data name="ERR_AmbiguousAttribute" xml:space="preserve">
    <value>'{0}' is ambiguous between '{1}' and '{2}'. Either use '@{0}' or explicitly include the 'Attribute' suffix.</value>
  </data>
  <data name="ERR_BadArgExtraRef" xml:space="preserve">
    <value>Argument {0} may not be passed with the '{1}' keyword</value>
  </data>
  <data name="ERR_BadArgExtraRefLangVersion" xml:space="preserve">
    <value>Argument {0} may not be passed with the 'ref' keyword in language version {1}. To pass 'ref' arguments to 'in' parameters, upgrade to language version {2} or greater.</value>
  </data>
  <data name="WRN_CmdOptionConflictsSource" xml:space="preserve">
    <value>Option '{0}' overrides attribute '{1}' given in a source file or added module</value>
  </data>
  <data name="WRN_CmdOptionConflictsSource_Title" xml:space="preserve">
    <value>Option overrides attribute given in a source file or added module</value>
  </data>
  <data name="WRN_CmdOptionConflictsSource_Description" xml:space="preserve">
    <value>This warning occurs if the assembly attributes AssemblyKeyFileAttribute or AssemblyKeyNameAttribute found in source conflict with the /keyfile or /keycontainer command line option or key file name or key container specified in the Project Properties.</value>
  </data>
  <data name="ERR_BadCompatMode" xml:space="preserve">
    <value>Invalid option '{0}' for /langversion. Use '/langversion:?' to list supported values.</value>
  </data>
  <data name="ERR_DelegateOnConditional" xml:space="preserve">
    <value>Cannot create delegate with '{0}' because it or a method it overrides has a Conditional attribute</value>
  </data>
  <data name="ERR_CantMakeTempFile" xml:space="preserve">
    <value>Cannot create temporary file -- {0}</value>
  </data>
  <data name="ERR_BadArgRef" xml:space="preserve">
    <value>Argument {0} must be passed with the '{1}' keyword</value>
  </data>
  <data name="WRN_BadArgRef" xml:space="preserve">
    <value>The 'ref' modifier for argument {0} corresponding to 'in' parameter is equivalent to 'in'. Consider using 'in' instead.</value>
  </data>
  <data name="WRN_BadArgRef_Title" xml:space="preserve">
    <value>The 'ref' modifier for an argument corresponding to 'in' parameter is equivalent to 'in'. Consider using 'in' instead.</value>
  </data>
  <data name="WRN_ArgExpectedRefOrIn" xml:space="preserve">
    <value>Argument {0} should be passed with 'ref' or 'in' keyword</value>
  </data>
  <data name="WRN_ArgExpectedRefOrIn_Title" xml:space="preserve">
    <value>Argument should be passed with 'ref' or 'in' keyword</value>
  </data>
  <data name="WRN_ArgExpectedIn" xml:space="preserve">
    <value>Argument {0} should be passed with the 'in' keyword</value>
  </data>
  <data name="WRN_ArgExpectedIn_Title" xml:space="preserve">
    <value>Argument should be passed with the 'in' keyword</value>
  </data>
  <data name="WRN_RefReadonlyNotVariable" xml:space="preserve">
    <value>Argument {0} should be a variable because it is passed to a 'ref readonly' parameter</value>
  </data>
  <data name="WRN_RefReadonlyNotVariable_Title" xml:space="preserve">
    <value>Argument should be a variable because it is passed to a 'ref readonly' parameter</value>
  </data>
  <data name="ERR_YieldInAnonMeth" xml:space="preserve">
    <value>The yield statement cannot be used inside an anonymous method or lambda expression</value>
  </data>
  <data name="ERR_ReturnInIterator" xml:space="preserve">
    <value>Cannot return a value from an iterator. Use the yield return statement to return a value, or yield break to end the iteration.</value>
  </data>
  <data name="ERR_BadIteratorArgType" xml:space="preserve">
    <value>Iterators cannot have ref, in or out parameters</value>
  </data>
  <data name="ERR_BadIteratorReturn" xml:space="preserve">
    <value>The body of '{0}' cannot be an iterator block because '{1}' is not an iterator interface type</value>
  </data>
  <data name="ERR_BadYieldInFinally" xml:space="preserve">
    <value>Cannot yield in the body of a finally clause</value>
  </data>
  <data name="ERR_IteratorMustBeAsync" xml:space="preserve">
    <value>Method '{0}' with an iterator block must be 'async' to return '{1}'</value>
  </data>
  <data name="ERR_BadYieldInTryOfCatch" xml:space="preserve">
    <value>Cannot yield a value in the body of a try block with a catch clause</value>
  </data>
  <data name="ERR_EmptyYield" xml:space="preserve">
    <value>Expression expected after yield return</value>
  </data>
  <data name="ERR_AnonDelegateCantUse" xml:space="preserve">
    <value>Cannot use ref, out, or in parameter '{0}' inside an anonymous method, lambda expression, query expression, or local function</value>
  </data>
  <data name="ERR_BadYieldInCatch" xml:space="preserve">
    <value>Cannot yield a value in the body of a catch clause</value>
  </data>
  <data name="ERR_BadDelegateLeave" xml:space="preserve">
    <value>Control cannot leave the body of an anonymous method or lambda expression</value>
  </data>
  <data name="ERR_IllegalSuppression" xml:space="preserve">
    <value>The suppression operator is not allowed in this context</value>
  </data>
  <data name="WRN_IllegalPragma" xml:space="preserve">
    <value>Unrecognized #pragma directive</value>
  </data>
  <data name="WRN_IllegalPragma_Title" xml:space="preserve">
    <value>Unrecognized #pragma directive</value>
  </data>
  <data name="WRN_IllegalPPWarning" xml:space="preserve">
    <value>Expected 'disable' or 'restore'</value>
  </data>
  <data name="WRN_IllegalPPWarning_Title" xml:space="preserve">
    <value>Expected 'disable' or 'restore' after #pragma warning</value>
  </data>
  <data name="WRN_BadRestoreNumber" xml:space="preserve">
    <value>Cannot restore warning 'CS{0}' because it was disabled globally</value>
  </data>
  <data name="WRN_BadRestoreNumber_Title" xml:space="preserve">
    <value>Cannot restore warning because it was disabled globally</value>
  </data>
  <data name="ERR_VarargsIterator" xml:space="preserve">
    <value>__arglist is not allowed in the parameter list of iterators</value>
  </data>
  <data name="ERR_UnsafeIteratorArgType" xml:space="preserve">
    <value>Iterators cannot have pointer type parameters</value>
  </data>
  <data name="ERR_BadCoClassSig" xml:space="preserve">
    <value>The managed coclass wrapper class signature '{0}' for interface '{1}' is not a valid class name signature</value>
  </data>
  <data name="ERR_MultipleIEnumOfT" xml:space="preserve">
    <value>foreach statement cannot operate on variables of type '{0}' because it implements multiple instantiations of '{1}'; try casting to a specific interface instantiation</value>
  </data>
  <data name="ERR_MultipleIAsyncEnumOfT" xml:space="preserve">
    <value>Asynchronous foreach statement cannot operate on variables of type '{0}' because it implements multiple instantiations of '{1}'; try casting to a specific interface instantiation</value>
  </data>
  <data name="ERR_FixedDimsRequired" xml:space="preserve">
    <value>A fixed size buffer field must have the array size specifier after the field name</value>
  </data>
  <data name="ERR_FixedNotInStruct" xml:space="preserve">
    <value>Fixed size buffer fields may only be members of structs</value>
  </data>
  <data name="ERR_AnonymousReturnExpected" xml:space="preserve">
    <value>Not all code paths return a value in {0} of type '{1}'</value>
  </data>
  <data name="WRN_NonECMAFeature" xml:space="preserve">
    <value>Feature '{0}' is not part of the standardized ISO C# language specification, and may not be accepted by other compilers</value>
  </data>
  <data name="WRN_NonECMAFeature_Title" xml:space="preserve">
    <value>Feature is not part of the standardized ISO C# language specification, and may not be accepted by other compilers</value>
  </data>
  <data name="ERR_ExpectedVerbatimLiteral" xml:space="preserve">
    <value>Keyword, identifier, or string expected after verbatim specifier: @</value>
  </data>
  <data name="ERR_RefReadonly" xml:space="preserve">
    <value>A readonly field cannot be used as a ref or out value (except in a constructor)</value>
  </data>
  <data name="ERR_RefReadonly2" xml:space="preserve">
    <value>Members of readonly field '{0}' cannot be used as a ref or out value (except in a constructor)</value>
  </data>
  <data name="ERR_AssgReadonly" xml:space="preserve">
    <value>A readonly field cannot be assigned to (except in a constructor or init-only setter of the type in which the field is defined or a variable initializer)</value>
  </data>
  <data name="ERR_AssgReadonly2" xml:space="preserve">
    <value>Members of readonly field '{0}' cannot be modified (except in a constructor or a variable initializer)</value>
  </data>
  <data name="ERR_RefReadonlyNotField" xml:space="preserve">
    <value>Cannot use {0} '{1}' as a ref or out value because it is a readonly variable</value>
  </data>
  <data name="ERR_RefReadonlyNotField2" xml:space="preserve">
    <value>Members of {0} '{1}' cannot be used as a ref or out value because it is a readonly variable</value>
  </data>
  <data name="ERR_AssignReadonlyNotField" xml:space="preserve">
    <value>Cannot assign to {0} '{1}' or use it as the right hand side of a ref assignment because it is a readonly variable</value>
  </data>
  <data name="ERR_AssignReadonlyNotField2" xml:space="preserve">
    <value>Cannot assign to a member of {0} '{1}' or use it as the right hand side of a ref assignment because it is a readonly variable</value>
  </data>
  <data name="ERR_RefReturnReadonlyNotField" xml:space="preserve">
    <value>Cannot return {0} '{1}' by writable reference because it is a readonly variable</value>
  </data>
  <data name="ERR_RefReturnReadonlyNotField2" xml:space="preserve">
    <value>Members of {0} '{1}' cannot be returned by writable reference because it is a readonly variable</value>
  </data>
  <data name="ERR_AssgReadonlyStatic2" xml:space="preserve">
    <value>Fields of static readonly field '{0}' cannot be assigned to (except in a static constructor or a variable initializer)</value>
  </data>
  <data name="ERR_RefReadonlyStatic2" xml:space="preserve">
    <value>Fields of static readonly field '{0}' cannot be used as a ref or out value (except in a static constructor)</value>
  </data>
  <data name="ERR_AssgReadonlyLocal2Cause" xml:space="preserve">
    <value>Cannot modify members of '{0}' because it is a '{1}'</value>
  </data>
  <data name="ERR_RefReadonlyLocal2Cause" xml:space="preserve">
    <value>Cannot use fields of '{0}' as a ref or out value because it is a '{1}'</value>
  </data>
  <data name="ERR_AssgReadonlyLocalCause" xml:space="preserve">
    <value>Cannot assign to '{0}' because it is a '{1}'</value>
  </data>
  <data name="ERR_RefReadonlyLocalCause" xml:space="preserve">
    <value>Cannot use '{0}' as a ref or out value because it is a '{1}'</value>
  </data>
  <data name="WRN_ErrorOverride" xml:space="preserve">
    <value>{0}. See also error CS{1}.</value>
  </data>
  <data name="WRN_ErrorOverride_Title" xml:space="preserve">
    <value>Warning is overriding an error</value>
  </data>
  <data name="WRN_ErrorOverride_Description" xml:space="preserve">
    <value>The compiler emits this warning when it overrides an error with a warning. For information about the problem, search for the error code mentioned.</value>
  </data>
  <data name="ERR_AnonMethToNonDel" xml:space="preserve">
    <value>Cannot convert {0} to type '{1}' because it is not a delegate type</value>
  </data>
  <data name="ERR_CantConvAnonMethParams" xml:space="preserve">
    <value>Cannot convert {0} to type '{1}' because the parameter types do not match the delegate parameter types</value>
  </data>
  <data name="ERR_CantConvAnonMethReturnType" xml:space="preserve">
    <value>Cannot convert {0} to type '{1}' because the return type does not match the delegate return type</value>
  </data>
  <data name="ERR_CantConvAnonMethReturns" xml:space="preserve">
    <value>Cannot convert {0} to intended delegate type because some of the return types in the block are not implicitly convertible to the delegate return type</value>
  </data>
  <data name="ERR_BadAsyncReturnExpression" xml:space="preserve">
    <value>Since this is an async method, the return expression must be of type '{0}' rather than '{1}'</value>
  </data>
  <data name="ERR_CantConvAsyncAnonFuncReturns" xml:space="preserve">
    <value>Cannot convert async {0} to delegate type '{1}'. An async {0} may return void, Task or Task&lt;T&gt;, none of which are convertible to '{1}'.</value>
  </data>
  <data name="ERR_IllegalFixedType" xml:space="preserve">
    <value>Fixed size buffer type must be one of the following: bool, byte, short, int, long, char, sbyte, ushort, uint, ulong, float or double</value>
  </data>
  <data name="ERR_FixedOverflow" xml:space="preserve">
    <value>Fixed size buffer of length {0} and type '{1}' is too big</value>
  </data>
  <data name="ERR_InvalidFixedArraySize" xml:space="preserve">
    <value>Fixed size buffers must have a length greater than zero</value>
  </data>
  <data name="ERR_FixedBufferNotFixed" xml:space="preserve">
    <value>You cannot use fixed size buffers contained in unfixed expressions. Try using the fixed statement.</value>
  </data>
  <data name="ERR_AttributeNotOnAccessor" xml:space="preserve">
    <value>Attribute '{0}' is not valid on property or event accessors. It is only valid on '{1}' declarations.</value>
  </data>
  <data name="WRN_InvalidSearchPathDir" xml:space="preserve">
    <value>Invalid search path '{0}' specified in '{1}' -- '{2}'</value>
  </data>
  <data name="WRN_InvalidSearchPathDir_Title" xml:space="preserve">
    <value>Invalid search path specified</value>
  </data>
  <data name="ERR_IllegalVarArgs" xml:space="preserve">
    <value>__arglist is not valid in this context</value>
  </data>
  <data name="ERR_IllegalParams" xml:space="preserve">
    <value>params is not valid in this context</value>
  </data>
  <data name="ERR_BadModifiersOnNamespace" xml:space="preserve">
    <value>A namespace declaration cannot have modifiers or attributes</value>
  </data>
  <data name="ERR_BadPlatformType" xml:space="preserve">
    <value>Invalid option '{0}' for /platform; must be anycpu, x86, Itanium, arm, arm64 or x64</value>
  </data>
  <data name="ERR_ThisStructNotInAnonMeth" xml:space="preserve">
    <value>Anonymous methods, lambda expressions, query expressions, and local functions inside structs cannot access instance members of 'this'. Consider copying 'this' to a local variable outside the anonymous method, lambda expression, query expression, or local function and using the local instead.</value>
  </data>
  <data name="ERR_NoConvToIDisp" xml:space="preserve">
    <value>'{0}': type used in a using statement must be implicitly convertible to 'System.IDisposable'.</value>
  </data>
  <data name="ERR_NoConvToIDispWrongAsync" xml:space="preserve">
    <value>'{0}': type used in a using statement must be implicitly convertible to 'System.IDisposable'. Did you mean 'await using' rather than 'using'?</value>
  </data>
  <data name="ERR_NoConvToIAsyncDisp" xml:space="preserve">
    <value>'{0}': type used in an asynchronous using statement must be implicitly convertible to 'System.IAsyncDisposable' or implement a suitable 'DisposeAsync' method.</value>
  </data>
  <data name="ERR_NoConvToIAsyncDispWrongAsync" xml:space="preserve">
    <value>'{0}': type used in an asynchronous using statement must be implicitly convertible to 'System.IAsyncDisposable' or implement a suitable 'DisposeAsync' method. Did you mean 'using' rather than 'await using'?</value>
  </data>
  <data name="ERR_BadParamRef" xml:space="preserve">
    <value>Parameter {0} must be declared with the '{1}' keyword</value>
  </data>
  <data name="ERR_BadParamExtraRef" xml:space="preserve">
    <value>Parameter {0} should not be declared with the '{1}' keyword</value>
  </data>
  <data name="ERR_BadParamType" xml:space="preserve">
    <value>Parameter {0} is declared as type '{1}{2}' but should be '{3}{4}'</value>
  </data>
  <data name="ERR_BadExternIdentifier" xml:space="preserve">
    <value>Invalid extern alias for '/reference'; '{0}' is not a valid identifier</value>
  </data>
  <data name="ERR_AliasMissingFile" xml:space="preserve">
    <value>Invalid reference alias option: '{0}=' -- missing filename</value>
  </data>
  <data name="ERR_GlobalExternAlias" xml:space="preserve">
    <value>You cannot redefine the global extern alias</value>
  </data>
  <data name="ERR_MissingTypeInSource" xml:space="preserve">
    <value>Reference to type '{0}' claims it is defined in this assembly, but it is not defined in source or any added modules</value>
  </data>
  <data name="ERR_MissingTypeInAssembly" xml:space="preserve">
    <value>Reference to type '{0}' claims it is defined in '{1}', but it could not be found</value>
  </data>
  <data name="WRN_MultiplePredefTypes" xml:space="preserve">
    <value>The predefined type '{0}' is defined in multiple assemblies in the global alias; using definition from '{1}'</value>
  </data>
  <data name="WRN_MultiplePredefTypes_Title" xml:space="preserve">
    <value>Predefined type is defined in multiple assemblies in the global alias</value>
  </data>
  <data name="WRN_MultiplePredefTypes_Description" xml:space="preserve">
    <value>This error occurs when a predefined system type such as System.Int32 is found in two assemblies. One way this can happen is if you are referencing mscorlib or System.Runtime.dll from two different places, such as trying to run two versions of the .NET Framework side-by-side.</value>
  </data>
  <data name="ERR_LocalCantBeFixedAndHoisted" xml:space="preserve">
    <value>Local '{0}' or its members cannot have their address taken and be used inside an anonymous method or lambda expression</value>
  </data>
  <data name="WRN_TooManyLinesForDebugger" xml:space="preserve">
    <value>Source file has exceeded the limit of 16,707,565 lines representable in the PDB; debug information will be incorrect</value>
  </data>
  <data name="WRN_TooManyLinesForDebugger_Title" xml:space="preserve">
    <value>Source file has exceeded the limit of 16,707,565 lines representable in the PDB; debug information will be incorrect</value>
  </data>
  <data name="ERR_CantConvAnonMethNoParams" xml:space="preserve">
    <value>Cannot convert anonymous method block without a parameter list to delegate type '{0}' because it has one or more out parameters</value>
  </data>
  <data name="ERR_ConditionalOnNonAttributeClass" xml:space="preserve">
    <value>Attribute '{0}' is only valid on methods or attribute classes</value>
  </data>
  <data name="WRN_CallOnNonAgileField" xml:space="preserve">
    <value>Accessing a member on '{0}' may cause a runtime exception because it is a field of a marshal-by-reference class</value>
  </data>
  <data name="WRN_CallOnNonAgileField_Title" xml:space="preserve">
    <value>Accessing a member on a field of a marshal-by-reference class may cause a runtime exception</value>
  </data>
  <data name="WRN_CallOnNonAgileField_Description" xml:space="preserve">
    <value>This warning occurs when you try to call a method, property, or indexer on a member of a class that derives from MarshalByRefObject, and the member is a value type. Objects that inherit from MarshalByRefObject are typically intended to be marshaled by reference across an application domain. If any code ever attempts to directly access the value-type member of such an object across an application domain, a runtime exception will occur. To resolve the warning, first copy the member into a local variable and call the method on that variable.</value>
  </data>
  <data name="WRN_BadWarningNumber" xml:space="preserve">
    <value>'{0}' is not a valid warning number</value>
  </data>
  <data name="WRN_BadWarningNumber_Title" xml:space="preserve">
    <value>Not a valid warning number</value>
  </data>
  <data name="WRN_BadWarningNumber_Description" xml:space="preserve">
    <value>A number that was passed to the #pragma warning preprocessor directive was not a valid warning number. Verify that the number represents a warning, not an error.</value>
  </data>
  <data name="WRN_InvalidNumber" xml:space="preserve">
    <value>Invalid number</value>
  </data>
  <data name="WRN_InvalidNumber_Title" xml:space="preserve">
    <value>Invalid number</value>
  </data>
  <data name="WRN_FileNameTooLong" xml:space="preserve">
    <value>Invalid filename specified for preprocessor directive. Filename is too long or not a valid filename.</value>
  </data>
  <data name="WRN_FileNameTooLong_Title" xml:space="preserve">
    <value>Invalid filename specified for preprocessor directive</value>
  </data>
  <data name="WRN_IllegalPPChecksum" xml:space="preserve">
    <value>Invalid #pragma checksum syntax; should be #pragma checksum "filename" "{XXXXXXXX-XXXX-XXXX-XXXX-XXXXXXXXXXXX}" "XXXX..."</value>
  </data>
  <data name="WRN_IllegalPPChecksum_Title" xml:space="preserve">
    <value>Invalid #pragma checksum syntax</value>
  </data>
  <data name="WRN_EndOfPPLineExpected" xml:space="preserve">
    <value>Single-line comment or end-of-line expected</value>
  </data>
  <data name="WRN_EndOfPPLineExpected_Title" xml:space="preserve">
    <value>Single-line comment or end-of-line expected after #pragma directive</value>
  </data>
  <data name="WRN_ConflictingChecksum" xml:space="preserve">
    <value>Different checksum values given for '{0}'</value>
  </data>
  <data name="WRN_ConflictingChecksum_Title" xml:space="preserve">
    <value>Different #pragma checksum values given</value>
  </data>
  <data name="WRN_InvalidAssemblyName" xml:space="preserve">
    <value>Assembly reference '{0}' is invalid and cannot be resolved</value>
  </data>
  <data name="WRN_InvalidAssemblyName_Title" xml:space="preserve">
    <value>Assembly reference is invalid and cannot be resolved</value>
  </data>
  <data name="WRN_InvalidAssemblyName_Description" xml:space="preserve">
    <value>This warning indicates that an attribute, such as InternalsVisibleToAttribute, was not specified correctly.</value>
  </data>
  <data name="WRN_UnifyReferenceMajMin" xml:space="preserve">
    <value>Assuming assembly reference '{0}' used by '{1}' matches identity '{2}' of '{3}', you may need to supply runtime policy</value>
  </data>
  <data name="WRN_UnifyReferenceMajMin_Title" xml:space="preserve">
    <value>Assuming assembly reference matches identity</value>
  </data>
  <data name="WRN_UnifyReferenceMajMin_Description" xml:space="preserve">
    <value>The two assemblies differ in release and/or version number. For unification to occur, you must specify directives in the application's .config file, and you must provide the correct strong name of an assembly.</value>
  </data>
  <data name="WRN_UnifyReferenceBldRev" xml:space="preserve">
    <value>Assuming assembly reference '{0}' used by '{1}' matches identity '{2}' of '{3}', you may need to supply runtime policy</value>
  </data>
  <data name="WRN_UnifyReferenceBldRev_Title" xml:space="preserve">
    <value>Assuming assembly reference matches identity</value>
  </data>
  <data name="WRN_UnifyReferenceBldRev_Description" xml:space="preserve">
    <value>The two assemblies differ in release and/or version number. For unification to occur, you must specify directives in the application's .config file, and you must provide the correct strong name of an assembly.</value>
  </data>
  <data name="ERR_DuplicateImport" xml:space="preserve">
    <value>Multiple assemblies with equivalent identity have been imported: '{0}' and '{1}'. Remove one of the duplicate references.</value>
  </data>
  <data name="ERR_DuplicateImportSimple" xml:space="preserve">
    <value>An assembly with the same simple name '{0}' has already been imported. Try removing one of the references (e.g. '{1}') or sign them to enable side-by-side.</value>
  </data>
  <data name="ERR_AssemblyMatchBadVersion" xml:space="preserve">
    <value>Assembly '{0}' with identity '{1}' uses '{2}' which has a higher version than referenced assembly '{3}' with identity '{4}'</value>
  </data>
  <data name="ERR_FixedNeedsLvalue" xml:space="preserve">
    <value>Fixed size buffers can only be accessed through locals or fields</value>
  </data>
  <data name="WRN_DuplicateTypeParamTag" xml:space="preserve">
    <value>XML comment has a duplicate typeparam tag for '{0}'</value>
  </data>
  <data name="WRN_DuplicateTypeParamTag_Title" xml:space="preserve">
    <value>XML comment has a duplicate typeparam tag</value>
  </data>
  <data name="WRN_UnmatchedTypeParamTag" xml:space="preserve">
    <value>XML comment has a typeparam tag for '{0}', but there is no type parameter by that name</value>
  </data>
  <data name="WRN_UnmatchedTypeParamTag_Title" xml:space="preserve">
    <value>XML comment has a typeparam tag, but there is no type parameter by that name</value>
  </data>
  <data name="WRN_UnmatchedTypeParamRefTag" xml:space="preserve">
    <value>XML comment on '{1}' has a typeparamref tag for '{0}', but there is no type parameter by that name</value>
  </data>
  <data name="WRN_UnmatchedTypeParamRefTag_Title" xml:space="preserve">
    <value>XML comment has a typeparamref tag, but there is no type parameter by that name</value>
  </data>
  <data name="WRN_MissingTypeParamTag" xml:space="preserve">
    <value>Type parameter '{0}' has no matching typeparam tag in the XML comment on '{1}' (but other type parameters do)</value>
  </data>
  <data name="WRN_MissingTypeParamTag_Title" xml:space="preserve">
    <value>Type parameter has no matching typeparam tag in the XML comment (but other type parameters do)</value>
  </data>
  <data name="ERR_CantChangeTypeOnOverride" xml:space="preserve">
    <value>'{0}': type must be '{2}' to match overridden member '{1}'</value>
  </data>
  <data name="ERR_DoNotUseFixedBufferAttr" xml:space="preserve">
    <value>Do not use 'System.Runtime.CompilerServices.FixedBuffer' attribute. Use the 'fixed' field modifier instead.</value>
  </data>
  <data name="ERR_DoNotUseFixedBufferAttrOnProperty" xml:space="preserve">
    <value>Do not use 'System.Runtime.CompilerServices.FixedBuffer' attribute on a property</value>
  </data>
  <data name="WRN_AssignmentToSelf" xml:space="preserve">
    <value>Assignment made to same variable; did you mean to assign something else?</value>
  </data>
  <data name="WRN_AssignmentToSelf_Title" xml:space="preserve">
    <value>Assignment made to same variable</value>
  </data>
  <data name="WRN_ComparisonToSelf" xml:space="preserve">
    <value>Comparison made to same variable; did you mean to compare something else?</value>
  </data>
  <data name="WRN_ComparisonToSelf_Title" xml:space="preserve">
    <value>Comparison made to same variable</value>
  </data>
  <data name="ERR_CantOpenWin32Res" xml:space="preserve">
    <value>Error opening Win32 resource file '{0}' -- '{1}'</value>
  </data>
  <data name="WRN_DotOnDefault" xml:space="preserve">
    <value>Expression will always cause a System.NullReferenceException because the default value of '{0}' is null</value>
  </data>
  <data name="WRN_DotOnDefault_Title" xml:space="preserve">
    <value>Expression will always cause a System.NullReferenceException because the type's default value is null</value>
  </data>
  <data name="ERR_NoMultipleInheritance" xml:space="preserve">
    <value>Class '{0}' cannot have multiple base classes: '{1}' and '{2}'</value>
  </data>
  <data name="ERR_BaseClassMustBeFirst" xml:space="preserve">
    <value>Base class '{0}' must come before any interfaces</value>
  </data>
  <data name="WRN_BadXMLRefTypeVar" xml:space="preserve">
    <value>XML comment has cref attribute '{0}' that refers to a type parameter</value>
  </data>
  <data name="WRN_BadXMLRefTypeVar_Title" xml:space="preserve">
    <value>XML comment has cref attribute that refers to a type parameter</value>
  </data>
  <data name="ERR_FriendAssemblyBadArgs" xml:space="preserve">
    <value>Friend assembly reference '{0}' is invalid. InternalsVisibleTo declarations cannot have a version, culture, public key token, or processor architecture specified.</value>
  </data>
  <data name="ERR_FriendAssemblySNReq" xml:space="preserve">
    <value>Friend assembly reference '{0}' is invalid. Strong-name signed assemblies must specify a public key in their InternalsVisibleTo declarations.</value>
  </data>
  <data name="ERR_DelegateOnNullable" xml:space="preserve">
    <value>Cannot bind delegate to '{0}' because it is a member of 'System.Nullable&lt;T&gt;'</value>
  </data>
  <data name="ERR_BadCtorArgCount" xml:space="preserve">
    <value>'{0}' does not contain a constructor that takes {1} arguments</value>
  </data>
  <data name="ERR_GlobalAttributesNotFirst" xml:space="preserve">
    <value>Assembly and module attributes must precede all other elements defined in a file except using clauses and extern alias declarations</value>
  </data>
  <data name="ERR_ExpressionExpected" xml:space="preserve">
    <value>Expected expression</value>
  </data>
  <data name="ERR_InvalidSubsystemVersion" xml:space="preserve">
    <value>Invalid version {0} for /subsystemversion. The version must be 6.02 or greater for ARM or AppContainerExe, and 4.00 or greater otherwise</value>
  </data>
  <data name="ERR_InteropMethodWithBody" xml:space="preserve">
    <value>Embedded interop method '{0}' contains a body.</value>
  </data>
  <data name="ERR_BadWarningLevel" xml:space="preserve">
    <value>Warning level must be zero or greater</value>
  </data>
  <data name="ERR_BadDebugType" xml:space="preserve">
    <value>Invalid option '{0}' for /debug; must be 'portable', 'embedded', 'full' or 'pdbonly'</value>
  </data>
  <data name="ERR_BadResourceVis" xml:space="preserve">
    <value>Invalid option '{0}'; Resource visibility must be either 'public' or 'private'</value>
  </data>
  <data name="ERR_DefaultValueTypeMustMatch" xml:space="preserve">
    <value>The type of the argument to the DefaultParameterValue attribute must match the parameter type</value>
  </data>
  <data name="ERR_DefaultValueBadValueType" xml:space="preserve">
    <value>Argument of type '{0}' is not applicable for the DefaultParameterValue attribute</value>
  </data>
  <data name="ERR_MemberAlreadyInitialized" xml:space="preserve">
    <value>Duplicate initialization of member '{0}'</value>
  </data>
  <data name="ERR_MemberCannotBeInitialized" xml:space="preserve">
    <value>Member '{0}' cannot be initialized. It is not a field or property.</value>
  </data>
  <data name="ERR_StaticMemberInObjectInitializer" xml:space="preserve">
    <value>Static field or property '{0}' cannot be assigned in an object initializer</value>
  </data>
  <data name="ERR_ReadonlyValueTypeInObjectInitializer" xml:space="preserve">
    <value>Members of readonly field '{0}' of type '{1}' cannot be assigned with an object initializer because it is of a value type</value>
  </data>
  <data name="ERR_ValueTypePropertyInObjectInitializer" xml:space="preserve">
    <value>Members of property '{0}' of type '{1}' cannot be assigned with an object initializer because it is of a value type</value>
  </data>
  <data name="ERR_UnsafeTypeInObjectCreation" xml:space="preserve">
    <value>Unsafe type '{0}' cannot be used in object creation</value>
  </data>
  <data name="ERR_EmptyElementInitializer" xml:space="preserve">
    <value>Element initializer cannot be empty</value>
  </data>
  <data name="ERR_InitializerAddHasWrongSignature" xml:space="preserve">
    <value>The best overloaded method match for '{0}' has wrong signature for the initializer element. The initializable Add must be an accessible instance method.</value>
  </data>
  <data name="ERR_CollectionInitRequiresIEnumerable" xml:space="preserve">
    <value>Cannot initialize type '{0}' with a collection initializer because it does not implement 'System.Collections.IEnumerable'</value>
  </data>
  <data name="ERR_CantSetWin32Manifest" xml:space="preserve">
    <value>Error reading Win32 manifest file '{0}' -- '{1}'</value>
  </data>
  <data name="WRN_CantHaveManifestForModule" xml:space="preserve">
    <value>Ignoring /win32manifest for module because it only applies to assemblies</value>
  </data>
  <data name="WRN_CantHaveManifestForModule_Title" xml:space="preserve">
    <value>Ignoring /win32manifest for module because it only applies to assemblies</value>
  </data>
  <data name="ERR_BadInstanceArgType" xml:space="preserve">
    <value>'{0}' does not contain a definition for '{1}' and the best extension method overload '{2}' requires a receiver of type '{3}'</value>
  </data>
  <data name="ERR_QueryDuplicateRangeVariable" xml:space="preserve">
    <value>The range variable '{0}' has already been declared</value>
  </data>
  <data name="ERR_QueryRangeVariableOverrides" xml:space="preserve">
    <value>The range variable '{0}' conflicts with a previous declaration of '{0}'</value>
  </data>
  <data name="ERR_QueryRangeVariableAssignedBadValue" xml:space="preserve">
    <value>Cannot assign {0} to a range variable</value>
  </data>
  <data name="ERR_QueryNoProviderCastable" xml:space="preserve">
    <value>Could not find an implementation of the query pattern for source type '{0}'.  '{1}' not found.  Consider explicitly specifying the type of the range variable '{2}'.</value>
  </data>
  <data name="ERR_QueryNoProviderStandard" xml:space="preserve">
    <value>Could not find an implementation of the query pattern for source type '{0}'.  '{1}' not found.  Are you missing required assembly references or a using directive for 'System.Linq'?</value>
  </data>
  <data name="ERR_QueryNoProvider" xml:space="preserve">
    <value>Could not find an implementation of the query pattern for source type '{0}'.  '{1}' not found.</value>
  </data>
  <data name="ERR_QueryOuterKey" xml:space="preserve">
    <value>The name '{0}' is not in scope on the left side of 'equals'.  Consider swapping the expressions on either side of 'equals'.</value>
  </data>
  <data name="ERR_QueryInnerKey" xml:space="preserve">
    <value>The name '{0}' is not in scope on the right side of 'equals'.  Consider swapping the expressions on either side of 'equals'.</value>
  </data>
  <data name="ERR_QueryOutRefRangeVariable" xml:space="preserve">
    <value>Cannot pass the range variable '{0}' as an out or ref parameter</value>
  </data>
  <data name="ERR_QueryMultipleProviders" xml:space="preserve">
    <value>Multiple implementations of the query pattern were found for source type '{0}'.  Ambiguous call to '{1}'.</value>
  </data>
  <data name="ERR_QueryTypeInferenceFailedMulti" xml:space="preserve">
    <value>The type of one of the expressions in the {0} clause is incorrect.  Type inference failed in the call to '{1}'.</value>
  </data>
  <data name="ERR_QueryTypeInferenceFailed" xml:space="preserve">
    <value>The type of the expression in the {0} clause is incorrect.  Type inference failed in the call to '{1}'.</value>
  </data>
  <data name="ERR_QueryTypeInferenceFailedSelectMany" xml:space="preserve">
    <value>An expression of type '{0}' is not allowed in a subsequent from clause in a query expression with source type '{1}'.  Type inference failed in the call to '{2}'.</value>
  </data>
  <data name="ERR_ExpressionTreeContainsPointerOp" xml:space="preserve">
    <value>An expression tree may not contain an unsafe pointer operation</value>
  </data>
  <data name="ERR_ExpressionTreeContainsAnonymousMethod" xml:space="preserve">
    <value>An expression tree may not contain an anonymous method expression</value>
  </data>
  <data name="ERR_AnonymousMethodToExpressionTree" xml:space="preserve">
    <value>An anonymous method expression cannot be converted to an expression tree</value>
  </data>
  <data name="ERR_QueryRangeVariableReadOnly" xml:space="preserve">
    <value>Range variable '{0}' cannot be assigned to -- it is read only</value>
  </data>
  <data name="ERR_QueryRangeVariableSameAsTypeParam" xml:space="preserve">
    <value>The range variable '{0}' cannot have the same name as a method type parameter</value>
  </data>
  <data name="ERR_TypeVarNotFoundRangeVariable" xml:space="preserve">
    <value>The contextual keyword 'var' cannot be used in a range variable declaration</value>
  </data>
  <data name="ERR_BadArgTypesForCollectionAdd" xml:space="preserve">
    <value>The best overloaded Add method '{0}' for the collection initializer has some invalid arguments</value>
  </data>
  <data name="ERR_ByRefParameterInExpressionTree" xml:space="preserve">
    <value>An expression tree lambda may not contain a ref, in or out parameter</value>
  </data>
  <data name="ERR_VarArgsInExpressionTree" xml:space="preserve">
    <value>An expression tree lambda may not contain a method with variable arguments</value>
  </data>
  <data name="ERR_MemGroupInExpressionTree" xml:space="preserve">
    <value>An expression tree lambda may not contain a method group</value>
  </data>
  <data name="ERR_InitializerAddHasParamModifiers" xml:space="preserve">
    <value>The best overloaded method match '{0}' for the collection initializer element cannot be used. Collection initializer 'Add' methods cannot have ref or out parameters.</value>
  </data>
  <data name="ERR_NonInvocableMemberCalled" xml:space="preserve">
    <value>Non-invocable member '{0}' cannot be used like a method.</value>
  </data>
  <data name="WRN_MultipleRuntimeImplementationMatches" xml:space="preserve">
    <value>Member '{0}' implements interface member '{1}' in type '{2}'. There are multiple matches for the interface member at run-time. It is implementation dependent which method will be called.</value>
  </data>
  <data name="WRN_MultipleRuntimeImplementationMatches_Title" xml:space="preserve">
    <value>Member implements interface member with multiple matches at run-time</value>
  </data>
  <data name="WRN_MultipleRuntimeImplementationMatches_Description" xml:space="preserve">
    <value>This warning can be generated when two interface methods are differentiated only by whether a particular parameter is marked with ref or with out. It is best to change your code to avoid this warning because it is not obvious or guaranteed which method is called at runtime.

Although C# distinguishes between out and ref, the CLR sees them as the same. When deciding which method implements the interface, the CLR just picks one.

Give the compiler some way to differentiate the methods. For example, you can give them different names or provide an additional parameter on one of them.</value>
  </data>
  <data name="WRN_MultipleRuntimeOverrideMatches" xml:space="preserve">
    <value>Member '{1}' overrides '{0}'. There are multiple override candidates at run-time. It is implementation dependent which method will be called. Please use a newer runtime.</value>
  </data>
  <data name="WRN_MultipleRuntimeOverrideMatches_Title" xml:space="preserve">
    <value>Member overrides base member with multiple override candidates at run-time</value>
  </data>
  <data name="ERR_ObjectOrCollectionInitializerWithDelegateCreation" xml:space="preserve">
    <value>Object and collection initializer expressions may not be applied to a delegate creation expression</value>
  </data>
  <data name="ERR_InvalidConstantDeclarationType" xml:space="preserve">
    <value>'{0}' is of type '{1}'. The type specified in a constant declaration must be sbyte, byte, short, ushort, int, uint, long, ulong, char, float, double, decimal, bool, string, an enum-type, or a reference-type.</value>
  </data>
  <data name="ERR_FileNotFound" xml:space="preserve">
    <value>Source file '{0}' could not be found.</value>
  </data>
  <data name="WRN_FileAlreadyIncluded" xml:space="preserve">
    <value>Source file '{0}' specified multiple times</value>
  </data>
  <data name="WRN_FileAlreadyIncluded_Title" xml:space="preserve">
    <value>Source file specified multiple times</value>
  </data>
  <data name="ERR_NoFileSpec" xml:space="preserve">
    <value>Missing file specification for '{0}' option</value>
  </data>
  <data name="ERR_SwitchNeedsString" xml:space="preserve">
    <value>Command-line syntax error: Missing '{0}' for '{1}' option</value>
  </data>
  <data name="ERR_BadSwitch" xml:space="preserve">
    <value>Unrecognized option: '{0}'</value>
  </data>
  <data name="WRN_NoSources" xml:space="preserve">
    <value>No source files specified.</value>
  </data>
  <data name="WRN_NoSources_Title" xml:space="preserve">
    <value>No source files specified</value>
  </data>
  <data name="ERR_ExpectedSingleScript" xml:space="preserve">
    <value>Expected a script (.csx file) but none specified</value>
  </data>
  <data name="ERR_OpenResponseFile" xml:space="preserve">
    <value>Error opening response file '{0}'</value>
  </data>
  <data name="ERR_CantOpenFileWrite" xml:space="preserve">
    <value>Cannot open '{0}' for writing -- '{1}'</value>
  </data>
  <data name="ERR_BadBaseNumber" xml:space="preserve">
    <value>Invalid image base number '{0}'</value>
  </data>
  <data name="ERR_BinaryFile" xml:space="preserve">
    <value>'{0}' is a binary file instead of a text file</value>
  </data>
  <data name="FTL_BadCodepage" xml:space="preserve">
    <value>Code page '{0}' is invalid or not installed</value>
  </data>
  <data name="FTL_BadChecksumAlgorithm" xml:space="preserve">
    <value>Algorithm '{0}' is not supported</value>
  </data>
  <data name="ERR_NoMainOnDLL" xml:space="preserve">
    <value>Cannot specify /main if building a module or library</value>
  </data>
  <data name="FTL_InvalidTarget" xml:space="preserve">
    <value>Invalid target type for /target: must specify 'exe', 'winexe', 'library', or 'module'</value>
  </data>
  <data name="FTL_InvalidInputFileName" xml:space="preserve">
    <value>File name '{0}' is empty, contains invalid characters, has a drive specification without an absolute path, or is too long</value>
  </data>
  <data name="WRN_NoConfigNotOnCommandLine" xml:space="preserve">
    <value>Ignoring /noconfig option because it was specified in a response file</value>
  </data>
  <data name="WRN_NoConfigNotOnCommandLine_Title" xml:space="preserve">
    <value>Ignoring /noconfig option because it was specified in a response file</value>
  </data>
  <data name="ERR_InvalidFileAlignment" xml:space="preserve">
    <value>Invalid file section alignment '{0}'</value>
  </data>
  <data name="ERR_InvalidOutputName" xml:space="preserve">
    <value>Invalid output name: {0}</value>
  </data>
  <data name="ERR_InvalidDebugInformationFormat" xml:space="preserve">
    <value>Invalid debug information format: {0}</value>
  </data>
  <data name="ERR_LegacyObjectIdSyntax" xml:space="preserve">
    <value>'id#' syntax is no longer supported. Use '$id' instead.</value>
  </data>
  <data name="WRN_DefineIdentifierRequired" xml:space="preserve">
    <value>Invalid name for a preprocessing symbol; '{0}' is not a valid identifier</value>
  </data>
  <data name="WRN_DefineIdentifierRequired_Title" xml:space="preserve">
    <value>Invalid name for a preprocessing symbol; not a valid identifier</value>
  </data>
  <data name="FTL_OutputFileExists" xml:space="preserve">
    <value>Cannot create short filename '{0}' when a long filename with the same short filename already exists</value>
  </data>
  <data name="ERR_OneAliasPerReference" xml:space="preserve">
    <value>A /reference option that declares an extern alias can only have one filename. To specify multiple aliases or filenames, use multiple /reference options.</value>
  </data>
  <data name="ERR_SwitchNeedsNumber" xml:space="preserve">
    <value>Command-line syntax error: Missing ':&lt;number&gt;' for '{0}' option</value>
  </data>
  <data name="ERR_MissingDebugSwitch" xml:space="preserve">
    <value>The /pdb option requires that the /debug option also be used</value>
  </data>
  <data name="ERR_ComRefCallInExpressionTree" xml:space="preserve">
    <value>An expression tree lambda may not contain a COM call with ref omitted on arguments</value>
  </data>
  <data name="ERR_InvalidFormatForGuidForOption" xml:space="preserve">
    <value>Command-line syntax error: Invalid Guid format '{0}' for option '{1}'</value>
  </data>
  <data name="ERR_MissingGuidForOption" xml:space="preserve">
    <value>Command-line syntax error: Missing Guid for option '{1}'</value>
  </data>
  <data name="WRN_CLS_NoVarArgs" xml:space="preserve">
    <value>Methods with variable arguments are not CLS-compliant</value>
  </data>
  <data name="WRN_CLS_NoVarArgs_Title" xml:space="preserve">
    <value>Methods with variable arguments are not CLS-compliant</value>
  </data>
  <data name="WRN_CLS_BadArgType" xml:space="preserve">
    <value>Argument type '{0}' is not CLS-compliant</value>
  </data>
  <data name="WRN_CLS_BadArgType_Title" xml:space="preserve">
    <value>Argument type is not CLS-compliant</value>
  </data>
  <data name="WRN_CLS_BadReturnType" xml:space="preserve">
    <value>Return type of '{0}' is not CLS-compliant</value>
  </data>
  <data name="WRN_CLS_BadReturnType_Title" xml:space="preserve">
    <value>Return type is not CLS-compliant</value>
  </data>
  <data name="WRN_CLS_BadFieldPropType" xml:space="preserve">
    <value>Type of '{0}' is not CLS-compliant</value>
  </data>
  <data name="WRN_CLS_BadFieldPropType_Title" xml:space="preserve">
    <value>Type is not CLS-compliant</value>
  </data>
  <data name="WRN_CLS_BadFieldPropType_Description" xml:space="preserve">
    <value>A public, protected, or protected internal variable must be of a type that is compliant with the Common Language Specification (CLS).</value>
  </data>
  <data name="WRN_CLS_BadIdentifierCase" xml:space="preserve">
    <value>Identifier '{0}' differing only in case is not CLS-compliant</value>
  </data>
  <data name="WRN_CLS_BadIdentifierCase_Title" xml:space="preserve">
    <value>Identifier differing only in case is not CLS-compliant</value>
  </data>
  <data name="WRN_CLS_OverloadRefOut" xml:space="preserve">
    <value>Overloaded method '{0}' differing only in ref or out, or in array rank, is not CLS-compliant</value>
  </data>
  <data name="WRN_CLS_OverloadRefOut_Title" xml:space="preserve">
    <value>Overloaded method differing only in ref or out, or in array rank, is not CLS-compliant</value>
  </data>
  <data name="WRN_CLS_OverloadUnnamed" xml:space="preserve">
    <value>Overloaded method '{0}' differing only by unnamed array types is not CLS-compliant</value>
  </data>
  <data name="WRN_CLS_OverloadUnnamed_Title" xml:space="preserve">
    <value>Overloaded method differing only by unnamed array types is not CLS-compliant</value>
  </data>
  <data name="WRN_CLS_OverloadUnnamed_Description" xml:space="preserve">
    <value>This error occurs if you have an overloaded method that takes a jagged array and the only difference between the method signatures is the element type of the array. To avoid this error, consider using a rectangular array rather than a jagged array; use an additional parameter to disambiguate the function call; rename one or more of the overloaded methods; or, if CLS Compliance is not needed, remove the CLSCompliantAttribute attribute.</value>
  </data>
  <data name="WRN_CLS_BadIdentifier" xml:space="preserve">
    <value>Identifier '{0}' is not CLS-compliant</value>
  </data>
  <data name="WRN_CLS_BadIdentifier_Title" xml:space="preserve">
    <value>Identifier is not CLS-compliant</value>
  </data>
  <data name="WRN_CLS_BadBase" xml:space="preserve">
    <value>'{0}': base type '{1}' is not CLS-compliant</value>
  </data>
  <data name="WRN_CLS_BadBase_Title" xml:space="preserve">
    <value>Base type is not CLS-compliant</value>
  </data>
  <data name="WRN_CLS_BadBase_Description" xml:space="preserve">
    <value>A base type was marked as not having to be compliant with the Common Language Specification (CLS) in an assembly that was marked as being CLS compliant. Either remove the attribute that specifies the assembly is CLS compliant or remove the attribute that indicates the type is not CLS compliant.</value>
  </data>
  <data name="WRN_CLS_BadInterfaceMember" xml:space="preserve">
    <value>'{0}': CLS-compliant interfaces must have only CLS-compliant members</value>
  </data>
  <data name="WRN_CLS_BadInterfaceMember_Title" xml:space="preserve">
    <value>CLS-compliant interfaces must have only CLS-compliant members</value>
  </data>
  <data name="WRN_CLS_NoAbstractMembers" xml:space="preserve">
    <value>'{0}': only CLS-compliant members can be abstract</value>
  </data>
  <data name="WRN_CLS_NoAbstractMembers_Title" xml:space="preserve">
    <value>Only CLS-compliant members can be abstract</value>
  </data>
  <data name="WRN_CLS_NotOnModules" xml:space="preserve">
    <value>You must specify the CLSCompliant attribute on the assembly, not the module, to enable CLS compliance checking</value>
  </data>
  <data name="WRN_CLS_NotOnModules_Title" xml:space="preserve">
    <value>You must specify the CLSCompliant attribute on the assembly, not the module, to enable CLS compliance checking</value>
  </data>
  <data name="WRN_CLS_ModuleMissingCLS" xml:space="preserve">
    <value>Added modules must be marked with the CLSCompliant attribute to match the assembly</value>
  </data>
  <data name="WRN_CLS_ModuleMissingCLS_Title" xml:space="preserve">
    <value>Added modules must be marked with the CLSCompliant attribute to match the assembly</value>
  </data>
  <data name="WRN_CLS_AssemblyNotCLS" xml:space="preserve">
    <value>'{0}' cannot be marked as CLS-compliant because the assembly does not have a CLSCompliant attribute</value>
  </data>
  <data name="WRN_CLS_AssemblyNotCLS_Title" xml:space="preserve">
    <value>Type or member cannot be marked as CLS-compliant because the assembly does not have a CLSCompliant attribute</value>
  </data>
  <data name="WRN_CLS_BadAttributeType" xml:space="preserve">
    <value>'{0}' has no accessible constructors which use only CLS-compliant types</value>
  </data>
  <data name="WRN_CLS_BadAttributeType_Title" xml:space="preserve">
    <value>Type has no accessible constructors which use only CLS-compliant types</value>
  </data>
  <data name="WRN_CLS_ArrayArgumentToAttribute" xml:space="preserve">
    <value>Arrays as attribute arguments is not CLS-compliant</value>
  </data>
  <data name="WRN_CLS_ArrayArgumentToAttribute_Title" xml:space="preserve">
    <value>Arrays as attribute arguments is not CLS-compliant</value>
  </data>
  <data name="WRN_CLS_NotOnModules2" xml:space="preserve">
    <value>You cannot specify the CLSCompliant attribute on a module that differs from the CLSCompliant attribute on the assembly</value>
  </data>
  <data name="WRN_CLS_NotOnModules2_Title" xml:space="preserve">
    <value>You cannot specify the CLSCompliant attribute on a module that differs from the CLSCompliant attribute on the assembly</value>
  </data>
  <data name="WRN_CLS_IllegalTrueInFalse" xml:space="preserve">
    <value>'{0}' cannot be marked as CLS-compliant because it is a member of non-CLS-compliant type '{1}'</value>
  </data>
  <data name="WRN_CLS_IllegalTrueInFalse_Title" xml:space="preserve">
    <value>Type cannot be marked as CLS-compliant because it is a member of non-CLS-compliant type</value>
  </data>
  <data name="WRN_CLS_MeaninglessOnPrivateType" xml:space="preserve">
    <value>CLS compliance checking will not be performed on '{0}' because it is not visible from outside this assembly</value>
  </data>
  <data name="WRN_CLS_MeaninglessOnPrivateType_Title" xml:space="preserve">
    <value>CLS compliance checking will not be performed because it is not visible from outside this assembly</value>
  </data>
  <data name="WRN_CLS_AssemblyNotCLS2" xml:space="preserve">
    <value>'{0}' does not need a CLSCompliant attribute because the assembly does not have a CLSCompliant attribute</value>
  </data>
  <data name="WRN_CLS_AssemblyNotCLS2_Title" xml:space="preserve">
    <value>Type or member does not need a CLSCompliant attribute because the assembly does not have a CLSCompliant attribute</value>
  </data>
  <data name="WRN_CLS_MeaninglessOnParam" xml:space="preserve">
    <value>CLSCompliant attribute has no meaning when applied to parameters. Try putting it on the method instead.</value>
  </data>
  <data name="WRN_CLS_MeaninglessOnParam_Title" xml:space="preserve">
    <value>CLSCompliant attribute has no meaning when applied to parameters</value>
  </data>
  <data name="WRN_CLS_MeaninglessOnReturn" xml:space="preserve">
    <value>CLSCompliant attribute has no meaning when applied to return types. Try putting it on the method instead.</value>
  </data>
  <data name="WRN_CLS_MeaninglessOnReturn_Title" xml:space="preserve">
    <value>CLSCompliant attribute has no meaning when applied to return types</value>
  </data>
  <data name="WRN_CLS_BadTypeVar" xml:space="preserve">
    <value>Constraint type '{0}' is not CLS-compliant</value>
  </data>
  <data name="WRN_CLS_BadTypeVar_Title" xml:space="preserve">
    <value>Constraint type is not CLS-compliant</value>
  </data>
  <data name="WRN_CLS_VolatileField" xml:space="preserve">
    <value>CLS-compliant field '{0}' cannot be volatile</value>
  </data>
  <data name="WRN_CLS_VolatileField_Title" xml:space="preserve">
    <value>CLS-compliant field cannot be volatile</value>
  </data>
  <data name="WRN_CLS_BadInterface" xml:space="preserve">
    <value>'{0}' is not CLS-compliant because base interface '{1}' is not CLS-compliant</value>
  </data>
  <data name="WRN_CLS_BadInterface_Title" xml:space="preserve">
    <value>Type is not CLS-compliant because base interface is not CLS-compliant</value>
  </data>
  <data name="ERR_BadAwaitArg" xml:space="preserve">
    <value>'await' requires that the type {0} have a suitable 'GetAwaiter' method</value>
  </data>
  <data name="ERR_BadAwaitArgIntrinsic" xml:space="preserve">
    <value>Cannot await '{0}'</value>
  </data>
  <data name="ERR_BadAwaiterPattern" xml:space="preserve">
    <value>'await' requires that the return type '{0}' of '{1}.GetAwaiter()' have suitable 'IsCompleted', 'OnCompleted', and 'GetResult' members, and implement 'INotifyCompletion' or 'ICriticalNotifyCompletion'</value>
  </data>
  <data name="ERR_BadAwaitArg_NeedSystem" xml:space="preserve">
    <value>'await' requires that the type '{0}' have a suitable 'GetAwaiter' method. Are you missing a using directive for 'System'?</value>
  </data>
  <data name="ERR_BadAwaitArgVoidCall" xml:space="preserve">
    <value>Cannot await 'void'</value>
  </data>
  <data name="ERR_BadAwaitAsIdentifier" xml:space="preserve">
    <value>'await' cannot be used as an identifier within an async method or lambda expression</value>
  </data>
  <data name="ERR_DoesntImplementAwaitInterface" xml:space="preserve">
    <value>'{0}' does not implement '{1}'</value>
  </data>
  <data name="ERR_TaskRetNoObjectRequired" xml:space="preserve">
    <value>Since '{0}' is an async method that returns '{1}', a return keyword must not be followed by an object expression</value>
  </data>
  <data name="ERR_BadAsyncReturn" xml:space="preserve">
    <value>The return type of an async method must be void, Task, Task&lt;T&gt;, a task-like type, IAsyncEnumerable&lt;T&gt;, or IAsyncEnumerator&lt;T&gt;</value>
  </data>
  <data name="ERR_WrongArityAsyncReturn" xml:space="preserve">
    <value>A generic task-like return type was expected, but the type '{0}' found in 'AsyncMethodBuilder' attribute was not suitable. It must be an unbound generic type of arity one, and its containing type (if any) must be non-generic.</value>
  </data>
  <data name="ERR_CantReturnVoid" xml:space="preserve">
    <value>Cannot return an expression of type 'void'</value>
  </data>
  <data name="ERR_VarargsAsync" xml:space="preserve">
    <value>__arglist is not allowed in the parameter list of async methods</value>
  </data>
  <data name="ERR_ByRefTypeAndAwait" xml:space="preserve">
    <value>Instance of type '{0}' cannot be preserved across 'await' or 'yield' boundary.</value>
  </data>
  <data name="ERR_UnsafeAsyncArgType" xml:space="preserve">
    <value>Async methods cannot have pointer type parameters</value>
  </data>
  <data name="ERR_BadAsyncArgType" xml:space="preserve">
    <value>Async methods cannot have ref, in or out parameters</value>
  </data>
  <data name="ERR_BadAwaitWithoutAsync" xml:space="preserve">
    <value>The 'await' operator can only be used when contained within a method or lambda expression marked with the 'async' modifier</value>
  </data>
  <data name="ERR_BadAwaitWithoutAsyncLambda" xml:space="preserve">
    <value>The 'await' operator can only be used within an async {0}. Consider marking this {0} with the 'async' modifier.</value>
  </data>
  <data name="ERR_BadAwaitWithoutAsyncMethod" xml:space="preserve">
    <value>The 'await' operator can only be used within an async method. Consider marking this method with the 'async' modifier and changing its return type to 'Task&lt;{0}&gt;'.</value>
  </data>
  <data name="ERR_BadAwaitWithoutVoidAsyncMethod" xml:space="preserve">
    <value>The 'await' operator can only be used within an async method. Consider marking this method with the 'async' modifier and changing its return type to 'Task'.</value>
  </data>
  <data name="ERR_BadAwaitInFinally" xml:space="preserve">
    <value>Cannot await in the body of a finally clause</value>
  </data>
  <data name="ERR_BadAwaitInCatch" xml:space="preserve">
    <value>Cannot await in a catch clause</value>
  </data>
  <data name="ERR_BadAwaitInCatchFilter" xml:space="preserve">
    <value>Cannot await in the filter expression of a catch clause</value>
  </data>
  <data name="ERR_BadAwaitInLock" xml:space="preserve">
    <value>Cannot await in the body of a lock statement</value>
  </data>
  <data name="ERR_BadAwaitInStaticVariableInitializer" xml:space="preserve">
    <value>The 'await' operator cannot be used in a static script variable initializer.</value>
  </data>
  <data name="ERR_AwaitInUnsafeContext" xml:space="preserve">
    <value>Cannot await in an unsafe context</value>
  </data>
  <data name="ERR_BadAsyncLacksBody" xml:space="preserve">
    <value>The 'async' modifier can only be used in methods that have a body.</value>
  </data>
  <data name="ERR_BadSpecialByRefIterator" xml:space="preserve">
    <value>foreach statement cannot operate on enumerators of type '{0}' in async or iterator methods because '{0}' is a ref struct or a type parameter that allows ref struct.</value>
  </data>
  <data name="ERR_BadSpecialByRefParameter" xml:space="preserve">
    <value>Parameters of type '{0}' cannot be declared in async methods or async lambda expressions.</value>
  </data>
  <data name="ERR_SecurityCriticalOrSecuritySafeCriticalOnAsync" xml:space="preserve">
    <value>Security attribute '{0}' cannot be applied to an Async method.</value>
  </data>
  <data name="ERR_SecurityCriticalOrSecuritySafeCriticalOnAsyncInClassOrStruct" xml:space="preserve">
    <value>Async methods are not allowed in an Interface, Class, or Structure which has the 'SecurityCritical' or 'SecuritySafeCritical' attribute.</value>
  </data>
  <data name="ERR_BadAwaitInQuery" xml:space="preserve">
    <value>The 'await' operator may only be used in a query expression within the first collection expression of the initial 'from' clause or within the collection expression of a 'join' clause</value>
  </data>
  <data name="WRN_AsyncLacksAwaits" xml:space="preserve">
    <value>This async method lacks 'await' operators and will run synchronously. Consider using the 'await' operator to await non-blocking API calls, or 'await Task.Run(...)' to do CPU-bound work on a background thread.</value>
  </data>
  <data name="WRN_AsyncLacksAwaits_Title" xml:space="preserve">
    <value>Async method lacks 'await' operators and will run synchronously</value>
  </data>
  <data name="WRN_UnobservedAwaitableExpression" xml:space="preserve">
    <value>Because this call is not awaited, execution of the current method continues before the call is completed. Consider applying the 'await' operator to the result of the call.</value>
  </data>
  <data name="WRN_UnobservedAwaitableExpression_Title" xml:space="preserve">
    <value>Because this call is not awaited, execution of the current method continues before the call is completed</value>
  </data>
  <data name="WRN_UnobservedAwaitableExpression_Description" xml:space="preserve">
    <value>The current method calls an async method that returns a Task or a Task&lt;TResult&gt; and doesn't apply the await operator to the result. The call to the async method starts an asynchronous task. However, because no await operator is applied, the program continues without waiting for the task to complete. In most cases, that behavior isn't what you expect. Usually other aspects of the calling method depend on the results of the call or, minimally, the called method is expected to complete before you return from the method that contains the call.

An equally important issue is what happens to exceptions that are raised in the called async method. An exception that's raised in a method that returns a Task or Task&lt;TResult&gt; is stored in the returned task. If you don't await the task or explicitly check for exceptions, the exception is lost. If you await the task, its exception is rethrown.

As a best practice, you should always await the call.

You should consider suppressing the warning only if you're sure that you don't want to wait for the asynchronous call to complete and that the called method won't raise any exceptions. In that case, you can suppress the warning by assigning the task result of the call to a variable.</value>
  </data>
  <data name="ERR_SynchronizedAsyncMethod" xml:space="preserve">
    <value>'MethodImplOptions.Synchronized' cannot be applied to an async method</value>
  </data>
  <data name="ERR_NoConversionForCallerLineNumberParam" xml:space="preserve">
    <value>CallerLineNumberAttribute cannot be applied because there are no standard conversions from type '{0}' to type '{1}'</value>
  </data>
  <data name="ERR_NoConversionForCallerFilePathParam" xml:space="preserve">
    <value>CallerFilePathAttribute cannot be applied because there are no standard conversions from type '{0}' to type '{1}'</value>
  </data>
  <data name="ERR_NoConversionForCallerMemberNameParam" xml:space="preserve">
    <value>CallerMemberNameAttribute cannot be applied because there are no standard conversions from type '{0}' to type '{1}'</value>
  </data>
  <data name="ERR_BadCallerLineNumberParamWithoutDefaultValue" xml:space="preserve">
    <value>The CallerLineNumberAttribute may only be applied to parameters with default values</value>
  </data>
  <data name="ERR_BadCallerFilePathParamWithoutDefaultValue" xml:space="preserve">
    <value>The CallerFilePathAttribute may only be applied to parameters with default values</value>
  </data>
  <data name="ERR_BadCallerMemberNameParamWithoutDefaultValue" xml:space="preserve">
    <value>The CallerMemberNameAttribute may only be applied to parameters with default values</value>
  </data>
  <data name="WRN_CallerLineNumberParamForUnconsumedLocation" xml:space="preserve">
    <value>The CallerLineNumberAttribute applied to parameter '{0}' will have no effect because it applies to a member that is used in contexts that do not allow optional arguments</value>
  </data>
  <data name="WRN_CallerLineNumberParamForUnconsumedLocation_Title" xml:space="preserve">
    <value>The CallerLineNumberAttribute will have no effect because it applies to a member that is used in contexts that do not allow optional arguments</value>
  </data>
  <data name="WRN_CallerFilePathParamForUnconsumedLocation" xml:space="preserve">
    <value>The CallerFilePathAttribute applied to parameter '{0}' will have no effect because it applies to a member that is used in contexts that do not allow optional arguments</value>
  </data>
  <data name="WRN_CallerFilePathParamForUnconsumedLocation_Title" xml:space="preserve">
    <value>The CallerFilePathAttribute will have no effect because it applies to a member that is used in contexts that do not allow optional arguments</value>
  </data>
  <data name="WRN_CallerMemberNameParamForUnconsumedLocation" xml:space="preserve">
    <value>The CallerMemberNameAttribute applied to parameter '{0}' will have no effect because it applies to a member that is used in contexts that do not allow optional arguments</value>
  </data>
  <data name="WRN_CallerMemberNameParamForUnconsumedLocation_Title" xml:space="preserve">
    <value>The CallerMemberNameAttribute will have no effect because it applies to a member that is used in contexts that do not allow optional arguments</value>
  </data>
  <data name="ERR_NoEntryPoint" xml:space="preserve">
    <value>Program does not contain a static 'Main' method suitable for an entry point</value>
  </data>
  <data name="ERR_ArrayInitializerIncorrectLength" xml:space="preserve">
    <value>An array initializer of length '{0}' is expected</value>
  </data>
  <data name="ERR_ArrayInitializerExpected" xml:space="preserve">
    <value>A nested array initializer is expected</value>
  </data>
  <data name="ERR_IllegalVarianceSyntax" xml:space="preserve">
    <value>Invalid variance modifier. Only interface and delegate type parameters can be specified as variant.</value>
  </data>
  <data name="ERR_UnexpectedAliasedName" xml:space="preserve">
    <value>Unexpected use of an aliased name</value>
  </data>
  <data name="ERR_UnexpectedGenericName" xml:space="preserve">
    <value>Unexpected use of a generic name</value>
  </data>
  <data name="ERR_UnexpectedUnboundGenericName" xml:space="preserve">
    <value>Unexpected use of an unbound generic name</value>
  </data>
  <data name="ERR_GlobalStatement" xml:space="preserve">
    <value>Expressions and statements can only occur in a method body</value>
  </data>
  <data name="ERR_NamedArgumentForArray" xml:space="preserve">
    <value>An array access may not have a named argument specifier</value>
  </data>
  <data name="ERR_NotYetImplementedInRoslyn" xml:space="preserve">
    <value>This language feature ('{0}') is not yet implemented.</value>
  </data>
  <data name="ERR_DefaultValueNotAllowed" xml:space="preserve">
    <value>Default values are not valid in this context.</value>
  </data>
  <data name="ERR_CantOpenIcon" xml:space="preserve">
    <value>Error opening icon file {0} -- {1}</value>
  </data>
  <data name="ERR_CantOpenWin32Manifest" xml:space="preserve">
    <value>Error opening Win32 manifest file {0} -- {1}</value>
  </data>
  <data name="ERR_ErrorBuildingWin32Resources" xml:space="preserve">
    <value>Error building Win32 resources -- {0}</value>
  </data>
  <data name="ERR_DefaultValueBeforeRequiredValue" xml:space="preserve">
    <value>Optional parameters must appear after all required parameters</value>
  </data>
  <data name="ERR_ExplicitImplCollisionOnRefOut" xml:space="preserve">
    <value>Cannot inherit interface '{0}' with the specified type parameters because it causes method '{1}' to contain overloads which differ only on ref and out</value>
  </data>
  <data name="ERR_PartialWrongTypeParamsVariance" xml:space="preserve">
    <value>Partial declarations of '{0}' must have the same type parameter names and variance modifiers in the same order</value>
  </data>
  <data name="ERR_UnexpectedVariance" xml:space="preserve">
    <value>Invalid variance: The type parameter '{1}' must be {3} valid on '{0}'. '{1}' is {2}.</value>
  </data>
  <data name="ERR_UnexpectedVarianceStaticMember" xml:space="preserve">
    <value>Invalid variance: The type parameter '{1}' must be {3} valid on '{0}' unless language version '{4}' or greater is used. '{1}' is {2}.</value>
  </data>
  <data name="ERR_DeriveFromDynamic" xml:space="preserve">
    <value>'{0}': cannot derive from the dynamic type</value>
  </data>
  <data name="ERR_DeriveFromConstructedDynamic" xml:space="preserve">
    <value>'{0}': cannot implement a dynamic interface '{1}'</value>
  </data>
  <data name="ERR_DynamicTypeAsBound" xml:space="preserve">
    <value>Constraint cannot be the dynamic type</value>
  </data>
  <data name="ERR_ConstructedDynamicTypeAsBound" xml:space="preserve">
    <value>Constraint cannot be a dynamic type '{0}'</value>
  </data>
  <data name="ERR_DynamicRequiredTypesMissing" xml:space="preserve">
    <value>One or more types required to compile a dynamic expression cannot be found. Are you missing a reference?</value>
  </data>
  <data name="ERR_MetadataNameTooLong" xml:space="preserve">
    <value>Name '{0}' exceeds the maximum length allowed in metadata.</value>
  </data>
  <data name="ERR_AttributesNotAllowed" xml:space="preserve">
    <value>Attributes are not valid in this context.</value>
  </data>
  <data name="ERR_AttributesRequireParenthesizedLambdaExpression" xml:space="preserve">
    <value>Attributes on lambda expressions require a parenthesized parameter list.</value>
  </data>
  <data name="ERR_ExternAliasNotAllowed" xml:space="preserve">
    <value>'extern alias' is not valid in this context</value>
  </data>
  <data name="WRN_IsDynamicIsConfusing" xml:space="preserve">
    <value>Using '{0}' to test compatibility with '{1}' is essentially identical to testing compatibility with '{2}' and will succeed for all non-null values</value>
  </data>
  <data name="WRN_IsDynamicIsConfusing_Title" xml:space="preserve">
    <value>Using 'is' to test compatibility with 'dynamic' is essentially identical to testing compatibility with 'Object'</value>
  </data>
  <data name="ERR_YieldNotAllowedInScript" xml:space="preserve">
    <value>Cannot use 'yield' in top-level script code</value>
  </data>
  <data name="ERR_NamespaceNotAllowedInScript" xml:space="preserve">
    <value>Cannot declare namespace in script code</value>
  </data>
  <data name="ERR_GlobalAttributesNotAllowed" xml:space="preserve">
    <value>Assembly and module attributes are not allowed in this context</value>
  </data>
  <data name="ERR_InvalidDelegateType" xml:space="preserve">
    <value>Delegate '{0}' has no invoke method or an invoke method with a return type or parameter types that are not supported.</value>
  </data>
  <data name="WRN_MainIgnored" xml:space="preserve">
    <value>The entry point of the program is global code; ignoring '{0}' entry point.</value>
  </data>
  <data name="WRN_MainIgnored_Title" xml:space="preserve">
    <value>The entry point of the program is global code; ignoring entry point</value>
  </data>
  <data name="WRN_StaticInAsOrIs" xml:space="preserve">
    <value>The second operand of an 'is' or 'as' operator may not be static type '{0}'</value>
  </data>
  <data name="WRN_StaticInAsOrIs_Title" xml:space="preserve">
    <value>The second operand of an 'is' or 'as' operator may not be a static type</value>
  </data>
  <data name="ERR_BadVisEventType" xml:space="preserve">
    <value>Inconsistent accessibility: event type '{1}' is less accessible than event '{0}'</value>
  </data>
  <data name="ERR_NamedArgumentSpecificationBeforeFixedArgument" xml:space="preserve">
    <value>Named argument specifications must appear after all fixed arguments have been specified. Please use language version {0} or greater to allow non-trailing named arguments.</value>
  </data>
  <data name="ERR_NamedArgumentSpecificationBeforeFixedArgumentInDynamicInvocation" xml:space="preserve">
    <value>Named argument specifications must appear after all fixed arguments have been specified in a dynamic invocation.</value>
  </data>
  <data name="ERR_BadNamedArgument" xml:space="preserve">
    <value>The best overload for '{0}' does not have a parameter named '{1}'</value>
  </data>
  <data name="ERR_BadNamedArgumentForDelegateInvoke" xml:space="preserve">
    <value>The delegate '{0}' does not have a parameter named '{1}'</value>
  </data>
  <data name="ERR_DuplicateNamedArgument" xml:space="preserve">
    <value>Named argument '{0}' cannot be specified multiple times</value>
  </data>
  <data name="ERR_NamedArgumentUsedInPositional" xml:space="preserve">
    <value>Named argument '{0}' specifies a parameter for which a positional argument has already been given</value>
  </data>
  <data name="ERR_BadNonTrailingNamedArgument" xml:space="preserve">
    <value>Named argument '{0}' is used out-of-position but is followed by an unnamed argument</value>
  </data>
  <data name="ERR_DefaultValueUsedWithAttributes" xml:space="preserve">
    <value>Cannot specify default parameter value in conjunction with DefaultParameterAttribute or OptionalAttribute</value>
  </data>
  <data name="ERR_DefaultValueMustBeConstant" xml:space="preserve">
    <value>Default parameter value for '{0}' must be a compile-time constant</value>
  </data>
  <data name="ERR_RefOutDefaultValue" xml:space="preserve">
    <value>A ref or out parameter cannot have a default value</value>
  </data>
  <data name="ERR_DefaultValueForExtensionParameter" xml:space="preserve">
    <value>Cannot specify a default value for the 'this' parameter</value>
  </data>
  <data name="ERR_DefaultValueForParamsParameter" xml:space="preserve">
    <value>Cannot specify a default value for a parameter collection</value>
  </data>
  <data name="ERR_NoConversionForDefaultParam" xml:space="preserve">
    <value>A value of type '{0}' cannot be used as a default parameter because there are no standard conversions to type '{1}'</value>
  </data>
  <data name="ERR_NoConversionForNubDefaultParam" xml:space="preserve">
    <value>A value of type '{0}' cannot be used as default parameter for nullable parameter '{1}' because '{0}' is not a simple type</value>
  </data>
  <data name="ERR_NotNullRefDefaultParameter" xml:space="preserve">
    <value>'{0}' is of type '{1}'. A default parameter value of a reference type other than string can only be initialized with null</value>
  </data>
  <data name="WRN_DefaultValueForUnconsumedLocation" xml:space="preserve">
    <value>The default value specified for parameter '{0}' will have no effect because it applies to a member that is used in contexts that do not allow optional arguments</value>
  </data>
  <data name="WRN_DefaultValueForUnconsumedLocation_Title" xml:space="preserve">
    <value>The default value specified will have no effect because it applies to a member that is used in contexts that do not allow optional arguments</value>
  </data>
  <data name="WRN_RefReadonlyParameterDefaultValue" xml:space="preserve">
    <value>A default value is specified for 'ref readonly' parameter '{0}', but 'ref readonly' should be used only for references. Consider declaring the parameter as 'in'.</value>
  </data>
  <data name="WRN_RefReadonlyParameterDefaultValue_Title" xml:space="preserve">
    <value>A default value is specified for 'ref readonly' parameter, but 'ref readonly' should be used only for references. Consider declaring the parameter as 'in'.</value>
  </data>
  <data name="ERR_PublicKeyFileFailure" xml:space="preserve">
    <value>Error signing output with public key from file '{0}' -- {1}</value>
  </data>
  <data name="ERR_PublicKeyContainerFailure" xml:space="preserve">
    <value>Error signing output with public key from container '{0}' -- {1}</value>
  </data>
  <data name="ERR_BadDynamicTypeof" xml:space="preserve">
    <value>The typeof operator cannot be used on the dynamic type</value>
  </data>
  <data name="ERR_BadNullableTypeof" xml:space="preserve">
    <value>The typeof operator cannot be used on a nullable reference type</value>
  </data>
  <data name="ERR_ExpressionTreeContainsDynamicOperation" xml:space="preserve">
    <value>An expression tree may not contain a dynamic operation</value>
  </data>
  <data name="ERR_BadAsyncExpressionTree" xml:space="preserve">
    <value>Async lambda expressions cannot be converted to expression trees</value>
  </data>
  <data name="ERR_DynamicAttributeMissing" xml:space="preserve">
    <value>Cannot define a class or member that utilizes 'dynamic' because the compiler required type '{0}' cannot be found. Are you missing a reference?</value>
  </data>
  <data name="ERR_CannotPassNullForFriendAssembly" xml:space="preserve">
    <value>Cannot pass null for friend assembly name</value>
  </data>
  <data name="ERR_SignButNoPrivateKey" xml:space="preserve">
    <value>Key file '{0}' is missing the private key needed for signing</value>
  </data>
  <data name="ERR_PublicSignButNoKey" xml:space="preserve">
    <value>Public signing was specified and requires a public key, but no public key was specified.</value>
  </data>
  <data name="ERR_PublicSignNetModule" xml:space="preserve">
    <value>Public signing is not supported for netmodules.</value>
  </data>
  <data name="WRN_DelaySignButNoKey" xml:space="preserve">
    <value>Delay signing was specified and requires a public key, but no public key was specified</value>
  </data>
  <data name="WRN_DelaySignButNoKey_Title" xml:space="preserve">
    <value>Delay signing was specified and requires a public key, but no public key was specified</value>
  </data>
  <data name="ERR_InvalidVersionFormat" xml:space="preserve">
    <value>The specified version string '{0}' does not conform to the required format - major[.minor[.build[.revision]]]</value>
  </data>
  <data name="ERR_InvalidVersionFormatDeterministic" xml:space="preserve">
    <value>The specified version string '{0}' contains wildcards, which are not compatible with determinism. Either remove wildcards from the version string, or disable determinism for this compilation</value>
  </data>
  <data name="ERR_InvalidVersionFormat2" xml:space="preserve">
    <value>The specified version string '{0}' does not conform to the required format - major.minor.build.revision (without wildcards)</value>
  </data>
  <data name="WRN_InvalidVersionFormat" xml:space="preserve">
    <value>The specified version string '{0}' does not conform to the recommended format - major.minor.build.revision</value>
  </data>
  <data name="WRN_InvalidVersionFormat_Title" xml:space="preserve">
    <value>The specified version string does not conform to the recommended format - major.minor.build.revision</value>
  </data>
  <data name="ERR_InvalidAssemblyCultureForExe" xml:space="preserve">
    <value>Executables cannot be satellite assemblies; culture should always be empty</value>
  </data>
  <data name="ERR_NoCorrespondingArgument" xml:space="preserve">
    <value>There is no argument given that corresponds to the required parameter '{0}' of '{1}'</value>
  </data>
  <data name="WRN_UnimplementedCommandLineSwitch" xml:space="preserve">
    <value>The command line switch '{0}' is not yet implemented and was ignored.</value>
  </data>
  <data name="WRN_UnimplementedCommandLineSwitch_Title" xml:space="preserve">
    <value>Command line switch is not yet implemented</value>
  </data>
  <data name="ERR_ModuleEmitFailure" xml:space="preserve">
    <value>Failed to emit module '{0}': {1}</value>
  </data>
  <data name="ERR_FixedLocalInLambda" xml:space="preserve">
    <value>Cannot use fixed local '{0}' inside an anonymous method, lambda expression, or query expression</value>
  </data>
  <data name="ERR_ExpressionTreeContainsNamedArgument" xml:space="preserve">
    <value>An expression tree may not contain a named argument specification</value>
  </data>
  <data name="ERR_ExpressionTreeContainsOptionalArgument" xml:space="preserve">
    <value>An expression tree may not contain a call or invocation that uses optional arguments</value>
  </data>
  <data name="ERR_ExpressionTreeContainsIndexedProperty" xml:space="preserve">
    <value>An expression tree may not contain an indexed property</value>
  </data>
  <data name="ERR_IndexedPropertyRequiresParams" xml:space="preserve">
    <value>Indexed property '{0}' has non-optional arguments which must be provided</value>
  </data>
  <data name="ERR_IndexedPropertyMustHaveAllOptionalParams" xml:space="preserve">
    <value>Indexed property '{0}' must have all arguments optional</value>
  </data>
  <data name="ERR_SpecialByRefInLambda" xml:space="preserve">
    <value>Instance of type '{0}' cannot be used inside a nested function, query expression, iterator block or async method</value>
  </data>
  <data name="ERR_SecurityAttributeMissingAction" xml:space="preserve">
    <value>First argument to a security attribute must be a valid SecurityAction</value>
  </data>
  <data name="ERR_SecurityAttributeInvalidAction" xml:space="preserve">
    <value>Security attribute '{0}' has an invalid SecurityAction value '{1}'</value>
  </data>
  <data name="ERR_SecurityAttributeInvalidActionAssembly" xml:space="preserve">
    <value>SecurityAction value '{0}' is invalid for security attributes applied to an assembly</value>
  </data>
  <data name="ERR_SecurityAttributeInvalidActionTypeOrMethod" xml:space="preserve">
    <value>SecurityAction value '{0}' is invalid for security attributes applied to a type or a method</value>
  </data>
  <data name="ERR_PrincipalPermissionInvalidAction" xml:space="preserve">
    <value>SecurityAction value '{0}' is invalid for PrincipalPermission attribute</value>
  </data>
  <data name="ERR_FeatureNotValidInExpressionTree" xml:space="preserve">
    <value>An expression tree may not contain '{0}'</value>
  </data>
  <data name="ERR_PermissionSetAttributeInvalidFile" xml:space="preserve">
    <value>Unable to resolve file path '{0}' specified for the named argument '{1}' for PermissionSet attribute</value>
  </data>
  <data name="ERR_PermissionSetAttributeFileReadError" xml:space="preserve">
    <value>Error reading file '{0}' specified for the named argument '{1}' for PermissionSet attribute: '{2}'</value>
  </data>
  <data name="ERR_GlobalSingleTypeNameNotFoundFwd" xml:space="preserve">
    <value>The type name '{0}' could not be found in the global namespace. This type has been forwarded to assembly '{1}' Consider adding a reference to that assembly.</value>
  </data>
  <data name="ERR_DottedTypeNameNotFoundInNSFwd" xml:space="preserve">
    <value>The type name '{0}' could not be found in the namespace '{1}'. This type has been forwarded to assembly '{2}' Consider adding a reference to that assembly.</value>
  </data>
  <data name="ERR_SingleTypeNameNotFoundFwd" xml:space="preserve">
    <value>The type name '{0}' could not be found. This type has been forwarded to assembly '{1}'. Consider adding a reference to that assembly.</value>
  </data>
  <data name="ERR_AssemblySpecifiedForLinkAndRef" xml:space="preserve">
    <value>Assemblies '{0}' and '{1}' refer to the same metadata but only one is a linked reference (specified using /link option); consider removing one of the references.</value>
  </data>
  <data name="WRN_DeprecatedCollectionInitAdd" xml:space="preserve">
    <value>The best overloaded Add method '{0}' for the collection initializer element is obsolete.</value>
  </data>
  <data name="WRN_DeprecatedCollectionInitAdd_Title" xml:space="preserve">
    <value>The best overloaded Add method for the collection initializer element is obsolete</value>
  </data>
  <data name="WRN_DeprecatedCollectionInitAddStr" xml:space="preserve">
    <value>The best overloaded Add method '{0}' for the collection initializer element is obsolete. {1}</value>
  </data>
  <data name="WRN_DeprecatedCollectionInitAddStr_Title" xml:space="preserve">
    <value>The best overloaded Add method for the collection initializer element is obsolete</value>
  </data>
  <data name="ERR_DeprecatedCollectionInitAddStr" xml:space="preserve">
    <value>The best overloaded Add method '{0}' for the collection initializer element is obsolete. {1}</value>
  </data>
  <data name="ERR_SecurityAttributeInvalidTarget" xml:space="preserve">
    <value>Security attribute '{0}' is not valid on this declaration type. Security attributes are only valid on assembly, type and method declarations.</value>
  </data>
  <data name="ERR_BadDynamicMethodArg" xml:space="preserve">
    <value>Cannot use an expression of type '{0}' as an argument to a dynamically dispatched operation.</value>
  </data>
  <data name="ERR_BadDynamicMethodArgLambda" xml:space="preserve">
    <value>Cannot use a lambda expression as an argument to a dynamically dispatched operation without first casting it to a delegate or expression tree type.</value>
  </data>
  <data name="ERR_BadDynamicMethodArgMemgrp" xml:space="preserve">
    <value>Cannot use a method group as an argument to a dynamically dispatched operation. Did you intend to invoke the method?</value>
  </data>
  <data name="ERR_NoDynamicPhantomOnBase" xml:space="preserve">
    <value>The call to method '{0}' needs to be dynamically dispatched, but cannot be because it is part of a base access expression. Consider casting the dynamic arguments or eliminating the base access.</value>
  </data>
  <data name="ERR_BadDynamicQuery" xml:space="preserve">
    <value>Query expressions over source type 'dynamic' or with a join sequence of type 'dynamic' are not allowed</value>
  </data>
  <data name="ERR_NoDynamicPhantomOnBaseIndexer" xml:space="preserve">
    <value>The indexer access needs to be dynamically dispatched, but cannot be because it is part of a base access expression. Consider casting the dynamic arguments or eliminating the base access.</value>
  </data>
  <data name="WRN_DynamicDispatchToConditionalMethod" xml:space="preserve">
    <value>The dynamically dispatched call to method '{0}' may fail at runtime because one or more applicable overloads are conditional methods.</value>
  </data>
  <data name="WRN_DynamicDispatchToConditionalMethod_Title" xml:space="preserve">
    <value>Dynamically dispatched call may fail at runtime because one or more applicable overloads are conditional methods</value>
  </data>
  <data name="ERR_BadArgTypeDynamicExtension" xml:space="preserve">
    <value>'{0}' has no applicable method named '{1}' but appears to have an extension method by that name. Extension methods cannot be dynamically dispatched. Consider casting the dynamic arguments or calling the extension method without the extension method syntax.</value>
  </data>
  <data name="WRN_CallerFilePathPreferredOverCallerMemberName" xml:space="preserve">
    <value>The CallerMemberNameAttribute applied to parameter '{0}' will have no effect. It is overridden by the CallerFilePathAttribute.</value>
  </data>
  <data name="WRN_CallerFilePathPreferredOverCallerMemberName_Title" xml:space="preserve">
    <value>The CallerMemberNameAttribute will have no effect; it is overridden by the CallerFilePathAttribute</value>
  </data>
  <data name="WRN_CallerLineNumberPreferredOverCallerMemberName" xml:space="preserve">
    <value>The CallerMemberNameAttribute applied to parameter '{0}' will have no effect. It is overridden by the CallerLineNumberAttribute.</value>
  </data>
  <data name="WRN_CallerLineNumberPreferredOverCallerMemberName_Title" xml:space="preserve">
    <value>The CallerMemberNameAttribute will have no effect; it is overridden by the CallerLineNumberAttribute</value>
  </data>
  <data name="WRN_CallerLineNumberPreferredOverCallerFilePath" xml:space="preserve">
    <value>The CallerFilePathAttribute applied to parameter '{0}' will have no effect. It is overridden by the CallerLineNumberAttribute.</value>
  </data>
  <data name="WRN_CallerLineNumberPreferredOverCallerFilePath_Title" xml:space="preserve">
    <value>The CallerFilePathAttribute will have no effect; it is overridden by the CallerLineNumberAttribute</value>
  </data>
  <data name="ERR_InvalidDynamicCondition" xml:space="preserve">
    <value>Expression must be implicitly convertible to Boolean or its type '{0}' must define operator '{1}'.</value>
  </data>
  <data name="ERR_MixingWinRTEventWithRegular" xml:space="preserve">
    <value>'{0}' cannot implement '{1}' because '{2}' is a Windows Runtime event and '{3}' is a regular .NET event.</value>
  </data>
  <data name="WRN_CA2000_DisposeObjectsBeforeLosingScope1" xml:space="preserve">
    <value>Call System.IDisposable.Dispose() on allocated instance of {0} before all references to it are out of scope.</value>
  </data>
  <data name="WRN_CA2000_DisposeObjectsBeforeLosingScope1_Title" xml:space="preserve">
    <value>Call System.IDisposable.Dispose() on allocated instance before all references to it are out of scope</value>
  </data>
  <data name="WRN_CA2000_DisposeObjectsBeforeLosingScope2" xml:space="preserve">
    <value>Allocated instance of {0} is not disposed along all exception paths.  Call System.IDisposable.Dispose() before all references to it are out of scope.</value>
  </data>
  <data name="WRN_CA2000_DisposeObjectsBeforeLosingScope2_Title" xml:space="preserve">
    <value>Allocated instance is not disposed along all exception paths</value>
  </data>
  <data name="WRN_CA2202_DoNotDisposeObjectsMultipleTimes" xml:space="preserve">
    <value>Object '{0}' can be disposed more than once.</value>
  </data>
  <data name="WRN_CA2202_DoNotDisposeObjectsMultipleTimes_Title" xml:space="preserve">
    <value>Object can be disposed more than once</value>
  </data>
  <data name="ERR_NewCoClassOnLink" xml:space="preserve">
    <value>Interop type '{0}' cannot be embedded. Use the applicable interface instead.</value>
  </data>
  <data name="ERR_NoPIANestedType" xml:space="preserve">
    <value>Type '{0}' cannot be embedded because it is a nested type. Consider setting the 'Embed Interop Types' property to false.</value>
  </data>
  <data name="ERR_GenericsUsedInNoPIAType" xml:space="preserve">
    <value>Type '{0}' cannot be embedded because it has a generic argument. Consider setting the 'Embed Interop Types' property to false.</value>
  </data>
  <data name="ERR_InteropStructContainsMethods" xml:space="preserve">
    <value>Embedded interop struct '{0}' can contain only public instance fields.</value>
  </data>
  <data name="ERR_WinRtEventPassedByRef" xml:space="preserve">
    <value>A Windows Runtime event may not be passed as an out or ref parameter.</value>
  </data>
  <data name="ERR_MissingMethodOnSourceInterface" xml:space="preserve">
    <value>Source interface '{0}' is missing method '{1}' which is required to embed event '{2}'.</value>
  </data>
  <data name="ERR_MissingSourceInterface" xml:space="preserve">
    <value>Interface '{0}' has an invalid source interface which is required to embed event '{1}'.</value>
  </data>
  <data name="ERR_InteropTypeMissingAttribute" xml:space="preserve">
    <value>Interop type '{0}' cannot be embedded because it is missing the required '{1}' attribute.</value>
  </data>
  <data name="ERR_NoPIAAssemblyMissingAttribute" xml:space="preserve">
    <value>Cannot embed interop types from assembly '{0}' because it is missing the '{1}' attribute.</value>
  </data>
  <data name="ERR_NoPIAAssemblyMissingAttributes" xml:space="preserve">
    <value>Cannot embed interop types from assembly '{0}' because it is missing either the '{1}' attribute or the '{2}' attribute.</value>
  </data>
  <data name="ERR_InteropTypesWithSameNameAndGuid" xml:space="preserve">
    <value>Cannot embed interop type '{0}' found in both assembly '{1}' and '{2}'. Consider setting the 'Embed Interop Types' property to false.</value>
  </data>
  <data name="ERR_LocalTypeNameClash" xml:space="preserve">
    <value>Embedding the interop type '{0}' from assembly '{1}' causes a name clash in the current assembly. Consider setting the 'Embed Interop Types' property to false.</value>
  </data>
  <data name="WRN_ReferencedAssemblyReferencesLinkedPIA" xml:space="preserve">
    <value>A reference was created to embedded interop assembly '{0}' because of an indirect reference to that assembly created by assembly '{1}'. Consider changing the 'Embed Interop Types' property on either assembly.</value>
  </data>
  <data name="WRN_ReferencedAssemblyReferencesLinkedPIA_Title" xml:space="preserve">
    <value>A reference was created to embedded interop assembly because of an indirect assembly reference</value>
  </data>
  <data name="WRN_ReferencedAssemblyReferencesLinkedPIA_Description" xml:space="preserve">
    <value>You have added a reference to an assembly using /link (Embed Interop Types property set to True). This instructs the compiler to embed interop type information from that assembly. However, the compiler cannot embed interop type information from that assembly because another assembly that you have referenced also references that assembly using /reference (Embed Interop Types property set to False).

To embed interop type information for both assemblies, use /link for references to each assembly (set the Embed Interop Types property to True).

To remove the warning, you can use /reference instead (set the Embed Interop Types property to False). In this case, a primary interop assembly (PIA) provides interop type information.</value>
  </data>
  <data name="ERR_GenericsUsedAcrossAssemblies" xml:space="preserve">
    <value>Type '{0}' from assembly '{1}' cannot be used across assembly boundaries because it has a generic type argument that is an embedded interop type.</value>
  </data>
  <data name="ERR_NoCanonicalView" xml:space="preserve">
    <value>Cannot find the interop type that matches the embedded interop type '{0}'. Are you missing an assembly reference?</value>
  </data>
  <data name="ERR_NetModuleNameMismatch" xml:space="preserve">
    <value>Module name '{0}' stored in '{1}' must match its filename.</value>
  </data>
  <data name="ERR_BadModuleName" xml:space="preserve">
    <value>Invalid module name: {0}</value>
  </data>
  <data name="ERR_BadCompilationOptionValue" xml:space="preserve">
    <value>Invalid '{0}' value: '{1}'.</value>
  </data>
  <data name="ERR_BadAppConfigPath" xml:space="preserve">
    <value>AppConfigPath must be absolute.</value>
  </data>
  <data name="WRN_AssemblyAttributeFromModuleIsOverridden" xml:space="preserve">
    <value>Attribute '{0}' from module '{1}' will be ignored in favor of the instance appearing in source</value>
  </data>
  <data name="WRN_AssemblyAttributeFromModuleIsOverridden_Title" xml:space="preserve">
    <value>Attribute will be ignored in favor of the instance appearing in source</value>
  </data>
  <data name="ERR_CmdOptionConflictsSource" xml:space="preserve">
    <value>Attribute '{0}' given in a source file conflicts with option '{1}'.</value>
  </data>
  <data name="ERR_FixedBufferTooManyDimensions" xml:space="preserve">
    <value>A fixed buffer may only have one dimension.</value>
  </data>
  <data name="WRN_ReferencedAssemblyDoesNotHaveStrongName" xml:space="preserve">
    <value>Referenced assembly '{0}' does not have a strong name.</value>
  </data>
  <data name="WRN_ReferencedAssemblyDoesNotHaveStrongName_Title" xml:space="preserve">
    <value>Referenced assembly does not have a strong name</value>
  </data>
  <data name="ERR_InvalidSignaturePublicKey" xml:space="preserve">
    <value>Invalid signature public key specified in AssemblySignatureKeyAttribute.</value>
  </data>
  <data name="ERR_ExportedTypeConflictsWithDeclaration" xml:space="preserve">
    <value>Type '{0}' exported from module '{1}' conflicts with type declared in primary module of this assembly.</value>
  </data>
  <data name="ERR_ExportedTypesConflict" xml:space="preserve">
    <value>Type '{0}' exported from module '{1}' conflicts with type '{2}' exported from module '{3}'.</value>
  </data>
  <data name="ERR_ForwardedTypeConflictsWithDeclaration" xml:space="preserve">
    <value>Forwarded type '{0}' conflicts with type declared in primary module of this assembly.</value>
  </data>
  <data name="ERR_ForwardedTypesConflict" xml:space="preserve">
    <value>Type '{0}' forwarded to assembly '{1}' conflicts with type '{2}' forwarded to assembly '{3}'.</value>
  </data>
  <data name="ERR_ForwardedTypeConflictsWithExportedType" xml:space="preserve">
    <value>Type '{0}' forwarded to assembly '{1}' conflicts with type '{2}' exported from module '{3}'.</value>
  </data>
  <data name="WRN_RefCultureMismatch" xml:space="preserve">
    <value>Referenced assembly '{0}' has different culture setting of '{1}'.</value>
  </data>
  <data name="WRN_RefCultureMismatch_Title" xml:space="preserve">
    <value>Referenced assembly has different culture setting</value>
  </data>
  <data name="ERR_AgnosticToMachineModule" xml:space="preserve">
    <value>Agnostic assembly cannot have a processor specific module '{0}'.</value>
  </data>
  <data name="ERR_ConflictingMachineModule" xml:space="preserve">
    <value>Assembly and module '{0}' cannot target different processors.</value>
  </data>
  <data name="WRN_ConflictingMachineAssembly" xml:space="preserve">
    <value>Referenced assembly '{0}' targets a different processor.</value>
  </data>
  <data name="WRN_ConflictingMachineAssembly_Title" xml:space="preserve">
    <value>Referenced assembly targets a different processor</value>
  </data>
  <data name="ERR_CryptoHashFailed" xml:space="preserve">
    <value>Cryptographic failure while creating hashes.</value>
  </data>
  <data name="ERR_MissingNetModuleReference" xml:space="preserve">
    <value>Reference to '{0}' netmodule missing.</value>
  </data>
  <data name="ERR_NetModuleNameMustBeUnique" xml:space="preserve">
    <value>Module '{0}' is already defined in this assembly. Each module must have a unique filename.</value>
  </data>
  <data name="ERR_CantReadConfigFile" xml:space="preserve">
    <value>Cannot read config file '{0}' -- '{1}'</value>
  </data>
  <data name="ERR_EncNoPIAReference" xml:space="preserve">
    <value>Cannot continue since the edit includes a reference to an embedded type: '{0}'.</value>
  </data>
  <data name="ERR_EncReferenceToAddedMember" xml:space="preserve">
    <value>Member '{0}' added during the current debug session can only be accessed from within its declaring assembly '{1}'.</value>
  </data>
  <data name="ERR_MutuallyExclusiveOptions" xml:space="preserve">
    <value>Compilation options '{0}' and '{1}' can't both be specified at the same time.</value>
  </data>
  <data name="ERR_LinkedNetmoduleMetadataMustProvideFullPEImage" xml:space="preserve">
    <value>Linked netmodule metadata must provide a full PE image: '{0}'.</value>
  </data>
  <data name="ERR_BadPrefer32OnLib" xml:space="preserve">
    <value>/platform:anycpu32bitpreferred can only be used with /t:exe, /t:winexe and /t:appcontainerexe</value>
  </data>
  <data name="IDS_PathList" xml:space="preserve">
    <value>&lt;path list&gt;</value>
  </data>
  <data name="IDS_Text" xml:space="preserve">
    <value>&lt;text&gt;</value>
  </data>
  <data name="IDS_FeatureNullPropagatingOperator" xml:space="preserve">
    <value>null propagating operator</value>
  </data>
  <data name="IDS_FeatureExpressionBodiedMethod" xml:space="preserve">
    <value>expression-bodied method</value>
  </data>
  <data name="IDS_FeatureExpressionBodiedProperty" xml:space="preserve">
    <value>expression-bodied property</value>
  </data>
  <data name="IDS_FeatureExpressionBodiedIndexer" xml:space="preserve">
    <value>expression-bodied indexer</value>
  </data>
  <data name="IDS_FeatureAutoPropertyInitializer" xml:space="preserve">
    <value>auto property initializer</value>
  </data>
  <data name="IDS_Namespace1" xml:space="preserve">
    <value>&lt;namespace&gt;</value>
  </data>
  <data name="IDS_FeatureRefLocalsReturns" xml:space="preserve">
    <value>byref locals and returns</value>
  </data>
  <data name="IDS_FeatureReadOnlyReferences" xml:space="preserve">
    <value>readonly references</value>
  </data>
  <data name="IDS_FeatureRefStructs" xml:space="preserve">
    <value>ref structs</value>
  </data>
  <data name="IDS_FeatureRefConditional" xml:space="preserve">
    <value>ref conditional expression</value>
  </data>
  <data name="IDS_FeatureRefReassignment" xml:space="preserve">
    <value>ref reassignment</value>
  </data>
  <data name="IDS_FeatureRefFor" xml:space="preserve">
    <value>ref for-loop variables</value>
  </data>
  <data name="IDS_FeatureRefForEach" xml:space="preserve">
    <value>ref foreach iteration variables</value>
  </data>
  <data name="IDS_FeatureExtensibleFixedStatement" xml:space="preserve">
    <value>extensible fixed statement</value>
  </data>
  <data name="CompilationC" xml:space="preserve">
    <value>Compilation (C#): </value>
  </data>
  <data name="SyntaxNodeIsNotWithinSynt" xml:space="preserve">
    <value>Syntax node is not within syntax tree</value>
  </data>
  <data name="LocationMustBeProvided" xml:space="preserve">
    <value>Location must be provided in order to provide minimal type qualification.</value>
  </data>
  <data name="SyntaxTreeSemanticModelMust" xml:space="preserve">
    <value>SyntaxTreeSemanticModel must be provided in order to provide minimal type qualification.</value>
  </data>
  <data name="CantReferenceCompilationOf" xml:space="preserve">
    <value>Can't reference compilation of type '{0}' from {1} compilation.</value>
  </data>
  <data name="SyntaxTreeAlreadyPresent" xml:space="preserve">
    <value>Syntax tree already present</value>
  </data>
  <data name="SubmissionCanOnlyInclude" xml:space="preserve">
    <value>Submission can only include script code.</value>
  </data>
  <data name="SubmissionCanHaveAtMostOne" xml:space="preserve">
    <value>Submission can have at most one syntax tree.</value>
  </data>
  <data name="SyntaxTreeNotFoundToRemove" xml:space="preserve">
    <value>SyntaxTree is not part of the compilation, so it cannot be removed</value>
  </data>
  <data name="TreeMustHaveARootNodeWith" xml:space="preserve">
    <value>tree must have a root node with SyntaxKind.CompilationUnit</value>
  </data>
  <data name="TypeArgumentCannotBeNull" xml:space="preserve">
    <value>Type argument cannot be null</value>
  </data>
  <data name="WrongNumberOfTypeArguments" xml:space="preserve">
    <value>Wrong number of type arguments</value>
  </data>
  <data name="NameConflictForName" xml:space="preserve">
    <value>Name conflict for name {0}</value>
  </data>
  <data name="LookupOptionsHasInvalidCombo" xml:space="preserve">
    <value>LookupOptions has an invalid combination of options</value>
  </data>
  <data name="ItemsMustBeNonEmpty" xml:space="preserve">
    <value>items: must be non-empty</value>
  </data>
  <data name="UseVerbatimIdentifier" xml:space="preserve">
    <value>Use Microsoft.CodeAnalysis.CSharp.SyntaxFactory.Identifier or Microsoft.CodeAnalysis.CSharp.SyntaxFactory.VerbatimIdentifier to create identifier tokens.</value>
  </data>
  <data name="UseLiteralForTokens" xml:space="preserve">
    <value>Use Microsoft.CodeAnalysis.CSharp.SyntaxFactory.Literal to create character literal tokens.</value>
  </data>
  <data name="UseLiteralForNumeric" xml:space="preserve">
    <value>Use Microsoft.CodeAnalysis.CSharp.SyntaxFactory.Literal to create numeric literal tokens.</value>
  </data>
  <data name="ThisMethodCanOnlyBeUsedToCreateTokens" xml:space="preserve">
    <value>This method can only be used to create tokens - {0} is not a token kind.</value>
  </data>
  <data name="GenericParameterDefinition" xml:space="preserve">
    <value>Generic parameter is definition when expected to be reference {0}</value>
  </data>
  <data name="InvalidGetDeclarationNameMultipleDeclarators" xml:space="preserve">
    <value>Called GetDeclarationName for a declaration node that can possibly contain multiple variable declarators.</value>
  </data>
  <data name="PositionIsNotWithinSyntax" xml:space="preserve">
    <value>Position is not within syntax tree with full span {0}</value>
  </data>
  <data name="WRN_BadUILang" xml:space="preserve">
    <value>The language name '{0}' is invalid.</value>
  </data>
  <data name="WRN_BadUILang_Title" xml:space="preserve">
    <value>The language name is invalid</value>
  </data>
  <data name="ERR_UnsupportedTransparentIdentifierAccess" xml:space="preserve">
    <value>Transparent identifier member access failed for field '{0}' of '{1}'.  Does the data being queried implement the query pattern?</value>
  </data>
  <data name="ERR_ParamDefaultValueDiffersFromAttribute" xml:space="preserve">
    <value>The parameter has multiple distinct default values.</value>
  </data>
  <data name="ERR_FieldHasMultipleDistinctConstantValues" xml:space="preserve">
    <value>The field has multiple distinct constant values.</value>
  </data>
  <data name="WRN_UnqualifiedNestedTypeInCref" xml:space="preserve">
    <value>Within cref attributes, nested types of generic types should be qualified.</value>
  </data>
  <data name="WRN_UnqualifiedNestedTypeInCref_Title" xml:space="preserve">
    <value>Within cref attributes, nested types of generic types should be qualified</value>
  </data>
  <data name="NotACSharpSymbol" xml:space="preserve">
    <value>Not a C# symbol.</value>
  </data>
  <data name="HDN_UnusedUsingDirective" xml:space="preserve">
    <value>Unnecessary using directive.</value>
  </data>
  <data name="HDN_UnusedExternAlias" xml:space="preserve">
    <value>Unused extern alias.</value>
  </data>
  <data name="ElementsCannotBeNull" xml:space="preserve">
    <value>Elements cannot be null.</value>
  </data>
  <data name="IDS_LIB_ENV" xml:space="preserve">
    <value>LIB environment variable</value>
  </data>
  <data name="IDS_LIB_OPTION" xml:space="preserve">
    <value>/LIB option</value>
  </data>
  <data name="IDS_REFERENCEPATH_OPTION" xml:space="preserve">
    <value>/REFERENCEPATH option</value>
  </data>
  <data name="IDS_DirectoryDoesNotExist" xml:space="preserve">
    <value>directory does not exist</value>
  </data>
  <data name="IDS_DirectoryHasInvalidPath" xml:space="preserve">
    <value>path is too long or invalid</value>
  </data>
  <data name="WRN_NoRuntimeMetadataVersion" xml:space="preserve">
    <value>No value for RuntimeMetadataVersion found. No assembly containing System.Object was found nor was a value for RuntimeMetadataVersion specified through options.</value>
  </data>
  <data name="WRN_NoRuntimeMetadataVersion_Title" xml:space="preserve">
    <value>No value for RuntimeMetadataVersion found</value>
  </data>
  <data name="WrongSemanticModelType" xml:space="preserve">
    <value>Expected a {0} SemanticModel.</value>
  </data>
  <data name="IDS_FeatureLambda" xml:space="preserve">
    <value>lambda expression</value>
  </data>
  <data name="ERR_FeatureNotAvailableInVersion1" xml:space="preserve">
    <value>Feature '{0}' is not available in C# 1. Please use language version {1} or greater.</value>
  </data>
  <data name="ERR_FeatureNotAvailableInVersion2" xml:space="preserve">
    <value>Feature '{0}' is not available in C# 2. Please use language version {1} or greater.</value>
  </data>
  <data name="ERR_FeatureNotAvailableInVersion3" xml:space="preserve">
    <value>Feature '{0}' is not available in C# 3. Please use language version {1} or greater.</value>
  </data>
  <data name="ERR_FeatureNotAvailableInVersion4" xml:space="preserve">
    <value>Feature '{0}' is not available in C# 4. Please use language version {1} or greater.</value>
  </data>
  <data name="ERR_FeatureNotAvailableInVersion5" xml:space="preserve">
    <value>Feature '{0}' is not available in C# 5. Please use language version {1} or greater.</value>
  </data>
  <data name="ERR_FeatureNotAvailableInVersion6" xml:space="preserve">
    <value>Feature '{0}' is not available in C# 6. Please use language version {1} or greater.</value>
  </data>
  <data name="ERR_FeatureNotAvailableInVersion7" xml:space="preserve">
    <value>Feature '{0}' is not available in C# 7.0. Please use language version {1} or greater.</value>
  </data>
  <data name="ERR_FeatureIsExperimental" xml:space="preserve">
    <value>Feature '{0}' is experimental and unsupported; use '/features:{1}' to enable.</value>
  </data>
  <data name="IDS_VersionExperimental" xml:space="preserve">
    <value>'experimental'</value>
  </data>
  <data name="PositionNotWithinTree" xml:space="preserve">
    <value>Position must be within span of the syntax tree.</value>
  </data>
  <data name="SpeculatedSyntaxNodeCannotBelongToCurrentCompilation" xml:space="preserve">
    <value>Syntax node to be speculated cannot belong to a syntax tree from the current compilation.</value>
  </data>
  <data name="ChainingSpeculativeModelIsNotSupported" xml:space="preserve">
    <value>Chaining speculative semantic model is not supported. You should create a speculative model from the non-speculative ParentModel.</value>
  </data>
  <data name="IDS_ToolName" xml:space="preserve">
    <value>Microsoft (R) Visual C# Compiler</value>
  </data>
  <data name="IDS_LogoLine1" xml:space="preserve">
    <value>{0} version {1}</value>
  </data>
  <data name="IDS_LogoLine2" xml:space="preserve">
    <value>Copyright (C) Microsoft Corporation. All rights reserved.</value>
  </data>
  <data name="IDS_LangVersions" xml:space="preserve">
    <value>Supported language versions:</value>
  </data>
  <data name="IDS_CSCHelp" xml:space="preserve">
    <value>
                             Visual C# Compiler Options

                       - OUTPUT FILES -
-out:&lt;file&gt;                   Specify output file name (default: base name of
                              file with main class or first file)
-target:exe                   Build a console executable (default) (Short
                              form: -t:exe)
-target:winexe                Build a Windows executable (Short form:
                              -t:winexe)
-target:library               Build a library (Short form: -t:library)
-target:module                Build a module that can be added to another
                              assembly (Short form: -t:module)
-target:appcontainerexe       Build an Appcontainer executable (Short form:
                              -t:appcontainerexe)
-target:winmdobj              Build a Windows Runtime intermediate file that
                              is consumed by WinMDExp (Short form: -t:winmdobj)
-doc:&lt;file&gt;                   XML Documentation file to generate
-refout:&lt;file&gt;                Reference assembly output to generate
-platform:&lt;string&gt;            Limit which platforms this code can run on: x86,
                              Itanium, x64, arm, arm64, anycpu32bitpreferred, or
                              anycpu. The default is anycpu.

                       - INPUT FILES -
-recurse:&lt;wildcard&gt;           Include all files in the current directory and
                              subdirectories according to the wildcard
                              specifications
-reference:&lt;alias&gt;=&lt;file&gt;     Reference metadata from the specified assembly
                              file using the given alias (Short form: -r)
-reference:&lt;file list&gt;        Reference metadata from the specified assembly
                              files (Short form: -r)
-addmodule:&lt;file list&gt;        Link the specified modules into this assembly
-link:&lt;file list&gt;             Embed metadata from the specified interop
                              assembly files (Short form: -l)
-analyzer:&lt;file list&gt;         Run the analyzers from this assembly
                              (Short form: -a)
-additionalfile:&lt;file list&gt;   Additional files that don't directly affect code
                              generation but may be used by analyzers for producing
                              errors or warnings.
-embed                        Embed all source files in the PDB.
-embed:&lt;file list&gt;            Embed specific files in the PDB.

                       - RESOURCES -
-win32res:&lt;file&gt;              Specify a Win32 resource file (.res)
-win32icon:&lt;file&gt;             Use this icon for the output
-win32manifest:&lt;file&gt;         Specify a Win32 manifest file (.xml)
-nowin32manifest              Do not include the default Win32 manifest
-resource:&lt;resinfo&gt;           Embed the specified resource (Short form: -res)
-linkresource:&lt;resinfo&gt;       Link the specified resource to this assembly
                              (Short form: -linkres) Where the resinfo format
                              is &lt;file&gt;[,&lt;string name&gt;[,public|private]]

                       - CODE GENERATION -
-debug[+|-]                   Emit debugging information
-debug:{full|pdbonly|portable|embedded}
                              Specify debugging type ('full' is default,
                              'portable' is a cross-platform format,
                              'embedded' is a cross-platform format embedded into
                              the target .dll or .exe)
-optimize[+|-]                Enable optimizations (Short form: -o)
-deterministic                Produce a deterministic assembly
                              (including module version GUID and timestamp)
-refonly                      Produce a reference assembly in place of the main output
-instrument:TestCoverage      Produce an assembly instrumented to collect
                              coverage information
-sourcelink:&lt;file&gt;            Source link info to embed into PDB.

                       - ERRORS AND WARNINGS -
-warnaserror[+|-]             Report all warnings as errors
-warnaserror[+|-]:&lt;warn list&gt; Report specific warnings as errors
                              (use "nullable" for all nullability warnings)
-warn:&lt;n&gt;                     Set warning level (0 or higher) (Short form: -w)
-nowarn:&lt;warn list&gt;           Disable specific warning messages
                              (use "nullable" for all nullability warnings)
-ruleset:&lt;file&gt;               Specify a ruleset file that disables specific
                              diagnostics.
-errorlog:&lt;file&gt;[,version=&lt;sarif_version&gt;]
                              Specify a file to log all compiler and analyzer
                              diagnostics.
                              sarif_version:{1|2|2.1} Default is 1. 2 and 2.1
                              both mean SARIF version 2.1.0.
-reportanalyzer               Report additional analyzer information, such as
                              execution time.
-skipanalyzers[+|-]           Skip execution of diagnostic analyzers.

                       - LANGUAGE -
-checked[+|-]                 Generate overflow checks
-unsafe[+|-]                  Allow 'unsafe' code
-define:&lt;symbol list&gt;         Define conditional compilation symbol(s) (Short
                              form: -d)
-langversion:?                Display the allowed values for language version
-langversion:&lt;string&gt;         Specify language version such as
                              `latest` (latest version, including minor versions),
                              `default` (same as `latest`),
                              `latestmajor` (latest version, excluding minor versions),
                              `preview` (latest version, including features in unsupported preview),
                              or specific versions like `6` or `7.1`
-nullable[+|-]                Specify nullable context option enable|disable.
-nullable:{enable|disable|warnings|annotations}
                              Specify nullable context option enable|disable|warnings|annotations.

                       - SECURITY -
-delaysign[+|-]               Delay-sign the assembly using only the public
                              portion of the strong name key
-publicsign[+|-]              Public-sign the assembly using only the public
                              portion of the strong name key
-keyfile:&lt;file&gt;               Specify a strong name key file
-keycontainer:&lt;string&gt;        Specify a strong name key container
-highentropyva[+|-]           Enable high-entropy ASLR

                       - MISCELLANEOUS -
@&lt;file&gt;                       Read response file for more options
-help                         Display this usage message (Short form: -?)
-nologo                       Suppress compiler copyright message
-noconfig                     Do not auto include CSC.RSP file
-parallel[+|-]                Concurrent build.
-version                      Display the compiler version number and exit.

                       - ADVANCED -
-baseaddress:&lt;address&gt;        Base address for the library to be built
-checksumalgorithm:&lt;alg&gt;      Specify algorithm for calculating source file
                              checksum stored in PDB. Supported values are:
                              SHA1 or SHA256 (default).
-codepage:&lt;n&gt;                 Specify the codepage to use when opening source
                              files
-utf8output                   Output compiler messages in UTF-8 encoding
-main:&lt;type&gt;                  Specify the type that contains the entry point
                              (ignore all other possible entry points) (Short
                              form: -m)
-fullpaths                    Compiler generates fully qualified paths
-filealign:&lt;n&gt;                Specify the alignment used for output file
                              sections
-pathmap:&lt;K1&gt;=&lt;V1&gt;,&lt;K2&gt;=&lt;V2&gt;,...
                              Specify a mapping for source path names output by
                              the compiler.
-pdb:&lt;file&gt;                   Specify debug information file name (default:
                              output file name with .pdb extension)
-errorendlocation             Output line and column of the end location of
                              each error
-preferreduilang              Specify the preferred output language name.
-nosdkpath                    Disable searching the default SDK path for standard library assemblies.
-nostdlib[+|-]                Do not reference standard library (mscorlib.dll)
-subsystemversion:&lt;string&gt;    Specify subsystem version of this assembly
-lib:&lt;file list&gt;              Specify additional directories to search in for
                              references
-errorreport:&lt;string&gt;         Specify how to handle internal compiler errors:
                              prompt, send, queue, or none. The default is
                              queue.
-appconfig:&lt;file&gt;             Specify an application configuration file
                              containing assembly binding settings
-moduleassemblyname:&lt;string&gt;  Name of the assembly which this module will be
                              a part of
-modulename:&lt;string&gt;          Specify the name of the source module
-generatedfilesout:&lt;dir&gt;      Place files generated during compilation in the
                              specified directory.
-reportivts[+|-]                    Output information on all IVTs granted to this
                              assembly by all dependencies, and annotate foreign assembly
                              accessibility errors with what assembly they came from.
</value>
    <comment>Visual C# Compiler Options</comment>
  </data>
  <data name="ERR_ComImportWithInitializers" xml:space="preserve">
    <value>'{0}': a class with the ComImport attribute cannot specify field initializers.</value>
  </data>
  <data name="WRN_PdbLocalNameTooLong" xml:space="preserve">
    <value>Local name '{0}' is too long for PDB.  Consider shortening or compiling without /debug.</value>
  </data>
  <data name="WRN_PdbLocalNameTooLong_Title" xml:space="preserve">
    <value>Local name is too long for PDB</value>
  </data>
  <data name="ERR_RetNoObjectRequiredLambda" xml:space="preserve">
    <value>Anonymous function converted to a void returning delegate cannot return a value</value>
  </data>
  <data name="ERR_TaskRetNoObjectRequiredLambda" xml:space="preserve">
    <value>Async lambda expression converted to a '{0}' returning delegate cannot return a value</value>
  </data>
  <data name="WRN_AnalyzerCannotBeCreated" xml:space="preserve">
    <value>An instance of analyzer {0} cannot be created from {1} : {2}.</value>
  </data>
  <data name="WRN_AnalyzerCannotBeCreated_Title" xml:space="preserve">
    <value>An analyzer instance cannot be created</value>
  </data>
  <data name="WRN_NoAnalyzerInAssembly" xml:space="preserve">
    <value>The assembly {0} does not contain any analyzers.</value>
  </data>
  <data name="WRN_NoAnalyzerInAssembly_Title" xml:space="preserve">
    <value>Assembly does not contain any analyzers</value>
  </data>
  <data name="WRN_UnableToLoadAnalyzer" xml:space="preserve">
    <value>Unable to load Analyzer assembly {0} : {1}</value>
  </data>
  <data name="WRN_UnableToLoadAnalyzer_Title" xml:space="preserve">
    <value>Unable to load Analyzer assembly</value>
  </data>
  <data name="INF_UnableToLoadSomeTypesInAnalyzer" xml:space="preserve">
    <value>Skipping some types in analyzer assembly {0} due to a ReflectionTypeLoadException : {1}.</value>
  </data>
  <data name="ERR_CantReadRulesetFile" xml:space="preserve">
    <value>Error reading ruleset file {0} - {1}</value>
  </data>
  <data name="ERR_BadPdbData" xml:space="preserve">
    <value>Error reading debug information for '{0}'</value>
  </data>
  <data name="IDS_OperationCausedStackOverflow" xml:space="preserve">
    <value>Operation caused a stack overflow.</value>
  </data>
  <data name="WRN_IdentifierOrNumericLiteralExpected" xml:space="preserve">
    <value>Expected identifier or numeric literal.</value>
  </data>
  <data name="WRN_IdentifierOrNumericLiteralExpected_Title" xml:space="preserve">
    <value>Expected identifier or numeric literal</value>
  </data>
  <data name="ERR_InitializerOnNonAutoProperty" xml:space="preserve">
    <value>Only auto-implemented properties can have initializers.</value>
  </data>
  <data name="ERR_InstancePropertyInitializerInInterface" xml:space="preserve">
    <value>Instance properties in interfaces cannot have initializers.</value>
  </data>
  <data name="ERR_AutoPropertyMustHaveGetAccessor" xml:space="preserve">
    <value>Auto-implemented properties must have get accessors.</value>
  </data>
  <data name="ERR_AutoPropertyMustOverrideSet" xml:space="preserve">
    <value>Auto-implemented properties must override all accessors of the overridden property.</value>
  </data>
  <data name="ERR_InitializerInStructWithoutExplicitConstructor" xml:space="preserve">
    <value>Structs without explicit constructors cannot contain members with initializers.</value>
  </data>
  <data name="ERR_EncodinglessSyntaxTree" xml:space="preserve">
    <value>Cannot emit debug information for a source text without encoding.</value>
  </data>
  <data name="ERR_BlockBodyAndExpressionBody" xml:space="preserve">
    <value>Block bodies and expression bodies cannot both be provided.</value>
  </data>
  <data name="ERR_SwitchFallOut" xml:space="preserve">
    <value>Control cannot fall out of switch from final case label ('{0}')</value>
  </data>
  <data name="ERR_UnexpectedBoundGenericName" xml:space="preserve">
    <value>Type arguments are not allowed in the nameof operator.</value>
  </data>
  <data name="ERR_NullPropagatingOpInExpressionTree" xml:space="preserve">
    <value>An expression tree lambda may not contain a null propagating operator.</value>
  </data>
  <data name="ERR_DictionaryInitializerInExpressionTree" xml:space="preserve">
    <value>An expression tree lambda may not contain a dictionary initializer.</value>
  </data>
  <data name="ERR_ExtensionCollectionElementInitializerInExpressionTree" xml:space="preserve">
    <value>An extension Add method is not supported for a collection initializer in an expression lambda.</value>
  </data>
  <data name="IDS_FeatureNameof" xml:space="preserve">
    <value>nameof operator</value>
  </data>
  <data name="IDS_FeatureDictionaryInitializer" xml:space="preserve">
    <value>dictionary initializer</value>
  </data>
  <data name="ERR_UnclosedExpressionHole" xml:space="preserve">
    <value>Missing close delimiter '}' for interpolated expression started with '{'.</value>
  </data>
  <data name="ERR_SingleLineCommentInExpressionHole" xml:space="preserve">
    <value>A single-line comment may not be used in an interpolated string.</value>
  </data>
  <data name="ERR_InsufficientStack" xml:space="preserve">
    <value>An expression is too long or complex to compile</value>
  </data>
  <data name="ERR_ExpressionHasNoName" xml:space="preserve">
    <value>Expression does not have a name.</value>
  </data>
  <data name="ERR_SubexpressionNotInNameof" xml:space="preserve">
    <value>Sub-expression cannot be used in an argument to nameof.</value>
  </data>
  <data name="ERR_AliasQualifiedNameNotAnExpression" xml:space="preserve">
    <value>An alias-qualified name is not an expression.</value>
  </data>
  <data name="ERR_NameofMethodGroupWithTypeParameters" xml:space="preserve">
    <value>Type parameters are not allowed on a method group as an argument to 'nameof'.</value>
  </data>
  <data name="NoNoneSearchCriteria" xml:space="preserve">
    <value>SearchCriteria is expected.</value>
  </data>
  <data name="ERR_InvalidAssemblyCulture" xml:space="preserve">
    <value>Assembly culture strings may not contain embedded NUL characters.</value>
  </data>
  <data name="IDS_FeatureUsingStatic" xml:space="preserve">
    <value>using static</value>
  </data>
  <data name="IDS_FeatureInterpolatedStrings" xml:space="preserve">
    <value>interpolated strings</value>
  </data>
  <data name="IDS_FeatureAltInterpolatedVerbatimStrings" xml:space="preserve">
    <value>alternative interpolated verbatim strings</value>
  </data>
  <data name="IDS_AwaitInCatchAndFinally" xml:space="preserve">
    <value>await in catch blocks and finally blocks</value>
  </data>
  <data name="IDS_FeatureBinaryLiteral" xml:space="preserve">
    <value>binary literals</value>
  </data>
  <data name="IDS_FeatureDigitSeparator" xml:space="preserve">
    <value>digit separators</value>
  </data>
  <data name="IDS_FeatureLocalFunctions" xml:space="preserve">
    <value>local functions</value>
  </data>
  <data name="ERR_UnescapedCurly" xml:space="preserve">
    <value>A '{0}' character must be escaped (by doubling) in an interpolated string.</value>
  </data>
  <data name="ERR_EscapedCurly" xml:space="preserve">
    <value>A '{0}' character may only be escaped by doubling '{0}{0}' in an interpolated string.</value>
  </data>
  <data name="ERR_TrailingWhitespaceInFormatSpecifier" xml:space="preserve">
    <value>A format specifier may not contain trailing whitespace.</value>
  </data>
  <data name="ERR_EmptyFormatSpecifier" xml:space="preserve">
    <value>Empty format specifier.</value>
  </data>
  <data name="ERR_ErrorInReferencedAssembly" xml:space="preserve">
    <value>There is an error in a referenced assembly '{0}'.</value>
  </data>
  <data name="ERR_ExpressionOrDeclarationExpected" xml:space="preserve">
    <value>Expression or declaration statement expected.</value>
  </data>
  <data name="ERR_NameofExtensionMethod" xml:space="preserve">
    <value>Extension method groups are not allowed as an argument to 'nameof'.</value>
  </data>
  <data name="WRN_AlignmentMagnitude" xml:space="preserve">
    <value>Alignment value {0} has a magnitude greater than {1} and may result in a large formatted string.</value>
  </data>
  <data name="HDN_UnusedExternAlias_Title" xml:space="preserve">
    <value>Unused extern alias</value>
  </data>
  <data name="HDN_UnusedUsingDirective_Title" xml:space="preserve">
    <value>Unnecessary using directive</value>
  </data>
  <data name="INF_UnableToLoadSomeTypesInAnalyzer_Title" xml:space="preserve">
    <value>Skip loading types in analyzer assembly that fail due to a ReflectionTypeLoadException</value>
  </data>
  <data name="WRN_AlignmentMagnitude_Title" xml:space="preserve">
    <value>Alignment value has a magnitude that may result in a large formatted string</value>
  </data>
  <data name="ERR_ConstantStringTooLong" xml:space="preserve">
    <value>Length of String constant resulting from concatenation exceeds System.Int32.MaxValue.  Try splitting the string into multiple constants.</value>
  </data>
  <data name="ERR_TupleTooFewElements" xml:space="preserve">
    <value>Tuple must contain at least two elements.</value>
  </data>
  <data name="ERR_DebugEntryPointNotSourceMethodDefinition" xml:space="preserve">
    <value>Debug entry point must be a definition of a method declared in the current compilation.</value>
  </data>
  <data name="ERR_LoadDirectiveOnlyAllowedInScripts" xml:space="preserve">
    <value>#load is only allowed in scripts</value>
  </data>
  <data name="ERR_PPLoadFollowsToken" xml:space="preserve">
    <value>Cannot use #load after first token in file</value>
  </data>
  <data name="CouldNotFindFile" xml:space="preserve">
    <value>Could not find file.</value>
    <comment>File path referenced in source (#load) could not be resolved.</comment>
  </data>
  <data name="SyntaxTreeFromLoadNoRemoveReplace" xml:space="preserve">
    <value>SyntaxTree resulted from a #load directive and cannot be removed or replaced directly.</value>
  </data>
  <data name="ERR_SourceFileReferencesNotSupported" xml:space="preserve">
    <value>Source file references are not supported.</value>
  </data>
  <data name="ERR_InvalidPathMap" xml:space="preserve">
    <value>The pathmap option was incorrectly formatted.</value>
  </data>
  <data name="ERR_InvalidReal" xml:space="preserve">
    <value>Invalid real literal.</value>
  </data>
  <data name="ERR_AutoPropertyCannotBeRefReturning" xml:space="preserve">
    <value>Auto-implemented properties cannot return by reference</value>
  </data>
  <data name="ERR_RefPropertyMustHaveGetAccessor" xml:space="preserve">
    <value>Properties which return by reference must have a get accessor</value>
  </data>
  <data name="ERR_RefPropertyCannotHaveSetAccessor" xml:space="preserve">
    <value>Properties which return by reference cannot have set accessors</value>
  </data>
  <data name="ERR_CantChangeRefReturnOnOverride" xml:space="preserve">
    <value>'{0}' must match by reference return of overridden member '{1}'</value>
  </data>
  <data name="ERR_CantChangeInitOnlyOnOverride" xml:space="preserve">
    <value>'{0}' must match by init-only of overridden member '{1}'</value>
  </data>
  <data name="ERR_MustNotHaveRefReturn" xml:space="preserve">
    <value>By-reference returns may only be used in methods that return by reference</value>
  </data>
  <data name="ERR_MustHaveRefReturn" xml:space="preserve">
    <value>By-value returns may only be used in methods that return by value</value>
  </data>
  <data name="ERR_RefReturnMustHaveIdentityConversion" xml:space="preserve">
    <value>The return expression must be of type '{0}' because this method returns by reference</value>
  </data>
  <data name="ERR_CloseUnimplementedInterfaceMemberWrongRefReturn" xml:space="preserve">
    <value>'{0}' does not implement interface member '{1}'. '{2}' cannot implement '{1}' because it does not have matching return by reference.</value>
  </data>
  <data name="ERR_CloseUnimplementedInterfaceMemberWrongInitOnly" xml:space="preserve">
    <value>'{0}' does not implement interface member '{1}'. '{2}' cannot implement '{1}'.</value>
  </data>
  <data name="ERR_BadIteratorReturnRef" xml:space="preserve">
    <value>The body of '{0}' cannot be an iterator block because '{0}' returns by reference</value>
  </data>
  <data name="ERR_BadRefReturnExpressionTree" xml:space="preserve">
    <value>Lambda expressions that return by reference cannot be converted to expression trees</value>
  </data>
  <data name="ERR_RefReturningCallInExpressionTree" xml:space="preserve">
    <value>An expression tree lambda may not contain a call to a method, property, or indexer that returns by reference</value>
  </data>
  <data name="ERR_RefReturnLvalueExpected" xml:space="preserve">
    <value>An expression cannot be used in this context because it may not be passed or returned by reference</value>
  </data>
  <data name="ERR_RefReturnNonreturnableLocal" xml:space="preserve">
    <value>Cannot return '{0}' by reference because it was initialized to a value that cannot be returned by reference</value>
  </data>
  <data name="ERR_RefReturnNonreturnableLocal2" xml:space="preserve">
    <value>Cannot return by reference a member of '{0}' because it was initialized to a value that cannot be returned by reference</value>
  </data>
  <data name="WRN_RefReturnNonreturnableLocal" xml:space="preserve">
    <value>Local '{0}' is returned by reference but was initialized to a value that cannot be returned by reference</value>
  </data>
  <data name="WRN_RefReturnNonreturnableLocal_Title" xml:space="preserve">
    <value>Local is returned by reference but was initialized to a value that cannot be returned by reference</value>
  </data>
  <data name="WRN_RefReturnNonreturnableLocal2" xml:space="preserve">
    <value>A member of '{0}' is returned by reference but was initialized to a value that cannot be returned by reference</value>
  </data>
  <data name="WRN_RefReturnNonreturnableLocal2_Title" xml:space="preserve">
    <value>A member is returned by reference but was initialized to a value that cannot be returned by reference</value>
  </data>
  <data name="ERR_RefReturnReadonlyLocal" xml:space="preserve">
    <value>Cannot return '{0}' by reference because it is read-only</value>
  </data>
  <data name="ERR_RefReturnRangeVariable" xml:space="preserve">
    <value>Cannot return the range variable '{0}' by reference</value>
  </data>
  <data name="ERR_RefReturnReadonlyLocalCause" xml:space="preserve">
    <value>Cannot return '{0}' by reference because it is a '{1}'</value>
  </data>
  <data name="ERR_RefReturnReadonly" xml:space="preserve">
    <value>A readonly field cannot be returned by writable reference</value>
  </data>
  <data name="ERR_RefReturnReadonlyStatic" xml:space="preserve">
    <value>A static readonly field cannot be returned by writable reference</value>
  </data>
  <data name="ERR_RefReturnReadonly2" xml:space="preserve">
    <value>Members of readonly field '{0}' cannot be returned by writable reference</value>
  </data>
  <data name="ERR_RefReturnReadonlyStatic2" xml:space="preserve">
    <value>Fields of static readonly field '{0}' cannot be returned by writable reference</value>
  </data>
  <data name="ERR_RefReturnParameter" xml:space="preserve">
    <value>Cannot return a parameter by reference '{0}' because it is not a ref parameter</value>
  </data>
  <data name="ERR_RefReturnParameter2" xml:space="preserve">
    <value>Cannot return by reference a member of parameter '{0}' because it is not a ref or out parameter</value>
  </data>
  <data name="ERR_RefReturnScopedParameter" xml:space="preserve">
    <value>Cannot return a parameter by reference '{0}' because it is scoped to the current method</value>
  </data>
  <data name="ERR_RefReturnScopedParameter2" xml:space="preserve">
    <value>Cannot return by reference a member of parameter '{0}' because it is scoped to the current method</value>
  </data>
  <data name="ERR_RefReturnOnlyParameter" xml:space="preserve">
    <value>Cannot return a parameter by reference '{0}' through a ref parameter; it can only be returned in a return statement</value>
  </data>
  <data name="ERR_RefReturnOnlyParameter2" xml:space="preserve">
    <value>Cannot return by reference a member of parameter '{0}' through a ref parameter; it can only be returned in a return statement</value>
  </data>
  <data name="WRN_RefReturnOnlyParameter" xml:space="preserve">
    <value>This returns a parameter by reference '{0}' through a ref parameter; but it can only safely be returned in a return statement</value>
  </data>
  <data name="WRN_RefReturnOnlyParameter_Title" xml:space="preserve">
    <value>This returns a parameter by reference through a ref parameter; but it can only safely be returned in a return statement</value>
  </data>
  <data name="WRN_RefReturnOnlyParameter2" xml:space="preserve">
    <value>This returns by reference a member of parameter '{0}' through a ref parameter; but it can only safely be returned in a return statement</value>
  </data>
  <data name="WRN_RefReturnOnlyParameter2_Title" xml:space="preserve">
    <value>This returns by reference a member of parameter through a ref parameter; but it can only safely be returned in a return statement</value>
  </data>
  <data name="WRN_RefReturnParameter" xml:space="preserve">
    <value>This returns a parameter by reference '{0}' but it is not a ref parameter</value>
  </data>
  <data name="WRN_RefReturnParameter_Title" xml:space="preserve">
    <value>This returns a parameter by reference but it is not a ref parameter</value>
  </data>
  <data name="WRN_RefReturnScopedParameter" xml:space="preserve">
    <value>This returns a parameter by reference '{0}' but it is scoped to the current method</value>
  </data>
  <data name="WRN_RefReturnScopedParameter_Title" xml:space="preserve">
    <value>This returns a parameter by reference but it is scoped to the current method</value>
  </data>
  <data name="WRN_RefReturnParameter2" xml:space="preserve">
    <value>This returns by reference a member of parameter '{0}' that is not a ref or out parameter</value>
  </data>
  <data name="WRN_RefReturnParameter2_Title" xml:space="preserve">
    <value>This returns by reference a member of parameter that is not a ref or out parameter</value>
  </data>
  <data name="WRN_RefReturnScopedParameter2" xml:space="preserve">
    <value>This returns by reference a member of parameter '{0}' that is scoped to the current method</value>
  </data>
  <data name="WRN_RefReturnScopedParameter2_Title" xml:space="preserve">
    <value>This returns by reference a member of parameter that is scoped to the current method</value>
  </data>
  <data name="ERR_RefReturnLocal" xml:space="preserve">
    <value>Cannot return local '{0}' by reference because it is not a ref local</value>
  </data>
  <data name="ERR_RefReturnLocal2" xml:space="preserve">
    <value>Cannot return a member of local '{0}' by reference because it is not a ref local</value>
  </data>
  <data name="WRN_RefReturnLocal" xml:space="preserve">
    <value>This returns local '{0}' by reference but it is not a ref local</value>
  </data>
  <data name="WRN_RefReturnLocal_Title" xml:space="preserve">
    <value>This returns local by reference but it is not a ref local</value>
  </data>
  <data name="WRN_RefReturnLocal2" xml:space="preserve">
    <value>This returns a member of local '{0}' by reference but it is not a ref local</value>
  </data>
  <data name="WRN_RefReturnLocal2_Title" xml:space="preserve">
    <value>This returns a member of local by reference but it is not a ref local</value>
  </data>
  <data name="ERR_RefReturnStructThis" xml:space="preserve">
    <value>Struct members cannot return 'this' or other instance members by reference</value>
  </data>
  <data name="WRN_RefReturnStructThis" xml:space="preserve">
    <value>Struct member returns 'this' or other instance members by reference</value>
  </data>
  <data name="WRN_RefReturnStructThis_Title" xml:space="preserve">
    <value>Struct member returns 'this' or other instance members by reference</value>
  </data>
  <data name="ERR_EscapeOther" xml:space="preserve">
    <value>Expression cannot be used in this context because it may indirectly expose variables outside of their declaration scope</value>
  </data>
  <data name="ERR_EscapeVariable" xml:space="preserve">
    <value>Cannot use variable '{0}' in this context because it may expose referenced variables outside of their declaration scope</value>
  </data>
  <data name="WRN_EscapeVariable" xml:space="preserve">
    <value>Use of variable '{0}' in this context may expose referenced variables outside of their declaration scope</value>
  </data>
  <data name="WRN_EscapeVariable_Title" xml:space="preserve">
    <value>Use of variable in this context may expose referenced variables outside of their declaration scope</value>
  </data>
  <data name="ERR_EscapeCall" xml:space="preserve">
    <value>Cannot use a result of '{0}' in this context because it may expose variables referenced by parameter '{1}' outside of their declaration scope</value>
  </data>
  <data name="ERR_EscapeCall2" xml:space="preserve">
    <value>Cannot use a member of result of '{0}' in this context because it may expose variables referenced by parameter '{1}' outside of their declaration scope</value>
  </data>
  <data name="WRN_EscapeCall" xml:space="preserve">
    <value>Use of result of '{0}' in this context may expose variables referenced by parameter '{1}' outside of their declaration scope</value>
  </data>
  <data name="WRN_EscapeCall_Title" xml:space="preserve">
    <value>Use of result in this context may expose variables referenced by parameter outside of their declaration scope</value>
  </data>
  <data name="WRN_EscapeCall2" xml:space="preserve">
    <value>Use of member of result of '{0}' in this context may expose variables referenced by parameter '{1}' outside of their declaration scope</value>
  </data>
  <data name="WRN_EscapeCall2_Title" xml:space="preserve">
    <value>Use of member of result in this context may expose variables referenced by parameter outside of their declaration scope</value>
  </data>
  <data name="ERR_CallArgMixing" xml:space="preserve">
    <value>This combination of arguments to '{0}' is disallowed because it may expose variables referenced by parameter '{1}' outside of their declaration scope</value>
  </data>
  <data name="WRN_CallArgMixing" xml:space="preserve">
    <value>This combination of arguments to '{0}' may expose variables referenced by parameter '{1}' outside of their declaration scope</value>
  </data>
  <data name="WRN_CallArgMixing_Title" xml:space="preserve">
    <value>This combination of arguments may expose variables referenced by parameter outside of their declaration scope</value>
  </data>
  <data name="ERR_MismatchedRefEscapeInTernary" xml:space="preserve">
    <value>Branches of a ref conditional operator cannot refer to variables with incompatible declaration scopes</value>
  </data>
  <data name="WRN_MismatchedRefEscapeInTernary" xml:space="preserve">
    <value>The branches of the ref conditional operator refer to variables with incompatible declaration scopes</value>
  </data>
  <data name="WRN_MismatchedRefEscapeInTernary_Title" xml:space="preserve">
    <value>The branches of the ref conditional operator refer to variables with incompatible declaration scopes</value>
  </data>
  <data name="ERR_EscapeStackAlloc" xml:space="preserve">
    <value>A result of a stackalloc expression of type '{0}' cannot be used in this context because it may be exposed outside of the containing method</value>
  </data>
  <data name="WRN_EscapeStackAlloc" xml:space="preserve">
    <value>A result of a stackalloc expression of type '{0}' in this context may be exposed outside of the containing method</value>
  </data>
  <data name="WRN_EscapeStackAlloc_Title" xml:space="preserve">
    <value>A result of a stackalloc expression of this type in this context may be exposed outside of the containing method</value>
  </data>
  <data name="ERR_InitializeByValueVariableWithReference" xml:space="preserve">
    <value>Cannot initialize a by-value variable with a reference</value>
  </data>
  <data name="ERR_InitializeByReferenceVariableWithValue" xml:space="preserve">
    <value>Cannot initialize a by-reference variable with a value</value>
  </data>
  <data name="ERR_RefAssignmentMustHaveIdentityConversion" xml:space="preserve">
    <value>The expression must be of type '{0}' because it is being assigned by reference</value>
  </data>
  <data name="ERR_ByReferenceVariableMustBeInitialized" xml:space="preserve">
    <value>A declaration of a by-reference variable must have an initializer</value>
  </data>
  <data name="ERR_AnonDelegateCantUseLocal" xml:space="preserve">
    <value>Cannot use ref local '{0}' inside an anonymous method, lambda expression, or query expression</value>
  </data>
  <data name="ERR_RefReturningCallAndAwait" xml:space="preserve">
    <value>A reference returned by a call to '{0}' cannot be preserved across 'await' or 'yield' boundary.</value>
  </data>
  <data name="ERR_RefConditionalAndAwait" xml:space="preserve">
    <value>'await' cannot be used in an expression containing a ref conditional operator</value>
  </data>
  <data name="ERR_RefConditionalNeedsTwoRefs" xml:space="preserve">
    <value>Both conditional operator values must be ref values or neither may be a ref value</value>
  </data>
  <data name="ERR_RefConditionalDifferentTypes" xml:space="preserve">
    <value>The expression must be of type '{0}' to match the alternative ref value</value>
  </data>
  <data name="ERR_ExpressionTreeContainsLocalFunction" xml:space="preserve">
    <value>An expression tree may not contain a reference to a local function</value>
  </data>
  <data name="ERR_DynamicLocalFunctionParamsParameter" xml:space="preserve">
    <value>Cannot pass argument with dynamic type to params parameter '{0}' of local function '{1}'.</value>
  </data>
  <data name="SyntaxTreeIsNotASubmission" xml:space="preserve">
    <value>Syntax tree should be created from a submission.</value>
  </data>
  <data name="ERR_TooManyUserStrings" xml:space="preserve">
    <value>Combined length of user strings used by the program exceeds allowed limit. Try to decrease use of string literals.</value>
  </data>
  <data name="ERR_PatternNullableType" xml:space="preserve">
    <value>It is not legal to use nullable type '{0}?' in a pattern; use the underlying type '{0}' instead.</value>
  </data>
  <data name="ERR_IsNullableType" xml:space="preserve">
    <value>It is not legal to use nullable reference type '{0}?' in an is-type expression; use the underlying type '{0}' instead.</value>
  </data>
  <data name="ERR_AsNullableType" xml:space="preserve">
    <value>It is not legal to use nullable reference type '{0}?' in an as expression; use the underlying type '{0}' instead.</value>
  </data>
  <data name="ERR_BadPatternExpression" xml:space="preserve">
    <value>Invalid operand for pattern match; value required, but found '{0}'.</value>
  </data>
  <data name="ERR_PeWritingFailure" xml:space="preserve">
    <value>An error occurred while writing the output file: {0}.</value>
  </data>
  <data name="ERR_TupleDuplicateElementName" xml:space="preserve">
    <value>Tuple element names must be unique.</value>
  </data>
  <data name="ERR_TupleReservedElementName" xml:space="preserve">
    <value>Tuple element name '{0}' is only allowed at position {1}.</value>
  </data>
  <data name="ERR_TupleReservedElementNameAnyPosition" xml:space="preserve">
    <value>Tuple element name '{0}' is disallowed at any position.</value>
  </data>
  <data name="ERR_PredefinedTypeMemberNotFoundInAssembly" xml:space="preserve">
    <value>Member '{0}' was not found on type '{1}' from assembly '{2}'.</value>
  </data>
  <data name="IDS_FeatureTuples" xml:space="preserve">
    <value>tuples</value>
  </data>
  <data name="ERR_MissingDeconstruct" xml:space="preserve">
    <value>No suitable 'Deconstruct' instance or extension method was found for type '{0}', with {1} out parameters and a void return type.</value>
  </data>
  <data name="ERR_DeconstructRequiresExpression" xml:space="preserve">
    <value>Deconstruct assignment requires an expression with a type on the right-hand-side.</value>
  </data>
  <data name="ERR_SwitchExpressionValueExpected" xml:space="preserve">
    <value>The switch expression must be a value; found '{0}'.</value>
  </data>
  <data name="ERR_SwitchCaseSubsumed" xml:space="preserve">
    <value>The switch case is unreachable. It has already been handled by a previous case or it is impossible to match.</value>
  </data>
  <data name="ERR_StdInOptionProvidedButConsoleInputIsNotRedirected" xml:space="preserve">
    <value>stdin argument '-' is specified, but input has not been redirected from the standard input stream.</value>
  </data>
  <data name="ERR_SwitchArmSubsumed" xml:space="preserve">
    <value>The pattern is unreachable. It has already been handled by a previous arm of the switch expression or it is impossible to match.</value>
  </data>
  <data name="ERR_PatternWrongType" xml:space="preserve">
    <value>An expression of type '{0}' cannot be handled by a pattern of type '{1}'.</value>
  </data>
  <data name="ERR_ConstantPatternVsOpenType" xml:space="preserve">
    <value>An expression of type '{0}' cannot be handled by a pattern of type '{1}'. Please use language version '{2}' or greater to match an open type with a constant pattern.</value>
  </data>
  <data name="WRN_AttributeIgnoredWhenPublicSigning" xml:space="preserve">
    <value>Attribute '{0}' is ignored when public signing is specified.</value>
  </data>
  <data name="WRN_AttributeIgnoredWhenPublicSigning_Title" xml:space="preserve">
    <value>Attribute is ignored when public signing is specified.</value>
  </data>
  <data name="ERR_OptionMustBeAbsolutePath" xml:space="preserve">
    <value>Option '{0}' must be an absolute path.</value>
  </data>
  <data name="ERR_ConversionNotTupleCompatible" xml:space="preserve">
    <value>Tuple with {0} elements cannot be converted to type '{1}'.</value>
  </data>
  <data name="IDS_FeatureOutVar" xml:space="preserve">
    <value>out variable declaration</value>
  </data>
  <data name="ERR_ImplicitlyTypedOutVariableUsedInTheSameArgumentList" xml:space="preserve">
    <value>Reference to an implicitly-typed out variable '{0}' is not permitted in the same argument list.</value>
  </data>
  <data name="ERR_TypeInferenceFailedForImplicitlyTypedOutVariable" xml:space="preserve">
    <value>Cannot infer the type of implicitly-typed out variable '{0}'.</value>
  </data>
  <data name="ERR_TypeInferenceFailedForImplicitlyTypedDeconstructionVariable" xml:space="preserve">
    <value>Cannot infer the type of implicitly-typed deconstruction variable '{0}'.</value>
  </data>
  <data name="ERR_DiscardTypeInferenceFailed" xml:space="preserve">
    <value>Cannot infer the type of implicitly-typed discard.</value>
  </data>
  <data name="ERR_DeconstructWrongCardinality" xml:space="preserve">
    <value>Cannot deconstruct a tuple of '{0}' elements into '{1}' variables.</value>
  </data>
  <data name="ERR_CannotDeconstructDynamic" xml:space="preserve">
    <value>Cannot deconstruct dynamic objects.</value>
  </data>
  <data name="ERR_DeconstructTooFewElements" xml:space="preserve">
    <value>Deconstruction must contain at least two variables.</value>
  </data>
  <data name="WRN_TupleLiteralNameMismatch" xml:space="preserve">
    <value>The tuple element name '{0}' is ignored because a different name or no name is specified by the target type '{1}'.</value>
  </data>
  <data name="WRN_TupleLiteralNameMismatch_Title" xml:space="preserve">
    <value>The tuple element name is ignored because a different name or no name is specified by the assignment target.</value>
  </data>
  <data name="WRN_TupleBinopLiteralNameMismatch" xml:space="preserve">
    <value>The tuple element name '{0}' is ignored because a different name or no name is specified on the other side of the tuple == or != operator.</value>
  </data>
  <data name="WRN_TupleBinopLiteralNameMismatch_Title" xml:space="preserve">
    <value>The tuple element name is ignored because a different name or no name is specified on the other side of the tuple == or != operator.</value>
  </data>
  <data name="ERR_PredefinedValueTupleTypeMustBeStruct" xml:space="preserve">
    <value>Predefined type '{0}' must be a struct.</value>
  </data>
  <data name="ERR_NewWithTupleTypeSyntax" xml:space="preserve">
    <value>'new' cannot be used with tuple type. Use a tuple literal expression instead.</value>
  </data>
  <data name="ERR_DeconstructionVarFormDisallowsSpecificType" xml:space="preserve">
    <value>Deconstruction 'var (...)' form disallows a specific type for 'var'.</value>
  </data>
  <data name="ERR_TupleElementNamesAttributeMissing" xml:space="preserve">
    <value>Cannot define a class or member that utilizes tuples because the compiler required type '{0}' cannot be found. Are you missing a reference?</value>
  </data>
  <data name="ERR_ExplicitTupleElementNamesAttribute" xml:space="preserve">
    <value>Cannot reference 'System.Runtime.CompilerServices.TupleElementNamesAttribute' explicitly. Use the tuple syntax to define tuple names.</value>
  </data>
  <data name="ERR_ExpressionTreeContainsOutVariable" xml:space="preserve">
    <value>An expression tree may not contain an out argument variable declaration.</value>
  </data>
  <data name="ERR_ExpressionTreeContainsDiscard" xml:space="preserve">
    <value>An expression tree may not contain a discard.</value>
  </data>
  <data name="ERR_ExpressionTreeContainsIsMatch" xml:space="preserve">
    <value>An expression tree may not contain an 'is' pattern-matching operator.</value>
  </data>
  <data name="ERR_ExpressionTreeContainsTupleLiteral" xml:space="preserve">
    <value>An expression tree may not contain a tuple literal.</value>
  </data>
  <data name="ERR_ExpressionTreeContainsTupleConversion" xml:space="preserve">
    <value>An expression tree may not contain a tuple conversion.</value>
  </data>
  <data name="ERR_SourceLinkRequiresPdb" xml:space="preserve">
    <value>/sourcelink switch is only supported when emitting PDB.</value>
  </data>
  <data name="ERR_CannotEmbedWithoutPdb" xml:space="preserve">
    <value>/embed switch is only supported when emitting a PDB.</value>
  </data>
  <data name="ERR_InvalidInstrumentationKind" xml:space="preserve">
    <value>Invalid instrumentation kind: {0}</value>
  </data>
  <data name="ERR_InvalidHashAlgorithmName" xml:space="preserve">
    <value>Invalid hash algorithm name: '{0}'</value>
  </data>
  <data name="ERR_VarInvocationLvalueReserved" xml:space="preserve">
    <value>The syntax 'var (...)' as an lvalue is reserved.</value>
  </data>
  <data name="ERR_SemiOrLBraceOrArrowExpected" xml:space="preserve">
    <value>{ or ; or =&gt; expected</value>
  </data>
  <data name="ERR_ThrowMisplaced" xml:space="preserve">
    <value>A throw expression is not allowed in this context.</value>
  </data>
  <data name="ERR_DeclarationExpressionNotPermitted" xml:space="preserve">
    <value>A declaration is not allowed in this context.</value>
  </data>
  <data name="ERR_MustDeclareForeachIteration" xml:space="preserve">
    <value>A foreach loop must declare its iteration variables.</value>
  </data>
  <data name="ERR_TupleElementNamesInDeconstruction" xml:space="preserve">
    <value>Tuple element names are not permitted on the left of a deconstruction.</value>
  </data>
  <data name="ERR_PossibleBadNegCast" xml:space="preserve">
    <value>To cast a negative value, you must enclose the value in parentheses.</value>
  </data>
  <data name="ERR_ExpressionTreeContainsThrowExpression" xml:space="preserve">
    <value>An expression tree may not contain a throw-expression.</value>
  </data>
  <data name="ERR_ExpressionTreeContainsWithExpression" xml:space="preserve">
    <value>An expression tree may not contain a with-expression.</value>
  </data>
  <data name="ERR_BadAssemblyName" xml:space="preserve">
    <value>Invalid assembly name: {0}</value>
  </data>
  <data name="ERR_BadAsyncMethodBuilderTaskProperty" xml:space="preserve">
    <value>For type '{0}' to be used as an AsyncMethodBuilder for type '{1}', its Task property should return type '{1}' instead of type '{2}'.</value>
  </data>
  <data name="ERR_TypeForwardedToMultipleAssemblies" xml:space="preserve">
    <value>Module '{0}' in assembly '{1}' is forwarding the type '{2}' to multiple assemblies: '{3}' and '{4}'.</value>
  </data>
  <data name="ERR_PatternDynamicType" xml:space="preserve">
    <value>It is not legal to use the type 'dynamic' in a pattern.</value>
  </data>
  <data name="ERR_BadDocumentationMode" xml:space="preserve">
    <value>Provided documentation mode is unsupported or invalid: '{0}'.</value>
  </data>
  <data name="ERR_BadSourceCodeKind" xml:space="preserve">
    <value>Provided source code kind is unsupported or invalid: '{0}'</value>
  </data>
  <data name="ERR_BadLanguageVersion" xml:space="preserve">
    <value>Provided language version is unsupported or invalid: '{0}'.</value>
  </data>
  <data name="ERR_InvalidPreprocessingSymbol" xml:space="preserve">
    <value>Invalid name for a preprocessing symbol; '{0}' is not a valid identifier</value>
  </data>
  <data name="ERR_FeatureNotAvailableInVersion7_1" xml:space="preserve">
    <value>Feature '{0}' is not available in C# 7.1. Please use language version {1} or greater.</value>
  </data>
  <data name="ERR_FeatureNotAvailableInVersion7_2" xml:space="preserve">
    <value>Feature '{0}' is not available in C# 7.2. Please use language version {1} or greater.</value>
  </data>
  <data name="ERR_FeatureNotAvailableInVersion7_3" xml:space="preserve">
    <value>Feature '{0}' is not available in C# 7.3. Please use language version {1} or greater.</value>
  </data>
  <data name="ERR_FeatureNotAvailableInVersion8" xml:space="preserve">
    <value>Feature '{0}' is not available in C# 8.0. Please use language version {1} or greater.</value>
  </data>
  <data name="ERR_LanguageVersionCannotHaveLeadingZeroes" xml:space="preserve">
    <value>Specified language version '{0}' cannot have leading zeroes</value>
  </data>
  <data name="ERR_VoidAssignment" xml:space="preserve">
    <value>A value of type 'void' may not be assigned.</value>
  </data>
  <data name="WRN_WindowsExperimental" xml:space="preserve">
    <value>'{0}' is for evaluation purposes only and is subject to change or removal in future updates.</value>
  </data>
  <data name="WRN_WindowsExperimental_Title" xml:space="preserve">
    <value>Type is for evaluation purposes only and is subject to change or removal in future updates.</value>
  </data>
  <data name="WRN_Experimental" xml:space="preserve">
    <value>'{0}' is for evaluation purposes only and is subject to change or removal in future updates. Suppress this diagnostic to proceed.</value>
  </data>
  <data name="WRN_Experimental_Title" xml:space="preserve">
    <value>Type is for evaluation purposes only and is subject to change or removal in future updates. Suppress this diagnostic to proceed.</value>
  </data>
  <data name="ERR_CompilerAndLanguageVersion" xml:space="preserve">
    <value>Compiler version: '{0}'. Language version: {1}.</value>
  </data>
  <data name="IDS_FeatureAsyncMain" xml:space="preserve">
    <value>async main</value>
  </data>
  <data name="ERR_TupleInferredNamesNotAvailable" xml:space="preserve">
    <value>Tuple element name '{0}' is inferred. Please use language version {1} or greater to access an element by its inferred name.</value>
  </data>
  <data name="ERR_AltInterpolatedVerbatimStringsNotAvailable" xml:space="preserve">
    <value>To use '@$' instead of '$@' for an interpolated verbatim string, please use language version '{0}' or greater.</value>
  </data>
  <data name="WRN_AttributesOnBackingFieldsNotAvailable" xml:space="preserve">
    <value>Field-targeted attributes on auto-properties are not supported in language version {0}. Please use language version {1} or greater.</value>
  </data>
  <data name="WRN_AttributesOnBackingFieldsNotAvailable_Title" xml:space="preserve">
    <value>Field-targeted attributes on auto-properties are not supported in this version of the language.</value>
  </data>
  <data name="ERR_VoidInTuple" xml:space="preserve">
    <value>A tuple may not contain a value of type 'void'.</value>
  </data>
  <data name="IDS_FeatureNullableReferenceTypes" xml:space="preserve">
    <value>nullable reference types</value>
  </data>
  <data name="IDS_FeaturePragmaWarningEnable" xml:space="preserve">
    <value>warning action enable</value>
  </data>
  <data name="WRN_ConvertingNullableToNonNullable" xml:space="preserve">
    <value>Converting null literal or possible null value to non-nullable type.</value>
  </data>
  <data name="WRN_ConvertingNullableToNonNullable_Title" xml:space="preserve">
    <value>Converting null literal or possible null value to non-nullable type.</value>
  </data>
  <data name="WRN_NullReferenceAssignment" xml:space="preserve">
    <value>Possible null reference assignment.</value>
  </data>
  <data name="WRN_NullReferenceAssignment_Title" xml:space="preserve">
    <value>Possible null reference assignment.</value>
  </data>
  <data name="WRN_NullReferenceReceiver" xml:space="preserve">
    <value>Dereference of a possibly null reference.</value>
  </data>
  <data name="WRN_NullReferenceReceiver_Title" xml:space="preserve">
    <value>Dereference of a possibly null reference.</value>
  </data>
  <data name="WRN_NullReferenceReturn" xml:space="preserve">
    <value>Possible null reference return.</value>
  </data>
  <data name="WRN_NullReferenceReturn_Title" xml:space="preserve">
    <value>Possible null reference return.</value>
  </data>
  <data name="WRN_NullReferenceArgument" xml:space="preserve">
    <value>Possible null reference argument for parameter '{0}' in '{1}'.</value>
  </data>
  <data name="WRN_NullReferenceArgument_Title" xml:space="preserve">
    <value>Possible null reference argument.</value>
  </data>
  <data name="WRN_ThrowPossibleNull" xml:space="preserve">
    <value>Thrown value may be null.</value>
  </data>
  <data name="WRN_ThrowPossibleNull_Title" xml:space="preserve">
    <value>Thrown value may be null.</value>
  </data>
  <data name="WRN_UnboxPossibleNull" xml:space="preserve">
    <value>Unboxing a possibly null value.</value>
  </data>
  <data name="WRN_UnboxPossibleNull_Title" xml:space="preserve">
    <value>Unboxing a possibly null value.</value>
  </data>
  <data name="WRN_NullabilityMismatchInTypeOnOverride" xml:space="preserve">
    <value>Nullability of reference types in type doesn't match overridden member.</value>
  </data>
  <data name="WRN_NullabilityMismatchInTypeOnOverride_Title" xml:space="preserve">
    <value>Nullability of reference types in type doesn't match overridden member.</value>
  </data>
  <data name="WRN_NullabilityMismatchInReturnTypeOnOverride" xml:space="preserve">
    <value>Nullability of reference types in return type doesn't match overridden member.</value>
  </data>
  <data name="WRN_NullabilityMismatchInReturnTypeOnOverride_Title" xml:space="preserve">
    <value>Nullability of reference types in return type doesn't match overridden member.</value>
  </data>
  <data name="WRN_TopLevelNullabilityMismatchInReturnTypeOnOverride" xml:space="preserve">
    <value>Nullability of return type doesn't match overridden member (possibly because of nullability attributes).</value>
  </data>
  <data name="WRN_TopLevelNullabilityMismatchInReturnTypeOnOverride_Title" xml:space="preserve">
    <value>Nullability of return type doesn't match overridden member (possibly because of nullability attributes).</value>
  </data>
  <data name="WRN_NullabilityMismatchInParameterTypeOnOverride" xml:space="preserve">
    <value>Nullability of reference types in type of parameter '{0}' doesn't match overridden member.</value>
  </data>
  <data name="WRN_NullabilityMismatchInParameterTypeOnOverride_Title" xml:space="preserve">
    <value>Nullability of reference types in type of parameter doesn't match overridden member.</value>
  </data>
  <data name="WRN_TopLevelNullabilityMismatchInParameterTypeOnOverride" xml:space="preserve">
    <value>Nullability of type of parameter '{0}' doesn't match overridden member (possibly because of nullability attributes).</value>
  </data>
  <data name="WRN_TopLevelNullabilityMismatchInParameterTypeOnOverride_Title" xml:space="preserve">
    <value>Nullability of type of parameter doesn't match overridden member (possibly because of nullability attributes).</value>
  </data>
  <data name="WRN_NullabilityMismatchInParameterTypeOnPartial" xml:space="preserve">
    <value>Nullability of reference types in type of parameter '{0}' doesn't match partial method declaration.</value>
  </data>
  <data name="WRN_NullabilityMismatchInParameterTypeOnPartial_Title" xml:space="preserve">
    <value>Nullability of reference types in type of parameter doesn't match partial method declaration.</value>
  </data>
  <data name="WRN_NullabilityMismatchInReturnTypeOnPartial" xml:space="preserve">
    <value>Nullability of reference types in return type doesn't match partial method declaration.</value>
  </data>
  <data name="WRN_NullabilityMismatchInReturnTypeOnPartial_Title" xml:space="preserve">
    <value>Nullability of reference types in return type doesn't match partial method declaration.</value>
  </data>
  <data name="WRN_NullabilityMismatchInTypeOnImplicitImplementation" xml:space="preserve">
    <value>Nullability of reference types in type of '{0}' doesn't match implicitly implemented member '{1}'.</value>
  </data>
  <data name="WRN_NullabilityMismatchInTypeOnImplicitImplementation_Title" xml:space="preserve">
    <value>Nullability of reference types in type doesn't match implicitly implemented member.</value>
  </data>
  <data name="WRN_NullabilityMismatchInReturnTypeOnImplicitImplementation" xml:space="preserve">
    <value>Nullability of reference types in return type of '{0}' doesn't match implicitly implemented member '{1}'.</value>
  </data>
  <data name="WRN_NullabilityMismatchInReturnTypeOnImplicitImplementation_Title" xml:space="preserve">
    <value>Nullability of reference types in return type doesn't match implicitly implemented member.</value>
  </data>
  <data name="WRN_NullabilityMismatchInParameterTypeOnImplicitImplementation" xml:space="preserve">
    <value>Nullability of reference types in type of parameter '{0}' of '{1}' doesn't match implicitly implemented member '{2}'.</value>
  </data>
  <data name="WRN_NullabilityMismatchInParameterTypeOnImplicitImplementation_Title" xml:space="preserve">
    <value>Nullability of reference types in type of parameter doesn't match implicitly implemented member.</value>
  </data>
  <data name="WRN_TopLevelNullabilityMismatchInReturnTypeOnImplicitImplementation" xml:space="preserve">
    <value>Nullability of reference types in return type of '{0}' doesn't match implicitly implemented member '{1}' (possibly because of nullability attributes).</value>
  </data>
  <data name="WRN_TopLevelNullabilityMismatchInReturnTypeOnImplicitImplementation_Title" xml:space="preserve">
    <value>Nullability of reference types in return type doesn't match implicitly implemented member (possibly because of nullability attributes).</value>
  </data>
  <data name="WRN_TopLevelNullabilityMismatchInParameterTypeOnImplicitImplementation" xml:space="preserve">
    <value>Nullability of reference types in type of parameter '{0}' of '{1}' doesn't match implicitly implemented member '{2}' (possibly because of nullability attributes).</value>
  </data>
  <data name="WRN_TopLevelNullabilityMismatchInParameterTypeOnImplicitImplementation_Title" xml:space="preserve">
    <value>Nullability of reference types in type of parameter doesn't match implicitly implemented member (possibly because of nullability attributes).</value>
  </data>
  <data name="WRN_NullabilityMismatchInTypeOnExplicitImplementation" xml:space="preserve">
    <value>Nullability of reference types in type doesn't match implemented member '{0}'.</value>
  </data>
  <data name="WRN_NullabilityMismatchInTypeOnExplicitImplementation_Title" xml:space="preserve">
    <value>Nullability of reference types in type doesn't match implemented member.</value>
  </data>
  <data name="WRN_NullabilityMismatchInReturnTypeOnExplicitImplementation" xml:space="preserve">
    <value>Nullability of reference types in return type doesn't match implemented member '{0}'.</value>
  </data>
  <data name="WRN_NullabilityMismatchInReturnTypeOnExplicitImplementation_Title" xml:space="preserve">
    <value>Nullability of reference types in return type doesn't match implemented member.</value>
  </data>
  <data name="WRN_NullabilityMismatchInParameterTypeOnExplicitImplementation" xml:space="preserve">
    <value>Nullability of reference types in type of parameter '{0}' doesn't match implemented member '{1}'.</value>
  </data>
  <data name="WRN_NullabilityMismatchInParameterTypeOnExplicitImplementation_Title" xml:space="preserve">
    <value>Nullability of reference types in type of parameter doesn't match implemented member.</value>
  </data>
  <data name="WRN_TopLevelNullabilityMismatchInReturnTypeOnExplicitImplementation" xml:space="preserve">
    <value>Nullability of reference types in return type doesn't match implemented member '{0}' (possibly because of nullability attributes).</value>
  </data>
  <data name="WRN_TopLevelNullabilityMismatchInReturnTypeOnExplicitImplementation_Title" xml:space="preserve">
    <value>Nullability of reference types in return type doesn't match implemented member (possibly because of nullability attributes).</value>
  </data>
  <data name="WRN_TopLevelNullabilityMismatchInParameterTypeOnExplicitImplementation" xml:space="preserve">
    <value>Nullability of reference types in type of parameter '{0}' doesn't match implemented member '{1}' (possibly because of nullability attributes).</value>
  </data>
  <data name="WRN_TopLevelNullabilityMismatchInParameterTypeOnExplicitImplementation_Title" xml:space="preserve">
    <value>Nullability of reference types in type of parameter doesn't match implemented member (possibly because of nullability attributes).</value>
  </data>
  <data name="WRN_UninitializedNonNullableField" xml:space="preserve">
    <value>Non-nullable {0} '{1}' must contain a non-null value when exiting constructor. Consider adding the 'required' modifier or declaring the {0} as nullable.</value>
  </data>
  <data name="WRN_UninitializedNonNullableField_Title" xml:space="preserve">
    <value>Non-nullable field must contain a non-null value when exiting constructor. Consider adding the 'required' modifier or declaring as nullable.</value>
  </data>
  <data name="WRN_NullabilityMismatchInAssignment" xml:space="preserve">
    <value>Nullability of reference types in value of type '{0}' doesn't match target type '{1}'.</value>
  </data>
  <data name="WRN_NullabilityMismatchInAssignment_Title" xml:space="preserve">
    <value>Nullability of reference types in value doesn't match target type.</value>
  </data>
  <data name="WRN_ImplicitCopyInReadOnlyMember" xml:space="preserve">
    <value>Call to non-readonly member '{0}' from a 'readonly' member results in an implicit copy of '{1}'.</value>
  </data>
  <data name="WRN_ImplicitCopyInReadOnlyMember_Title" xml:space="preserve">
    <value>Call to non-readonly member from a 'readonly' member results in an implicit copy.</value>
  </data>
  <data name="ERR_StaticMemberCantBeReadOnly" xml:space="preserve">
    <value>Static member '{0}' cannot be marked 'readonly'.</value>
  </data>
  <data name="ERR_AutoSetterCantBeReadOnly" xml:space="preserve">
    <value>Auto-implemented 'set' accessor '{0}' cannot be marked 'readonly'.</value>
  </data>
  <data name="ERR_AutoPropertyWithSetterCantBeReadOnly" xml:space="preserve">
    <value>Auto-implemented property '{0}' cannot be marked 'readonly' because it has a 'set' accessor.</value>
  </data>
  <data name="ERR_InvalidPropertyReadOnlyMods" xml:space="preserve">
    <value>Cannot specify 'readonly' modifiers on both property or indexer '{0}' and its accessor. Remove one of them.</value>
  </data>
  <data name="ERR_DuplicatePropertyReadOnlyMods" xml:space="preserve">
    <value>Cannot specify 'readonly' modifiers on both accessors of property or indexer '{0}'. Instead, put a 'readonly' modifier on the property itself.</value>
  </data>
  <data name="ERR_FieldLikeEventCantBeReadOnly" xml:space="preserve">
    <value>Field-like event '{0}' cannot be 'readonly'.</value>
  </data>
  <data name="ERR_PartialMemberReadOnlyDifference" xml:space="preserve">
    <value>Both partial member declarations must be readonly or neither may be readonly</value>
  </data>
  <data name="ERR_ReadOnlyModMissingAccessor" xml:space="preserve">
    <value>'{0}': 'readonly' can only be used on accessors if the property or indexer has both a get and a set accessor</value>
  </data>
  <data name="WRN_NullabilityMismatchInArgument" xml:space="preserve">
    <value>Argument of type '{0}' cannot be used for parameter '{2}' of type '{1}' in '{3}' due to differences in the nullability of reference types.</value>
  </data>
  <data name="WRN_NullabilityMismatchInArgument_Title" xml:space="preserve">
    <value>Argument cannot be used for parameter due to differences in the nullability of reference types.</value>
  </data>
  <data name="WRN_NullabilityMismatchInArgumentForOutput" xml:space="preserve">
    <value>Argument of type '{0}' cannot be used as an output of type '{1}' for parameter '{2}' in '{3}' due to differences in the nullability of reference types.</value>
  </data>
  <data name="WRN_NullabilityMismatchInArgumentForOutput_Title" xml:space="preserve">
    <value>Argument cannot be used as an output for parameter due to differences in the nullability of reference types.</value>
  </data>
  <data name="WRN_DisallowNullAttributeForbidsMaybeNullAssignment" xml:space="preserve">
    <value>A possible null value may not be used for a type marked with [NotNull] or [DisallowNull]</value>
  </data>
  <data name="WRN_DisallowNullAttributeForbidsMaybeNullAssignment_Title" xml:space="preserve">
    <value>A possible null value may not be used for a type marked with [NotNull] or [DisallowNull]</value>
  </data>
  <data name="WRN_ParameterConditionallyDisallowsNull" xml:space="preserve">
    <value>Parameter '{0}' must have a non-null value when exiting with '{1}'.</value>
  </data>
  <data name="WRN_ParameterConditionallyDisallowsNull_Title" xml:space="preserve">
    <value>Parameter must have a non-null value when exiting in some condition.</value>
  </data>
  <data name="WRN_ParameterDisallowsNull" xml:space="preserve">
    <value>Parameter '{0}' must have a non-null value when exiting.</value>
  </data>
  <data name="WRN_ParameterDisallowsNull_Title" xml:space="preserve">
    <value>Parameter must have a non-null value when exiting.</value>
  </data>
  <data name="WRN_ParameterNotNullIfNotNull" xml:space="preserve">
    <value>Parameter '{0}' must have a non-null value when exiting because parameter '{1}' is non-null.</value>
  </data>
  <data name="WRN_ParameterNotNullIfNotNull_Title" xml:space="preserve">
    <value>Parameter must have a non-null value when exiting because parameter referenced by NotNullIfNotNull is non-null.</value>
  </data>
  <data name="WRN_ReturnNotNullIfNotNull" xml:space="preserve">
    <value>Return value must be non-null because parameter '{0}' is non-null.</value>
  </data>
  <data name="WRN_ReturnNotNullIfNotNull_Title" xml:space="preserve">
    <value>Return value must be non-null because parameter is non-null.</value>
  </data>
  <data name="WRN_MemberNotNull" xml:space="preserve">
    <value>Member '{0}' must have a non-null value when exiting.</value>
  </data>
  <data name="WRN_MemberNotNull_Title" xml:space="preserve">
    <value>Member must have a non-null value when exiting.</value>
  </data>
  <data name="WRN_MemberNotNullBadMember" xml:space="preserve">
    <value>Member '{0}' cannot be used in this attribute.</value>
  </data>
  <data name="WRN_MemberNotNullBadMember_Title" xml:space="preserve">
    <value>Member cannot be used in this attribute.</value>
  </data>
  <data name="WRN_MemberNotNullWhen" xml:space="preserve">
    <value>Member '{0}' must have a non-null value when exiting with '{1}'.</value>
  </data>
  <data name="WRN_MemberNotNullWhen_Title" xml:space="preserve">
    <value>Member must have a non-null value when exiting in some condition.</value>
  </data>
  <data name="WRN_ShouldNotReturn" xml:space="preserve">
    <value>A method marked [DoesNotReturn] should not return.</value>
  </data>
  <data name="WRN_ShouldNotReturn_Title" xml:space="preserve">
    <value>A method marked [DoesNotReturn] should not return.</value>
  </data>
  <data name="WRN_DoesNotReturnMismatch" xml:space="preserve">
    <value>Method '{0}' lacks `[DoesNotReturn]` annotation to match implemented or overridden member.</value>
  </data>
  <data name="WRN_DoesNotReturnMismatch_Title" xml:space="preserve">
    <value>Method lacks `[DoesNotReturn]` annotation to match implemented or overridden member.</value>
  </data>
  <data name="WRN_NullabilityMismatchInReturnTypeOfTargetDelegate" xml:space="preserve">
    <value>Nullability of reference types in return type of '{0}' doesn't match the target delegate '{1}' (possibly because of nullability attributes).</value>
  </data>
  <data name="WRN_NullabilityMismatchInReturnTypeOfTargetDelegate_Title" xml:space="preserve">
    <value>Nullability of reference types in return type doesn't match the target delegate (possibly because of nullability attributes).</value>
  </data>
  <data name="WRN_NullabilityMismatchInParameterTypeOfTargetDelegate" xml:space="preserve">
    <value>Nullability of reference types in type of parameter '{0}' of '{1}' doesn't match the target delegate '{2}' (possibly because of nullability attributes).</value>
  </data>
  <data name="WRN_NullabilityMismatchInParameterTypeOfTargetDelegate_Title" xml:space="preserve">
    <value>Nullability of reference types in type of parameter doesn't match the target delegate (possibly because of nullability attributes).</value>
  </data>
  <data name="WRN_NullAsNonNullable" xml:space="preserve">
    <value>Cannot convert null literal to non-nullable reference type.</value>
  </data>
  <data name="WRN_NullAsNonNullable_Title" xml:space="preserve">
    <value>Cannot convert null literal to non-nullable reference type.</value>
  </data>
  <data name="ERR_AnnotationDisallowedInObjectCreation" xml:space="preserve">
    <value>Cannot use a nullable reference type in object creation.</value>
  </data>
  <data name="WRN_NullableValueTypeMayBeNull" xml:space="preserve">
    <value>Nullable value type may be null.</value>
  </data>
  <data name="WRN_NullableValueTypeMayBeNull_Title" xml:space="preserve">
    <value>Nullable value type may be null.</value>
  </data>
  <data name="WRN_NullabilityMismatchInTypeParameterConstraint" xml:space="preserve">
    <value>The type '{3}' cannot be used as type parameter '{2}' in the generic type or method '{0}'. Nullability of type argument '{3}' doesn't match constraint type '{1}'.</value>
  </data>
  <data name="WRN_NullabilityMismatchInTypeParameterConstraint_Title" xml:space="preserve">
    <value>The type cannot be used as type parameter in the generic type or method. Nullability of type argument doesn't match constraint type.</value>
  </data>
  <data name="WRN_MissingNonNullTypesContextForAnnotation" xml:space="preserve">
    <value>The annotation for nullable reference types should only be used in code within a '#nullable' annotations context.</value>
  </data>
  <data name="WRN_MissingNonNullTypesContextForAnnotation_Title" xml:space="preserve">
    <value>The annotation for nullable reference types should only be used in code within a '#nullable' annotations context.</value>
  </data>
  <data name="ERR_ExplicitNullableAttribute" xml:space="preserve">
    <value>Explicit application of 'System.Runtime.CompilerServices.NullableAttribute' is not allowed.</value>
  </data>
  <data name="ERR_NullableUnconstrainedTypeParameter" xml:space="preserve">
    <value>A nullable type parameter must be known to be a value type or non-nullable reference type unless language version '{0}' or greater is used. Consider changing the language version or adding a 'class', 'struct', or type constraint.</value>
  </data>
  <data name="ERR_NullableOptionNotAvailable" xml:space="preserve">
    <value>Invalid '{0}' value: '{1}' for C# {2}. Please use language version '{3}' or greater.</value>
  </data>
  <data name="ERR_NonTaskMainCantBeAsync" xml:space="preserve">
    <value>A void or int returning entry point cannot be async</value>
  </data>
  <data name="ERR_PatternWrongGenericTypeInVersion" xml:space="preserve">
    <value>An expression of type '{0}' cannot be handled by a pattern of type '{1}' in C# {2}. Please use language version {3} or greater.</value>
  </data>
  <data name="WRN_UnreferencedLocalFunction" xml:space="preserve">
    <value>The local function '{0}' is declared but never used</value>
  </data>
  <data name="WRN_UnreferencedLocalFunction_Title" xml:space="preserve">
    <value>Local function is declared but never used</value>
  </data>
  <data name="ERR_LocalFunctionMissingBody" xml:space="preserve">
    <value>Local function '{0}' must declare a body because it is not marked 'static extern'.</value>
  </data>
  <data name="ERR_InvalidDebugInfo" xml:space="preserve">
    <value>Unable to read debug information of method '{0}' (token 0x{1:X8}) from assembly '{2}'</value>
  </data>
  <data name="IConversionExpressionIsNotCSharpConversion" xml:space="preserve">
    <value>{0} is not a valid C# conversion expression</value>
  </data>
  <data name="ERR_DynamicLocalFunctionTypeParameter" xml:space="preserve">
    <value>Cannot pass argument with dynamic type to generic local function '{0}' with inferred type arguments.</value>
  </data>
  <data name="IDS_FeatureLeadingDigitSeparator" xml:space="preserve">
    <value>leading digit separator</value>
  </data>
  <data name="ERR_ExplicitReservedAttr" xml:space="preserve">
    <value>Do not use '{0}'. This is reserved for compiler usage.</value>
  </data>
  <data name="ERR_TypeReserved" xml:space="preserve">
    <value>The type name '{0}' is reserved to be used by the compiler.</value>
  </data>
  <data name="ERR_InExtensionMustBeValueType" xml:space="preserve">
    <value>The first 'in' or 'ref readonly' parameter of the extension method '{0}' must be a concrete (non-generic) value type.</value>
  </data>
  <data name="ERR_FieldsInRoStruct" xml:space="preserve">
    <value>Instance fields of readonly structs must be readonly.</value>
  </data>
  <data name="ERR_AutoPropsInRoStruct" xml:space="preserve">
    <value>Auto-implemented instance properties in readonly structs must be readonly.</value>
  </data>
  <data name="ERR_FieldlikeEventsInRoStruct" xml:space="preserve">
    <value>Field-like events are not allowed in readonly structs.</value>
  </data>
  <data name="IDS_FeatureRefExtensionMethods" xml:space="preserve">
    <value>ref extension methods</value>
  </data>
  <data name="ERR_StackAllocConversionNotPossible" xml:space="preserve">
    <value>Conversion of a stackalloc expression of type '{0}' to type '{1}' is not possible.</value>
  </data>
  <data name="ERR_RefExtensionMustBeValueTypeOrConstrainedToOne" xml:space="preserve">
    <value>The first parameter of a 'ref' extension method '{0}' must be a value type or a generic type constrained to struct.</value>
  </data>
  <data name="ERR_OutAttrOnInParam" xml:space="preserve">
    <value>An in parameter cannot have the Out attribute.</value>
  </data>
  <data name="ERR_OutAttrOnRefReadonlyParam" xml:space="preserve">
    <value>A ref readonly parameter cannot have the Out attribute.</value>
  </data>
  <data name="ICompoundAssignmentOperationIsNotCSharpCompoundAssignment" xml:space="preserve">
    <value>{0} is not a valid C# compound assignment operation</value>
  </data>
  <data name="ISpreadOperationIsNotCSharpSpread" xml:space="preserve">
    <value>{0} is not a valid C# spread operation</value>
  </data>
  <data name="WRN_FilterIsConstantFalse" xml:space="preserve">
    <value>Filter expression is a constant 'false', consider removing the catch clause</value>
  </data>
  <data name="WRN_FilterIsConstantFalse_Title" xml:space="preserve">
    <value>Filter expression is a constant 'false'</value>
  </data>
  <data name="WRN_FilterIsConstantFalseRedundantTryCatch" xml:space="preserve">
    <value>Filter expression is a constant 'false', consider removing the try-catch block</value>
  </data>
  <data name="WRN_FilterIsConstantFalseRedundantTryCatch_Title" xml:space="preserve">
    <value>Filter expression is a constant 'false'. </value>
  </data>
  <data name="ERR_ConditionalInInterpolation" xml:space="preserve">
    <value>A conditional expression cannot be used directly in a string interpolation because the ':' ends the interpolation. Parenthesize the conditional expression.</value>
  </data>
  <data name="ERR_InDynamicMethodArg" xml:space="preserve">
    <value>Arguments with 'in' modifier cannot be used in dynamically dispatched expressions.</value>
  </data>
  <data name="ERR_TupleSizesMismatchForBinOps" xml:space="preserve">
    <value>Tuple types used as operands of an == or != operator must have matching cardinalities. But this operator has tuple types of cardinality {0} on the left and {1} on the right.</value>
  </data>
  <data name="ERR_RefLocalOrParamExpected" xml:space="preserve">
    <value>The left-hand side of a ref assignment must be a ref variable.</value>
  </data>
  <data name="ERR_RefAssignNarrower" xml:space="preserve">
    <value>Cannot ref-assign '{1}' to '{0}' because '{1}' has a narrower escape scope than '{0}'.</value>
  </data>
  <data name="ERR_RefAssignReturnOnly" xml:space="preserve">
    <value>Cannot ref-assign '{1}' to '{0}' because '{1}' can only escape the current method through a return statement.</value>
  </data>
  <data name="WRN_RefAssignReturnOnly" xml:space="preserve">
    <value>This ref-assigns '{1}' to '{0}' but '{1}' can only escape the current method through a return statement.</value>
  </data>
  <data name="WRN_RefAssignReturnOnly_Title" xml:space="preserve">
    <value>This ref-assigns a value that can only escape the current method through a return statement.</value>
  </data>
  <data name="WRN_RefAssignNarrower" xml:space="preserve">
    <value>This ref-assigns '{1}' to '{0}' but '{1}' has a narrower escape scope than '{0}'.</value>
  </data>
  <data name="WRN_RefAssignNarrower_Title" xml:space="preserve">
    <value>This ref-assigns a value that has a narrower escape scope than the target.</value>
  </data>
  <data name="ERR_RefAssignValEscapeWider" xml:space="preserve">
    <value>Cannot ref-assign '{1}' to '{0}' because '{1}' has a wider value escape scope than '{0}' allowing assignment through '{0}' of values with narrower escapes scopes than '{1}'.</value>
  </data>
  <data name="WRN_RefAssignValEscapeWider" xml:space="preserve">
    <value>This ref-assigns '{1}' to '{0}' but '{1}' has a wider value escape scope than '{0}' allowing assignment through '{0}' of values with narrower escapes scopes than '{1}'.</value>
  </data>
  <data name="WRN_RefAssignValEscapeWider_Title" xml:space="preserve">
    <value>This ref-assigns a value that has a wider value escape scope than the target allowing assignment through the target of values with narrower escapes scopes.</value>
  </data>
  <data name="IDS_FeatureEnumGenericTypeConstraint" xml:space="preserve">
    <value>enum generic type constraints</value>
  </data>
  <data name="IDS_FeatureDelegateGenericTypeConstraint" xml:space="preserve">
    <value>delegate generic type constraints</value>
  </data>
  <data name="IDS_FeatureUnmanagedGenericTypeConstraint" xml:space="preserve">
    <value>unmanaged generic type constraints</value>
  </data>
  <data name="ERR_NewBoundWithUnmanaged" xml:space="preserve">
    <value>The 'new()' constraint cannot be used with the 'unmanaged' constraint</value>
  </data>
  <data name="ERR_UnmanagedConstraintNotSatisfied" xml:space="preserve">
    <value>The type '{2}' must be a non-nullable value type, along with all fields at any level of nesting, in order to use it as parameter '{1}' in the generic type or method '{0}'</value>
  </data>
  <data name="ERR_ConWithUnmanagedCon" xml:space="preserve">
    <value>Type parameter '{1}' has the 'unmanaged' constraint so '{1}' cannot be used as a constraint for '{0}'</value>
  </data>
  <data name="IDS_FeatureStackAllocInitializer" xml:space="preserve">
    <value>stackalloc initializer</value>
  </data>
  <data name="ERR_InvalidStackAllocArray" xml:space="preserve">
    <value>"Invalid rank specifier: expected ']'</value>
  </data>
  <data name="IDS_FeatureExpressionVariablesInQueriesAndInitializers" xml:space="preserve">
    <value>declaration of expression variables in member initializers and queries</value>
  </data>
  <data name="ERR_MissingPattern" xml:space="preserve">
    <value>Pattern missing</value>
  </data>
  <data name="IDS_FeatureRecursivePatterns" xml:space="preserve">
    <value>recursive patterns</value>
  </data>
  <data name="IDS_FeatureNullPointerConstantPattern" xml:space="preserve">
    <value>null pointer constant pattern</value>
  </data>
  <data name="IDS_FeatureDefaultTypeParameterConstraint" xml:space="preserve">
    <value>default type parameter constraints</value>
  </data>
  <data name="ERR_WrongNumberOfSubpatterns" xml:space="preserve">
    <value>Matching the tuple type '{0}' requires '{1}' subpatterns, but '{2}' subpatterns are present.</value>
  </data>
  <data name="ERR_PropertyPatternNameMissing" xml:space="preserve">
    <value>A property subpattern requires a reference to the property or field to be matched, e.g. '{{ Name: {0} }}'</value>
  </data>
  <data name="ERR_DefaultPattern" xml:space="preserve">
    <value>A default literal 'default' is not valid as a pattern. Use another literal (e.g. '0' or 'null') as appropriate. To match everything, use a discard pattern '_'.</value>
  </data>
  <data name="ERR_SwitchExpressionNoBestType" xml:space="preserve">
    <value>No best type was found for the switch expression.</value>
  </data>
  <data name="ERR_DefaultLiteralNoTargetType" xml:space="preserve">
    <value>There is no target type for the default literal.</value>
  </data>
  <data name="ERR_CannotInferDelegateType" xml:space="preserve">
    <value>The delegate type could not be inferred.</value>
  </data>
  <data name="ERR_LambdaExplicitReturnTypeVar" xml:space="preserve">
    <value>The contextual keyword 'var' cannot be used as an explicit lambda return type</value>
  </data>
  <data name="ERR_SingleElementPositionalPatternRequiresDisambiguation" xml:space="preserve">
    <value>A single-element deconstruct pattern requires some other syntax for disambiguation. It is recommended to add a discard designator '_' after the close paren ')'.</value>
  </data>
  <data name="ERR_VarMayNotBindToType" xml:space="preserve">
    <value>The syntax 'var' for a pattern is not permitted to refer to a type, but '{0}' is in scope here.</value>
  </data>
  <data name="WRN_SwitchExpressionNotExhaustive" xml:space="preserve">
    <value>The switch expression does not handle all possible values of its input type (it is not exhaustive). For example, the pattern '{0}' is not covered.</value>
  </data>
  <data name="WRN_SwitchExpressionNotExhaustive_Title" xml:space="preserve">
    <value>The switch expression does not handle all possible values of its input type (it is not exhaustive).</value>
  </data>
  <data name="WRN_SwitchExpressionNotExhaustiveWithWhen" xml:space="preserve">
    <value>The switch expression does not handle all possible values of its input type (it is not exhaustive). For example, the pattern '{0}' is not covered. However, a pattern with a 'when' clause might successfully match this value.</value>
  </data>
  <data name="WRN_SwitchExpressionNotExhaustiveWithWhen_Title" xml:space="preserve">
    <value>The switch expression does not handle all possible values of its input type (it is not exhaustive).</value>
  </data>
  <data name="WRN_SwitchExpressionNotExhaustiveWithUnnamedEnumValue" xml:space="preserve">
    <value>The switch expression does not handle some values of its input type (it is not exhaustive) involving an unnamed enum value. For example, the pattern '{0}' is not covered.</value>
  </data>
  <data name="WRN_SwitchExpressionNotExhaustiveWithUnnamedEnumValue_Title" xml:space="preserve">
    <value>The switch expression does not handle some values of its input type (it is not exhaustive) involving an unnamed enum value.</value>
  </data>
  <data name="WRN_CaseConstantNamedUnderscore" xml:space="preserve">
    <value>The name '_' refers to the constant, not the discard pattern. Use 'var _' to discard the value, or '@_' to refer to a constant by that name.</value>
  </data>
  <data name="WRN_CaseConstantNamedUnderscore_Title" xml:space="preserve">
    <value>Do not use '_' for a case constant.</value>
  </data>
  <data name="WRN_IsTypeNamedUnderscore" xml:space="preserve">
    <value>The name '_' refers to the type '{0}', not the discard pattern. Use '@_' for the type, or 'var _' to discard.</value>
  </data>
  <data name="WRN_IsTypeNamedUnderscore_Title" xml:space="preserve">
    <value>Do not use '_' to refer to the type in an is-type expression.</value>
  </data>
  <data name="ERR_ExpressionTreeContainsSwitchExpression" xml:space="preserve">
    <value>An expression tree may not contain a switch expression.</value>
  </data>
  <data name="ERR_InvalidObjectCreation" xml:space="preserve">
    <value>Invalid object creation</value>
  </data>
  <data name="IDS_FeatureIndexingMovableFixedBuffers" xml:space="preserve">
    <value>indexing movable fixed buffers</value>
  </data>
  <data name="ERR_CantUseInOrOutInArglist" xml:space="preserve">
    <value>__arglist cannot have an argument passed by 'in' or 'out'</value>
  </data>
  <data name="SyntaxTreeNotFound" xml:space="preserve">
    <value>SyntaxTree is not part of the compilation</value>
  </data>
  <data name="ERR_OutVariableCannotBeByRef" xml:space="preserve">
    <value>An out variable cannot be declared as a ref local</value>
  </data>
  <data name="ERR_MultipleAnalyzerConfigsInSameDir" xml:space="preserve">
    <value>Multiple analyzer config files cannot be in the same directory ('{0}').</value>
  </data>
  <data name="IDS_FeatureCoalesceAssignmentExpression" xml:space="preserve">
    <value>coalescing assignment</value>
  </data>
  <data name="CannotCreateConstructedFromConstructed" xml:space="preserve">
    <value>Cannot create constructed generic type from another constructed generic type.</value>
  </data>
  <data name="CannotCreateConstructedFromNongeneric" xml:space="preserve">
    <value>Cannot create constructed generic type from non-generic type.</value>
  </data>
  <data name="IDS_FeatureUnconstrainedTypeParameterInNullCoalescingOperator" xml:space="preserve">
    <value>unconstrained type parameters in null coalescing operator</value>
  </data>
  <data name="WRN_NullabilityMismatchInConstraintsOnImplicitImplementation" xml:space="preserve">
    <value>Nullability in constraints for type parameter '{0}' of method '{1}' doesn't match the constraints for type parameter '{2}' of interface method '{3}'. Consider using an explicit interface implementation instead.</value>
  </data>
  <data name="WRN_NullabilityMismatchInConstraintsOnImplicitImplementation_Title" xml:space="preserve">
    <value>Nullability in constraints for type parameter doesn't match the constraints for type parameter in implicitly implemented interface method'.</value>
  </data>
  <data name="WRN_NullabilityMismatchInTypeParameterReferenceTypeConstraint" xml:space="preserve">
    <value>The type '{2}' cannot be used as type parameter '{1}' in the generic type or method '{0}'. Nullability of type argument '{2}' doesn't match 'class' constraint.</value>
  </data>
  <data name="WRN_NullabilityMismatchInTypeParameterReferenceTypeConstraint_Title" xml:space="preserve">
    <value>The type cannot be used as type parameter in the generic type or method. Nullability of type argument doesn't match 'class' constraint.</value>
  </data>
  <data name="ERR_TripleDotNotAllowed" xml:space="preserve">
    <value>Unexpected character sequence '...'</value>
  </data>
  <data name="IDS_FeatureIndexOperator" xml:space="preserve">
    <value>index operator</value>
  </data>
  <data name="IDS_FeatureRangeOperator" xml:space="preserve">
    <value>range operator</value>
  </data>
  <data name="IDS_FeatureStaticLocalFunctions" xml:space="preserve">
    <value>static local functions</value>
  </data>
  <data name="IDS_FeatureNameShadowingInNestedFunctions" xml:space="preserve">
    <value>name shadowing in nested functions</value>
  </data>
  <data name="IDS_FeatureLambdaDiscardParameters" xml:space="preserve">
    <value>lambda discard parameters</value>
  </data>
  <data name="IDS_FeatureMemberNotNull" xml:space="preserve">
    <value>MemberNotNull attribute</value>
  </data>
  <data name="IDS_FeatureNativeInt" xml:space="preserve">
    <value>native-sized integers</value>
  </data>
  <data name="ERR_BadDynamicAwaitForEach" xml:space="preserve">
    <value>Cannot use a collection of dynamic type in an asynchronous foreach</value>
  </data>
  <data name="ERR_NullableDirectiveQualifierExpected" xml:space="preserve">
    <value>Expected 'enable', 'disable', or 'restore'</value>
  </data>
  <data name="ERR_NullableDirectiveTargetExpected" xml:space="preserve">
    <value>Expected 'warnings', 'annotations', or end of directive</value>
  </data>
  <data name="WRN_MissingNonNullTypesContextForAnnotationInGeneratedCode" xml:space="preserve">
    <value>The annotation for nullable reference types should only be used in code within a '#nullable' annotations context. Auto-generated code requires an explicit '#nullable' directive in source.</value>
  </data>
  <data name="WRN_MissingNonNullTypesContextForAnnotationInGeneratedCode_Title" xml:space="preserve">
    <value>The annotation for nullable reference types should only be used in code within a '#nullable' annotations context. Auto-generated code requires an explicit '#nullable' directive in source.</value>
  </data>
  <data name="WRN_NullReferenceInitializer" xml:space="preserve">
    <value>Object or collection initializer implicitly dereferences possibly null member '{0}'.</value>
  </data>
  <data name="WRN_NullReferenceInitializer_Title" xml:space="preserve">
    <value>Object or collection initializer implicitly dereferences possibly null member.</value>
  </data>
  <data name="ERR_ExpressionTreeCantContainRefStruct" xml:space="preserve">
    <value>Expression tree cannot contain value of ref struct or restricted type '{0}'.</value>
  </data>
  <data name="ERR_ElseCannotStartStatement" xml:space="preserve">
    <value>'else' cannot start a statement.</value>
  </data>
  <data name="ERR_ExpressionTreeCantContainNullCoalescingAssignment" xml:space="preserve">
    <value>An expression tree may not contain a null coalescing assignment</value>
  </data>
  <data name="ERR_BadNullableContextOption" xml:space="preserve">
    <value>Invalid option '{0}' for /nullable; must be 'disable', 'enable', 'warnings' or 'annotations'</value>
  </data>
  <data name="ERR_SwitchGoverningExpressionRequiresParens" xml:space="preserve">
    <value>Parentheses are required around the switch governing expression.</value>
  </data>
  <data name="ERR_TupleElementNameMismatch" xml:space="preserve">
    <value>The name '{0}' does not identify tuple element '{1}'.</value>
  </data>
  <data name="ERR_DeconstructParameterNameMismatch" xml:space="preserve">
    <value>The name '{0}' does not match the corresponding 'Deconstruct' parameter '{1}'.</value>
  </data>
  <data name="ERR_IsPatternImpossible" xml:space="preserve">
    <value>An expression of type '{0}' can never match the provided pattern.</value>
  </data>
  <data name="WRN_IsPatternAlways" xml:space="preserve">
    <value>An expression of type '{0}' always matches the provided pattern.</value>
  </data>
  <data name="WRN_IsPatternAlways_Title" xml:space="preserve">
    <value>The input always matches the provided pattern.</value>
  </data>
  <data name="WRN_GivenExpressionNeverMatchesPattern" xml:space="preserve">
    <value>The given expression never matches the provided pattern.</value>
  </data>
  <data name="WRN_GivenExpressionNeverMatchesPattern_Title" xml:space="preserve">
    <value>The given expression never matches the provided pattern.</value>
  </data>
  <data name="WRN_GivenExpressionAlwaysMatchesConstant" xml:space="preserve">
    <value>The given expression always matches the provided constant.</value>
  </data>
  <data name="WRN_GivenExpressionAlwaysMatchesConstant_Title" xml:space="preserve">
    <value>The given expression always matches the provided constant.</value>
  </data>
  <data name="WRN_GivenExpressionAlwaysMatchesPattern" xml:space="preserve">
    <value>The given expression always matches the provided pattern.</value>
  </data>
  <data name="WRN_GivenExpressionAlwaysMatchesPattern_Title" xml:space="preserve">
    <value>The given expression always matches the provided pattern.</value>
  </data>
  <data name="ERR_FeatureNotAvailableInVersion8_0" xml:space="preserve">
    <value>Feature '{0}' is not available in C# 8.0. Please use language version {1} or greater.</value>
  </data>
  <data name="ERR_PointerTypeInPatternMatching" xml:space="preserve">
    <value>Pattern-matching is not permitted for pointer types.</value>
  </data>
  <data name="ERR_ArgumentNameInITuplePattern" xml:space="preserve">
    <value>Element names are not permitted when pattern-matching via 'System.Runtime.CompilerServices.ITuple'.</value>
  </data>
  <data name="ERR_DiscardPatternInSwitchStatement" xml:space="preserve">
    <value>The discard pattern is not permitted as a case label in a switch statement. Use 'case var _:' for a discard pattern, or 'case @_:' for a constant named '_'.</value>
  </data>
  <data name="WRN_NullabilityMismatchInExplicitlyImplementedInterface" xml:space="preserve">
    <value>Nullability of reference types in explicit interface specifier doesn't match interface implemented by the type.</value>
  </data>
  <data name="WRN_NullabilityMismatchInExplicitlyImplementedInterface_Title" xml:space="preserve">
    <value>Nullability of reference types in explicit interface specifier doesn't match interface implemented by the type.</value>
  </data>
  <data name="WRN_NullabilityMismatchInInterfaceImplementedByBase" xml:space="preserve">
    <value>'{0}' does not implement interface member '{1}'. Nullability of reference types in interface implemented by the base type doesn't match.</value>
  </data>
  <data name="WRN_NullabilityMismatchInInterfaceImplementedByBase_Title" xml:space="preserve">
    <value>Type does not implement interface member. Nullability of reference types in interface implemented by the base type doesn't match.</value>
  </data>
  <data name="WRN_DuplicateInterfaceWithNullabilityMismatchInBaseList" xml:space="preserve">
    <value>'{0}' is already listed in the interface list on type '{1}' with different nullability of reference types.</value>
  </data>
  <data name="WRN_DuplicateInterfaceWithNullabilityMismatchInBaseList_Title" xml:space="preserve">
    <value>Interface is already listed in the interface list with different nullability of reference types.</value>
  </data>
  <data name="ERR_DuplicateExplicitImpl" xml:space="preserve">
    <value>'{0}' is explicitly implemented more than once.</value>
  </data>
  <data name="ERR_UsingVarInSwitchCase" xml:space="preserve">
    <value>A using variable cannot be used directly within a switch section (consider using braces). </value>
  </data>
  <data name="ERR_GoToForwardJumpOverUsingVar" xml:space="preserve">
    <value>A goto cannot jump to a location after a using declaration.</value>
  </data>
  <data name="ERR_GoToBackwardJumpOverUsingVar" xml:space="preserve">
    <value>A goto cannot jump to a location before a using declaration within the same block.</value>
  </data>
  <data name="IDS_FeatureUsingDeclarations" xml:space="preserve">
    <value>using declarations</value>
  </data>
  <data name="IDS_FeatureDisposalPattern" xml:space="preserve">
    <value>pattern-based disposal</value>
  </data>
  <data name="ERR_FeatureInPreview" xml:space="preserve">
    <value>The feature '{0}' is currently in Preview and *unsupported*. To use Preview features, use the 'preview' language version.</value>
  </data>
  <data name="IDS_DefaultInterfaceImplementation" xml:space="preserve">
    <value>default interface implementation</value>
  </data>
  <data name="ERR_RuntimeDoesNotSupportDefaultInterfaceImplementation" xml:space="preserve">
    <value>Target runtime doesn't support default interface implementation.</value>
  </data>
  <data name="ERR_RuntimeDoesNotSupportDefaultInterfaceImplementationForMember" xml:space="preserve">
    <value>'{0}' cannot implement interface member '{1}' in type '{2}' because the target runtime doesn't support default interface implementation.</value>
  </data>
  <data name="ERR_InvalidModifierForLanguageVersion" xml:space="preserve">
    <value>The modifier '{0}' is not valid for this item in C# {1}. Please use language version '{2}' or greater.</value>
  </data>
  <data name="ERR_ImplicitImplementationOfNonPublicInterfaceMember" xml:space="preserve">
    <value>'{0}' does not implement interface member '{1}'. '{2}' cannot implicitly implement a non-public member in C# {3}. Please use language version '{4}' or greater.</value>
  </data>
  <data name="ERR_MostSpecificImplementationIsNotFound" xml:space="preserve">
    <value>Interface member '{0}' does not have a most specific implementation. Neither '{1}', nor '{2}' are most specific.</value>
  </data>
  <data name="ERR_LanguageVersionDoesNotSupportInterfaceImplementationForMember" xml:space="preserve">
    <value>'{0}' cannot implement interface member '{1}' in type '{2}' because feature '{3}' is not available in C# {4}. Please use language version '{5}' or greater.</value>
  </data>
  <data name="ERR_RuntimeDoesNotSupportProtectedAccessForInterfaceMember" xml:space="preserve">
    <value>Target runtime doesn't support 'protected', 'protected internal', or 'private protected' accessibility for a member of an interface.</value>
  </data>
  <data name="ERR_DefaultInterfaceImplementationInNoPIAType" xml:space="preserve">
    <value>Type '{0}' cannot be embedded because it has a non-abstract member. Consider setting the 'Embed Interop Types' property to false.</value>
  </data>
  <data name="WRN_SwitchExpressionNotExhaustiveForNull" xml:space="preserve">
    <value>The switch expression does not handle some null inputs (it is not exhaustive). For example, the pattern '{0}' is not covered.</value>
  </data>
  <data name="WRN_SwitchExpressionNotExhaustiveForNull_Title" xml:space="preserve">
    <value>The switch expression does not handle some null inputs.</value>
  </data>
  <data name="WRN_SwitchExpressionNotExhaustiveForNullWithWhen" xml:space="preserve">
    <value>The switch expression does not handle some null inputs (it is not exhaustive). For example, the pattern '{0}' is not covered. However, a pattern with a 'when' clause might successfully match this value.</value>
  </data>
  <data name="WRN_SwitchExpressionNotExhaustiveForNullWithWhen_Title" xml:space="preserve">
    <value>The switch expression does not handle some null inputs.</value>
  </data>
  <data name="ERR_AttributeNotOnEventAccessor" xml:space="preserve">
    <value>Attribute '{0}' is not valid on event accessors. It is only valid on '{1}' declarations.</value>
  </data>
  <data name="IDS_FeatureObsoleteOnPropertyAccessor" xml:space="preserve">
    <value>obsolete on property accessor</value>
  </data>
  <data name="WRN_UnconsumedEnumeratorCancellationAttributeUsage" xml:space="preserve">
    <value>The EnumeratorCancellationAttribute applied to parameter '{0}' will have no effect. The attribute is only effective on a parameter of type CancellationToken in an async-iterator method returning IAsyncEnumerable</value>
  </data>
  <data name="WRN_UnconsumedEnumeratorCancellationAttributeUsage_Title" xml:space="preserve">
    <value>The EnumeratorCancellationAttribute will have no effect. The attribute is only effective on a parameter of type CancellationToken in an async-iterator method returning IAsyncEnumerable</value>
  </data>
  <data name="WRN_UndecoratedCancellationTokenParameter" xml:space="preserve">
    <value>Async-iterator '{0}' has one or more parameters of type 'CancellationToken' but none of them is decorated with the 'EnumeratorCancellation' attribute, so the cancellation token parameter from the generated 'IAsyncEnumerable&lt;&gt;.GetAsyncEnumerator' will be unconsumed</value>
  </data>
  <data name="WRN_UndecoratedCancellationTokenParameter_Title" xml:space="preserve">
    <value>Async-iterator member has one or more parameters of type 'CancellationToken' but none of them is decorated with the 'EnumeratorCancellation' attribute, so the cancellation token parameter from the generated 'IAsyncEnumerable&lt;&gt;.GetAsyncEnumerator' will be unconsumed</value>
  </data>
  <data name="ERR_MultipleEnumeratorCancellationAttributes" xml:space="preserve">
    <value>The attribute [EnumeratorCancellation] cannot be used on multiple parameters</value>
  </data>
  <data name="ERR_OverrideRefConstraintNotSatisfied" xml:space="preserve">
    <value>Method '{0}' specifies a 'class' constraint for type parameter '{1}', but corresponding type parameter '{2}' of overridden or explicitly implemented method '{3}' is not a reference type.</value>
  </data>
  <data name="ERR_OverrideValConstraintNotSatisfied" xml:space="preserve">
    <value>Method '{0}' specifies a 'struct' constraint for type parameter '{1}', but corresponding type parameter '{2}' of overridden or explicitly implemented method '{3}' is not a non-nullable value type.</value>
  </data>
  <data name="ERR_OverrideDefaultConstraintNotSatisfied" xml:space="preserve">
    <value>Method '{0}' specifies a 'default' constraint for type parameter '{1}', but corresponding type parameter '{2}' of overridden or explicitly implemented method '{3}' is constrained to a reference type or a value type.</value>
  </data>
  <data name="ERR_DefaultConstraintOverrideOnly" xml:space="preserve">
    <value>The 'default' constraint is valid on override and explicit interface implementation methods only.</value>
  </data>
  <data name="IDS_OverrideWithConstraints" xml:space="preserve">
    <value>constraints for override and explicit interface implementation methods</value>
  </data>
  <data name="WRN_NullabilityMismatchInConstraintsOnPartialImplementation" xml:space="preserve">
    <value>Partial method declarations of '{0}' have inconsistent nullability in constraints for type parameter '{1}'</value>
  </data>
  <data name="WRN_NullabilityMismatchInConstraintsOnPartialImplementation_Title" xml:space="preserve">
    <value>Partial method declarations have inconsistent nullability in constraints for type parameter</value>
  </data>
  <data name="IDS_FeatureNestedStackalloc" xml:space="preserve">
    <value>stackalloc in nested expressions</value>
  </data>
  <data name="WRN_NullabilityMismatchInTypeParameterNotNullConstraint" xml:space="preserve">
    <value>The type '{2}' cannot be used as type parameter '{1}' in the generic type or method '{0}'. Nullability of type argument '{2}' doesn't match 'notnull' constraint.</value>
  </data>
  <data name="WRN_NullabilityMismatchInTypeParameterNotNullConstraint_Title" xml:space="preserve">
    <value>The type cannot be used as type parameter in the generic type or method. Nullability of type argument doesn't match 'notnull' constraint.</value>
  </data>
  <data name="IDS_FeatureNotNullGenericTypeConstraint" xml:space="preserve">
    <value>notnull generic type constraint</value>
  </data>
  <data name="ERR_DuplicateNullSuppression" xml:space="preserve">
    <value>Duplicate null suppression operator ('!')</value>
  </data>
  <data name="ERR_ParameterNullCheckingNotSupported" xml:space="preserve">
    <value>The 'parameter null-checking' feature is not supported.</value>
  </data>
  <data name="ERR_ReAbstractionInNoPIAType" xml:space="preserve">
    <value>Type '{0}' cannot be embedded because it has a re-abstraction of a member from base interface. Consider setting the 'Embed Interop Types' property to false.</value>
  </data>
  <data name="ERR_BadSwitchValue" xml:space="preserve">
    <value>Command-line syntax error: '{0}' is not a valid value for the '{1}' option. The value must be of the form '{2}'.</value>
  </data>
  <data name="IDS_FeatureFunctionPointers" xml:space="preserve">
    <value>function pointers</value>
  </data>
  <data name="IDS_AddressOfMethodGroup" xml:space="preserve">
    <value>&amp;method group</value>
  </data>
  <data name="ERR_InvalidFunctionPointerCallingConvention" xml:space="preserve">
    <value>'{0}' is not a valid calling convention specifier for a function pointer.</value>
  </data>
  <data name="ERR_TypeNotFound" xml:space="preserve">
    <value>Type '{0}' is not defined.</value>
  </data>
  <data name="ERR_TypeMustBePublic" xml:space="preserve">
    <value>Type '{0}' must be public to be used as a calling convention.</value>
  </data>
  <data name="WRN_SyncAndAsyncEntryPoints" xml:space="preserve">
    <value>Method '{0}' will not be used as an entry point because a synchronous entry point '{1}' was found.</value>
  </data>
  <data name="ERR_InternalError" xml:space="preserve">
    <value>Internal error in the C# compiler.</value>
  </data>
  <data name="IDS_FeatureStaticAnonymousFunction" xml:space="preserve">
    <value>static anonymous function</value>
  </data>
  <data name="ERR_StaticAnonymousFunctionCannotCaptureThis" xml:space="preserve">
    <value>A static anonymous function cannot contain a reference to 'this' or 'base'.</value>
  </data>
  <data name="ERR_StaticAnonymousFunctionCannotCaptureVariable" xml:space="preserve">
    <value>A static anonymous function cannot contain a reference to '{0}'.</value>
  </data>
  <data name="IDS_FeatureAsyncUsing" xml:space="preserve">
    <value>asynchronous using</value>
  </data>
  <data name="IDS_FeatureParenthesizedPattern" xml:space="preserve">
    <value>parenthesized pattern</value>
  </data>
  <data name="IDS_FeatureOrPattern" xml:space="preserve">
    <value>or pattern</value>
  </data>
  <data name="IDS_FeatureAndPattern" xml:space="preserve">
    <value>and pattern</value>
  </data>
  <data name="IDS_FeatureNotPattern" xml:space="preserve">
    <value>not pattern</value>
  </data>
  <data name="IDS_FeatureTypePattern" xml:space="preserve">
    <value>type pattern</value>
  </data>
  <data name="IDS_FeatureRelationalPattern" xml:space="preserve">
    <value>relational pattern</value>
  </data>
  <data name="ERR_VarianceInterfaceNesting" xml:space="preserve">
    <value>Enums, classes, and structures cannot be declared in an interface that has an 'in' or 'out' type parameter.</value>
  </data>
  <data name="ERR_ExternEventInitializer" xml:space="preserve">
    <value>'{0}': extern event cannot have initializer</value>
  </data>
  <data name="ERR_ImplicitIndexIndexerWithName" xml:space="preserve">
    <value>Invocation of implicit Index Indexer cannot name the argument.</value>
  </data>
  <data name="ERR_ImplicitRangeIndexerWithName" xml:space="preserve">
    <value>Invocation of implicit Range Indexer cannot name the argument.</value>
  </data>
  <data name="ERR_ImplicitObjectCreationIllegalTargetType" xml:space="preserve">
    <value>The type '{0}' may not be used as the target type of new()</value>
  </data>
  <data name="ERR_ImplicitObjectCreationNotValid" xml:space="preserve">
    <value>Use of new() is not valid in this context</value>
  </data>
  <data name="ERR_ImplicitObjectCreationNoTargetType" xml:space="preserve">
    <value>There is no target type for '{0}'</value>
  </data>
  <data name="IDS_FeatureImplicitObjectCreation" xml:space="preserve">
    <value>target-typed object creation</value>
  </data>
  <data name="ERR_ExpressionTreeContainsPatternImplicitIndexer" xml:space="preserve">
    <value>An expression tree may not contain a pattern System.Index or System.Range indexer access</value>
  </data>
  <data name="ERR_ExpressionTreeContainsFromEndIndexExpression" xml:space="preserve">
    <value>An expression tree may not contain a from-end index ('^') expression.</value>
  </data>
  <data name="ERR_ExpressionTreeContainsRangeExpression" xml:space="preserve">
    <value>An expression tree may not contain a range ('..') expression.</value>
  </data>
  <data name="WRN_GeneratorFailedDuringGeneration" xml:space="preserve">
    <value>Generator '{0}' failed to generate source. It will not contribute to the output and compilation errors may occur as a result. Exception was of type '{1}' with message '{2}'.
{3}</value>
    <comment>{0} is the name of the generator that failed.
{1} is the type of exception that was thrown.
{2} is the message in the exception.
{3} is the string representation of the exception that was thrown.</comment>
  </data>
  <data name="WRN_GeneratorFailedDuringInitialization" xml:space="preserve">
    <value>Generator '{0}' failed to initialize. It will not contribute to the output and compilation errors may occur as a result. Exception was of type '{1}' with message '{2}'.
{3}</value>
    <comment>{0} is the name of the generator that failed.
{1} is the type of exception that was thrown.
{2} is the message in the exception.
{3} is the string representation of the exception that was thrown.</comment>
  </data>
  <data name="WRN_GeneratorFailedDuringGeneration_Title" xml:space="preserve">
    <value>Generator failed to generate source.</value>
  </data>
  <data name="WRN_GeneratorFailedDuringInitialization_Title" xml:space="preserve">
    <value>Generator failed to initialize.</value>
  </data>
  <data name="IDS_FeatureRecords" xml:space="preserve">
    <value>records</value>
  </data>
  <data name="IDS_FeatureInitOnlySetters" xml:space="preserve">
    <value>init-only setters</value>
  </data>
  <data name="ERR_InvalidWithReceiverType" xml:space="preserve">
    <value>The receiver of a `with` expression must have a non-void type.</value>
  </data>
  <data name="ERR_CannotClone" xml:space="preserve">
    <value>The receiver type '{0}' is not a valid record type and is not a struct type.</value>
  </data>
  <data name="ERR_AssignmentInitOnly" xml:space="preserve">
    <value>Init-only property or indexer '{0}' can only be assigned in an object initializer, or on 'this' or 'base' in an instance constructor or an 'init' accessor.</value>
  </data>
  <data name="ERR_DesignatorBeneathPatternCombinator" xml:space="preserve">
    <value>A variable may not be declared within a 'not' or 'or' pattern.</value>
  </data>
  <data name="ERR_UnsupportedTypeForRelationalPattern" xml:space="preserve">
    <value>Relational patterns may not be used for a value of type '{0}'.</value>
  </data>
  <data name="ERR_RelationalPatternWithNaN" xml:space="preserve">
    <value>Relational patterns may not be used for a floating-point NaN.</value>
  </data>
  <data name="IDS_FeatureSpanCharConstantPattern" xml:space="preserve">
    <value>pattern matching ReadOnly/Span&lt;char&gt; on constant string</value>
  </data>
  <data name="IDS_FeatureExtendedPartialMethods" xml:space="preserve">
    <value>extended partial methods</value>
  </data>
  <data name="IDS_FeatureConstantInterpolatedStrings" xml:space="preserve">
    <value>constant interpolated strings</value>
  </data>
  <data name="ERR_PartialMethodWithNonVoidReturnMustHaveAccessMods" xml:space="preserve">
    <value>Partial method '{0}' must have accessibility modifiers because it has a non-void return type.</value>
  </data>
  <data name="ERR_PartialMethodWithOutParamMustHaveAccessMods" xml:space="preserve">
    <value>Partial method '{0}' must have accessibility modifiers because it has 'out' parameters.</value>
  </data>
  <data name="ERR_PartialMethodWithAccessibilityModsMustHaveImplementation" xml:space="preserve">
    <value>Partial method '{0}' must have an implementation part because it has accessibility modifiers.</value>
  </data>
  <data name="ERR_PartialMethodWithExtendedModMustHaveAccessMods" xml:space="preserve">
    <value>Partial method '{0}' must have accessibility modifiers because it has a 'virtual', 'override', 'sealed', 'new', or 'extern' modifier.</value>
  </data>
  <data name="ERR_PartialMemberAccessibilityDifference" xml:space="preserve">
    <value>Both partial member declarations must have identical accessibility modifiers.</value>
  </data>
  <data name="ERR_PartialMemberExtendedModDifference" xml:space="preserve">
    <value>Both partial member declarations must have identical combinations of 'virtual', 'override', 'sealed', and 'new' modifiers.</value>
  </data>
  <data name="ERR_PartialMethodReturnTypeDifference" xml:space="preserve">
    <value>Both partial method declarations must have the same return type.</value>
  </data>
  <data name="ERR_PartialMemberRefReturnDifference" xml:space="preserve">
    <value>Partial member declarations must have matching ref return values.</value>
  </data>
  <data name="WRN_PartialMethodTypeDifference" xml:space="preserve">
    <value>Partial method declarations '{0}' and '{1}' have signature differences.</value>
  </data>
  <data name="WRN_PartialMethodTypeDifference_Title" xml:space="preserve">
    <value>Partial method declarations have signature differences.</value>
  </data>
  <data name="IDS_TopLevelStatements" xml:space="preserve">
    <value>top-level statements</value>
  </data>
  <data name="ERR_SimpleProgramLocalIsReferencedOutsideOfTopLevelStatement" xml:space="preserve">
    <value>Cannot use local variable or local function '{0}' declared in a top-level statement in this context.</value>
  </data>
  <data name="ERR_SimpleProgramMultipleUnitsWithTopLevelStatements" xml:space="preserve">
    <value>Only one compilation unit can have top-level statements.</value>
  </data>
  <data name="ERR_TopLevelStatementAfterNamespaceOrType" xml:space="preserve">
    <value>Top-level statements must precede namespace and type declarations.</value>
  </data>
  <data name="ERR_SimpleProgramDisallowsMainType" xml:space="preserve">
    <value>Cannot specify /main if there is a compilation unit with top-level statements.</value>
  </data>
  <data name="ERR_SimpleProgramNotAnExecutable" xml:space="preserve">
    <value>Program using top-level statements must be an executable.</value>
  </data>
  <data name="ERR_InvalidFuncPointerReturnTypeModifier" xml:space="preserve">
    <value>'{0}' is not a valid function pointer return type modifier. Valid modifiers are 'ref' and 'ref readonly'.</value>
  </data>
  <data name="ERR_DupReturnTypeMod" xml:space="preserve">
    <value>A return type can only have one '{0}' modifier.</value>
  </data>
  <data name="ERR_BadFuncPointerParamModifier" xml:space="preserve">
    <value>'{0}' cannot be used as a modifier on a function pointer parameter.</value>
  </data>
  <data name="ERR_BadFuncPointerArgCount" xml:space="preserve">
    <value>Function pointer '{0}' does not take {1} arguments</value>
  </data>
  <data name="ERR_MethFuncPtrMismatch" xml:space="preserve">
    <value>No overload for '{0}' matches function pointer '{1}'</value>
  </data>
  <data name="ERR_FuncPtrRefMismatch" xml:space="preserve">
    <value>Ref mismatch between '{0}' and function pointer '{1}'</value>
  </data>
  <data name="ERR_FuncPtrMethMustBeStatic" xml:space="preserve">
    <value>Cannot create a function pointer for '{0}' because it is not a static method</value>
  </data>
  <data name="ERR_AddressOfMethodGroupInExpressionTree" xml:space="preserve">
    <value>'&amp;' on method groups cannot be used in expression trees</value>
  </data>
  <data name="ERR_WrongFuncPtrCallingConvention" xml:space="preserve">
    <value>Calling convention of '{0}' is not compatible with '{1}'.</value>
  </data>
  <data name="ERR_MissingAddressOf" xml:space="preserve">
    <value>Cannot convert method group to function pointer (Are you missing a '&amp;'?)</value>
  </data>
  <data name="ERR_CannotUseReducedExtensionMethodInAddressOf" xml:space="preserve">
    <value>Cannot use an extension method with a receiver as the target of a '&amp;' operator.</value>
  </data>
  <data name="ERR_CannotUseFunctionPointerAsFixedLocal" xml:space="preserve">
    <value>The type of a local declared in a fixed statement cannot be a function pointer type.</value>
  </data>
  <data name="ERR_UnsupportedCallingConvention" xml:space="preserve">
    <value>The calling convention of '{0}' is not supported by the language.</value>
  </data>
  <data name="ERR_RuntimeDoesNotSupportUnmanagedDefaultCallConv" xml:space="preserve">
    <value>The target runtime doesn't support extensible or runtime-environment default calling conventions.</value>
  </data>
  <data name="NotSameNumberParameterTypesAndRefKinds" xml:space="preserve">
    <value>Given {0} parameter types and {1} parameter ref kinds. These arrays must have the same length.</value>
  </data>
  <data name="OutIsNotValidForReturn" xml:space="preserve">
    <value>'RefKind.Out' is not a valid ref kind for a return type.</value>
  </data>
  <data name="CallingConventionTypesRequireUnmanaged" xml:space="preserve">
    <value>Passing '{0}' is not valid unless '{1}' is 'SignatureCallingConvention.Unmanaged'.</value>
  </data>
  <data name="CallingConventionTypeIsInvalid" xml:space="preserve">
    <value>Cannot use '{0}' as a calling convention modifier.</value>
  </data>
  <data name="ERR_CannotConvertAddressOfToDelegate" xml:space="preserve">
    <value>Cannot convert &amp;method group '{0}' to delegate type '{1}'.</value>
  </data>
  <data name="ERR_AddressOfToNonFunctionPointer" xml:space="preserve">
    <value>Cannot convert &amp;method group '{0}' to non-function pointer type '{1}'.</value>
  </data>
  <data name="ERR_CannotSpecifyManagedWithUnmanagedSpecifiers" xml:space="preserve">
    <value>'managed' calling convention cannot be combined with unmanaged calling convention specifiers.</value>
  </data>
  <data name="ERR_FeatureNotAvailableInVersion9" xml:space="preserve">
    <value>Feature '{0}' is not available in C# 9.0. Please use language version {1} or greater.</value>
  </data>
  <data name="ERR_FeatureNotAvailableInVersion10" xml:space="preserve">
    <value>Feature '{0}' is not available in C# 10.0. Please use language version {1} or greater.</value>
  </data>
  <data name="ERR_FeatureNotAvailableInVersion11" xml:space="preserve">
    <value>Feature '{0}' is not available in C# 11.0. Please use language version {1} or greater.</value>
  </data>
  <data name="ERR_FeatureNotAvailableInVersion12" xml:space="preserve">
    <value>Feature '{0}' is not available in C# 12.0. Please use language version {1} or greater.</value>
  </data>
  <data name="ERR_UnexpectedArgumentList" xml:space="preserve">
    <value>Unexpected argument list.</value>
  </data>
  <data name="ERR_UnexpectedOrMissingConstructorInitializerInRecord" xml:space="preserve">
    <value>A constructor declared in a type with parameter list must have 'this' constructor initializer.</value>
  </data>
  <data name="ERR_MultipleRecordParameterLists" xml:space="preserve">
    <value>Only a single partial type declaration may have a parameter list</value>
  </data>
  <data name="ERR_BadRecordBase" xml:space="preserve">
    <value>Records may only inherit from object or another record</value>
  </data>
  <data name="ERR_BadInheritanceFromRecord" xml:space="preserve">
    <value>Only records may inherit from records.</value>
  </data>
  <data name="ERR_BadRecordMemberForPositionalParameter" xml:space="preserve">
    <value>Record member '{0}' must be a readable instance property or field of type '{1}' to match positional parameter '{2}'.</value>
  </data>
  <data name="ERR_NoCopyConstructorInBaseType" xml:space="preserve">
    <value>No accessible copy constructor found in base type '{0}'.</value>
  </data>
  <data name="ERR_CopyConstructorMustInvokeBaseCopyConstructor" xml:space="preserve">
    <value>A copy constructor in a record must call a copy constructor of the base, or a parameterless object constructor if the record inherits from object.</value>
  </data>
  <data name="IDS_FeatureTargetTypedConditional" xml:space="preserve">
    <value>target-typed conditional expression</value>
  </data>
  <data name="ERR_NoImplicitConvTargetTypedConditional" xml:space="preserve">
    <value>Conditional expression is not valid in language version {0} because a common type was not found between '{1}' and '{2}'. To use a target-typed conversion, upgrade to language version {3} or greater.</value>
  </data>
  <data name="ERR_DoesNotOverrideMethodFromObject" xml:space="preserve">
    <value>'{0}' does not override expected method from 'object'.</value>
  </data>
  <data name="IDS_FeatureCovariantReturnsForOverrides" xml:space="preserve">
    <value>covariant returns</value>
  </data>
  <data name="ERR_RuntimeDoesNotSupportCovariantReturnsOfClasses" xml:space="preserve">
    <value>'{0}': Target runtime doesn't support covariant return types in overrides. Return type must be '{2}' to match overridden member '{1}'</value>
  </data>
  <data name="ERR_RuntimeDoesNotSupportCovariantPropertiesOfClasses" xml:space="preserve">
    <value>'{0}': Target runtime doesn't support covariant types in overrides. Type must be '{2}' to match overridden member '{1}'</value>
  </data>
  <data name="ERR_SealedAPIInRecord" xml:space="preserve">
    <value>'{0}' cannot be sealed because containing record is not sealed.</value>
  </data>
  <data name="ERR_DoesNotOverrideBaseMethod" xml:space="preserve">
    <value>'{0}' does not override expected method from '{1}'.</value>
  </data>
  <data name="WRN_ConstOutOfRangeChecked" xml:space="preserve">
    <value>Constant value '{0}' may overflow '{1}' at runtime (use 'unchecked' syntax to override)</value>
  </data>
  <data name="WRN_ConstOutOfRangeChecked_Title" xml:space="preserve">
    <value>Constant value may overflow at runtime (use 'unchecked' syntax to override)</value>
  </data>
  <data name="ERR_CloneDisallowedInRecord" xml:space="preserve">
    <value>Members named 'Clone' are disallowed in records.</value>
  </data>
  <data name="WRN_RecordNamedDisallowed" xml:space="preserve">
    <value>Types and aliases should not be named 'record'.</value>
  </data>
  <data name="WRN_RecordNamedDisallowed_Title" xml:space="preserve">
    <value>Types and aliases should not be named 'record'.</value>
  </data>
  <data name="ERR_NotOverridableAPIInRecord" xml:space="preserve">
    <value>'{0}' must allow overriding because the containing record is not sealed.</value>
  </data>
  <data name="ERR_NonPublicAPIInRecord" xml:space="preserve">
    <value>Record member '{0}' must be public.</value>
  </data>
  <data name="ERR_SignatureMismatchInRecord" xml:space="preserve">
    <value>Record member '{0}' must return '{1}'.</value>
  </data>
  <data name="ERR_NonProtectedAPIInRecord" xml:space="preserve">
    <value>Record member '{0}' must be protected.</value>
  </data>
  <data name="ERR_DoesNotOverrideBaseEqualityContract" xml:space="preserve">
    <value>'{0}' does not override expected property from '{1}'.</value>
  </data>
  <data name="ERR_StaticAPIInRecord" xml:space="preserve">
    <value>Record member '{0}' may not be static.</value>
  </data>
  <data name="ERR_CopyConstructorWrongAccessibility" xml:space="preserve">
    <value>A copy constructor '{0}' must be public or protected because the record is not sealed.</value>
  </data>
  <data name="ERR_NonPrivateAPIInRecord" xml:space="preserve">
    <value>Record member '{0}' must be private.</value>
  </data>
  <data name="WRN_PrecedenceInversion" xml:space="preserve">
    <value>Operator '{0}' cannot be used here due to precedence. Use parentheses to disambiguate.</value>
  </data>
  <data name="WRN_PrecedenceInversion_Title" xml:space="preserve">
    <value>Operator cannot be used here due to precedence.</value>
  </data>
  <data name="IDS_FeatureModuleInitializers" xml:space="preserve">
    <value>module initializers</value>
  </data>
  <data name="ERR_ModuleInitializerMethodMustBeAccessibleOutsideTopLevelType" xml:space="preserve">
    <value>Module initializer method '{0}' must be accessible at the module level</value>
  </data>
  <data name="ERR_ModuleInitializerMethodMustBeStaticParameterlessVoid" xml:space="preserve">
    <value>Module initializer method '{0}' must be static, and non-virtual, must have no parameters, and must return 'void'</value>
  </data>
  <data name="ERR_ModuleInitializerMethodAndContainingTypesMustNotBeGeneric" xml:space="preserve">
    <value>Module initializer method '{0}' must not be generic and must not be contained in a generic type</value>
  </data>
  <data name="ERR_ModuleInitializerMethodMustBeOrdinary" xml:space="preserve">
    <value>A module initializer must be an ordinary member method</value>
  </data>
  <data name="IDS_FeatureExtensionGetAsyncEnumerator" xml:space="preserve">
    <value>extension GetAsyncEnumerator</value>
  </data>
  <data name="IDS_FeatureExtensionGetEnumerator" xml:space="preserve">
    <value>extension GetEnumerator</value>
  </data>
  <data name="ERR_UnmanagedCallersOnlyRequiresStatic" xml:space="preserve">
    <value>'UnmanagedCallersOnly' can only be applied to ordinary static non-abstract, non-virtual methods or static local functions.</value>
    <comment>UnmanagedCallersOnly is not localizable.</comment>
  </data>
  <data name="ERR_InvalidUnmanagedCallersOnlyCallConv" xml:space="preserve">
    <value>'{0}' is not a valid calling convention type for 'UnmanagedCallersOnly'.</value>
    <comment>UnmanagedCallersOnly is not localizable.</comment>
  </data>
  <data name="ERR_CannotUseManagedTypeInUnmanagedCallersOnly" xml:space="preserve">
    <value>Cannot use '{0}' as a {1} type on a method attributed with 'UnmanagedCallersOnly'.</value>
    <comment>1 is the localized word for 'parameter' or 'return'. UnmanagedCallersOnly is not localizable.</comment>
  </data>
  <data name="ERR_UnmanagedCallersOnlyMethodOrTypeCannotBeGeneric" xml:space="preserve">
    <value>Methods attributed with 'UnmanagedCallersOnly' cannot have generic type parameters and cannot be declared in a generic type.</value>
    <comment>UnmanagedCallersOnly is not localizable.</comment>
  </data>
  <data name="ERR_UnmanagedCallersOnlyMethodsCannotBeCalledDirectly" xml:space="preserve">
    <value>'{0}' is attributed with 'UnmanagedCallersOnly' and cannot be called directly. Obtain a function pointer to this method.</value>
    <comment>UnmanagedCallersOnly is not localizable.</comment>
  </data>
  <data name="ERR_UnmanagedCallersOnlyMethodsCannotBeConvertedToDelegate" xml:space="preserve">
    <value>'{0}' is attributed with 'UnmanagedCallersOnly' and cannot be converted to a delegate type. Obtain a function pointer to this method.</value>
    <comment>UnmanagedCallersOnly is not localizable.</comment>
  </data>
  <data name="ERR_EntryPointCannotBeUnmanagedCallersOnly" xml:space="preserve">
    <value>Application entry points cannot be attributed with 'UnmanagedCallersOnly'.</value>
    <comment>UnmanagedCallersOnly is not localizable.</comment>
  </data>
  <data name="ERR_ModuleInitializerCannotBeUnmanagedCallersOnly" xml:space="preserve">
    <value>Module initializer cannot be attributed with 'UnmanagedCallersOnly'.</value>
    <comment>UnmanagedCallersOnly is not localizable.</comment>
  </data>
  <data name="WRN_RecordEqualsWithoutGetHashCode" xml:space="preserve">
    <value>'{0}' defines 'Equals' but not 'GetHashCode'</value>
    <comment>'GetHashCode' and 'Equals' are not localizable.</comment>
  </data>
  <data name="WRN_RecordEqualsWithoutGetHashCode_Title" xml:space="preserve">
    <value>Record defines 'Equals' but not 'GetHashCode'.</value>
    <comment>'GetHashCode' and 'Equals' are not localizable.</comment>
  </data>
  <data name="ERR_InitCannotBeReadonly" xml:space="preserve">
    <value>'init' accessors cannot be marked 'readonly'. Mark '{0}' readonly instead.</value>
  </data>
  <data name="IDS_FeatureDiscards" xml:space="preserve">
    <value>discards</value>
  </data>
  <data name="IDS_FeatureMixedDeclarationsAndExpressionsInDeconstruction" xml:space="preserve">
    <value>Mixed declarations and expressions in deconstruction</value>
  </data>
  <data name="IDS_FeatureRecordStructs" xml:space="preserve">
    <value>record structs</value>
    <comment>'record structs' is not localizable.</comment>
  </data>
  <data name="IDS_FeatureWithOnStructs" xml:space="preserve">
    <value>with on structs</value>
  </data>
  <data name="IDS_FeatureWithOnAnonymousTypes" xml:space="preserve">
    <value>with on anonymous types</value>
  </data>
  <data name="IDS_AsyncMethodBuilderOverride" xml:space="preserve">
    <value>async method builder override</value>
  </data>
  <data name="IDS_FeaturePositionalFieldsInRecords" xml:space="preserve">
    <value>positional fields in records</value>
  </data>
  <data name="IDS_FeatureParameterlessStructConstructors" xml:space="preserve">
    <value>parameterless struct constructors</value>
  </data>
  <data name="IDS_FeatureStructFieldInitializers" xml:space="preserve">
    <value>struct field initializers</value>
  </data>
  <data name="IDS_FeatureRefFields" xml:space="preserve">
    <value>ref fields</value>
  </data>
  <data name="IDS_FeatureVarianceSafetyForStaticInterfaceMembers" xml:space="preserve">
    <value>variance safety for static interface members</value>
  </data>
  <data name="IDS_FeatureCollectionExpressions" xml:space="preserve">
    <value>collection expressions</value>
  </data>
  <data name="ERR_CollectionExpressionTargetTypeNotConstructible" xml:space="preserve">
    <value>Cannot initialize type '{0}' with a collection expression because the type is not constructible.</value>
  </data>
  <data name="ERR_ExpressionTreeContainsCollectionExpression" xml:space="preserve">
    <value>An expression tree may not contain a collection expression.</value>
  </data>
  <data name="ERR_CollectionExpressionNoTargetType" xml:space="preserve">
    <value>There is no target type for the collection expression.</value>
  </data>
  <data name="ERR_CollectionBuilderAttributeMethodNotFound" xml:space="preserve">
    <value>Could not find an accessible '{0}' method with the expected signature: a static method with a single parameter of type 'ReadOnlySpan&lt;{1}&gt;' and return type '{2}'.</value>
  </data>
  <data name="ERR_CollectionBuilderNoElementType" xml:space="preserve">
    <value>'{0}' has a CollectionBuilderAttribute but no element type.</value>
  </data>
  <data name="ERR_CollectionExpressionTargetNoElementType" xml:space="preserve">
    <value>Collection expression target '{0}' has no element type.</value>
  </data>
  <data name="ERR_CollectionExpressionMissingConstructor" xml:space="preserve">
    <value>Collection expression type must have an applicable constructor that can be called with no arguments.</value>
  </data>
  <data name="ERR_CollectionExpressionMissingAdd" xml:space="preserve">
    <value>Collection expression type '{0}' must have an instance or extension method 'Add' that can be called with a single argument.</value>
  </data>
  <data name="ERR_CollectionBuilderAttributeInvalidType" xml:space="preserve">
    <value>The CollectionBuilderAttribute builder type must be a non-generic class or struct.</value>
  </data>
  <data name="ERR_CollectionBuilderAttributeInvalidMethodName" xml:space="preserve">
    <value>The CollectionBuilderAttribute method name is invalid.</value>
  </data>
  <data name="ERR_CollectionExpressionEscape" xml:space="preserve">
    <value>A collection expression of type '{0}' cannot be used in this context because it may be exposed outside of the current scope.</value>
  </data>
  <data name="INF_TooManyBoundLambdas" xml:space="preserve">
    <value>Compiling requires binding the lambda expression at least {0} times. Consider declaring the lambda expression with explicit parameter types, or if the containing method call is generic, consider using explicit type arguments.</value>
  </data>
  <data name="INF_TooManyBoundLambdas_Title" xml:space="preserve">
    <value>Compiling requires binding the lambda expression many times. Consider declaring the lambda expression with explicit parameter types, or if the containing method call is generic, consider using explicit type arguments.</value>
  </data>
  <data name="INF_IdentifierConflictWithContextualKeyword" xml:space="preserve">
    <value>'{0}' is a contextual keyword in property accessors starting in language version {1}. Use '@{0}' instead.</value>
  </data>
  <data name="INF_IdentifierConflictWithContextualKeyword_Title" xml:space="preserve">
    <value>Identifier is a contextual keyword, with a specific meaning, in a later language version.</value>
  </data>
  <data name="ERR_EqualityContractRequiresGetter" xml:space="preserve">
    <value>Record equality contract property '{0}' must have a get accessor.</value>
  </data>
  <data name="WRN_AnalyzerReferencesFramework" xml:space="preserve">
    <value>The assembly '{0}' containing type '{1}' references .NET Framework, which is not supported.</value>
    <comment>{1} is the type that was loaded, {0} is the containing assembly.</comment>
  </data>
  <data name="WRN_AnalyzerReferencesFramework_Title" xml:space="preserve">
    <value>The loaded assembly references .NET Framework, which is not supported.</value>
  </data>
  <data name="WRN_AnalyzerReferencesNewerCompiler" xml:space="preserve">
    <value>The analyzer assembly '{0}' references version '{1}' of the compiler, which is newer than the currently running version '{2}'.</value>
  </data>
  <data name="WRN_AnalyzerReferencesNewerCompiler_Title" xml:space="preserve">
    <value>The analyzer assembly references a newer version of the compiler than the currently running version.</value>
  </data>
  <data name="ERR_BadFieldTypeInRecord" xml:space="preserve">
    <value>The type '{0}' may not be used for a field of a record.</value>
  </data>
  <data name="ERR_FunctionPointersCannotBeCalledWithNamedArguments" xml:space="preserve">
    <value>A function pointer cannot be called with named arguments.</value>
  </data>
  <data name="IDS_FeatureFileScopedNamespace" xml:space="preserve">
    <value>file-scoped namespace</value>
  </data>
  <data name="ERR_MultipleFileScopedNamespace" xml:space="preserve">
    <value>Source file can only contain one file-scoped namespace declaration.</value>
  </data>
  <data name="ERR_FileScopedAndNormalNamespace" xml:space="preserve">
    <value>Source file can not contain both file-scoped and normal namespace declarations.</value>
  </data>
  <data name="ERR_FileScopedNamespaceNotBeforeAllMembers" xml:space="preserve">
    <value>File-scoped namespace must precede all other members in a file.</value>
  </data>
  <data name="WRN_UnreadRecordParameter" xml:space="preserve">
    <value>Parameter '{0}' is unread. Did you forget to use it to initialize the property with that name?</value>
  </data>
  <data name="WRN_UnreadRecordParameter_Title" xml:space="preserve">
    <value>Parameter is unread. Did you forget to use it to initialize the property with that name?</value>
  </data>
  <data name="IDS_FeatureInstanceMemberInNameof" xml:space="preserve">
    <value>instance member in 'nameof'</value>
  </data>
  <data name="ERR_RecordAmbigCtor" xml:space="preserve">
    <value>The primary constructor conflicts with the synthesized copy constructor.</value>
  </data>
  <data name="IDS_FeatureLambdaAttributes" xml:space="preserve">
    <value>lambda attributes</value>
  </data>
  <data name="IDS_FeatureLambdaReturnType" xml:space="preserve">
    <value>lambda return type</value>
  </data>
  <data name="IDS_FeatureInferredDelegateType" xml:space="preserve">
    <value>inferred delegate type</value>
  </data>
  <data name="IDS_FeatureAutoDefaultStructs" xml:space="preserve">
    <value>auto default struct fields</value>
  </data>
  <data name="ERR_LineSpanDirectiveInvalidValue" xml:space="preserve">
    <value>The #line directive value is missing or out of range</value>
  </data>
  <data name="ERR_LineSpanDirectiveEndLessThanStart" xml:space="preserve">
    <value>The #line directive end position must be greater than or equal to the start position</value>
  </data>
  <data name="ERR_LineSpanDirectiveRequiresSpace" xml:space="preserve">
    <value>The #line span directive requires space before the first parenthesis, before the character offset, and before the file name</value>
  </data>
  <data name="WRN_DoNotCompareFunctionPointers" xml:space="preserve">
    <value>Comparison of function pointers might yield an unexpected result, since pointers to the same function may be distinct.</value>
  </data>
  <data name="WRN_DoNotCompareFunctionPointers_Title" xml:space="preserve">
    <value>Do not compare function pointer values</value>
  </data>
  <data name="IDS_FeatureUsingTypeAlias" xml:space="preserve">
    <value>using type alias</value>
  </data>
  <data name="ERR_BadRefInUsingAlias" xml:space="preserve">
    <value>Using alias cannot be a 'ref' type.</value>
  </data>
  <data name="ERR_BadUnsafeInUsingDirective" xml:space="preserve">
    <value>Only a 'using static' or 'using alias' can be 'unsafe'.</value>
  </data>
  <data name="ERR_BadNullableReferenceTypeInUsingAlias" xml:space="preserve">
    <value>Using alias cannot be a nullable reference type.</value>
  </data>
  <data name="ERR_FunctionPointerTypesInAttributeNotSupported" xml:space="preserve">
    <value>Using a function pointer type in this context is not supported.</value>
  </data>
  <data name="ERR_BadCallerArgumentExpressionParamWithoutDefaultValue" xml:space="preserve">
    <value>The CallerArgumentExpressionAttribute may only be applied to parameters with default values</value>
  </data>
  <data name="ERR_NoConversionForCallerArgumentExpressionParam" xml:space="preserve">
    <value>CallerArgumentExpressionAttribute cannot be applied because there are no standard conversions from type '{0}' to type '{1}'</value>
  </data>
  <data name="WRN_CallerArgumentExpressionParamForUnconsumedLocation" xml:space="preserve">
    <value>The CallerArgumentExpressionAttribute applied to parameter '{0}' will have no effect because it applies to a member that is used in contexts that do not allow optional arguments</value>
  </data>
  <data name="WRN_CallerArgumentExpressionParamForUnconsumedLocation_Title" xml:space="preserve">
    <value>The CallerArgumentExpressionAttribute will have no effect because it applies to a member that is used in contexts that do not allow optional arguments</value>
  </data>
  <data name="WRN_CallerFilePathPreferredOverCallerArgumentExpression" xml:space="preserve">
    <value>The CallerArgumentExpressionAttribute applied to parameter '{0}' will have no effect. It is overridden by the CallerFilePathAttribute.</value>
  </data>
  <data name="WRN_CallerFilePathPreferredOverCallerArgumentExpression_Title" xml:space="preserve">
    <value>The CallerArgumentExpressionAttribute will have no effect; it is overridden by the CallerFilePathAttribute</value>
  </data>
  <data name="WRN_CallerLineNumberPreferredOverCallerArgumentExpression" xml:space="preserve">
    <value>The CallerArgumentExpressionAttribute applied to parameter '{0}' will have no effect. It is overridden by the CallerLineNumberAttribute.</value>
  </data>
  <data name="WRN_CallerLineNumberPreferredOverCallerArgumentExpression_Title" xml:space="preserve">
    <value>The CallerArgumentExpressionAttribute will have no effect; it is overridden by the CallerLineNumberAttribute</value>
  </data>
  <data name="WRN_CallerMemberNamePreferredOverCallerArgumentExpression" xml:space="preserve">
    <value>The CallerArgumentExpressionAttribute applied to parameter '{0}' will have no effect. It is overridden by the CallerMemberNameAttribute.</value>
  </data>
  <data name="WRN_CallerMemberNamePreferredOverCallerArgumentExpression_Title" xml:space="preserve">
    <value>The CallerArgumentExpressionAttribute will have no effect; it is overridden by the CallerMemberNameAttribute</value>
  </data>
  <data name="WRN_CallerArgumentExpressionAttributeHasInvalidParameterName" xml:space="preserve">
    <value>The CallerArgumentExpressionAttribute applied to parameter '{0}' will have no effect. It is applied with an invalid parameter name.</value>
  </data>
  <data name="WRN_CallerArgumentExpressionAttributeHasInvalidParameterName_Title" xml:space="preserve">
    <value>The CallerArgumentExpressionAttribute is applied with an invalid parameter name.</value>
  </data>
  <data name="WRN_CallerArgumentExpressionAttributeSelfReferential" xml:space="preserve">
    <value>The CallerArgumentExpressionAttribute applied to parameter '{0}' will have no effect because it's self-referential.</value>
  </data>
  <data name="WRN_CallerArgumentExpressionAttributeSelfReferential_Title" xml:space="preserve">
    <value>The CallerArgumentExpressionAttribute applied to parameter will have no effect because it's self-refential.</value>
  </data>
  <data name="IDS_FeatureSealedToStringInRecord" xml:space="preserve">
    <value>sealed ToString in record</value>
  </data>
  <data name="ERR_InheritingFromRecordWithSealedToString" xml:space="preserve">
    <value>Inheriting from a record with a sealed 'Object.ToString' is not supported in C# {0}. Please use language version '{1}' or greater.</value>
  </data>
  <data name="IDS_FeatureListPattern" xml:space="preserve">
    <value>list pattern</value>
  </data>
  <data name="ERR_UnsupportedTypeForListPattern" xml:space="preserve">
    <value>List patterns may not be used for a value of type '{0}'.</value>
  </data>
  <data name="ERR_ListPatternRequiresLength" xml:space="preserve">
    <value>List patterns may not be used for a value of type '{0}'. No suitable 'Length' or 'Count' property was found.</value>
  </data>
  <data name="ERR_ScopedRefAndRefStructOnly" xml:space="preserve">
    <value>The 'scoped' modifier can be used for refs and ref struct values only.</value>
  </data>
  <data name="ERR_ScopedMismatchInParameterOfOverrideOrImplementation" xml:space="preserve">
    <value>The 'scoped' modifier of parameter '{0}' doesn't match overridden or implemented member.</value>
  </data>
  <data name="WRN_ScopedMismatchInParameterOfOverrideOrImplementation" xml:space="preserve">
    <value>The 'scoped' modifier of parameter '{0}' doesn't match overridden or implemented member.</value>
  </data>
  <data name="WRN_ScopedMismatchInParameterOfOverrideOrImplementation_Title" xml:space="preserve">
    <value>The 'scoped' modifier of parameter doesn't match overridden or implemented member.</value>
  </data>
  <data name="ERR_ScopedMismatchInParameterOfTarget" xml:space="preserve">
    <value>The 'scoped' modifier of parameter '{0}' doesn't match target '{1}'.</value>
  </data>
  <data name="WRN_ScopedMismatchInParameterOfTarget" xml:space="preserve">
    <value>The 'scoped' modifier of parameter '{0}' doesn't match target '{1}'.</value>
  </data>
  <data name="WRN_ScopedMismatchInParameterOfTarget_Title" xml:space="preserve">
    <value>The 'scoped' modifier of parameter doesn't match target.</value>
  </data>
  <data name="ERR_ScopedMismatchInParameterOfPartial" xml:space="preserve">
    <value>The 'scoped' modifier of parameter '{0}' doesn't match partial definition.</value>
  </data>
  <data name="ERR_FixedFieldMustNotBeRef" xml:space="preserve">
    <value>A fixed field must not be a ref field.</value>
  </data>
  <data name="ERR_RefFieldCannotReferToRefStruct" xml:space="preserve">
    <value>A ref field cannot refer to a ref struct.</value>
  </data>
  <data name="ERR_RefFieldInNonRefStruct" xml:space="preserve">
    <value>A ref field can only be declared in a ref struct.</value>
  </data>
  <data name="WRN_UseDefViolationPropertySupportedVersion" xml:space="preserve">
    <value>Auto-implemented property '{0}' is read before being explicitly assigned, causing a preceding implicit assignment of 'default'.</value>
  </data>
  <data name="WRN_UseDefViolationPropertySupportedVersion_Title" xml:space="preserve">
    <value>Auto-implemented property is read before being explicitly assigned, causing a preceding implicit assignment of 'default'.</value>
  </data>
  <data name="WRN_UseDefViolationFieldSupportedVersion" xml:space="preserve">
    <value>Field '{0}' is read before being explicitly assigned, causing a preceding implicit assignment of 'default'.</value>
  </data>
  <data name="WRN_UseDefViolationFieldSupportedVersion_Title" xml:space="preserve">
    <value>Field is read before being explicitly assigned, causing a preceding implicit assignment of 'default'.</value>
  </data>
  <data name="WRN_UseDefViolationThisSupportedVersion" xml:space="preserve">
    <value>The 'this' object is read before all of its fields have been assigned, causing preceding implicit assignments of 'default' to non-explicitly assigned fields.</value>
  </data>
  <data name="WRN_UseDefViolationThisSupportedVersion_Title" xml:space="preserve">
    <value>The 'this' object is read before all of its fields have been assigned, causing preceding implicit assignments of 'default' to non-explicitly assigned fields.</value>
  </data>
  <data name="WRN_UnassignedThisAutoPropertySupportedVersion" xml:space="preserve">
    <value>Control is returned to caller before auto-implemented property '{0}' is explicitly assigned, causing a preceding implicit assignment of 'default'.</value>
  </data>
  <data name="WRN_UnassignedThisAutoPropertySupportedVersion_Title" xml:space="preserve">
    <value>Control is returned to caller before auto-implemented property is explicitly assigned, causing a preceding implicit assignment of 'default'.</value>
  </data>
  <data name="WRN_UnassignedThisSupportedVersion" xml:space="preserve">
    <value>Control is returned to caller before field '{0}' is explicitly assigned, causing a preceding implicit assignment of 'default'.</value>
  </data>
  <data name="WRN_UnassignedThisSupportedVersion_Title" xml:space="preserve">
    <value>Control is returned to caller before field is explicitly assigned, causing a preceding implicit assignment of 'default'.</value>
  </data>
  <data name="ERR_UseDefViolationFieldUnsupportedVersion" xml:space="preserve">
    <value>Use of possibly unassigned field '{0}'. Consider updating to language version '{1}' to auto-default the field.</value>
  </data>
  <data name="ERR_UseDefViolationPropertyUnsupportedVersion" xml:space="preserve">
    <value>Use of possibly unassigned auto-implemented property '{0}'. Consider updating to language version '{1}' to auto-default the property.</value>
  </data>
  <data name="WRN_UseDefViolationFieldUnsupportedVersion" xml:space="preserve">
    <value>Use of possibly unassigned field '{0}'. Consider updating to language version '{1}' to auto-default the field.</value>
  </data>
  <data name="WRN_UseDefViolationFieldUnsupportedVersion_Title" xml:space="preserve">
    <value>Use of possibly unassigned field. Consider updating the language version to auto-default the field.</value>
  </data>
  <data name="WRN_UseDefViolationPropertyUnsupportedVersion" xml:space="preserve">
    <value>Use of possibly unassigned auto-implemented property '{0}'. Consider updating to language version '{1}' to auto-default the property.</value>
  </data>
  <data name="WRN_UseDefViolationPropertyUnsupportedVersion_Title" xml:space="preserve">
    <value>Use of possibly unassigned auto-implemented property. Consider updating the language version to auto-default the property.</value>
  </data>
  <data name="ERR_UnsupportedTypeForSlicePattern" xml:space="preserve">
    <value>Slice patterns may not be used for a value of type '{0}'.</value>
  </data>
  <data name="ERR_MisplacedSlicePattern" xml:space="preserve">
    <value>Slice patterns may only be used once and directly inside a list pattern.</value>
  </data>
  <data name="ERR_HiddenPositionalMember" xml:space="preserve">
    <value>The positional member '{0}' found corresponding to this parameter is hidden.</value>
  </data>
  <data name="IDS_FeatureImprovedInterpolatedStrings" xml:space="preserve">
    <value>interpolated string handlers</value>
  </data>
  <data name="ERR_InterpolatedStringHandlerMethodReturnMalformed" xml:space="preserve">
    <value>Interpolated string handler method '{0}' is malformed. It does not return 'void' or 'bool'.</value>
    <comment>void and bool are keywords</comment>
  </data>
  <data name="ERR_InterpolatedStringHandlerMethodReturnInconsistent" xml:space="preserve">
    <value>Interpolated string handler method '{0}' has inconsistent return type. Expected to return '{1}'.</value>
  </data>
  <data name="ERR_InvalidNameInSubpattern" xml:space="preserve">
    <value>Identifier or a simple member access expected.</value>
  </data>
  <data name="IDS_FeatureExtendedPropertyPatterns" xml:space="preserve">
    <value>extended property patterns</value>
  </data>
  <data name="IDS_FeatureGlobalUsing" xml:space="preserve">
    <value>global using directive</value>
  </data>
  <data name="ERR_GlobalUsingInNamespace" xml:space="preserve">
    <value>A global using directive cannot be used in a namespace declaration.</value>
  </data>
  <data name="ERR_GlobalUsingOutOfOrder" xml:space="preserve">
    <value>A global using directive must precede all non-global using directives.</value>
  </data>
  <data name="ERR_NullInvalidInterpolatedStringHandlerArgumentName" xml:space="preserve">
    <value>null is not a valid parameter name. To get access to the receiver of an instance method, use the empty string as the parameter name.</value>
  </data>
  <data name="ERR_NotInstanceInvalidInterpolatedStringHandlerArgumentName" xml:space="preserve">
    <value>'{0}' is not an instance method, the receiver cannot be an interpolated string handler argument.</value>
  </data>
  <data name="ERR_InvalidInterpolatedStringHandlerArgumentName" xml:space="preserve">
    <value>'{0}' is not a valid parameter name from '{1}'.</value>
  </data>
  <data name="ERR_TypeIsNotAnInterpolatedStringHandlerType" xml:space="preserve">
    <value>'{0}' is not an interpolated string handler type.</value>
  </data>
  <data name="WRN_ParameterOccursAfterInterpolatedStringHandlerParameter" xml:space="preserve">
    <value>Parameter '{0}' occurs after '{1}' in the parameter list, but is used as an argument for interpolated string handler conversions. This will require the caller to reorder parameters with named arguments at the call site. Consider putting the interpolated string handler parameter after all arguments involved.</value>
  </data>
  <data name="WRN_ParameterOccursAfterInterpolatedStringHandlerParameter_Title" xml:space="preserve">
    <value>Parameter to interpolated string handler conversion occurs after handler parameter</value>
  </data>
  <data name="ERR_CannotUseSelfAsInterpolatedStringHandlerArgument" xml:space="preserve">
    <value>InterpolatedStringHandlerArgumentAttribute arguments cannot refer to the parameter the attribute is used on.</value>
    <comment>InterpolatedStringHandlerArgumentAttribute is a type name and should not be translated.</comment>
  </data>
  <data name="ERR_InterpolatedStringHandlerArgumentAttributeMalformed" xml:space="preserve">
    <value>The InterpolatedStringHandlerArgumentAttribute applied to parameter '{0}' is malformed and cannot be interpreted. Construct an instance of '{1}' manually.</value>
    <comment>InterpolatedStringHandlerArgumentAttribute is a type name and should not be translated.</comment>
  </data>
  <data name="ERR_InterpolatedStringHandlerArgumentLocatedAfterInterpolatedString" xml:space="preserve">
    <value>Parameter '{0}' is an argument to the interpolated string handler conversion on parameter '{1}', but the corresponding argument is specified after the interpolated string expression. Reorder the arguments to move '{0}' before '{1}'.</value>
  </data>
  <data name="ERR_InterpolatedStringHandlerArgumentOptionalNotSpecified" xml:space="preserve">
    <value>Parameter '{0}' is not explicitly provided, but is used as an argument to the interpolated string handler conversion on parameter '{1}'. Specify the value of '{0}' before '{1}'.</value>
  </data>
  <data name="ERR_ExpressionTreeContainsInterpolatedStringHandlerConversion" xml:space="preserve">
    <value>An expression tree may not contain an interpolated string handler conversion.</value>
  </data>
  <data name="ERR_InterpolatedStringHandlerCreationCannotUseDynamic" xml:space="preserve">
    <value>An interpolated string handler construction cannot use dynamic. Manually construct an instance of '{0}'.</value>
  </data>
  <data name="ERR_NonPublicParameterlessStructConstructor" xml:space="preserve">
    <value>The parameterless struct constructor must be 'public'.</value>
  </data>
  <data name="IDS_FeatureStaticAbstractMembersInInterfaces" xml:space="preserve">
    <value>static abstract members in interfaces</value>
  </data>
  <data name="ERR_RuntimeDoesNotSupportStaticAbstractMembersInInterfaces" xml:space="preserve">
    <value>Target runtime doesn't support static abstract members in interfaces.</value>
  </data>
  <data name="ERR_GenericConstraintNotSatisfiedInterfaceWithStaticAbstractMembers" xml:space="preserve">
    <value>The interface '{0}' cannot be used as type argument. Static member '{1}' does not have a most specific implementation in the interface.</value>
  </data>
  <data name="ERR_BadAbstractUnaryOperatorSignature" xml:space="preserve">
    <value>The parameter of a unary operator must be the containing type, or its type parameter constrained to it.</value>
  </data>
  <data name="ERR_BadAbstractIncDecSignature" xml:space="preserve">
    <value>The parameter type for ++ or -- operator must be the containing type, or its type parameter constrained to it.</value>
  </data>
  <data name="ERR_BadAbstractIncDecRetType" xml:space="preserve">
    <value>The return type for ++ or -- operator must either match the parameter type, or be derived from the parameter type, or be the containing type's type parameter constrained to it unless the parameter type is a different type parameter.</value>
  </data>
  <data name="ERR_BadAbstractBinaryOperatorSignature" xml:space="preserve">
    <value>One of the parameters of a binary operator must be the containing type, or its type parameter constrained to it.</value>
  </data>
  <data name="ERR_BadAbstractShiftOperatorSignature" xml:space="preserve">
    <value>The first operand of an overloaded shift operator must have the same type as the containing type or its type parameter constrained to it</value>
  </data>
  <data name="ERR_BadAbstractStaticMemberAccess" xml:space="preserve">
    <value>A static virtual or abstract interface member can be accessed only on a type parameter.</value>
  </data>
  <data name="ERR_ExpressionTreeContainsAbstractStaticMemberAccess" xml:space="preserve">
    <value>An expression tree may not contain an access of static virtual or abstract interface member</value>
  </data>
  <data name="ERR_CloseUnimplementedInterfaceMemberNotStatic" xml:space="preserve">
    <value>'{0}' does not implement static interface member '{1}'. '{2}' cannot implement the interface member because it is not static.</value>
  </data>
  <data name="ERR_RuntimeDoesNotSupportStaticAbstractMembersInInterfacesForMember" xml:space="preserve">
    <value>'{0}' cannot implement interface member '{1}' in type '{2}' because the target runtime doesn't support static abstract members in interfaces.</value>
  </data>
  <data name="ERR_ExplicitImplementationOfOperatorsMustBeStatic" xml:space="preserve">
    <value>Explicit implementation of a user-defined operator '{0}' must be declared static</value>
  </data>
  <data name="ERR_AbstractConversionNotInvolvingContainedType" xml:space="preserve">
    <value>User-defined conversion in an interface must convert to or from a type parameter on the enclosing type constrained to the enclosing type</value>
  </data>
  <data name="ERR_InterfaceImplementedByUnmanagedCallersOnlyMethod" xml:space="preserve">
    <value>'UnmanagedCallersOnly' method '{0}' cannot implement interface member '{1}' in type '{2}'</value>
    <comment>UnmanagedCallersOnly is not localizable.</comment>
  </data>
  <data name="HDN_DuplicateWithGlobalUsing" xml:space="preserve">
    <value>The using directive for '{0}' appeared previously as global using</value>
  </data>
  <data name="HDN_DuplicateWithGlobalUsing_Title" xml:space="preserve">
    <value>The using directive appeared previously as global using</value>
  </data>
  <data name="ERR_BuilderAttributeDisallowed" xml:space="preserve">
    <value>The AsyncMethodBuilder attribute is disallowed on anonymous methods without an explicit return type.</value>
  </data>
  <data name="ERR_SimpleProgramIsEmpty" xml:space="preserve">
    <value>At least one top-level statement must be non-empty.</value>
  </data>
  <data name="ERR_LineDoesNotStartWithSameWhitespace" xml:space="preserve">
    <value>Line does not start with the same whitespace as the closing line of the raw string literal.</value>
  </data>
  <data name="ERR_RawStringNotInDirectives" xml:space="preserve">
    <value>Raw string literals are not allowed in preprocessor directives.</value>
  </data>
  <data name="ERR_RawStringDelimiterOnOwnLine" xml:space="preserve">
    <value>Raw string literal delimiter must be on its own line.</value>
  </data>
  <data name="ERR_TooManyQuotesForRawString" xml:space="preserve">
    <value>The raw string literal does not start with enough quote characters to allow this many consecutive quote characters as content.</value>
  </data>
  <data name="ERR_TooManyOpenBracesForRawString" xml:space="preserve">
    <value>The interpolated raw string literal does not start with enough '$' characters to allow this many consecutive opening braces as content.</value>
  </data>
  <data name="ERR_TooManyCloseBracesForRawString" xml:space="preserve">
    <value>The interpolated raw string literal does not start with enough '$' characters to allow this many consecutive closing braces as content.</value>
  </data>
  <data name="ERR_NotEnoughQuotesForRawString" xml:space="preserve">
    <value>Not enough quotes for raw string literal.</value>
  </data>
  <data name="ERR_NotEnoughCloseBracesForRawString" xml:space="preserve">
    <value>The interpolation must end with the same number of closing braces as the number of '$' characters that the raw string literal started with.</value>
  </data>
  <data name="ERR_IllegalAtSequence" xml:space="preserve">
    <value>Sequence of '@' characters is not allowed. A verbatim string or identifier can only have one '@' character and a raw string cannot have any.</value>
  </data>
  <data name="ERR_StringMustStartWithQuoteCharacter" xml:space="preserve">
    <value>String must start with quote character: "</value>
  </data>
  <data name="ERR_UnterminatedRawString" xml:space="preserve">
    <value>Unterminated raw string literal.</value>
  </data>
  <data name="IDS_FeatureRawStringLiterals" xml:space="preserve">
    <value>raw string literals</value>
  </data>
  <data name="ERR_RawStringInVerbatimInterpolatedStrings" xml:space="preserve">
    <value>Multi-line raw string literals are only allowed in verbatim interpolated strings.</value>
  </data>
  <data name="ERR_RawStringMustContainContent" xml:space="preserve">
    <value>Multi-line raw string literals must contain at least one line of content.</value>
  </data>
  <data name="ERR_NewlinesAreNotAllowedInsideANonVerbatimInterpolatedString" xml:space="preserve">
    <value>Newlines inside a non-verbatim interpolated string are not supported in C# {0}. Please use language version {1} or greater.</value>
  </data>
  <data name="IDS_FeatureGenericAttributes" xml:space="preserve">
    <value>generic attributes</value>
  </data>
  <data name="WRN_InterpolatedStringHandlerArgumentAttributeIgnoredOnLambdaParameters" xml:space="preserve">
    <value>InterpolatedStringHandlerArgument has no effect when applied to lambda parameters and will be ignored at the call site.</value>
  </data>
  <data name="WRN_InterpolatedStringHandlerArgumentAttributeIgnoredOnLambdaParameters_Title" xml:space="preserve">
    <value>InterpolatedStringHandlerArgument has no effect when applied to lambda parameters and will be ignored at the call site.</value>
  </data>
  <data name="ERR_LambdaWithAttributesToExpressionTree" xml:space="preserve">
    <value>A lambda expression with attributes cannot be converted to an expression tree</value>
  </data>
  <data name="ERR_RecordStructConstructorCallsDefaultConstructor" xml:space="preserve">
    <value>A constructor declared in a 'struct' with parameter list must have a 'this' initializer that calls the primary constructor or an explicitly declared constructor.</value>
  </data>
  <data name="ERR_StructHasInitializersAndNoDeclaredConstructor" xml:space="preserve">
    <value>A 'struct' with field initializers must include an explicitly declared constructor.</value>
  </data>
  <data name="ERR_PatternSpanCharCannotBeStringNull" xml:space="preserve">
    <value>A string 'null' constant is not supported as a pattern for '{0}'. Use an empty string instead.</value>
  </data>
  <data name="WRN_CompileTimeCheckedOverflow" xml:space="preserve">
    <value>The operation may overflow '{0}' at runtime (use 'unchecked' syntax to override)</value>
  </data>
  <data name="WRN_CompileTimeCheckedOverflow_Title" xml:space="preserve">
    <value>The operation may overflow at runtime (use 'unchecked' syntax to override)</value>
  </data>
  <data name="ERR_CannotUseRefInUnmanagedCallersOnly" xml:space="preserve">
    <value>Cannot use 'ref', 'in', or 'out' in the signature of a method attributed with 'UnmanagedCallersOnly'.</value>
  </data>
  <data name="IDS_FeatureNewLinesInInterpolations" xml:space="preserve">
    <value>newlines in interpolations</value>
  </data>
  <data name="ERR_InterpolatedStringsReferencingInstanceCannotBeInObjectInitializers" xml:space="preserve">
    <value>Interpolated string handler conversions that reference the instance being indexed cannot be used in indexer member initializers.</value>
  </data>
  <data name="ERR_CannotBeMadeNullable" xml:space="preserve">
    <value>'{0}' cannot be made nullable.</value>
  </data>
  <data name="WRN_LowerCaseTypeName" xml:space="preserve">
    <value>The type name '{0}' only contains lower-cased ascii characters. Such names may become reserved for the language.</value>
  </data>
  <data name="WRN_LowerCaseTypeName_Title" xml:space="preserve">
    <value>The type name only contains lower-cased ascii characters. Such names may become reserved for the language.</value>
  </data>
  <data name="ERR_RequiredNameDisallowed" xml:space="preserve">
    <value>Types and aliases cannot be named 'required'.</value>
  </data>
  <data name="IDS_FeatureRequiredMembers" xml:space="preserve">
    <value>required members</value>
  </data>
  <data name="ERR_OverrideMustHaveRequired" xml:space="preserve">
    <value>'{0}' must be required because it overrides required member '{1}'</value>
  </data>
  <data name="ERR_RequiredMemberCannotBeHidden" xml:space="preserve">
    <value>Required member '{0}' cannot be hidden by '{1}'.</value>
  </data>
  <data name="ERR_RequiredMemberCannotBeLessVisibleThanContainingType" xml:space="preserve">
    <value>Required member '{0}' cannot be less visible or have a setter less visible than the containing type '{1}'.</value>
  </data>
  <data name="ERR_ExplicitRequiredMember" xml:space="preserve">
    <value>Do not use 'System.Runtime.CompilerServices.RequiredMemberAttribute'. Use the 'required' keyword on required fields and properties instead.</value>
  </data>
  <data name="ERR_RequiredMemberMustBeSettable" xml:space="preserve">
    <value>Required member '{0}' must be settable.</value>
  </data>
  <data name="ERR_RequiredMemberMustBeSet" xml:space="preserve">
    <value>Required member '{0}' must be set in the object initializer or attribute constructor.</value>
  </data>
  <data name="ERR_RequiredMembersMustBeAssignedValue" xml:space="preserve">
    <value>Required member '{0}' must be assigned a value, it cannot use a nested member or collection initializer.</value>
  </data>
  <data name="ERR_RequiredMembersInvalid" xml:space="preserve">
    <value>The required members list for '{0}' is malformed and cannot be interpreted.</value>
  </data>
  <data name="ERR_RequiredMembersBaseTypeInvalid" xml:space="preserve">
    <value>The required members list for the base type '{0}' is malformed and cannot be interpreted. To use this constructor, apply the 'SetsRequiredMembers' attribute.</value>
  </data>
  <data name="ERR_LineContainsDifferentWhitespace" xml:space="preserve">
    <value>Line contains different whitespace than the closing line of the raw string literal: '{0}' versus '{1}'</value>
  </data>
  <data name="ERR_NoEnumConstraint" xml:space="preserve">
    <value>Keyword 'enum' cannot be used as a constraint. Did you mean 'struct, System.Enum'?</value>
  </data>
  <data name="ERR_NoDelegateConstraint" xml:space="preserve">
    <value>Keyword 'delegate' cannot be used as a constraint. Did you mean 'System.Delegate'?</value>
  </data>
  <data name="ERR_MisplacedRecord" xml:space="preserve">
    <value>Unexpected keyword 'record'. Did you mean 'record struct' or 'record class'?</value>
  </data>
  <data name="IDS_FeatureCheckedUserDefinedOperators" xml:space="preserve">
    <value>checked user-defined operators</value>
  </data>
  <data name="ERR_OperatorCantBeChecked" xml:space="preserve">
    <value>User-defined operator '{0}' cannot be declared checked</value>
  </data>
  <data name="ERR_ImplicitConversionOperatorCantBeChecked" xml:space="preserve">
    <value>An 'implicit' user-defined conversion operator cannot be declared checked</value>
  </data>
  <data name="ERR_CheckedOperatorNeedsMatch" xml:space="preserve">
    <value>The operator '{0}' requires a matching non-checked version of the operator to also be defined</value>
  </data>
  <data name="ERR_CannotBeConvertedToUtf8" xml:space="preserve">
    <value>The input string cannot be converted into the equivalent UTF-8 byte representation. {0}</value>
  </data>
  <data name="IDS_FeatureUtf8StringLiterals" xml:space="preserve">
    <value>UTF-8 string literals</value>
  </data>
  <data name="ERR_ExpressionTreeContainsUtf8StringLiterals" xml:space="preserve">
    <value>An expression tree may not contain UTF-8 string conversion or literal.</value>
  </data>
  <data name="ERR_ChainingToSetsRequiredMembersRequiresSetsRequiredMembers" xml:space="preserve">
    <value>This constructor must add 'SetsRequiredMembers' because it chains to a constructor that has that attribute.</value>
  </data>
  <data name="ERR_NewConstraintCannotHaveRequiredMembers" xml:space="preserve">
    <value>'{2}' cannot satisfy the 'new()' constraint on parameter '{1}' in the generic type or or method '{0}' because '{2}' has required members.</value>
  </data>
  <data name="ERR_FileTypeDisallowedInSignature" xml:space="preserve">
    <value>File-local type '{0}' cannot be used in a member signature in non-file-local type '{1}'.</value>
  </data>
  <data name="ERR_FileTypeNoExplicitAccessibility" xml:space="preserve">
    <value>File-local type '{0}' cannot use accessibility modifiers.</value>
  </data>
  <data name="ERR_FileTypeBase" xml:space="preserve">
    <value>File-local type '{0}' cannot be used as a base type of non-file-local type '{1}'.</value>
  </data>
  <data name="ERR_FileTypeNested" xml:space="preserve">
    <value>File-local type '{0}' must be defined in a top level type; '{0}' is a nested type.</value>
  </data>
  <data name="ERR_FilePathCannotBeConvertedToUtf8" xml:space="preserve">
    <value>File-local type '{0}' cannot be used because the containing file path cannot be converted into the equivalent UTF-8 byte representation. {1}</value>
  </data>
  <data name="ERR_GlobalUsingStaticFileType" xml:space="preserve">
    <value>File-local type '{0}' cannot be used in a 'global using static' directive.</value>
  </data>
  <data name="ERR_FileTypeNameDisallowed" xml:space="preserve">
    <value>Types and aliases cannot be named 'file'.</value>
  </data>
  <data name="ERR_FileTypeNonUniquePath" xml:space="preserve">
    <value>File-local type '{0}' must be declared in a file with a unique path. Path '{1}' is used in multiple files.</value>
  </data>
  <data name="IDS_FeatureUnsignedRightShift" xml:space="preserve">
    <value>unsigned right shift</value>
  </data>
  <data name="IDS_FeatureRelaxedShiftOperator" xml:space="preserve">
    <value>relaxed shift operator</value>
  </data>
  <data name="ERR_UnsupportedCompilerFeature" xml:space="preserve">
    <value>'{0}' requires compiler feature '{1}', which is not supported by this version of the C# compiler.</value>
  </data>
  <data name="WRN_ObsoleteMembersShouldNotBeRequired" xml:space="preserve">
    <value>Required member '{0}' should not be attributed with 'ObsoleteAttribute' unless the containing type is obsolete or all constructors are obsolete.</value>
  </data>
  <data name="WRN_ObsoleteMembersShouldNotBeRequired_Title" xml:space="preserve">
    <value>Members attributed with 'ObsoleteAttribute' should not be required unless the containing type is obsolete or all constructors are obsolete.</value>
  </data>
  <data name="ERR_RefReturningPropertiesCannotBeRequired" xml:space="preserve">
    <value>Ref returning properties cannot be required.</value>
  </data>
  <data name="ERR_MisplacedUnchecked" xml:space="preserve">
    <value>Unexpected keyword 'unchecked'</value>
  </data>
  <data name="ERR_ImplicitImplementationOfInaccessibleInterfaceMember" xml:space="preserve">
    <value>'{0}' does not implement interface member '{1}'. '{2}' cannot implicitly implement an inaccessible member.</value>
  </data>
  <data name="ERR_ScriptsAndSubmissionsCannotHaveRequiredMembers" xml:space="preserve">
    <value>Required members are not allowed on the top level of a script or submission.</value>
  </data>
  <data name="ERR_BadAbstractEqualityOperatorSignature" xml:space="preserve">
    <value>One of the parameters of an equality, or inequality operator declared in interface '{0}' must be a type parameter on '{0}' constrained to '{0}'</value>
  </data>
  <data name="ERR_BadBinaryReadOnlySpanConcatenation" xml:space="preserve">
    <value>Operator '{0}' cannot be applied to operands of type '{1}' and '{2}' that are not UTF-8 byte representations</value>
  </data>
  <data name="ERR_ImplicitlyTypedDefaultParameter" xml:space="preserve">
    <value>Implicitly typed lambda parameter '{0}' cannot have a default value.</value>
  </data>
  <data name="WRN_OptionalParamValueMismatch" xml:space="preserve">
    <value>Parameter {0} has default value '{1:10}' in lambda but '{2:10}' in the target delegate type.</value>
  </data>
  <data name="WRN_OptionalParamValueMismatch_Title" xml:space="preserve">
    <value>The default parameter value does not match in the target delegate type.</value>
  </data>
  <data name="IDS_FeatureFileTypes" xml:space="preserve">
    <value>file types</value>
  </data>
  <data name="ERR_CannotMatchOnINumberBase" xml:space="preserve">
    <value>Cannot use a numeric constant or relational pattern on '{0}' because it inherits from or extends 'INumberBase&lt;T&gt;'. Consider using a type pattern to narrow to a specifc numeric type.</value>
  </data>
  <data name="IDS_ArrayAccess" xml:space="preserve">
    <value>array access</value>
  </data>
  <data name="IDS_PointerElementAccess" xml:space="preserve">
    <value>pointer element access</value>
  </data>
  <data name="ERR_ScopedTypeNameDisallowed" xml:space="preserve">
    <value>Types and aliases cannot be named 'scoped'.</value>
  </data>
  <data name="ERR_UnscopedRefAttributeUnsupportedTarget" xml:space="preserve">
    <value>UnscopedRefAttribute cannot be applied to this parameter because it is unscoped by default.</value>
  </data>
  <data name="ERR_UnscopedRefAttributeUnsupportedMemberTarget" xml:space="preserve">
    <value>UnscopedRefAttribute can only be applied to struct or virtual interface instance methods and properties, and cannot be applied to constructors or init-only members.</value>
  </data>
  <data name="ERR_UnscopedRefAttributeInterfaceImplementation" xml:space="preserve">
    <value>UnscopedRefAttribute cannot be applied to an interface implementation because implemented member '{0}' doesn't have this attribute.</value>
  </data>
  <data name="ERR_UnrecognizedRefSafetyRulesAttributeVersion" xml:space="preserve">
    <value>'{0}' is defined in a module with an unrecognized RefSafetyRulesAttribute version, expecting '11'.</value>
  </data>
  <data name="ERR_RuntimeDoesNotSupportRefFields" xml:space="preserve">
    <value>Target runtime doesn't support ref fields.</value>
  </data>
  <data name="ERR_ExplicitScopedRef" xml:space="preserve">
    <value>Do not use 'System.Runtime.CompilerServices.ScopedRefAttribute'. Use the 'scoped' keyword instead.</value>
  </data>
  <data name="WRN_DuplicateAnalyzerReference" xml:space="preserve">
    <value>Analyzer reference '{0}' specified multiple times</value>
  </data>
  <data name="WRN_DuplicateAnalyzerReference_Title" xml:space="preserve">
    <value>Analyzer reference specified multiple times</value>
  </data>
  <data name="ERR_FileLocalDuplicateNameInNS" xml:space="preserve">
    <value>The namespace '{1}' already contains a definition for '{0}' in this file.</value>
  </data>
  <data name="ERR_UnscopedScoped" xml:space="preserve">
    <value>UnscopedRefAttribute cannot be applied to parameters that have a 'scoped' modifier.</value>
  </data>
  <data name="ERR_RefReadOnlyWrongOrdering" xml:space="preserve">
    <value>'readonly' modifier must be specified after 'ref'.</value>
  </data>
  <data name="ERR_ScopedDiscard" xml:space="preserve">
    <value>The 'scoped' modifier cannot be used with discard.</value>
  </data>
  <data name="ERR_DeconstructVariableCannotBeByRef" xml:space="preserve">
    <value>A deconstruction variable cannot be declared as a ref local</value>
  </data>
  <data name="IDS_FeatureLambdaOptionalParameters" xml:space="preserve">
    <value>lambda optional parameters</value>
  </data>
  <data name="IDS_FeatureLambdaParamsArray" xml:space="preserve">
    <value>lambda params array</value>
  </data>
  <data name="WRN_ParamsArrayInLambdaOnly" xml:space="preserve">
    <value>Parameter {0} has params modifier in lambda but not in target delegate type.</value>
  </data>
  <data name="WRN_ParamsArrayInLambdaOnly_Title" xml:space="preserve">
    <value>Parameter has params modifier in lambda but not in target delegate type.</value>
  </data>
  <data name="IDS_FeaturePrimaryConstructors" xml:space="preserve">
    <value>primary constructors</value>
  </data>
  <data name="ERR_InvalidPrimaryConstructorParameterReference" xml:space="preserve">
    <value>Cannot use primary constructor parameter '{0}' in this context.</value>
  </data>
  <data name="ERR_AmbiguousPrimaryConstructorParameterAsColorColorReceiver" xml:space="preserve">
    <value>Identifier '{0}' is ambiguous between type '{1}' and parameter '{2}' in this context.</value>
  </data>
  <data name="WRN_CapturedPrimaryConstructorParameterPassedToBase" xml:space="preserve">
    <value>Parameter '{0}' is captured into the state of the enclosing type and its value is also passed to the base constructor. The value might be captured by the base class as well.</value>
  </data>
  <data name="WRN_CapturedPrimaryConstructorParameterPassedToBase_Title" xml:space="preserve">
    <value>Parameter is captured into the state of the enclosing type and its value is also passed to the base constructor. The value might be captured by the base class as well.</value>
  </data>
  <data name="ERR_AnonDelegateCantUseRefLike" xml:space="preserve">
    <value>Cannot use parameter '{0}' that has ref-like type inside an anonymous method, lambda expression, query expression, or local function</value>
  </data>
  <data name="ERR_UnsupportedPrimaryConstructorParameterCapturingRef" xml:space="preserve">
    <value>Cannot use ref, out, or in primary constructor parameter '{0}' inside an instance member</value>
  </data>
  <data name="ERR_UnsupportedPrimaryConstructorParameterCapturingRefLike" xml:space="preserve">
    <value>Cannot use primary constructor parameter '{0}' that has ref-like type inside an instance member</value>
  </data>
  <data name="ERR_AnonDelegateCantUseStructPrimaryConstructorParameterInMember" xml:space="preserve">
    <value>Anonymous methods, lambda expressions, query expressions, and local functions inside an instance member of a struct cannot access primary constructor parameter</value>
  </data>
  <data name="ERR_AnonDelegateCantUseStructPrimaryConstructorParameterCaptured" xml:space="preserve">
    <value>Anonymous methods, lambda expressions, query expressions, and local functions inside a struct cannot access primary constructor parameter also used inside an instance member</value>
  </data>
  <data name="WRN_UnreadPrimaryConstructorParameter" xml:space="preserve">
    <value>Parameter '{0}' is unread.</value>
  </data>
  <data name="WRN_UnreadPrimaryConstructorParameter_Title" xml:space="preserve">
    <value>Parameter is unread.</value>
  </data>
  <data name="ERR_AssgReadonlyPrimaryConstructorParameter" xml:space="preserve">
    <value>A primary constructor parameter of a readonly type cannot be assigned to (except in init-only setter of the type or a variable initializer)</value>
  </data>
  <data name="ERR_RefReturnReadonlyPrimaryConstructorParameter" xml:space="preserve">
    <value>A primary constructor parameter of a readonly type cannot be returned by writable reference</value>
  </data>
  <data name="ERR_RefReadonlyPrimaryConstructorParameter" xml:space="preserve">
    <value>A primary constructor parameter of a readonly type cannot be used as a ref or out value (except in init-only setter of the type or a variable initializer)</value>
  </data>
  <data name="ERR_AssgReadonlyPrimaryConstructorParameter2" xml:space="preserve">
    <value>Members of primary constructor parameter '{0}' of a readonly type cannot be modified (except in init-only setter of the type or a variable initializer)</value>
  </data>
  <data name="ERR_RefReturnReadonlyPrimaryConstructorParameter2" xml:space="preserve">
    <value>Members of primary constructor parameter '{0}' of a readonly type cannot be returned by writable reference</value>
  </data>
  <data name="ERR_RefReadonlyPrimaryConstructorParameter2" xml:space="preserve">
    <value>Members of primary constructor parameter '{0}' of a readonly type cannot be used as a ref or out value (except in init-only setter of the type or a variable initializer)</value>
  </data>
  <data name="ERR_RefReturnPrimaryConstructorParameter" xml:space="preserve">
    <value>Cannot return primary constructor parameter '{0}' by reference.</value>
  </data>
  <data name="ERR_StructLayoutCyclePrimaryConstructorParameter" xml:space="preserve">
    <value>Struct primary constructor parameter '{0}' of type '{1}' causes a cycle in the struct layout</value>
  </data>
  <data name="ERR_UnexpectedParameterList" xml:space="preserve">
    <value>Unexpected parameter list.</value>
  </data>
  <data name="WRN_AddressOfInAsync" xml:space="preserve">
    <value>The '&amp;' operator should not be used on parameters or local variables in async methods.</value>
  </data>
  <data name="WRN_AddressOfInAsync_Title" xml:space="preserve">
    <value>The '&amp;' operator should not be used on parameters or local variables in async methods.</value>
  </data>
  <data name="WRN_ByValArraySizeConstRequired" xml:space="preserve">
    <value>Attribute parameter 'SizeConst' must be specified.</value>
  </data>
  <data name="WRN_ByValArraySizeConstRequired_Title" xml:space="preserve">
    <value>Attribute parameter 'SizeConst' must be specified.</value>
  </data>
  <data name="ERR_BadStaticAfterUnsafe" xml:space="preserve">
    <value>'static' modifier must precede 'unsafe' modifier.</value>
  </data>
  <data name="ERR_BadCaseInSwitchArm" xml:space="preserve">
    <value>A switch expression arm does not begin with a 'case' keyword.</value>
  </data>
  <data name="ERR_InterceptorsFeatureNotEnabled" xml:space="preserve">
    <value>The 'interceptors' experimental feature is not enabled in this namespace. Add '{0}' to your project.</value>
  </data>
  <data name="ERR_InterceptorGlobalNamespace" xml:space="preserve">
    <value>An interceptor cannot be declared in the global namespace.</value>
  </data>
  <data name="ERR_InterceptableMethodMustBeOrdinary" xml:space="preserve">
    <value>Cannot intercept '{0}' because it is not an invocation of an ordinary member method.</value>
  </data>
  <data name="ERR_InterceptorContainingTypeCannotBeGeneric" xml:space="preserve">
    <value>Method '{0}' cannot be used as an interceptor because its containing type has type parameters.</value>
  </data>
  <data name="ERR_InterceptorArityNotCompatible" xml:space="preserve">
    <value>Method '{0}' must be non-generic or have arity {1} to match '{2}'.</value>
  </data>
  <data name="ERR_InterceptorCannotBeGeneric" xml:space="preserve">
    <value>Method '{0}' must be non-generic to match '{1}'.</value>
  </data>
  <data name="ERR_InterceptorPathNotInCompilation" xml:space="preserve">
    <value>Cannot intercept: compilation does not contain a file with path '{0}'.</value>
  </data>
  <data name="ERR_InterceptorPathNotInCompilationWithCandidate" xml:space="preserve">
    <value>Cannot intercept: compilation does not contain a file with path '{0}'. Did you mean to use path '{1}'?</value>
  </data>
  <data name="ERR_InterceptorPathNotInCompilationWithUnmappedCandidate" xml:space="preserve">
    <value>Cannot intercept: Path '{0}' is unmapped. Expected mapped path '{1}'.</value>
  </data>
  <data name="ERR_InterceptorLineOutOfRange" xml:space="preserve">
    <value>The given file has '{0}' lines, which is fewer than the provided line number '{1}'.</value>
  </data>
  <data name="ERR_InterceptorCharacterOutOfRange" xml:space="preserve">
    <value>The given line is '{0}' characters long, which is fewer than the provided character number '{1}'.</value>
  </data>
  <data name="ERR_InterceptorLineCharacterMustBePositive" xml:space="preserve">
    <value>Line and character numbers provided to InterceptsLocationAttribute must be positive.</value>
  </data>
  <data name="ERR_InterceptorPositionBadToken" xml:space="preserve">
    <value>The provided line and character number does not refer to an interceptable method name, but rather to token '{0}'.</value>
  </data>
  <data name="ERR_InterceptorMustReferToStartOfTokenPosition" xml:space="preserve">
    <value>The provided line and character number does not refer to the start of token '{0}'. Did you mean to use line '{1}' and character '{2}'?</value>
  </data>
  <data name="ERR_InterceptorSignatureMismatch" xml:space="preserve">
    <value>Cannot intercept method '{0}' with interceptor '{1}' because the signatures do not match.</value>
  </data>
  <data name="WRN_InterceptorSignatureMismatch" xml:space="preserve">
    <value>Intercepting a call to '{0}' with interceptor '{1}', but the signatures do not match.</value>
  </data>
  <data name="WRN_InterceptorSignatureMismatch_Title" xml:space="preserve">
    <value>Signatures of interceptable and interceptor methods do not match.</value>
  </data>
  <data name="ERR_InterceptorMethodMustBeOrdinary" xml:space="preserve">
    <value>An interceptor method must be an ordinary member method.</value>
  </data>
  <data name="ERR_InterceptorMustHaveMatchingThisParameter" xml:space="preserve">
    <value>Interceptor must have a 'this' parameter matching parameter '{0}' on '{1}'.</value>
  </data>
  <data name="ERR_InterceptorMustNotHaveThisParameter" xml:space="preserve">
    <value>Interceptor must not have a 'this' parameter because '{0}' does not have a 'this' parameter.</value>
  </data>
  <data name="ERR_InterceptorFilePathCannotBeNull" xml:space="preserve">
    <value>Interceptor cannot have a 'null' file path.</value>
  </data>
  <data name="ERR_InterceptorNameNotInvoked" xml:space="preserve">
    <value>Possible method name '{0}' cannot be intercepted because it is not being invoked.</value>
  </data>
  <data name="ERR_InterceptorNonUniquePath" xml:space="preserve">
    <value>Cannot intercept a call in file with path '{0}' because multiple files in the compilation have this path.</value>
  </data>
  <data name="ERR_DuplicateInterceptor" xml:space="preserve">
    <value>The indicated call is intercepted multiple times.</value>
  </data>
  <data name="ERR_InterceptorNotAccessible" xml:space="preserve">
    <value>Cannot intercept call with '{0}' because it is not accessible within '{1}'.</value>
  </data>
  <data name="ERR_InterceptorScopedMismatch" xml:space="preserve">
    <value>Cannot intercept call to '{0}' with '{1}' because of a difference in 'scoped' modifiers or '[UnscopedRef]' attributes.</value>
  </data>
  <data name="ERR_ConstantValueOfTypeExpected" xml:space="preserve">
    <value>A constant value of type '{0}' is expected</value>
  </data>
  <data name="ERR_UnsupportedPrimaryConstructorParameterCapturingRefAny" xml:space="preserve">
    <value>Cannot use primary constructor parameter of type '{0}' inside an instance member</value>
  </data>
  <data name="WRN_NullabilityMismatchInParameterTypeOnInterceptor" xml:space="preserve">
    <value>Nullability of reference types in type of parameter '{0}' doesn't match interceptable method '{1}'.</value>
  </data>
  <data name="WRN_NullabilityMismatchInParameterTypeOnInterceptor_Title" xml:space="preserve">
    <value>Nullability of reference types in type of parameter doesn't match interceptable method.</value>
  </data>
  <data name="WRN_NullabilityMismatchInReturnTypeOnInterceptor" xml:space="preserve">
    <value>Nullability of reference types in return type doesn't match interceptable method '{0}'.</value>
  </data>
  <data name="WRN_NullabilityMismatchInReturnTypeOnInterceptor_Title" xml:space="preserve">
    <value>Nullability of reference types in return type doesn't match interceptable method.</value>
  </data>
  <data name="ERR_InterceptorCannotInterceptNameof" xml:space="preserve">
    <value>A nameof operator cannot be intercepted.</value>
  </data>
  <data name="ERR_InterceptorCannotUseUnmanagedCallersOnly" xml:space="preserve">
    <value>An interceptor cannot be marked with 'UnmanagedCallersOnlyAttribute'.</value>
  </data>
  <data name="ERR_BadUsingStaticType" xml:space="preserve">
    <value>'{0}' type is not valid for 'using static'. Only a class, struct, interface, enum, delegate, or namespace can be used.</value>
  </data>
  <data name="ERR_SymbolDefinedInAssembly" xml:space="preserve">
    <value>'{0}' is defined in assembly '{1}'.</value>
  </data>
  <data name="WRN_CapturedPrimaryConstructorParameterInFieldInitializer" xml:space="preserve">
    <value>Parameter '{0}' is captured into the state of the enclosing type and its value is also used to initialize a field, property, or event.</value>
  </data>
  <data name="WRN_CapturedPrimaryConstructorParameterInFieldInitializer_Title" xml:space="preserve">
    <value>Parameter is captured into the state of the enclosing type and its value is also used to initialize a field, property, or event.</value>
  </data>
  <data name="ERR_InlineArrayConversionToSpanNotSupported" xml:space="preserve">
    <value>Cannot convert expression to '{0}' because it is not an assignable variable</value>
  </data>
  <data name="ERR_InlineArrayConversionToReadOnlySpanNotSupported" xml:space="preserve">
    <value>Cannot convert expression to '{0}' because it may not be passed or returned by reference</value>
  </data>
  <data name="IDS_FeatureInlineArrays" xml:space="preserve">
    <value>inline arrays</value>
  </data>
  <data name="ERR_InlineArrayIndexOutOfRange" xml:space="preserve">
    <value>Index is outside the bounds of the inline array</value>
  </data>
  <data name="ERR_InvalidInlineArrayLength" xml:space="preserve">
    <value>Inline array length must be greater than 0.</value>
  </data>
  <data name="ERR_InvalidInlineArrayLayout" xml:space="preserve">
    <value>Inline array struct must not have explicit layout.</value>
  </data>
  <data name="ERR_InvalidInlineArrayFields" xml:space="preserve">
    <value>Inline array struct must declare one and only one instance field.</value>
  </data>
  <data name="ERR_ExpressionTreeContainsInlineArrayOperation" xml:space="preserve">
    <value>An expression tree may not contain an inline array access or conversion</value>
  </data>
  <data name="ERR_RuntimeDoesNotSupportInlineArrayTypes" xml:space="preserve">
    <value>Target runtime doesn't support inline array types.</value>
  </data>
  <data name="ERR_InlineArrayBadIndex" xml:space="preserve">
    <value>Elements of an inline array type can be accessed only with a single argument implicitly convertible to 'int', 'System.Index', or 'System.Range'.</value>
  </data>
  <data name="ERR_NamedArgumentForInlineArray" xml:space="preserve">
    <value>An inline array access may not have a named argument specifier</value>
  </data>
  <data name="WRN_PrimaryConstructorParameterIsShadowedAndNotPassedToBase" xml:space="preserve">
    <value>Primary constructor parameter '{0}' is shadowed by a member from base.</value>
  </data>
  <data name="WRN_PrimaryConstructorParameterIsShadowedAndNotPassedToBase_Title" xml:space="preserve">
    <value>Primary constructor parameter is shadowed by a member from base</value>
  </data>
  <data name="ERR_InlineArrayUnsupportedElementFieldModifier" xml:space="preserve">
    <value>Inline array element field cannot be declared as required, readonly, volatile, or as a fixed size buffer.</value>
  </data>
  <data name="WRN_InlineArrayIndexerNotUsed" xml:space="preserve">
    <value>Inline array indexer will not be used for element access expression.</value>
  </data>
  <data name="WRN_InlineArrayIndexerNotUsed_Title" xml:space="preserve">
    <value>Inline array indexer will not be used for element access expression.</value>
  </data>
  <data name="WRN_InlineArraySliceNotUsed" xml:space="preserve">
    <value>Inline array 'Slice' method will not be used for element access expression.</value>
  </data>
  <data name="WRN_InlineArraySliceNotUsed_Title" xml:space="preserve">
    <value>Inline array 'Slice' method will not be used for element access expression.</value>
  </data>
  <data name="WRN_InlineArrayConversionOperatorNotUsed" xml:space="preserve">
    <value>Inline array conversion operator will not be used for conversion from expression of the declaring type.</value>
  </data>
  <data name="WRN_InlineArrayConversionOperatorNotUsed_Title" xml:space="preserve">
    <value>Inline array conversion operator will not be used for conversion from expression of the declaring type.</value>
  </data>
  <data name="WRN_InlineArrayNotSupportedByLanguage" xml:space="preserve">
    <value>'Inline arrays' language feature is not supported for an inline array type that is not valid as a type argument, or has element type that is not valid as a type argument.</value>
  </data>
  <data name="WRN_InlineArrayNotSupportedByLanguage_Title" xml:space="preserve">
    <value>'Inline arrays' language feature is not supported for an inline array type that is not valid as a type argument, or has element type that is not valid as a type argument.</value>
  </data>
  <data name="ERR_InlineArrayForEachNotSupported" xml:space="preserve">
    <value>foreach statement on an inline array of type '{0}' is not supported</value>
  </data>
  <data name="IDS_FeatureRefReadonlyParameters" xml:space="preserve">
    <value>ref readonly parameters</value>
  </data>
  <data name="IDS_FeatureStringEscapeCharacter" xml:space="preserve">
    <value>string escape character</value>
  </data>
  <data name="WRN_OverridingDifferentRefness" xml:space="preserve">
    <value>Reference kind modifier of parameter '{0}' doesn't match the corresponding parameter '{1}' in overridden or implemented member.</value>
  </data>
  <data name="WRN_OverridingDifferentRefness_Title" xml:space="preserve">
    <value>Reference kind modifier of parameter doesn't match the corresponding parameter in overridden or implemented member.</value>
  </data>
  <data name="WRN_HidingDifferentRefness" xml:space="preserve">
    <value>Reference kind modifier of parameter '{0}' doesn't match the corresponding parameter '{1}' in hidden member.</value>
  </data>
  <data name="WRN_HidingDifferentRefness_Title" xml:space="preserve">
    <value>Reference kind modifier of parameter doesn't match the corresponding parameter in hidden member.</value>
  </data>
  <data name="WRN_TargetDifferentRefness" xml:space="preserve">
    <value>Reference kind modifier of parameter '{0}' doesn't match the corresponding parameter '{1}' in target.</value>
  </data>
  <data name="WRN_TargetDifferentRefness_Title" xml:space="preserve">
    <value>Reference kind modifier of parameter doesn't match the corresponding parameter in target.</value>
  </data>
  <data name="WRN_UseDefViolationRefField" xml:space="preserve">
    <value>Ref field '{0}' should be ref-assigned before use.</value>
  </data>
  <data name="WRN_UseDefViolationRefField_Title" xml:space="preserve">
    <value>Ref field should be ref-assigned before use.</value>
  </data>
  <data name="WRN_CollectionExpressionRefStructMayAllocate" xml:space="preserve">
    <value>Collection expression of type '{0}' may incur unexpected heap allocations. Consider explicitly creating an array, then converting to '{0}' to make the allocation explicit.</value>
  </data>
  <data name="WRN_CollectionExpressionRefStructMayAllocate_Title" xml:space="preserve">
    <value>Collection expression may incur unexpected heap allocations. Consider explicitly creating an array, then converting to the final type to make the allocation explicit.</value>
  </data>
  <data name="WRN_CollectionExpressionRefStructSpreadMayAllocate" xml:space="preserve">
    <value>Collection expression of type '{0}' may incur unexpected heap allocations due to the use of '..' spreads. Consider explicitly creating an array, then converting to '{0}' to make the allocation explicit.</value>
  </data>
  <data name="WRN_CollectionExpressionRefStructSpreadMayAllocate_Title" xml:space="preserve">
    <value>Collection expression may incur unexpected heap allocations due to use of '..' spreads. Consider explicitly creating an array, then converting to the final type to make the allocation explicit.</value>
  </data>
  <data name="ERR_ExpectedInterpolatedString" xml:space="preserve">
    <value>Expected interpolated string</value>
  </data>
  <data name="ERR_CollectionExpressionImmutableArray" xml:space="preserve">
    <value>This version of '{0}' cannot be used with collection expressions.</value>
  </data>
  <data name="ERR_InvalidExperimentalDiagID" xml:space="preserve">
    <value>The diagnosticId argument to the 'Experimental' attribute must be a valid identifier</value>
  </data>
  <data name="IDS_FeatureImplicitIndexerInitializer" xml:space="preserve">
    <value>implicit indexer initializer</value>
  </data>
  <data name="WRN_ConvertingLock" xml:space="preserve">
    <value>A value of type 'System.Threading.Lock' converted to a different type will use likely unintended monitor-based locking in 'lock' statement.</value>
  </data>
  <data name="WRN_ConvertingLock_Title" xml:space="preserve">
    <value>A value of type 'System.Threading.Lock' converted to a different type will use likely unintended monitor-based locking in 'lock' statement.</value>
  </data>
  <data name="IDS_FeatureLockObject" xml:space="preserve">
    <value>Lock object</value>
  </data>
  <data name="IDS_FeatureParamsCollections" xml:space="preserve">
    <value>params collections</value>
  </data>
  <data name="ERR_DynamicDispatchToParamsCollection" xml:space="preserve">
    <value>'{0}' is applicable only with expanded form of non-array params collection which is not supported during dynamic dispatch.</value>
  </data>
  <data name="ERR_ParamsCollectionInfiniteChainOfConstructorCalls" xml:space="preserve">
    <value>Creation of params collection '{0}' results in an infinite chain of invocation of constructor '{1}'.</value>
  </data>
  <data name="ERR_ParamsMemberCannotBeLessVisibleThanDeclaringMember" xml:space="preserve">
    <value>Method '{0}' cannot be less visible than the member with params collection '{1}'.</value>
  </data>
  <data name="ERR_ParamsCollectionConstructorDoesntInitializeRequiredMember" xml:space="preserve">
    <value>Constructor '{0}' leaves required member '{1}' uninitialized.</value>
  </data>
  <data name="ERR_ParamsCollectionExpressionTree" xml:space="preserve">
    <value>An expression tree may not contain an expanded form of non-array params collection parameter.</value>
  </data>
  <data name="ERR_ParamsCollectionExtensionAddMethod" xml:space="preserve">
    <value>'{0}' does not contain a definition for a suitable instance 'Add' method</value>
  </data>
  <data name="ERR_ParamsCollectionMissingConstructor" xml:space="preserve">
    <value>Non-array params collection type must have an applicable constructor that can be called with no arguments.</value>
  </data>
  <data name="ERR_NoModifiersOnUsing" xml:space="preserve">
    <value>Modifiers cannot be placed on using declarations</value>
  </data>
  <data name="ERR_CannotDynamicInvokeOnExpression" xml:space="preserve">
    <value>Cannot perform a dynamic invocation on an expression with type '{0}'.</value>
  </data>
  <data name="ERR_InterceptsLocationDataInvalidFormat" xml:space="preserve">
    <value>The data argument to InterceptsLocationAttribute is not in the correct format.</value>
  </data>
  <data name="ERR_InterceptsLocationUnsupportedVersion" xml:space="preserve">
    <value>Version '{0}' of the interceptors format is not supported. The latest supported version is '1'.</value>
  </data>
  <data name="ERR_InterceptsLocationDuplicateFile" xml:space="preserve">
    <value>Cannot intercept a call in file '{0}' because it is duplicated elsewhere in the compilation.</value>
  </data>
  <data name="ERR_InterceptsLocationFileNotFound" xml:space="preserve">
    <value>Cannot intercept a call in file '{0}' because a matching file was not found in the compilation.</value>
  </data>
  <data name="ERR_InterceptsLocationDataInvalidPosition" xml:space="preserve">
    <value>The data argument to InterceptsLocationAttribute refers to an invalid position in file '{0}'.</value>
  </data>
  <data name="IDS_FeatureRefUnsafeInIteratorAsync" xml:space="preserve">
    <value>ref and unsafe in async and iterator methods</value>
  </data>
  <data name="IDS_FeatureFieldAndValueKeywords" xml:space="preserve">
    <value>field and value keywords</value>
  </data>
  <data name="ERR_RefLocalAcrossAwait" xml:space="preserve">
    <value>A 'ref' local cannot be preserved across 'await' or 'yield' boundary.</value>
  </data>
  <data name="ERR_BadYieldInUnsafe" xml:space="preserve">
    <value>Cannot use 'yield return' in an 'unsafe' block</value>
  </data>
  <data name="ERR_AddressOfInIterator" xml:space="preserve">
    <value>The '&amp;' operator cannot be used on parameters or local variables in iterator methods.</value>
  </data>
  <data name="IDS_FeatureRefStructInterfaces" xml:space="preserve">
    <value>ref struct interfaces</value>
  </data>
  <data name="ERR_RuntimeDoesNotSupportByRefLikeGenerics" xml:space="preserve">
    <value>Target runtime doesn't support by-ref-like generics.</value>
  </data>
  <data name="ERR_RefStructConstraintAlreadySpecified" xml:space="preserve">
    <value>'ref struct' is already specified.</value>
  </data>
  <data name="ERR_AllowsClauseMustBeLast" xml:space="preserve">
    <value>The 'allows' constraint clause must be the last constraint specified</value>
  </data>
  <data name="ERR_ClassIsCombinedWithRefStruct" xml:space="preserve">
    <value>Cannot allow ref structs for a type parameter known from other constraints to be a class</value>
  </data>
  <data name="ERR_NotRefStructConstraintNotSatisfied" xml:space="preserve">
    <value>The type '{2}' may not be a ref struct or a type parameter allowing ref structs in order to use it as parameter '{1}' in the generic type or method '{0}'</value>
  </data>
  <data name="ERR_RefStructDoesNotSupportDefaultInterfaceImplementationForMember" xml:space="preserve">
    <value>'{0}' cannot implement interface member '{1}' for ref struct '{2}'.</value>
  </data>
  <data name="ERR_BadNonVirtualInterfaceMemberAccessOnAllowsRefLike" xml:space="preserve">
    <value>A non-virtual instance interface member cannot be accessed on a type parameter that allows ref struct.</value>
  </data>
  <data name="ERR_BadAllowByRefLikeEnumerator" xml:space="preserve">
    <value>foreach statement cannot operate on enumerators of type '{0}' because it is a type parameter that allows ref struct and it is not known at compile time to implement IDisposable.</value>
  </data>
<<<<<<< HEAD
  <data name="IDS_FeatureFirstClassSpan" xml:space="preserve">
    <value>first-class Span types</value>
=======
  <data name="ERR_PartialPropertyMissingImplementation" xml:space="preserve">
    <value>Partial property '{0}' must have an implementation part.</value>
  </data>
  <data name="ERR_PartialPropertyMissingDefinition" xml:space="preserve">
    <value>Partial property '{0}' must have a definition part.</value>
  </data>
  <data name="ERR_PartialPropertyDuplicateDefinition" xml:space="preserve">
    <value>A partial property may not have multiple defining declarations, and cannot be an auto-property.</value>
  </data>
  <data name="ERR_PartialPropertyDuplicateImplementation" xml:space="preserve">
    <value>A partial property may not have multiple implementing declarations</value>
  </data>
  <data name="ERR_PartialPropertyMissingAccessor" xml:space="preserve">
    <value>Property accessor '{0}' must be implemented because it is declared on the definition part</value>
  </data>
  <data name="ERR_PartialPropertyUnexpectedAccessor" xml:space="preserve">
    <value>Property accessor '{0}' does not implement any accessor declared on the definition part</value>
  </data>
  <data name="ERR_PartialPropertyInitMismatch" xml:space="preserve">
    <value>Property accessor '{0}' must be '{1}' to match the definition part</value>
  </data>
  <data name="ERR_PartialPropertyTypeDifference" xml:space="preserve">
    <value>Both partial property declarations must have the same type.</value>
  </data>
  <data name="WRN_PartialPropertySignatureDifference" xml:space="preserve">
    <value>Partial property declarations '{0}' and '{1}' have signature differences.</value>
  </data>
  <data name="WRN_PartialPropertySignatureDifference_Title" xml:space="preserve">
    <value>Partial property declarations have signature differences.</value>
  </data>
  <data name="ERR_PartialPropertyRequiredDifference" xml:space="preserve">
    <value>Both partial property declarations must be required or neither may be required</value>
  </data>
  <data name="IDS_FeatureAllowsRefStructConstraint" xml:space="preserve">
    <value>allows ref struct constraint</value>
  </data>
  <data name="ERR_InlineArrayAttributeOnRecord" xml:space="preserve">
    <value>Attribute 'System.Runtime.CompilerServices.InlineArray' cannot be applied to a record struct.</value>
>>>>>>> 7039c4c2
  </data>
</root><|MERGE_RESOLUTION|>--- conflicted
+++ resolved
@@ -7938,48 +7938,46 @@
   <data name="ERR_BadAllowByRefLikeEnumerator" xml:space="preserve">
     <value>foreach statement cannot operate on enumerators of type '{0}' because it is a type parameter that allows ref struct and it is not known at compile time to implement IDisposable.</value>
   </data>
-<<<<<<< HEAD
+  <data name="ERR_PartialPropertyMissingImplementation" xml:space="preserve">
+    <value>Partial property '{0}' must have an implementation part.</value>
+  </data>
+  <data name="ERR_PartialPropertyMissingDefinition" xml:space="preserve">
+    <value>Partial property '{0}' must have a definition part.</value>
+  </data>
+  <data name="ERR_PartialPropertyDuplicateDefinition" xml:space="preserve">
+    <value>A partial property may not have multiple defining declarations, and cannot be an auto-property.</value>
+  </data>
+  <data name="ERR_PartialPropertyDuplicateImplementation" xml:space="preserve">
+    <value>A partial property may not have multiple implementing declarations</value>
+  </data>
+  <data name="ERR_PartialPropertyMissingAccessor" xml:space="preserve">
+    <value>Property accessor '{0}' must be implemented because it is declared on the definition part</value>
+  </data>
+  <data name="ERR_PartialPropertyUnexpectedAccessor" xml:space="preserve">
+    <value>Property accessor '{0}' does not implement any accessor declared on the definition part</value>
+  </data>
+  <data name="ERR_PartialPropertyInitMismatch" xml:space="preserve">
+    <value>Property accessor '{0}' must be '{1}' to match the definition part</value>
+  </data>
+  <data name="ERR_PartialPropertyTypeDifference" xml:space="preserve">
+    <value>Both partial property declarations must have the same type.</value>
+  </data>
+  <data name="WRN_PartialPropertySignatureDifference" xml:space="preserve">
+    <value>Partial property declarations '{0}' and '{1}' have signature differences.</value>
+  </data>
+  <data name="WRN_PartialPropertySignatureDifference_Title" xml:space="preserve">
+    <value>Partial property declarations have signature differences.</value>
+  </data>
+  <data name="ERR_PartialPropertyRequiredDifference" xml:space="preserve">
+    <value>Both partial property declarations must be required or neither may be required</value>
+  </data>
+  <data name="IDS_FeatureAllowsRefStructConstraint" xml:space="preserve">
+    <value>allows ref struct constraint</value>
+  </data>
+  <data name="ERR_InlineArrayAttributeOnRecord" xml:space="preserve">
+    <value>Attribute 'System.Runtime.CompilerServices.InlineArray' cannot be applied to a record struct.</value>
+  </data>
   <data name="IDS_FeatureFirstClassSpan" xml:space="preserve">
     <value>first-class Span types</value>
-=======
-  <data name="ERR_PartialPropertyMissingImplementation" xml:space="preserve">
-    <value>Partial property '{0}' must have an implementation part.</value>
-  </data>
-  <data name="ERR_PartialPropertyMissingDefinition" xml:space="preserve">
-    <value>Partial property '{0}' must have a definition part.</value>
-  </data>
-  <data name="ERR_PartialPropertyDuplicateDefinition" xml:space="preserve">
-    <value>A partial property may not have multiple defining declarations, and cannot be an auto-property.</value>
-  </data>
-  <data name="ERR_PartialPropertyDuplicateImplementation" xml:space="preserve">
-    <value>A partial property may not have multiple implementing declarations</value>
-  </data>
-  <data name="ERR_PartialPropertyMissingAccessor" xml:space="preserve">
-    <value>Property accessor '{0}' must be implemented because it is declared on the definition part</value>
-  </data>
-  <data name="ERR_PartialPropertyUnexpectedAccessor" xml:space="preserve">
-    <value>Property accessor '{0}' does not implement any accessor declared on the definition part</value>
-  </data>
-  <data name="ERR_PartialPropertyInitMismatch" xml:space="preserve">
-    <value>Property accessor '{0}' must be '{1}' to match the definition part</value>
-  </data>
-  <data name="ERR_PartialPropertyTypeDifference" xml:space="preserve">
-    <value>Both partial property declarations must have the same type.</value>
-  </data>
-  <data name="WRN_PartialPropertySignatureDifference" xml:space="preserve">
-    <value>Partial property declarations '{0}' and '{1}' have signature differences.</value>
-  </data>
-  <data name="WRN_PartialPropertySignatureDifference_Title" xml:space="preserve">
-    <value>Partial property declarations have signature differences.</value>
-  </data>
-  <data name="ERR_PartialPropertyRequiredDifference" xml:space="preserve">
-    <value>Both partial property declarations must be required or neither may be required</value>
-  </data>
-  <data name="IDS_FeatureAllowsRefStructConstraint" xml:space="preserve">
-    <value>allows ref struct constraint</value>
-  </data>
-  <data name="ERR_InlineArrayAttributeOnRecord" xml:space="preserve">
-    <value>Attribute 'System.Runtime.CompilerServices.InlineArray' cannot be applied to a record struct.</value>
->>>>>>> 7039c4c2
   </data>
 </root>