--- conflicted
+++ resolved
@@ -7902,7 +7902,9 @@
   <data name="ERR_NoModifiersOnUsing" xml:space="preserve">
     <value>Modifiers cannot be placed on using declarations</value>
   </data>
-<<<<<<< HEAD
+  <data name="ERR_CannotDynamicInvokeOnExpression" xml:space="preserve">
+    <value>Cannot perform a dynamic invocation on an expression with type '{0}'.</value>
+  </data>
   <data name="IDS_FeatureRefStructInterfaces" xml:space="preserve">
     <value>ref struct interfaces</value>
   </data>
@@ -7929,9 +7931,5 @@
   </data>
   <data name="ERR_BadAllowByRefLikeEnumerator" xml:space="preserve">
     <value>foreach statement cannot operate on enumerators of type '{0}' because it is a type parameter that allows ref struct and it is not known at compile time to implement IDisposable.</value>
-=======
-  <data name="ERR_CannotDynamicInvokeOnExpression" xml:space="preserve">
-    <value>Cannot perform a dynamic invocation on an expression with type '{0}'.</value>
->>>>>>> 8fffb1bc
   </data>
 </root>