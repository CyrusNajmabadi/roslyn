--- conflicted
+++ resolved
@@ -4848,11 +4848,7 @@
     <value>Cannot return a parameter by reference '{0}' because it is not a ref or out parameter</value>
   </data>
   <data name="ERR_RefReturnParameter2" xml:space="preserve">
-<<<<<<< HEAD
-    <value>Cannot return by reference a member of parameter '{0}' by reference because it is not a ref or out parameter</value>
-=======
     <value>Cannot return a member of parameter '{0}' by reference because it is not a ref or out parameter</value>
->>>>>>> 8dd264ba
   </data>
   <data name="ERR_RefReturnLocal" xml:space="preserve">
     <value>Cannot return local '{0}' by reference because it is not a ref local</value>
@@ -5145,7 +5141,15 @@
   <data name="WRN_UnreferencedLocalFunction_Title" xml:space="preserve">
     <value>Local function is declared but never used</value>
   </data>
-<<<<<<< HEAD
+  <data name="ERR_LocalFunctionMissingBody" xml:space="preserve">
+    <value>'{0}' is a local function and must therefore always have a body.</value>
+  </data>
+  <data name="ERR_InvalidDebugInfo" xml:space="preserve">
+    <value>Unable to read debug information of method '{0}' (token 0x{1:X8}) from assembly '{2}'</value>
+  </data>
+  <data name="ERR_DynamicLocalFunctionTypeParameter" xml:space="preserve">
+    <value>Cannot pass argument with dynamic type to generic local function '{0}' with inferred type arguments.</value>
+  </data>
   <data name="ERR_ExplicitReservedAttr" xml:space="preserve">
     <value>Do not use '{0}'. This is reserved for compiler usage.</value>
   </data>
@@ -5178,15 +5182,5 @@
   </data>
   <data name="IDS_StackAllocExpression" xml:space="preserve">
     <value>stackalloc expression of type '{0}'</value>
-=======
-  <data name="ERR_LocalFunctionMissingBody" xml:space="preserve">
-    <value>'{0}' is a local function and must therefore always have a body.</value>
-  </data>
-  <data name="ERR_InvalidDebugInfo" xml:space="preserve">
-    <value>Unable to read debug information of method '{0}' (token 0x{1:X8}) from assembly '{2}'</value>
-  </data>
-  <data name="ERR_DynamicLocalFunctionTypeParameter" xml:space="preserve">
-    <value>Cannot pass argument with dynamic type to generic local function '{0}' with inferred type arguments.</value>
->>>>>>> 8dd264ba
   </data>
 </root>