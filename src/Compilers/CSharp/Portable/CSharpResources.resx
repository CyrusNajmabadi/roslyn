--- conflicted
+++ resolved
@@ -8221,12 +8221,10 @@
   <data name="ERR_InterpolatedStringHandlerArgumentDisallowed" xml:space="preserve">
     <value>Interpolated string handler arguments are not allowed in this context.</value>
   </data>
-<<<<<<< HEAD
+  <data name="ERR_MemberNameSameAsExtendedType" xml:space="preserve">
+    <value>'{0}': extension member names cannot be the same as their extended type</value>
+  </data>
   <data name="ERR_ExtensionBlockCollision" xml:space="preserve">
     <value>This extension block collides with another extension block. They result in conflicting content-based type names in metadata, so must be in separate enclosing static classes.</value>
-=======
-  <data name="ERR_MemberNameSameAsExtendedType" xml:space="preserve">
-    <value>'{0}': extension member names cannot be the same as their extended type</value>
->>>>>>> 25a24cb3
   </data>
 </root>