﻿// Licensed to the .NET Foundation under one or more agreements.
// The .NET Foundation licenses this file to you under the MIT license.
// See the LICENSE file in the project root for more information.

using System;
using System.Collections.Generic;
using System.Collections.Immutable;
using System.Diagnostics;
using System.Diagnostics.CodeAnalysis;
using System.Runtime.InteropServices;
using Microsoft.CodeAnalysis.CSharp.Symbols;
using Microsoft.CodeAnalysis.CSharp.Syntax;
using Microsoft.CodeAnalysis.Symbols;
using Microsoft.CodeAnalysis.Text;
using Roslyn.Utilities;

namespace Microsoft.CodeAnalysis.CSharp.Symbols
{
    /// <summary>
    /// Represents a parameter of a method or indexer.
    /// </summary>
    internal abstract partial class ParameterSymbol : Symbol, IParameterSymbolInternal
    {
        internal const string ValueParameterName = "value";

        internal ParameterSymbol()
        {
        }

        /// <summary>
        /// The original definition of this symbol. If this symbol is constructed from another
        /// symbol by type substitution then OriginalDefinition gets the original symbol as it was defined in
        /// source or metadata.
        /// </summary>
        public new virtual ParameterSymbol OriginalDefinition
        {
            get
            {
                return this;
            }
        }

        protected sealed override Symbol OriginalSymbolDefinition
        {
            get
            {
                return this.OriginalDefinition;
            }
        }

        /// <summary>
        /// Gets the type of the parameter along with its annotations.
        /// </summary>
        public abstract TypeWithAnnotations TypeWithAnnotations { get; }

        /// <summary>
        /// Gets the type of the parameter.
        /// </summary>
        public TypeSymbol Type => TypeWithAnnotations.Type;

        /// <summary>
        /// Determines if the parameter ref, out or neither.
        /// </summary>
        public abstract RefKind RefKind { get; }

        /// <summary>
        /// Returns true if the parameter is a discard parameter.
        /// </summary>
        public abstract bool IsDiscard { get; }

        /// <summary>
        /// Custom modifiers associated with the ref modifier, or an empty array if there are none.
        /// </summary>
        public abstract ImmutableArray<CustomModifier> RefCustomModifiers { get; }

        /// <summary>
        /// Describes how the parameter is marshalled when passed to native code.
        /// Null if no specific marshalling information is available for the parameter.
        /// </summary>
        /// <remarks>PE symbols don't provide this information and always return null.</remarks>
        internal abstract MarshalPseudoCustomAttributeData? MarshallingInformation { get; }

        /// <summary>
        /// Returns the marshalling type of this parameter, or 0 if marshalling information isn't available.
        /// </summary>
        /// <remarks>
        /// By default this information is extracted from <see cref="MarshallingInformation"/> if available. 
        /// Since the compiler does only need to know the marshalling type of symbols that aren't emitted 
        /// PE symbols just decode the type from metadata and don't provide full marshalling information.
        /// </remarks>
        internal virtual UnmanagedType MarshallingType
        {
            get
            {
                var info = MarshallingInformation;
                return info != null ? info.UnmanagedType : 0;
            }
        }

        internal bool IsMarshalAsObject
        {
            get
            {
                switch (this.MarshallingType)
                {
                    case UnmanagedType.Interface:
                    case UnmanagedType.IUnknown:
                    case Cci.Constants.UnmanagedType_IDispatch:
                        return true;
                }

                return false;
            }
        }

        /// <summary>
        /// Gets the ordinal position of the parameter. The first parameter has ordinal zero.
        /// The "'this' parameter has ordinal -1.
        /// </summary>
        public abstract int Ordinal { get; }

        /// <summary>
        /// Returns true if the parameter was declared as a parameter array.
        /// Note: it is possible for any parameter to have the [ParamArray] attribute (for instance, in IL),
        ///     even if it is not the last parameter. So check for that.
        /// </summary>
        public abstract bool IsParams { get; }

        /// <summary>
        /// Returns true if the parameter is semantically optional.
        /// </summary>
        /// <remarks>
        /// True if and only if the parameter has a default argument syntax, 
        /// or the parameter is not a params-array and Optional metadata flag is set.
        /// </remarks>
        public bool IsOptional
        {
            get
            {
                // DEV10 COMPATIBILITY: Special handling for ParameterArray params
                //
                // Ideally we should not need the additional "isParams" check below
                // as a ParameterArray param cannot have a default value.
                // However, for certain cases of overriding this is not true.
                // See test "CodeGenTests.NoDefaultForParams_Dev10781558" for an example.
                // See Roslyn bug 10753 and Dev10 bug 781558 for details.
                //
                // To maintain compatibility with Dev10, we allow such code to compile but explicitly
                // classify a ParameterArray param as a required parameter.
                //
                // Also when we call f() where signature of f is void([Optional]params int[] args) 
                // an empty array is created and passed to f.
                //
                // We also do not consider ref/out parameters as optional, unless in COM interop scenarios 
                // and only for ref.
                RefKind refKind;
                return !IsParams && IsMetadataOptional &&
                       ((refKind = RefKind) == RefKind.None ||
                        (refKind == RefKind.In) ||
                        (refKind == RefKind.Ref && ContainingSymbol.ContainingType.IsComImport));
            }
        }

        /// <summary>
        /// True if Optional flag is set in metadata.
        /// </summary>
        internal abstract bool IsMetadataOptional { get; }

        /// <summary>
        /// True if In flag is set in metadata.
        /// </summary>
        internal abstract bool IsMetadataIn { get; }

        /// <summary>
        /// True if Out flag is set in metadata.
        /// </summary>
        internal abstract bool IsMetadataOut { get; }

        /// <summary>
        /// Returns true if the parameter explicitly specifies a default value to be passed
        /// when no value is provided as an argument to a call. 
        /// </summary>
        /// <remarks>
        /// True if the parameter has a default argument syntax, 
        /// or the parameter is from source and <see cref="DefaultParameterValueAttribute"/> is applied, 
        /// or the parameter is from metadata and HasDefault metadata flag is set. See
        /// <see cref="IsOptional"/> to determine if the parameter will be considered optional by
        /// overload resolution.
        /// 
        /// The default value can be obtained with <see cref="ExplicitDefaultValue"/> property.
        /// </remarks>
        [MemberNotNullWhen(true, nameof(ExplicitDefaultConstantValue))]
        public bool HasExplicitDefaultValue
        {
            get
            {
                // In the symbol model, only optional parameters have default values.
                // Internally, however, non-optional parameters may also have default
                // values (accessible via DefaultConstantValue).  For example, if the
                // DefaultParameterValue attribute is applied to a non-optional parameter
                // we still want to emit a default parameter value, even if it isn't
                // recognized by the language.
                // Special Case: params parameters are never optional, but can have
                // default values (e.g. if the params-ness is inherited from an
                // overridden method, but the current method declares the parameter
                // as optional).  In such cases, dev11 emits the default value.
                return IsOptional && ExplicitDefaultConstantValue != null;
            }
        }

        /// <summary>
        /// Returns the default value of the parameter. If <see cref="HasExplicitDefaultValue"/>
        /// returns false then DefaultValue throws an InvalidOperationException.
        /// </summary>
        /// <remarks>
        /// If the parameter type is a struct and the default value of the parameter
        /// is the default value of the struct type or of type parameter type which is 
        /// not known to be a referenced type, then this property will return null.
        /// </remarks>
        /// <exception cref="InvalidOperationException">The parameter has no default value.</exception>
        [DebuggerBrowsable(DebuggerBrowsableState.Never)]
        public object? ExplicitDefaultValue
        {
            get
            {
                if (HasExplicitDefaultValue)
                {
                    return ExplicitDefaultConstantValue.Value;
                }

                throw new InvalidOperationException();
            }
        }

        /// <summary>
        /// Returns the default value constant of the parameter, 
        /// or null if the parameter doesn't have a default value or 
        /// the parameter type is a struct and the default value of the parameter
        /// is the default value of the struct type or of type parameter type which is 
        /// not known to be a referenced type.
        /// </summary>
        /// <remarks>
        /// This is used for emitting.  It does not reflect the language semantics
        /// (i.e. even non-optional parameters can have default values).
        /// </remarks>
        internal abstract ConstantValue? ExplicitDefaultConstantValue { get; }

        /// <summary>
        /// Gets the kind of this symbol.
        /// </summary>
        public sealed override SymbolKind Kind
        {
            get
            {
                return SymbolKind.Parameter;
            }
        }

        /// <summary>
        /// Implements visitor pattern. 
        /// </summary>
        internal override TResult Accept<TArgument, TResult>(CSharpSymbolVisitor<TArgument, TResult> visitor, TArgument argument)
        {
            return visitor.VisitParameter(this, argument);
        }

        public override void Accept(CSharpSymbolVisitor visitor)
        {
            visitor.VisitParameter(this);
        }

        public override TResult Accept<TResult>(CSharpSymbolVisitor<TResult> visitor)
        {
            return visitor.VisitParameter(this);
        }

        /// <summary>
        /// Get this accessibility that was declared on this symbol. For symbols that do not have
        /// accessibility declared on them, returns NotApplicable.
        /// </summary>
        public override Accessibility DeclaredAccessibility
        {
            get
            {
                return Accessibility.NotApplicable;
            }
        }

        /// <summary>
        /// Returns true if this symbol was declared as requiring an override; i.e., declared with
        /// the "abstract" modifier. Also returns true on a type declared as "abstract", all
        /// interface types, and members of interface types.
        /// </summary>
        public override bool IsAbstract
        {
            get
            {
                return false;
            }
        }

        /// <summary>
        /// Returns true if this symbol was declared to override a base class member and was also
        /// sealed from further overriding; i.e., declared with the "sealed" modifier.  Also set for
        /// types that do not allow a derived class (declared with "sealed" or "static" or "struct"
        /// or "enum" or "delegate").
        /// </summary>
        public override bool IsSealed
        {
            get
            {
                return false;
            }
        }

        /// <summary>
        /// Returns true if this symbol is "virtual", has an implementation, and does not override a
        /// base class member; i.e., declared with the "virtual" modifier. Does not return true for
        /// members declared as abstract or override.
        /// </summary>
        public override bool IsVirtual
        {
            get
            {
                return false;
            }
        }

        /// <summary>
        /// Returns true if this symbol was declared to override a base class member; i.e., declared
        /// with the "override" modifier. Still returns true if member was declared to override
        /// something, but (erroneously) no member to override exists.
        /// </summary>
        public override bool IsOverride
        {
            get
            {
                return false;
            }
        }

        /// <summary>
        /// Returns true if this symbol is "static"; i.e., declared with the "static" modifier or
        /// implicitly static.
        /// </summary>
        public override bool IsStatic
        {
            get
            {
                return false;
            }
        }

        /// <summary>
        /// Returns true if this symbol has external implementation; i.e., declared with the 
        /// "extern" modifier. 
        /// </summary>
        public override bool IsExtern
        {
            get
            {
                return false;
            }
        }

        /// <summary>
        /// Returns true if the parameter is the hidden 'this' parameter.
        /// </summary>
        public virtual bool IsThis
        {
            get
            {
                return false;
            }
        }

        /// <summary>
        /// Returns data decoded from Obsolete attribute or null if there is no Obsolete attribute.
        /// This property returns ObsoleteAttributeData.Uninitialized if attribute arguments haven't been decoded yet.
        /// </summary>
        internal sealed override ObsoleteAttributeData? ObsoleteAttributeData
        {
            get { return null; }
        }

        internal abstract bool IsIDispatchConstant { get; }

        internal abstract bool IsIUnknownConstant { get; }

        internal abstract bool IsCallerFilePath { get; }

        internal abstract bool IsCallerLineNumber { get; }

        internal abstract bool IsCallerMemberName { get; }

        internal abstract int CallerArgumentExpressionParameterIndex { get; }

        internal abstract FlowAnalysisAnnotations FlowAnalysisAnnotations { get; }

        internal abstract ImmutableHashSet<string> NotNullIfParameterNotNull { get; }

        /// <summary>
        /// Indexes of the parameters that will be passed to the constructor of the interpolated string handler type
        /// when an interpolated string handler conversion occurs. These indexes are ordered in the order to be passed
        /// to the constructor.
        /// <para/>
        /// Indexes greater than or equal to 0 are references to parameters defined on the containing method or indexer.
        /// Indexes less than 0 are constants defined on <see cref="BoundInterpolatedStringArgumentPlaceholder"/>.
        /// </summary>
        internal abstract ImmutableArray<int> InterpolatedStringHandlerArgumentIndexes { get; }

        /// <summary>
        /// True if the parameter is attributed with <c>InterpolatedStringHandlerArgumentAttribute</c> and the attribute
        /// has some error (such as invalid names).
        /// </summary>
        internal abstract bool HasInterpolatedStringHandlerArgumentError { get; }

<<<<<<< HEAD
        internal abstract DeclarationScope Scope { get; }

        protected sealed override int HighestPriorityUseSiteError
        {
            get
            {
                return (int)ErrorCode.ERR_BogusType;
            }
        }
=======
        protected sealed override bool IsHighestPriorityUseSiteErrorCode(int code) => code is (int)ErrorCode.ERR_UnsupportedCompilerFeature or (int)ErrorCode.ERR_BogusType;
>>>>>>> 74641d7d

        public override bool HasUnsupportedMetadata
        {
            get
            {
                UseSiteInfo<AssemblySymbol> info = default;
                DeriveUseSiteInfoFromParameter(ref info, this);
                return info.DiagnosticInfo?.Code is (int)ErrorCode.ERR_BogusType or (int)ErrorCode.ERR_UnsupportedCompilerFeature;
            }
        }

        protected override ISymbol CreateISymbol()
        {
            return new PublicModel.ParameterSymbol(this);
        }
    }
}<|MERGE_RESOLUTION|>--- conflicted
+++ resolved
@@ -415,19 +415,9 @@
         /// </summary>
         internal abstract bool HasInterpolatedStringHandlerArgumentError { get; }
 
-<<<<<<< HEAD
         internal abstract DeclarationScope Scope { get; }
 
-        protected sealed override int HighestPriorityUseSiteError
-        {
-            get
-            {
-                return (int)ErrorCode.ERR_BogusType;
-            }
-        }
-=======
         protected sealed override bool IsHighestPriorityUseSiteErrorCode(int code) => code is (int)ErrorCode.ERR_UnsupportedCompilerFeature or (int)ErrorCode.ERR_BogusType;
->>>>>>> 74641d7d
 
         public override bool HasUnsupportedMetadata
         {
