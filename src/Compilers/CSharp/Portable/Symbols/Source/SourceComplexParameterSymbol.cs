﻿// Licensed to the .NET Foundation under one or more agreements.
// The .NET Foundation licenses this file to you under the MIT license.
// See the LICENSE file in the project root for more information.

#nullable disable

using System;
using System.Collections.Immutable;
using System.Diagnostics;
using System.Linq;
using System.Threading;
using Microsoft.CodeAnalysis.Collections;
using Microsoft.CodeAnalysis.CSharp.Syntax;
using Microsoft.CodeAnalysis.PooledObjects;
using Roslyn.Utilities;

namespace Microsoft.CodeAnalysis.CSharp.Symbols
{
    /// <summary>
    /// A source parameter, potentially with a default value, attributes, etc.
    /// </summary>
    internal abstract class SourceComplexParameterSymbolBase : SourceParameterSymbol, IAttributeTargetSymbol
    {
        [Flags]
        private enum ParameterFlags : byte
        {
            None = 0,
            HasParamsModifier = 0x1,
            ParamsParameter = 0x02, // Value of this flag is either derived from HasParamsModifier, or inherited from overridden member 
            ExtensionThisParameter = 0x04,
            DefaultParameter = 0x08,
        }

        private readonly SyntaxReference _syntaxRef;
        private readonly ParameterFlags _parameterSyntaxKind;

        private ThreeState _lazyHasOptionalAttribute;
        private CustomAttributesBag<CSharpAttributeData> _lazyCustomAttributesBag;
#nullable enable
        protected ConstantValue? _lazyDefaultSyntaxValue;
#nullable disable

        protected SourceComplexParameterSymbolBase(
            Symbol owner,
            int ordinal,
            RefKind refKind,
            string name,
            Location location,
            SyntaxReference syntaxRef,
            bool hasParamsModifier,
            bool isParams,
            bool isExtensionMethodThis,
            ScopedKind scope)
            : base(owner, ordinal, refKind, scope, name, location)
        {
            Debug.Assert((syntaxRef == null) || (syntaxRef.GetSyntax().IsKind(SyntaxKind.Parameter)));

            _lazyHasOptionalAttribute = ThreeState.Unknown;
            _syntaxRef = syntaxRef;

            if (hasParamsModifier)
            {
                _parameterSyntaxKind |= ParameterFlags.HasParamsModifier;
            }

            if (isParams)
            {
                _parameterSyntaxKind |= ParameterFlags.ParamsParameter;
            }

            if (isExtensionMethodThis)
            {
                _parameterSyntaxKind |= ParameterFlags.ExtensionThisParameter;
            }

            var parameterSyntax = this.ParameterSyntax;
            if (parameterSyntax != null && parameterSyntax.Default != null)
            {
                _parameterSyntaxKind |= ParameterFlags.DefaultParameter;
            }

            _lazyDefaultSyntaxValue = ConstantValue.Unset;
        }

        private Binder WithTypeParametersBinderOpt => (ContainingSymbol as SourceMethodSymbol)?.WithTypeParametersBinder;

        internal sealed override SyntaxReference SyntaxReference => _syntaxRef;

        private ParameterSyntax ParameterSyntax => (ParameterSyntax)_syntaxRef?.GetSyntax();

        public override bool IsDiscard => false;

#nullable enable
        internal sealed override ConstantValue? ExplicitDefaultConstantValue
        {
            get
            {
                // Parameter has either default argument syntax or DefaultParameterValue attribute, but not both.
                // We separate these since in some scenarios (delegate Invoke methods) we need to suppress syntactic 
                // default value but use value from pseudo-custom attribute. 
                //
                // For example:
                // public delegate void D([Optional, DefaultParameterValue(1)]int a, int b = 2);
                //
                // Dev11 emits the first parameter as option with default value and the second as regular parameter.
                // The syntactic default value is suppressed since additional synthesized parameters are added at the end of the signature.

                return DefaultSyntaxValue ?? DefaultValueFromAttributes;
            }
        }

        internal sealed override ConstantValue? DefaultValueFromAttributes
        {
            get
            {
                ParameterEarlyWellKnownAttributeData data = GetEarlyDecodedWellKnownAttributeData();
                return (data != null && data.DefaultParameterValue != ConstantValue.Unset) ? data.DefaultParameterValue : null;
            }
        }
#nullable disable

        internal sealed override bool IsIDispatchConstant
            => GetDecodedWellKnownAttributeData()?.HasIDispatchConstantAttribute == true;

        internal override bool IsIUnknownConstant
            => GetDecodedWellKnownAttributeData()?.HasIUnknownConstantAttribute == true;

        internal override bool IsCallerLineNumber => GetEarlyDecodedWellKnownAttributeData()?.HasCallerLineNumberAttribute == true;

        internal override bool IsCallerFilePath => GetEarlyDecodedWellKnownAttributeData()?.HasCallerFilePathAttribute == true;

        internal override bool IsCallerMemberName => GetEarlyDecodedWellKnownAttributeData()?.HasCallerMemberNameAttribute == true;

        internal override int CallerArgumentExpressionParameterIndex
        {
            get
            {
                return GetEarlyDecodedWellKnownAttributeData()?.CallerArgumentExpressionParameterIndex ?? -1;
            }
        }

        internal override ImmutableArray<int> InterpolatedStringHandlerArgumentIndexes
            => (GetDecodedWellKnownAttributeData()?.InterpolatedStringHandlerArguments).NullToEmpty();

        internal override bool HasInterpolatedStringHandlerArgumentError
            => GetDecodedWellKnownAttributeData()?.InterpolatedStringHandlerArguments.IsDefault ?? false;

        internal override FlowAnalysisAnnotations FlowAnalysisAnnotations
        {
            get
            {
                return DecodeFlowAnalysisAttributes(GetDecodedWellKnownAttributeData());
            }
        }

        private static FlowAnalysisAnnotations DecodeFlowAnalysisAttributes(ParameterWellKnownAttributeData attributeData)
        {
            if (attributeData == null)
            {
                return FlowAnalysisAnnotations.None;
            }
            FlowAnalysisAnnotations annotations = FlowAnalysisAnnotations.None;
            if (attributeData.HasAllowNullAttribute) annotations |= FlowAnalysisAnnotations.AllowNull;
            if (attributeData.HasDisallowNullAttribute) annotations |= FlowAnalysisAnnotations.DisallowNull;

            if (attributeData.HasMaybeNullAttribute)
            {
                annotations |= FlowAnalysisAnnotations.MaybeNull;
            }
            else
            {
                if (attributeData.MaybeNullWhenAttribute is bool when)
                {
                    annotations |= (when ? FlowAnalysisAnnotations.MaybeNullWhenTrue : FlowAnalysisAnnotations.MaybeNullWhenFalse);
                }
            }

            if (attributeData.HasNotNullAttribute)
            {
                annotations |= FlowAnalysisAnnotations.NotNull;
            }
            else
            {
                if (attributeData.NotNullWhenAttribute is bool when)
                {
                    annotations |= (when ? FlowAnalysisAnnotations.NotNullWhenTrue : FlowAnalysisAnnotations.NotNullWhenFalse);
                }
            }

            if (attributeData.DoesNotReturnIfAttribute is bool condition)
            {
                annotations |= (condition ? FlowAnalysisAnnotations.DoesNotReturnIfTrue : FlowAnalysisAnnotations.DoesNotReturnIfFalse);
            }

            return annotations;
        }

        internal override ImmutableHashSet<string> NotNullIfParameterNotNull
            => GetDecodedWellKnownAttributeData()?.NotNullIfParameterNotNull ?? ImmutableHashSet<string>.Empty;

        internal override bool HasEnumeratorCancellationAttribute
        {
            get
            {
                ParameterWellKnownAttributeData attributeData = GetDecodedWellKnownAttributeData();
                return attributeData?.HasEnumeratorCancellationAttribute == true;
            }
        }

#nullable enable

        internal sealed override ScopedKind EffectiveScope
        {
            get
            {
                var scope = CalculateEffectiveScopeIgnoringAttributes();
                if (scope != ScopedKind.None &&
                    HasUnscopedRefAttribute &&
                    UseUpdatedEscapeRules)
                {
                    return ScopedKind.None;
                }
                return scope;
            }
        }

        internal override bool HasUnscopedRefAttribute => GetEarlyDecodedWellKnownAttributeData()?.HasUnscopedRefAttribute == true;

        internal static SyntaxNode? GetDefaultValueSyntaxForIsNullableAnalysisEnabled(ParameterSyntax? parameterSyntax) =>
            parameterSyntax?.Default?.Value;

        /// <summary>
        /// Returns the bound default value syntax from the parameter, if it exists.
        /// Note that this method will only return a non-null value if the
        /// default value was supplied in syntax. If the value is supplied through the DefaultParameterValue
        /// attribute, then ExplicitDefaultValue will be non-null but this method will return null.
        /// However, if ExplicitDefaultValue is null, this method should always return null.
        /// </summary>
        public BoundParameterEqualsValue? BindParameterEqualsValue()
        {
            // Rebind default value expression, ignoring any diagnostics, in order to produce
            // a bound node that can be used for passes such as definite assignment.
            MakeDefaultExpression(BindingDiagnosticBag.Discarded, out var _, out var parameterEqualsValue);
            return parameterEqualsValue;
        }

        private ConstantValue? DefaultSyntaxValue
        {
            get
            {
                if (state.NotePartComplete(CompletionPart.StartDefaultSyntaxValue))
                {
                    var diagnostics = BindingDiagnosticBag.GetInstance();
                    Debug.Assert(diagnostics.DiagnosticBag != null);
                    var previousValue = Interlocked.CompareExchange(
                        ref _lazyDefaultSyntaxValue,
                        MakeDefaultExpression(diagnostics, out var binder, out var parameterEqualsValue),
                        ConstantValue.Unset);
                    Debug.Assert(previousValue == ConstantValue.Unset);

                    var completedOnThisThread = state.NotePartComplete(CompletionPart.EndDefaultSyntaxValue);
                    Debug.Assert(completedOnThisThread);

                    if (parameterEqualsValue is not null)
                    {
                        if (binder is not null &&
                            GetDefaultValueSyntaxForIsNullableAnalysisEnabled(ParameterSyntax) is { } valueSyntax)
                        {
                            NullableWalker.AnalyzeIfNeeded(binder, parameterEqualsValue, valueSyntax, diagnostics.DiagnosticBag);
                        }

                        Debug.Assert(_lazyDefaultSyntaxValue is not null);
                        if (!_lazyDefaultSyntaxValue.IsBad)
                        {
                            VerifyParamDefaultValueMatchesAttributeIfAny(_lazyDefaultSyntaxValue, parameterEqualsValue.Value.Syntax, diagnostics);

                            // Ensure availability of `DecimalConstantAttribute`.
                            if (_lazyDefaultSyntaxValue.IsDecimal &&
                                DefaultValueFromAttributes == ConstantValue.NotAvailable)
                            {
                                Binder.ReportUseSiteDiagnosticForSynthesizedAttribute(DeclaringCompilation,
                                    WellKnownMember.System_Runtime_CompilerServices_DecimalConstantAttribute__ctor,
                                    diagnostics,
                                    parameterEqualsValue.Value.Syntax.Location);
                            }
                        }
                    }

                    AddDeclarationDiagnostics(diagnostics);
                    diagnostics.Free();

                    completedOnThisThread = state.NotePartComplete(CompletionPart.EndDefaultSyntaxValueDiagnostics);
                    Debug.Assert(completedOnThisThread);
                }

                state.SpinWaitComplete(CompletionPart.EndDefaultSyntaxValue, default(CancellationToken));
                return _lazyDefaultSyntaxValue;
            }
        }

        private Binder GetDefaultParameterValueBinder(SyntaxNode syntax)
        {
            var binder = WithTypeParametersBinderOpt;

            // If binder is null, then get it from the compilation. Otherwise use the provided binder.
            // Don't always get it from the compilation because we might be in a speculative context (local function parameter),
            // in which case the declaring compilation is the wrong one.
            if (binder == null)
            {
                var compilation = this.DeclaringCompilation;
                var binderFactory = compilation.GetBinderFactory(syntax.SyntaxTree);
                binder = binderFactory.GetBinder(syntax);
            }
            Debug.Assert(binder.GetBinder(syntax) == null);
            return binder;
        }

        private void NullableAnalyzeParameterDefaultValueFromAttributes()
        {
            var parameterSyntax = this.ParameterSyntax;
            if (parameterSyntax == null)
            {
                // If there is no syntax at all for the parameter, it means we are in a situation like
                // a property setter whose 'value' parameter has a default value from attributes.
                // There isn't a sensible use for this in the language, so we just bail in such scenarios.
                return;
            }

            // The syntax span used to determine whether the attribute value is in a nullable-enabled
            // context is larger than necessary - it includes the entire attribute list rather than the specific
            // default value attribute which is used in AttributeSemanticModel.IsNullableAnalysisEnabled().
            var attributes = parameterSyntax.AttributeLists.Node;
            if (attributes is null || !NullableWalker.NeedsAnalysis(DeclaringCompilation, attributes))
            {
                return;
            }

            var defaultValue = DefaultValueFromAttributes;
            if (defaultValue == null || defaultValue.IsBad)
            {
                return;
            }

            var binder = GetDefaultParameterValueBinder(parameterSyntax);

            // Nullable warnings *within* the attribute argument (such as a W-warning for `(string)null`)
            // are reported when we nullable-analyze attribute arguments separately from here.
            // However, this analysis of the constant value's compatibility with the parameter
            // needs to wait until the attributes are populated on the parameter symbol.
            var parameterEqualsValue = new BoundParameterEqualsValue(
                parameterSyntax,
                this,
                ImmutableArray<LocalSymbol>.Empty,
                // note that if the parameter type conflicts with the default value from attributes,
                // we will just get a bad constant value above and return early.
                new BoundLiteral(parameterSyntax, defaultValue, Type));

            var diagnostics = BindingDiagnosticBag.GetInstance(withDiagnostics: true, withDependencies: false);
            Debug.Assert(diagnostics.DiagnosticBag != null);
            NullableWalker.AnalyzeIfNeeded(binder, parameterEqualsValue, parameterSyntax, diagnostics.DiagnosticBag);
            AddDeclarationDiagnostics(diagnostics);
            diagnostics.Free();
        }

        // This method *must not* depend on attributes on the parameter symbol.
        // Otherwise we will have cycles when binding usage of attributes whose constructors have optional parameters
        private ConstantValue? MakeDefaultExpression(BindingDiagnosticBag diagnostics, out Binder? binder, out BoundParameterEqualsValue? parameterEqualsValue)
        {
            binder = null;
            parameterEqualsValue = null;

            var parameterSyntax = this.ParameterSyntax;
            if (parameterSyntax == null)
            {
                return null;
            }

            var defaultSyntax = parameterSyntax.Default;
            if (defaultSyntax == null)
            {
                return null;
            }

            MessageID.IDS_FeatureOptionalParameter.CheckFeatureAvailability(diagnostics, defaultSyntax.EqualsToken);

            binder = GetDefaultParameterValueBinder(defaultSyntax);
            binder = binder.CreateBinderForParameterDefaultValue(this, defaultSyntax);
            Debug.Assert(binder.InParameterDefaultValue);
            Debug.Assert(binder.ContainingMemberOrLambda == ContainingSymbol);

            parameterEqualsValue = binder.BindParameterDefaultValue(defaultSyntax, this, diagnostics, out var valueBeforeConversion);
            if (valueBeforeConversion.HasErrors)
            {
                return ConstantValue.Bad;
            }

            BoundExpression convertedExpression = parameterEqualsValue.Value;
            bool hasErrors = ParameterHelpers.ReportDefaultParameterErrors(binder, ContainingSymbol, parameterSyntax, this, valueBeforeConversion, convertedExpression, diagnostics);
            if (hasErrors)
            {
                return ConstantValue.Bad;
            }

            // If we have something like M(double? x = 1) then the expression we'll get is (double?)1, which
            // does not have a constant value. The constant value we want is (double)1.
            // The default literal conversion is an exception: (double)default would give the wrong value for M(double? x = default).
            if (convertedExpression.ConstantValueOpt == null && convertedExpression.Kind == BoundKind.Conversion &&
                ((BoundConversion)convertedExpression).ConversionKind != ConversionKind.DefaultLiteral)
            {
                if (Type.IsNullableType())
                {
                    convertedExpression = binder.GenerateConversionForAssignment(Type.GetNullableUnderlyingType(),
                        valueBeforeConversion, diagnostics, Binder.ConversionForAssignmentFlags.DefaultParameter);
                }
            }

            // represent default(struct) by a Null constant:
            var value = convertedExpression.ConstantValueOpt ?? ConstantValue.Null;
            return value;
        }

#nullable disable

        public override string MetadataName
        {
            get
            {
                // The metadata parameter name should be the name used in the partial definition.

                var sourceMethod = this.ContainingSymbol as SourceOrdinaryMethodSymbol;
                if ((object)sourceMethod == null)
                {
                    return base.MetadataName;
                }

                var definition = sourceMethod.SourcePartialDefinition;
                if ((object)definition == null)
                {
                    return base.MetadataName;
                }

                return definition.Parameters[this.Ordinal].MetadataName;
            }
        }

        protected virtual IAttributeTargetSymbol AttributeOwner => this;

        IAttributeTargetSymbol IAttributeTargetSymbol.AttributesOwner => AttributeOwner;

        AttributeLocation IAttributeTargetSymbol.DefaultAttributeLocation => AttributeLocation.Parameter;

        AttributeLocation IAttributeTargetSymbol.AllowedAttributeLocations
        {
            get
            {
                if (SynthesizedRecordPropertySymbol.HaveCorrespondingSynthesizedRecordPropertySymbol(this))
                {
                    return AttributeLocation.Parameter | AttributeLocation.Property | AttributeLocation.Field;
                }

                return AttributeLocation.Parameter;
            }
        }

#nullable enable
        /// <summary>
        /// Symbol to copy bound attributes from, or null if the attributes are not shared among multiple source parameter symbols.
        /// </summary>
        /// <remarks>
        /// This is inconsistent with analogous 'BoundAttributesSource' on other symbols.
        /// Usually the definition part is the source, but for parameters the implementation part is the source.
        /// This affects the location of diagnostics among other things.
        /// </remarks>
        private SourceParameterSymbol? BoundAttributesSource
            => PartialImplementationPart;

        protected SourceParameterSymbol? PartialImplementationPart
        {
            get
            {
                ImmutableArray<ParameterSymbol> implParameters = this.ContainingSymbol.GetPartialImplementationPart()?.GetParameters() ?? default;

                if (implParameters.IsDefault)
                {
                    return null;
                }

                Debug.Assert(!this.ContainingSymbol.IsPartialImplementation());
                return (SourceParameterSymbol)implParameters[this.Ordinal];
            }
        }

        protected SourceParameterSymbol? PartialDefinitionPart
        {
            get
            {
                ImmutableArray<ParameterSymbol> defParameters = this.ContainingSymbol.GetPartialDefinitionPart()?.GetParameters() ?? default;

                if (defParameters.IsDefault)
                {
                    return null;
                }

                Debug.Assert(!this.ContainingSymbol.IsPartialDefinition());
                return (SourceParameterSymbol)defParameters[this.Ordinal];
            }
        }

        internal sealed override SyntaxList<AttributeListSyntax> AttributeDeclarationList
        {
            get
            {
                var syntax = this.ParameterSyntax;
                return (syntax != null) ? syntax.AttributeLists : default(SyntaxList<AttributeListSyntax>);
            }
        }

        /// <summary>
        /// Gets the syntax list of custom attributes that declares attributes for this parameter symbol.
        /// </summary>
        internal virtual OneOrMany<SyntaxList<AttributeListSyntax>> GetAttributeDeclarations()
        {
            // Attributes on parameters in partial members are owned by the parameter in the implementation part.
            // If this symbol has a non-null PartialImplementationPart, we should have accessed this method through that implementation symbol.
            Debug.Assert(PartialImplementationPart is null);

            if (PartialDefinitionPart is { } definitionPart)
            {
                return OneOrMany.Create(
                    AttributeDeclarationList,
                    definitionPart.AttributeDeclarationList);
            }
            else
            {
                return OneOrMany.Create(AttributeDeclarationList);
            }
        }
#nullable disable

        /// <summary>
        /// Returns data decoded from well-known attributes applied to the symbol or null if there are no applied attributes.
        /// </summary>
        /// <remarks>
        /// Forces binding and decoding of attributes.
        /// </remarks>
        internal ParameterWellKnownAttributeData GetDecodedWellKnownAttributeData()
        {
            var attributesBag = _lazyCustomAttributesBag;
            if (attributesBag == null || !attributesBag.IsDecodedWellKnownAttributeDataComputed)
            {
                attributesBag = this.GetAttributesBag();
            }

            return (ParameterWellKnownAttributeData)attributesBag.DecodedWellKnownAttributeData;
        }

        /// <summary>
        /// Returns data decoded from special early bound well-known attributes applied to the symbol or null if there are no applied attributes.
        /// </summary>
        /// <remarks>
        /// Forces binding and decoding of attributes.
        /// </remarks>
        internal ParameterEarlyWellKnownAttributeData GetEarlyDecodedWellKnownAttributeData()
        {
            var attributesBag = _lazyCustomAttributesBag;
            if (attributesBag == null || !attributesBag.IsEarlyDecodedWellKnownAttributeDataComputed)
            {
                attributesBag = this.GetAttributesBag();
            }

            return (ParameterEarlyWellKnownAttributeData)attributesBag.EarlyDecodedWellKnownAttributeData;
        }

        /// <summary>
        /// Returns a bag of applied custom attributes and data decoded from well-known attributes. Returns null if there are no attributes applied on the symbol.
        /// </summary>
        /// <remarks>
        /// Forces binding and decoding of attributes.
        /// </remarks>
        internal sealed override CustomAttributesBag<CSharpAttributeData> GetAttributesBag()
        {
            if (_lazyCustomAttributesBag == null || !_lazyCustomAttributesBag.IsSealed)
            {
                SourceParameterSymbol copyFrom = this.BoundAttributesSource;

                // prevent infinite recursion:
                Debug.Assert(!ReferenceEquals(copyFrom, this));

                bool bagCreatedOnThisThread;
                if ((object)copyFrom != null)
                {
                    var attributesBag = copyFrom.GetAttributesBag();
                    bagCreatedOnThisThread = Interlocked.CompareExchange(ref _lazyCustomAttributesBag, attributesBag, null) == null;
                }
                else
                {
                    var attributeSyntax = this.GetAttributeDeclarations();
                    bagCreatedOnThisThread = LoadAndValidateAttributes(attributeSyntax, ref _lazyCustomAttributesBag, binderOpt: WithTypeParametersBinderOpt);
                }

                if (bagCreatedOnThisThread)
                {
                    NullableAnalyzeParameterDefaultValueFromAttributes();
                    state.NotePartComplete(CompletionPart.Attributes);
                }
            }

            return _lazyCustomAttributesBag;
        }

        /// <summary>
        /// Binds attributes applied to this parameter.
        /// </summary>
        public ImmutableArray<(CSharpAttributeData, BoundAttribute)> BindParameterAttributes()
        {
            return BindAttributes(GetAttributeDeclarations(), WithTypeParametersBinderOpt);
        }

        internal override void EarlyDecodeWellKnownAttributeType(NamedTypeSymbol attributeType, AttributeSyntax attributeSyntax)
        {
            Debug.Assert(!attributeType.IsErrorType());

            // NOTE: OptionalAttribute is decoded specially before any of the other attributes and stored in the parameter
            // symbol (rather than in the EarlyWellKnownAttributeData) because it is needed during overload resolution.
            if (CSharpAttributeData.IsTargetEarlyAttribute(attributeType, attributeSyntax, AttributeDescription.OptionalAttribute))
            {
                _lazyHasOptionalAttribute = ThreeState.True;
            }
        }

        internal override void PostEarlyDecodeWellKnownAttributeTypes()
        {
            if (_lazyHasOptionalAttribute == ThreeState.Unknown)
            {
                _lazyHasOptionalAttribute = ThreeState.False;
            }

            base.PostEarlyDecodeWellKnownAttributeTypes();
        }

#nullable enable
        internal override (CSharpAttributeData?, BoundAttribute?) EarlyDecodeWellKnownAttribute(ref EarlyDecodeWellKnownAttributeArguments<EarlyWellKnownAttributeBinder, NamedTypeSymbol, AttributeSyntax, AttributeLocation> arguments)
        {
            if (CSharpAttributeData.IsTargetEarlyAttribute(arguments.AttributeType, arguments.AttributeSyntax, AttributeDescription.DefaultParameterValueAttribute))
            {
                return EarlyDecodeAttributeForDefaultParameterValue(AttributeDescription.DefaultParameterValueAttribute, ref arguments);
            }
            else if (CSharpAttributeData.IsTargetEarlyAttribute(arguments.AttributeType, arguments.AttributeSyntax, AttributeDescription.DecimalConstantAttribute))
            {
                return EarlyDecodeAttributeForDefaultParameterValue(AttributeDescription.DecimalConstantAttribute, ref arguments);
            }
            else if (CSharpAttributeData.IsTargetEarlyAttribute(arguments.AttributeType, arguments.AttributeSyntax, AttributeDescription.DateTimeConstantAttribute))
            {
                return EarlyDecodeAttributeForDefaultParameterValue(AttributeDescription.DateTimeConstantAttribute, ref arguments);
            }
            else if (CSharpAttributeData.IsTargetEarlyAttribute(arguments.AttributeType, arguments.AttributeSyntax, AttributeDescription.UnscopedRefAttribute))
            {
                // We can't bind the attribute here because that might lead to a cycle.
                // Instead, simply record that the attribute exists and bind later.
                arguments.GetOrCreateData<ParameterEarlyWellKnownAttributeData>().HasUnscopedRefAttribute = true;
                return (null, null);
            }
            else if (!IsOnPartialImplementation(arguments.AttributeSyntax))
            {
                if (CSharpAttributeData.IsTargetEarlyAttribute(arguments.AttributeType, arguments.AttributeSyntax, AttributeDescription.CallerLineNumberAttribute))
                {
                    arguments.GetOrCreateData<ParameterEarlyWellKnownAttributeData>().HasCallerLineNumberAttribute = true;
                }
                else if (CSharpAttributeData.IsTargetEarlyAttribute(arguments.AttributeType, arguments.AttributeSyntax, AttributeDescription.CallerFilePathAttribute))
                {
                    arguments.GetOrCreateData<ParameterEarlyWellKnownAttributeData>().HasCallerFilePathAttribute = true;
                }
                else if (CSharpAttributeData.IsTargetEarlyAttribute(arguments.AttributeType, arguments.AttributeSyntax, AttributeDescription.CallerMemberNameAttribute))
                {
                    arguments.GetOrCreateData<ParameterEarlyWellKnownAttributeData>().HasCallerMemberNameAttribute = true;
                }
                else if (CSharpAttributeData.IsTargetEarlyAttribute(arguments.AttributeType, arguments.AttributeSyntax, AttributeDescription.CallerArgumentExpressionAttribute))
                {
                    var index = -1;
                    var (attributeData, _) = arguments.Binder.GetAttribute(arguments.AttributeSyntax, arguments.AttributeType, beforeAttributePartBound: null, afterAttributePartBound: null, out _);
                    if (!attributeData.HasErrors)
                    {
                        var constructorArguments = attributeData.CommonConstructorArguments;
                        Debug.Assert(constructorArguments.Length == 1);
                        if (constructorArguments[0].TryDecodeValue(SpecialType.System_String, out string? parameterName)
                            && parameterName is not null)
                        {
                            index = GetCallerArgumentExpressionParameterIndex(this, parameterName);
                        }
                    }

                    arguments.GetOrCreateData<ParameterEarlyWellKnownAttributeData>().CallerArgumentExpressionParameterIndex = index;
                }
            }

            return base.EarlyDecodeWellKnownAttribute(ref arguments);
        }

        /// <summary>
        /// Given a parameter (marked with CallerArgumentExpression attribute) and the parameter name specified in the attribute,
        /// returns the index of the parameter the attribute refers to, or -1 if no such parameter exists.
        /// For new non-static extension members, the extension parameter is considered to be at index 0.
        /// </summary>
        internal static int GetCallerArgumentExpressionParameterIndex(ParameterSymbol parameter, string parameterName)
        {
            int offset = 0;
            Symbol containingSymbol = parameter.ContainingSymbol;
            if (containingSymbol.IsExtensionBlockMember() && !containingSymbol.IsStatic)
            {
                if (parameter.ContainingType.ExtensionParameter is { } extensionParameter
                    && extensionParameter.Name.Equals(parameterName, StringComparison.Ordinal))
                {
                    return 0;
                }

                offset = 1;
            }

            var parameters = containingSymbol.GetParameters();
            for (int i = 0; i < parameters.Length; i++)
            {
                if (parameters[i].Name.Equals(parameterName, StringComparison.Ordinal))
                {
                    return i + offset;
                }
            }

            return -1;
        }

        private (CSharpAttributeData?, BoundAttribute?) EarlyDecodeAttributeForDefaultParameterValue(AttributeDescription description, ref EarlyDecodeWellKnownAttributeArguments<EarlyWellKnownAttributeBinder, NamedTypeSymbol, AttributeSyntax, AttributeLocation> arguments)
        {
            Debug.Assert(description.Equals(AttributeDescription.DefaultParameterValueAttribute) ||
                description.Equals(AttributeDescription.DecimalConstantAttribute) ||
                description.Equals(AttributeDescription.DateTimeConstantAttribute));

            bool hasAnyDiagnostics;
            var (attributeData, boundAttribute) = arguments.Binder.GetAttribute(arguments.AttributeSyntax, arguments.AttributeType, beforeAttributePartBound: null, afterAttributePartBound: null, out hasAnyDiagnostics);
            ConstantValue value;
            if (attributeData.HasErrors)
            {
                value = ConstantValue.Bad;
                hasAnyDiagnostics = true;
            }
            else
            {
                value = DecodeDefaultParameterValueAttribute(description, attributeData, arguments.AttributeSyntax, diagnose: false, diagnosticsOpt: null);
            }

            var paramData = arguments.GetOrCreateData<ParameterEarlyWellKnownAttributeData>();
            if (paramData.DefaultParameterValue == ConstantValue.Unset)
            {
                paramData.DefaultParameterValue = value;
            }

            return !hasAnyDiagnostics ? (attributeData, boundAttribute) : (null, null);
        }
#nullable disable

        protected override void DecodeWellKnownAttributeImpl(ref DecodeWellKnownAttributeArguments<AttributeSyntax, CSharpAttributeData, AttributeLocation> arguments)
        {
            Debug.Assert((object)arguments.AttributeSyntaxOpt != null);

            var attribute = arguments.Attribute;
            Debug.Assert(!attribute.HasErrors);
            Debug.Assert(arguments.SymbolPart == AttributeLocation.None);
            Debug.Assert(AttributeDescription.InterpolatedStringHandlerArgumentAttribute.Signatures.Length == 2);
            var diagnostics = (BindingDiagnosticBag)arguments.Diagnostics;

            if (attribute.IsTargetAttribute(AttributeDescription.DefaultParameterValueAttribute))
            {
                // Attribute decoded and constant value stored during EarlyDecodeWellKnownAttribute.
                DecodeDefaultParameterValueAttribute(AttributeDescription.DefaultParameterValueAttribute, ref arguments);
            }
            else if (attribute.IsTargetAttribute(AttributeDescription.DecimalConstantAttribute))
            {
                // Attribute decoded and constant value stored during EarlyDecodeWellKnownAttribute.
                DecodeDefaultParameterValueAttribute(AttributeDescription.DecimalConstantAttribute, ref arguments);
            }
            else if (attribute.IsTargetAttribute(AttributeDescription.DateTimeConstantAttribute))
            {
                // Attribute decoded and constant value stored during EarlyDecodeWellKnownAttribute.
                DecodeDefaultParameterValueAttribute(AttributeDescription.DateTimeConstantAttribute, ref arguments);
            }
            else if (attribute.IsTargetAttribute(AttributeDescription.OptionalAttribute))
            {
                Debug.Assert(_lazyHasOptionalAttribute == ThreeState.True);

                if (HasDefaultArgumentSyntax)
                {
                    // error CS1745: Cannot specify default parameter value in conjunction with DefaultParameterAttribute or OptionalAttribute
                    diagnostics.Add(ErrorCode.ERR_DefaultValueUsedWithAttributes, arguments.AttributeSyntaxOpt.Name.Location);
                }
            }
            else if (attribute.IsTargetAttribute(AttributeDescription.ParamArrayAttribute) || attribute.IsTargetAttribute(AttributeDescription.ParamCollectionAttribute))
            {
                // error CS0674: Do not use 'System.ParamArrayAttribute'/'System.Runtime.CompilerServices.ParamCollectionAttribute'. Use the 'params' keyword instead.
                diagnostics.Add(ErrorCode.ERR_ExplicitParamArrayOrCollection, arguments.AttributeSyntaxOpt.Name.Location);
            }
            else if (attribute.IsTargetAttribute(AttributeDescription.InAttribute))
            {
                arguments.GetOrCreateData<ParameterWellKnownAttributeData>().HasInAttribute = true;
            }
            else if (attribute.IsTargetAttribute(AttributeDescription.OutAttribute))
            {
                arguments.GetOrCreateData<ParameterWellKnownAttributeData>().HasOutAttribute = true;
            }
            else if (attribute.IsTargetAttribute(AttributeDescription.MarshalAsAttribute))
            {
                MarshalAsAttributeDecoder<ParameterWellKnownAttributeData, AttributeSyntax, CSharpAttributeData, AttributeLocation>.Decode(ref arguments, AttributeTargets.Parameter, MessageProvider.Instance);
            }
            else if (attribute.IsTargetAttribute(AttributeDescription.IDispatchConstantAttribute))
            {
                arguments.GetOrCreateData<ParameterWellKnownAttributeData>().HasIDispatchConstantAttribute = true;
            }
            else if (attribute.IsTargetAttribute(AttributeDescription.IUnknownConstantAttribute))
            {
                arguments.GetOrCreateData<ParameterWellKnownAttributeData>().HasIUnknownConstantAttribute = true;
            }
            else if (attribute.IsTargetAttribute(AttributeDescription.CallerLineNumberAttribute))
            {
                ValidateCallerLineNumberAttribute(arguments.AttributeSyntaxOpt, diagnostics);
            }
            else if (attribute.IsTargetAttribute(AttributeDescription.CallerFilePathAttribute))
            {
                ValidateCallerFilePathAttribute(arguments.AttributeSyntaxOpt, diagnostics);
            }
            else if (attribute.IsTargetAttribute(AttributeDescription.CallerMemberNameAttribute))
            {
                ValidateCallerMemberNameAttribute(arguments.AttributeSyntaxOpt, diagnostics);
            }
            else if (attribute.IsTargetAttribute(AttributeDescription.CallerArgumentExpressionAttribute))
            {
                ValidateCallerArgumentExpressionAttribute(arguments.AttributeSyntaxOpt, attribute, diagnostics);
            }
            else if (ReportExplicitUseOfReservedAttributes(in arguments,
                ReservedAttributes.DynamicAttribute |
                ReservedAttributes.IsReadOnlyAttribute |
                ReservedAttributes.RequiresLocationAttribute |
                ReservedAttributes.IsUnmanagedAttribute |
                ReservedAttributes.IsByRefLikeAttribute |
                ReservedAttributes.TupleElementNamesAttribute |
                ReservedAttributes.NullableAttribute |
                ReservedAttributes.NativeIntegerAttribute |
                ReservedAttributes.ScopedRefAttribute |
                ReservedAttributes.ExtensionMarkerAttribute))
            {
            }
            else if (attribute.IsTargetAttribute(AttributeDescription.AllowNullAttribute))
            {
                arguments.GetOrCreateData<ParameterWellKnownAttributeData>().HasAllowNullAttribute = true;
            }
            else if (attribute.IsTargetAttribute(AttributeDescription.DisallowNullAttribute))
            {
                arguments.GetOrCreateData<ParameterWellKnownAttributeData>().HasDisallowNullAttribute = true;
            }
            else if (attribute.IsTargetAttribute(AttributeDescription.MaybeNullAttribute))
            {
                arguments.GetOrCreateData<ParameterWellKnownAttributeData>().HasMaybeNullAttribute = true;
            }
            else if (attribute.IsTargetAttribute(AttributeDescription.MaybeNullWhenAttribute))
            {
                arguments.GetOrCreateData<ParameterWellKnownAttributeData>().MaybeNullWhenAttribute = DecodeMaybeNullWhenOrNotNullWhenOrDoesNotReturnIfAttribute(attribute);
            }
            else if (attribute.IsTargetAttribute(AttributeDescription.NotNullAttribute))
            {
                arguments.GetOrCreateData<ParameterWellKnownAttributeData>().HasNotNullAttribute = true;
            }
            else if (attribute.IsTargetAttribute(AttributeDescription.NotNullWhenAttribute))
            {
                arguments.GetOrCreateData<ParameterWellKnownAttributeData>().NotNullWhenAttribute = DecodeMaybeNullWhenOrNotNullWhenOrDoesNotReturnIfAttribute(attribute);
            }
            else if (attribute.IsTargetAttribute(AttributeDescription.DoesNotReturnIfAttribute))
            {
                arguments.GetOrCreateData<ParameterWellKnownAttributeData>().DoesNotReturnIfAttribute = DecodeMaybeNullWhenOrNotNullWhenOrDoesNotReturnIfAttribute(attribute);
            }
            else if (attribute.IsTargetAttribute(AttributeDescription.NotNullIfNotNullAttribute))
            {
                arguments.GetOrCreateData<ParameterWellKnownAttributeData>().AddNotNullIfParameterNotNull(attribute.DecodeNotNullIfNotNullAttribute());
            }
            else if (attribute.IsTargetAttribute(AttributeDescription.EnumeratorCancellationAttribute))
            {
                arguments.GetOrCreateData<ParameterWellKnownAttributeData>().HasEnumeratorCancellationAttribute = true;
                ValidateCancellationTokenAttribute(arguments.AttributeSyntaxOpt, (BindingDiagnosticBag)arguments.Diagnostics);
            }
            else if (attribute.GetTargetAttributeSignatureIndex(AttributeDescription.InterpolatedStringHandlerArgumentAttribute) is (0 or 1) and var index)
            {
                DecodeInterpolatedStringHandlerArgumentAttribute(ref arguments, diagnostics, index);
            }
            else if (attribute.IsTargetAttribute(AttributeDescription.UnscopedRefAttribute))
            {
                if (!this.UseUpdatedEscapeRules)
                {
                    diagnostics.Add(ErrorCode.WRN_UnscopedRefAttributeOldRules, arguments.AttributeSyntaxOpt.Location);
                }

                if (!this.IsValidUnscopedRefAttributeTarget())
                {
                    diagnostics.Add(ErrorCode.ERR_UnscopedRefAttributeUnsupportedTarget, arguments.AttributeSyntaxOpt.Location);
                }
                else if (DeclaredScope != ScopedKind.None)
                {
                    diagnostics.Add(ErrorCode.ERR_UnscopedScoped, arguments.AttributeSyntaxOpt.Location);
                }
            }
        }

        private bool IsValidUnscopedRefAttributeTarget()
        {
            return RefKind != RefKind.None || (HasParamsModifier && Type.IsRefLikeOrAllowsRefLikeType());
        }

        private static bool? DecodeMaybeNullWhenOrNotNullWhenOrDoesNotReturnIfAttribute(CSharpAttributeData attribute)
        {
            var arguments = attribute.CommonConstructorArguments;
            return arguments.Length == 1 && arguments[0].TryDecodeValue(SpecialType.System_Boolean, out bool value) ?
                (bool?)value :
                null;
        }

        private void DecodeDefaultParameterValueAttribute(AttributeDescription description, ref DecodeWellKnownAttributeArguments<AttributeSyntax, CSharpAttributeData, AttributeLocation> arguments)
        {
            var attribute = arguments.Attribute;
            var syntax = arguments.AttributeSyntaxOpt;
            var diagnostics = (BindingDiagnosticBag)arguments.Diagnostics;

            Debug.Assert(syntax != null);
            Debug.Assert(diagnostics != null);

            var value = DecodeDefaultParameterValueAttribute(description, attribute, syntax, diagnose: true, diagnosticsOpt: diagnostics);
            if (!value.IsBad)
            {
                VerifyParamDefaultValueMatchesAttributeIfAny(value, syntax, diagnostics);

                if (this.RefKind == RefKind.RefReadOnlyParameter && this.IsOptional && this.ParameterSyntax.Default is null)
                {
                    // A default value is specified for 'ref readonly' parameter '{0}', but 'ref readonly' should be used only for references. Consider declaring the parameter as 'in'.
                    diagnostics.Add(ErrorCode.WRN_RefReadonlyParameterDefaultValue, syntax, this.Name);
                }
            }
        }

        /// <summary>
        /// Verify the default value matches the default value from any earlier attribute
        /// (DefaultParameterValueAttribute, DateTimeConstantAttribute or DecimalConstantAttribute).
        /// If not, report ERR_ParamDefaultValueDiffersFromAttribute.
        /// </summary>
        private void VerifyParamDefaultValueMatchesAttributeIfAny(ConstantValue value, SyntaxNode syntax, BindingDiagnosticBag diagnostics)
        {
            var data = GetEarlyDecodedWellKnownAttributeData();
            if (data != null)
            {
                var attrValue = data.DefaultParameterValue;
                if ((attrValue != ConstantValue.Unset) &&
                    (value != attrValue))
                {
                    // CS8017: The parameter has multiple distinct default values.
                    diagnostics.Add(ErrorCode.ERR_ParamDefaultValueDiffersFromAttribute, syntax.Location);
                }
            }
        }

        private ConstantValue DecodeDefaultParameterValueAttribute(AttributeDescription description, CSharpAttributeData attribute, AttributeSyntax node, bool diagnose, BindingDiagnosticBag diagnosticsOpt)
        {
            Debug.Assert(!attribute.HasErrors);

            if (description.Equals(AttributeDescription.DefaultParameterValueAttribute))
            {
                return DecodeDefaultParameterValueAttribute(attribute, node, diagnose, diagnosticsOpt);
            }
            else if (description.Equals(AttributeDescription.DecimalConstantAttribute))
            {
                return attribute.DecodeDecimalConstantValue();
            }
            else
            {
                Debug.Assert(description.Equals(AttributeDescription.DateTimeConstantAttribute));
                return attribute.DecodeDateTimeConstantValue();
            }
        }

        private ConstantValue DecodeDefaultParameterValueAttribute(CSharpAttributeData attribute, AttributeSyntax node, bool diagnose, BindingDiagnosticBag diagnosticsOpt)
        {
            Debug.Assert(!diagnose || diagnosticsOpt != null);

            if (HasDefaultArgumentSyntax)
            {
                // error CS1745: Cannot specify default parameter value in conjunction with DefaultParameterAttribute or OptionalAttribute
                if (diagnose)
                {
                    diagnosticsOpt.Add(ErrorCode.ERR_DefaultValueUsedWithAttributes, node.Name.Location);
                }
                return ConstantValue.Bad;
            }

            // BREAK: In dev10, DefaultParameterValueAttribute could not be applied to System.Type or array parameters.
            // When this was attempted, dev10 produced CS1909, ERR_DefaultValueBadParamType.  Roslyn takes a different
            // approach: instead of looking at the parameter type, we look at the argument type.  There's nothing wrong
            // with providing a default value for a System.Type or array parameter, as long as the default parameter
            // is not a System.Type or an array (i.e. null is fine).  Since we are no longer interested in the type of
            // the parameter, all occurrences of CS1909 have been replaced with CS1910, ERR_DefaultValueBadValueType,
            // to indicate that the argument type, rather than the parameter type, is the source of the problem.

            Debug.Assert(attribute.CommonConstructorArguments.Length == 1);

            // the type of the value is the type of the expression in the attribute:
            var arg = attribute.CommonConstructorArguments[0];

            SpecialType specialType = arg.Kind == TypedConstantKind.Enum ?
                ((NamedTypeSymbol)arg.TypeInternal).EnumUnderlyingType.SpecialType :
                arg.TypeInternal.SpecialType;

            var compilation = this.DeclaringCompilation;
            var constantValueDiscriminator = ConstantValue.GetDiscriminator(specialType);
            var useSiteInfo = new CompoundUseSiteInfo<AssemblySymbol>(diagnosticsOpt, ContainingAssembly);
            if (constantValueDiscriminator == ConstantValueTypeDiscriminator.Bad)
            {
                if (arg.Kind != TypedConstantKind.Array && arg.ValueInternal == null)
                {
                    if (this.Type.IsReferenceType)
                    {
                        constantValueDiscriminator = ConstantValueTypeDiscriminator.Null;
                    }
                    else
                    {
                        // error CS1908: The type of the argument to the DefaultParameterValue attribute must match the parameter type
                        if (diagnose)
                        {
                            diagnosticsOpt.Add(ErrorCode.ERR_DefaultValueTypeMustMatch, node.Name.Location);
                        }
                        return ConstantValue.Bad;
                    }
                }
                else
                {
                    // error CS1910: Argument of type '{0}' is not applicable for the DefaultParameterValue attribute
                    if (diagnose)
                    {
                        diagnosticsOpt.Add(ErrorCode.ERR_DefaultValueBadValueType, node.Name.Location, arg.TypeInternal);
                    }
                    return ConstantValue.Bad;
                }
            }
            else if (!compilation.Conversions.ClassifyConversionFromType((TypeSymbol)arg.TypeInternal, this.Type, isChecked: false, ref useSiteInfo).Kind.IsImplicitConversion())
            {
                // error CS1908: The type of the argument to the DefaultParameterValue attribute must match the parameter type
                if (diagnose)
                {
                    diagnosticsOpt.Add(ErrorCode.ERR_DefaultValueTypeMustMatch, node.Name.Location);
                    diagnosticsOpt.Add(node.Name, useSiteInfo);
                }
                return ConstantValue.Bad;
            }

            if (diagnose)
            {
                diagnosticsOpt.Add(node.Name, useSiteInfo);
            }

            return ConstantValue.Create(arg.ValueInternal, constantValueDiscriminator);
        }

        private bool IsValidCallerInfoContext(AttributeSyntax node) => !ContainingSymbol.IsExplicitInterfaceImplementation()
                                                                    && !ContainingSymbol.IsOperator()
                                                                    && !IsOnPartialImplementation(node);

#nullable enable
        /// <summary>
        /// Is the attribute syntax appearing on a parameter of a partial method implementation part?
        /// Since attributes are merged between the parts of a partial, we need to look at the syntax where the
        /// attribute appeared in the source to see if it corresponds to a partial method implementation part.
        /// </summary>
        private bool IsOnPartialImplementation(AttributeSyntax node)
        {
            // If we are asking this, the candidate attribute had better be contained in *some* attribute associated with this parameter syntactically
            Debug.Assert(this.GetAttributeDeclarations().Any(attrLists => attrLists.Any(attrList => attrList.Contains(node))));

            var implParameter = this.ContainingSymbol.IsPartialImplementation() ? this : PartialImplementationPart;
            if (implParameter?.AttributeDeclarationList is not { } implParameterAttributeList)
            {
                return false;
            }

            return implParameterAttributeList.Any(attrList => attrList.Attributes.Contains(node));
        }
#nullable disable

        private void ValidateCallerLineNumberAttribute(AttributeSyntax node, BindingDiagnosticBag diagnostics)
        {
            CSharpCompilation compilation = this.DeclaringCompilation;
            var useSiteInfo = new CompoundUseSiteInfo<AssemblySymbol>(diagnostics, ContainingAssembly);

            if (!IsValidCallerInfoContext(node))
            {
                // CS4024: The CallerLineNumberAttribute applied to parameter '{0}' will have no effect because it applies to a
                //         member that is used in contexts that do not allow optional arguments
                diagnostics.Add(ErrorCode.WRN_CallerLineNumberParamForUnconsumedLocation, node.Name.Location, ParameterSyntax.Identifier.ValueText);
            }
            else if (!compilation.Conversions.HasCallerLineNumberConversion(TypeWithAnnotations.Type, ref useSiteInfo))
            {
                // CS4017: CallerLineNumberAttribute cannot be applied because there are no standard conversions from type '{0}' to type '{1}'
                TypeSymbol intType = compilation.GetSpecialType(SpecialType.System_Int32);
                diagnostics.Add(ErrorCode.ERR_NoConversionForCallerLineNumberParam, node.Name.Location, intType, TypeWithAnnotations.Type);
            }
            else if (!HasExplicitDefaultValue && !ContainingSymbol.IsPartialImplementation()) // attribute applied to parameter without default
            {
                // Unconsumed location checks happen first, so we require a default value.

                // CS4020: The CallerLineNumberAttribute may only be applied to parameters with default values
                diagnostics.Add(ErrorCode.ERR_BadCallerLineNumberParamWithoutDefaultValue, node.Name.Location);
            }

            diagnostics.Add(node.Name, useSiteInfo);
        }

        private void ValidateCallerFilePathAttribute(AttributeSyntax node, BindingDiagnosticBag diagnostics)
        {
            CSharpCompilation compilation = this.DeclaringCompilation;
            var useSiteInfo = new CompoundUseSiteInfo<AssemblySymbol>(diagnostics, ContainingAssembly);

            if (!IsValidCallerInfoContext(node))
            {
                // CS4025: The CallerFilePathAttribute applied to parameter '{0}' will have no effect because it applies to a
                //         member that is used in contexts that do not allow optional arguments
                diagnostics.Add(ErrorCode.WRN_CallerFilePathParamForUnconsumedLocation, node.Name.Location, ParameterSyntax.Identifier.ValueText);
            }
            else if (!compilation.Conversions.HasCallerInfoStringConversion(TypeWithAnnotations.Type, ref useSiteInfo))
            {
                // CS4018: CallerFilePathAttribute cannot be applied because there are no standard conversions from type '{0}' to type '{1}'
                TypeSymbol stringType = compilation.GetSpecialType(SpecialType.System_String);
                diagnostics.Add(ErrorCode.ERR_NoConversionForCallerFilePathParam, node.Name.Location, stringType, TypeWithAnnotations.Type);
            }
            else if (!HasExplicitDefaultValue && !ContainingSymbol.IsPartialImplementation()) // attribute applied to parameter without default
            {
                // Unconsumed location checks happen first, so we require a default value.

                // CS4021: The CallerFilePathAttribute may only be applied to parameters with default values
                diagnostics.Add(ErrorCode.ERR_BadCallerFilePathParamWithoutDefaultValue, node.Name.Location);
            }
            else if (IsCallerLineNumber)
            {
                // CS7082: The CallerFilePathAttribute applied to parameter '{0}' will have no effect. It is overridden by the CallerLineNumberAttribute.
                diagnostics.Add(ErrorCode.WRN_CallerLineNumberPreferredOverCallerFilePath, node.Name.Location, ParameterSyntax.Identifier.ValueText);
            }

            diagnostics.Add(node.Name, useSiteInfo);
        }

        private void ValidateCallerMemberNameAttribute(AttributeSyntax node, BindingDiagnosticBag diagnostics)
        {
            CSharpCompilation compilation = this.DeclaringCompilation;
            var useSiteInfo = new CompoundUseSiteInfo<AssemblySymbol>(diagnostics, ContainingAssembly);

            if (!IsValidCallerInfoContext(node))
            {
                // CS4026: The CallerMemberNameAttribute applied to parameter '{0}' will have no effect because it applies to a
                //         member that is used in contexts that do not allow optional arguments
                diagnostics.Add(ErrorCode.WRN_CallerMemberNameParamForUnconsumedLocation, node.Name.Location, ParameterSyntax.Identifier.ValueText);
            }
            else if (!compilation.Conversions.HasCallerInfoStringConversion(TypeWithAnnotations.Type, ref useSiteInfo))
            {
                // CS4019: CallerMemberNameAttribute cannot be applied because there are no standard conversions from type '{0}' to type '{1}'
                TypeSymbol stringType = compilation.GetSpecialType(SpecialType.System_String);
                diagnostics.Add(ErrorCode.ERR_NoConversionForCallerMemberNameParam, node.Name.Location, stringType, TypeWithAnnotations.Type);
            }
            else if (!HasExplicitDefaultValue && !ContainingSymbol.IsPartialImplementation()) // attribute applied to parameter without default
            {
                // Unconsumed location checks happen first, so we require a default value.

                // CS4022: The CallerMemberNameAttribute may only be applied to parameters with default values
                diagnostics.Add(ErrorCode.ERR_BadCallerMemberNameParamWithoutDefaultValue, node.Name.Location);
            }
            else if (IsCallerLineNumber)
            {
                // CS7081: The CallerMemberNameAttribute applied to parameter '{0}' will have no effect. It is overridden by the CallerLineNumberAttribute.
                diagnostics.Add(ErrorCode.WRN_CallerLineNumberPreferredOverCallerMemberName, node.Name.Location, ParameterSyntax.Identifier.ValueText);
            }
            else if (IsCallerFilePath)
            {
                // CS7080: The CallerMemberNameAttribute applied to parameter '{0}' will have no effect. It is overridden by the CallerFilePathAttribute.
                diagnostics.Add(ErrorCode.WRN_CallerFilePathPreferredOverCallerMemberName, node.Name.Location, ParameterSyntax.Identifier.ValueText);
            }

            diagnostics.Add(node.Name, useSiteInfo);
        }

        private void ValidateCallerArgumentExpressionAttribute(AttributeSyntax node, CSharpAttributeData attribute, BindingDiagnosticBag diagnostics)
        {
            // We intentionally don't report an error for earlier language versions here. The attribute already existed
            // before the feature was developed. The error is only reported when the binder supplies a value
            // based on the attribute.
            CSharpCompilation compilation = this.DeclaringCompilation;
            var useSiteInfo = new CompoundUseSiteInfo<AssemblySymbol>(diagnostics, ContainingAssembly);

            if (!IsValidCallerInfoContext(node))
            {
                // CS8966: The CallerArgumentExpressionAttribute applied to parameter '{0}' will have no effect because it applies to a
                //         member that is used in contexts that do not allow optional arguments
                diagnostics.Add(ErrorCode.WRN_CallerArgumentExpressionParamForUnconsumedLocation, node.Name.Location, ParameterSyntax.Identifier.ValueText);
            }
            else if (!compilation.Conversions.HasCallerInfoStringConversion(TypeWithAnnotations.Type, ref useSiteInfo))
            {
                // CS8959: CallerArgumentExpressionAttribute cannot be applied because there are no standard conversions from type '{0}' to type '{1}'
                TypeSymbol stringType = compilation.GetSpecialType(SpecialType.System_String);
                diagnostics.Add(ErrorCode.ERR_NoConversionForCallerArgumentExpressionParam, node.Name.Location, stringType, TypeWithAnnotations.Type);
            }
            else if (!HasExplicitDefaultValue && !ContainingSymbol.IsPartialImplementation()) // attribute applied to parameter without default
            {
                // Unconsumed location checks happen first, so we require a default value.

                // CS8964: The CallerArgumentExpressionAttribute may only be applied to parameters with default values
                diagnostics.Add(ErrorCode.ERR_BadCallerArgumentExpressionParamWithoutDefaultValue, node.Name.Location);
            }
            else if (IsCallerLineNumber)
            {
                // CS8960: The CallerArgumentExpressionAttribute applied to parameter '{0}' will have no effect. It is overridden by the CallerLineNumberAttribute.
                diagnostics.Add(ErrorCode.WRN_CallerLineNumberPreferredOverCallerArgumentExpression, node.Name.Location, ParameterSyntax.Identifier.ValueText);
            }
            else if (IsCallerFilePath)
            {
                // CS8961: The CallerArgumentExpressionAttribute applied to parameter '{0}' will have no effect. It is overridden by the CallerFilePathAttribute.
                diagnostics.Add(ErrorCode.WRN_CallerFilePathPreferredOverCallerArgumentExpression, node.Name.Location, ParameterSyntax.Identifier.ValueText);
            }
            else if (IsCallerMemberName)
            {
                // CS8962: The CallerArgumentExpressionAttribute applied to parameter '{0}' will have no effect. It is overridden by the CallerMemberNameAttribute.
                diagnostics.Add(ErrorCode.WRN_CallerMemberNamePreferredOverCallerArgumentExpression, node.Name.Location, ParameterSyntax.Identifier.ValueText);
            }
            else if (attribute.CommonConstructorArguments.Length == 1 &&
                GetEarlyDecodedWellKnownAttributeData()?.CallerArgumentExpressionParameterIndex == -1)
            {
                // CS8963: The CallerArgumentExpressionAttribute applied to parameter '{0}' will have no effect. It is applied with an invalid parameter name.
                diagnostics.Add(ErrorCode.WRN_CallerArgumentExpressionAttributeHasInvalidParameterName, node.Name.Location, ParameterSyntax.Identifier.ValueText);
            }
            else if (GetEarlyDecodedWellKnownAttributeData()?.CallerArgumentExpressionParameterIndex == getOrdinalIncludingExtensionParameter())
            {
                // CS8965: The CallerArgumentExpressionAttribute applied to parameter '{0}' will have no effect because it's self-referential.
                diagnostics.Add(ErrorCode.WRN_CallerArgumentExpressionAttributeSelfReferential, node.Name.Location, ParameterSyntax.Identifier.ValueText);
            }

            diagnostics.Add(node.Name, useSiteInfo);
            return;

            int getOrdinalIncludingExtensionParameter()
            {
                int offset = 0;
                Symbol containingSymbol = this.ContainingSymbol;
                if (containingSymbol.IsExtensionBlockMember()
                    && !containingSymbol.IsStatic)
                {
                    // Note: the offset applies to all non-static extension methods,
                    // even in error scenarios where there is no extension parameter
                    offset = 1;
                }

                return this.Ordinal + offset;
            }
        }

        private void ValidateCancellationTokenAttribute(AttributeSyntax node, BindingDiagnosticBag diagnostics)
        {
            if (needsReporting())
            {
                diagnostics.Add(ErrorCode.WRN_UnconsumedEnumeratorCancellationAttributeUsage, node.Name.Location, ParameterSyntax.Identifier.ValueText);
            }

            bool needsReporting()
            {
                if (!Type.Equals(this.DeclaringCompilation.GetWellKnownType(WellKnownType.System_Threading_CancellationToken)))
                {
                    return true;
                }
                else if (this.ContainingSymbol is MethodSymbol method &&
                    method.IsAsync &&
                    method.ReturnType.OriginalDefinition.Equals(this.DeclaringCompilation.GetWellKnownType(WellKnownType.System_Collections_Generic_IAsyncEnumerable_T)))
                {
                    // Note: async methods that return this type must be iterators. This is enforced elsewhere
                    return false;
                }

                return true;
            }
        }

#nullable enable
        private void DecodeInterpolatedStringHandlerArgumentAttribute(ref DecodeWellKnownAttributeArguments<AttributeSyntax, CSharpAttributeData, AttributeLocation> arguments, BindingDiagnosticBag diagnostics, int attributeIndex)
        {
            Debug.Assert(attributeIndex is 0 or 1);
            Debug.Assert(arguments.Attribute.IsTargetAttribute(AttributeDescription.InterpolatedStringHandlerArgumentAttribute) && arguments.Attribute.CommonConstructorArguments.Length == 1);
            Debug.Assert(arguments.AttributeSyntaxOpt is not null);

            if (Type is not NamedTypeSymbol { IsInterpolatedStringHandlerType: true } handlerType)
            {
                // '{0}' is not an interpolated string handler type.
                diagnostics.Add(ErrorCode.ERR_TypeIsNotAnInterpolatedStringHandlerType, arguments.AttributeSyntaxOpt.Location, Type);
                setInterpolatedStringHandlerAttributeError(ref arguments);
                return;
            }

            if (this is LambdaParameterSymbol)
            {
                // Lambda parameters will ignore this attribute at usage
                diagnostics.Add(ErrorCode.WRN_InterpolatedStringHandlerArgumentAttributeIgnoredOnLambdaParameters, arguments.AttributeSyntaxOpt.Location);
            }

            if (ContainingSymbol is SynthesizedExtensionMarker)
            {
                // Interpolated string handler arguments are not allowed in this context.
                diagnostics.Add(ErrorCode.ERR_InterpolatedStringHandlerArgumentDisallowed, arguments.AttributeSyntaxOpt.Location);
                setInterpolatedStringHandlerAttributeError(ref arguments);
                return;
            }

            TypedConstant constructorArgument = arguments.Attribute.CommonConstructorArguments[0];

            ImmutableArray<ParameterSymbol> containingSymbolParameters = ContainingSymbol.GetParameters();
            ParameterSymbol? extensionParameter = ContainingType.ExtensionParameter;

            ImmutableArray<int> parameterOrdinals;
            if (attributeIndex == 0)
            {
                if (decodeName(constructorArgument, ref arguments) is not int ordinal)
                {
                    // If an error needs to be reported, it will already have been reported by another step.
                    setInterpolatedStringHandlerAttributeError(ref arguments);
                    return;
                }

                parameterOrdinals = ImmutableArray.Create(ordinal);
            }
            else if (attributeIndex == 1)
            {
                if (constructorArgument.IsNull)
                {
                    setInterpolatedStringHandlerAttributeError(ref arguments);
                    // null is not a valid parameter name. To get access to the receiver of an instance method, use the empty string as the parameter name.
                    diagnostics.Add(ErrorCode.ERR_NullInvalidInterpolatedStringHandlerArgumentName, arguments.AttributeSyntaxOpt!.Location);
                    return;
                }

                bool hadError = false;
                var ordinalsBuilder = ArrayBuilder<int>.GetInstance(constructorArgument.Values.Length);
                foreach (var nestedArgument in constructorArgument.Values)
                {
                    if (decodeName(nestedArgument, ref arguments) is int ordinal && !hadError)
                    {
                        ordinalsBuilder.Add(ordinal);
                    }
                    else
                    {
                        hadError = true;
                    }
                }

                if (hadError)
                {
                    ordinalsBuilder.Free();
                    setInterpolatedStringHandlerAttributeError(ref arguments);
                    return;
                }

                parameterOrdinals = ordinalsBuilder.ToImmutableAndFree();
            }
            else
            {
                throw ExceptionUtilities.Unreachable();
            }

            var parameterWellKnownAttributeData = arguments.GetOrCreateData<ParameterWellKnownAttributeData>();
            parameterWellKnownAttributeData.InterpolatedStringHandlerArguments = parameterOrdinals;

            int? decodeName(TypedConstant constant, ref DecodeWellKnownAttributeArguments<AttributeSyntax, CSharpAttributeData, AttributeLocation> arguments)
            {
                Debug.Assert(arguments.AttributeSyntaxOpt is not null);
                if (constant.IsNull)
                {
                    // null is not a valid parameter name. To get access to the receiver of an instance method, use the empty string as the parameter name.
                    diagnostics.Add(ErrorCode.ERR_NullInvalidInterpolatedStringHandlerArgumentName, arguments.AttributeSyntaxOpt.Location);
                    return null;
                }

                if (constant.TypeInternal is not { SpecialType: SpecialType.System_String })
                {
                    // There has already been an error reported. Just return null.
                    return null;
                }

                var name = constant.DecodeValue<string>(SpecialType.System_String);
                Debug.Assert(name != null);
                if (name == "")
                {
                    // Name refers to the "this" instance parameter.
                    if (!ContainingSymbol.RequiresInstanceReceiver()
                        || ContainingSymbol is MethodSymbol { MethodKind: MethodKind.Constructor or MethodKind.DelegateInvoke or MethodKind.LambdaMethod }
                        || ContainingSymbol.IsExtensionBlockMember())
                    {
                        // '{0}' is not an instance method, the receiver or extension receiver parameter cannot be an interpolated string handler argument.
                        diagnostics.Add(ErrorCode.ERR_NotInstanceInvalidInterpolatedStringHandlerArgumentName, arguments.AttributeSyntaxOpt.Location, ContainingSymbol);
                        return null;
                    }

                    return BoundInterpolatedStringArgumentPlaceholder.InstanceParameter;
                }

                if (string.Equals(extensionParameter?.Name, name, StringComparison.Ordinal))
                {
                    if (!ContainingSymbol.RequiresInstanceReceiver())
                    {
                        // '{0}' is not an instance method, the receiver or extension receiver parameter cannot be an interpolated string handler argument.
                        diagnostics.Add(ErrorCode.ERR_NotInstanceInvalidInterpolatedStringHandlerArgumentName, arguments.AttributeSyntaxOpt.Location, ContainingSymbol);
                        return null;
                    }

                    return BoundInterpolatedStringArgumentPlaceholder.ExtensionReceiver;
                }

                var parameter = containingSymbolParameters.FirstOrDefault(static (param, name) => string.Equals(param.Name, name, StringComparison.Ordinal), name);
                if (parameter is null)
                {
                    // '{0}' is not a valid parameter name from '{1}'.
                    diagnostics.Add(ErrorCode.ERR_InvalidInterpolatedStringHandlerArgumentName, arguments.AttributeSyntaxOpt.Location, name, ContainingSymbol);
                    return null;
                }

                if ((object)parameter == this)
                {
                    // InterpolatedStringHandlerArgumentAttribute arguments cannot refer to the parameter the attribute is used on.
                    diagnostics.Add(ErrorCode.ERR_CannotUseSelfAsInterpolatedStringHandlerArgument, arguments.AttributeSyntaxOpt.Location);
                    return null;
                }

                if (parameter.Ordinal > Ordinal)
                {
                    // Parameter '{0}' occurs after '{1}' in the parameter list, but is used as an argument for interpolated string handler conversions.
                    // This will require the caller to reorder parameters with named arguments at the call site. Consider putting the interpolated
                    // string handler parameter after all arguments involved.
                    diagnostics.Add(ErrorCode.WRN_ParameterOccursAfterInterpolatedStringHandlerParameter, arguments.AttributeSyntaxOpt.Location, parameter.Name, this.Name);
                }

                return parameter.Ordinal;
            }

            static void setInterpolatedStringHandlerAttributeError(ref DecodeWellKnownAttributeArguments<AttributeSyntax, CSharpAttributeData, AttributeLocation> arguments)
            {
                arguments.GetOrCreateData<ParameterWellKnownAttributeData>().InterpolatedStringHandlerArguments = default;
            }
        }
#nullable disable

        internal override void PostDecodeWellKnownAttributes(ImmutableArray<CSharpAttributeData> boundAttributes, ImmutableArray<AttributeSyntax> allAttributeSyntaxNodes, BindingDiagnosticBag diagnostics, AttributeLocation symbolPart, WellKnownAttributeData decodedData)
        {
            Debug.Assert(!boundAttributes.IsDefault);
            Debug.Assert(!allAttributeSyntaxNodes.IsDefault);
            Debug.Assert(boundAttributes.Length == allAttributeSyntaxNodes.Length);
            Debug.Assert(_lazyCustomAttributesBag != null);
            Debug.Assert(_lazyCustomAttributesBag.IsDecodedWellKnownAttributeDataComputed);
            Debug.Assert(symbolPart == AttributeLocation.None);

            var data = (ParameterWellKnownAttributeData)decodedData;
            if (data != null)
            {
                switch (RefKind)
                {
                    case RefKind.Ref:
                        if (data.HasOutAttribute && !data.HasInAttribute)
                        {
                            // error CS0662: Cannot specify the Out attribute on a ref parameter without also specifying the In attribute.
                            diagnostics.Add(ErrorCode.ERR_OutAttrOnRefParam, this.GetFirstLocation());
                        }
                        break;
                    case RefKind.Out:
                        if (data.HasInAttribute)
                        {
                            // error CS0036: An out parameter cannot have the In attribute.
                            diagnostics.Add(ErrorCode.ERR_InAttrOnOutParam, this.GetFirstLocation());
                        }
                        break;
                    case RefKind.In:
                        if (data.HasOutAttribute)
                        {
                            // error CS8355: An in parameter cannot have the Out attribute.
                            diagnostics.Add(ErrorCode.ERR_OutAttrOnInParam, this.GetFirstLocation());
                        }
                        break;
                    case RefKind.RefReadOnlyParameter:
                        if (data.HasOutAttribute)
                        {
                            // error: A ref readonly parameter cannot have the Out attribute.
                            diagnostics.Add(ErrorCode.ERR_OutAttrOnRefReadonlyParam, this.GetFirstLocation());
                        }
                        break;
                }
            }

            base.PostDecodeWellKnownAttributes(boundAttributes, allAttributeSyntaxNodes, diagnostics, symbolPart, decodedData);
        }

        /// <summary>
        /// True if the parameter has default argument syntax.
        /// </summary>
        internal override bool HasDefaultArgumentSyntax
        {
            get
            {
                return (_parameterSyntaxKind & ParameterFlags.DefaultParameter) != 0;
            }
        }

        /// <summary>
        /// True if the parameter is marked by <see cref="System.Runtime.InteropServices.OptionalAttribute"/>.
        /// </summary>
        internal sealed override bool HasOptionalAttribute
        {
            get
            {
                if (_lazyHasOptionalAttribute == ThreeState.Unknown)
                {
                    SourceParameterSymbol copyFrom = this.BoundAttributesSource;

                    // prevent infinite recursion:
                    Debug.Assert(!ReferenceEquals(copyFrom, this));

                    if ((object)copyFrom != null)
                    {
                        // Parameter of partial implementation.
                        // We bind the attributes only on the definition part and copy them over to the implementation.
                        _lazyHasOptionalAttribute = copyFrom.HasOptionalAttribute.ToThreeState();
                    }
                    else
                    {
                        // lazyHasOptionalAttribute is decoded early, hence we cannot reach here when binding attributes for this symbol.
                        // So it is fine to force complete attributes here.

                        var attributes = GetAttributes();

                        if (!attributes.Any())
                        {
                            _lazyHasOptionalAttribute = ThreeState.False;
                        }
                    }
                }

                Debug.Assert(_lazyHasOptionalAttribute.HasValue());

                return _lazyHasOptionalAttribute.Value();
            }
        }

        internal override bool IsMetadataOptional
        {
            get
            {
                // NOTE: IsMetadataOptional property can be invoked during overload resolution.
                // NOTE: Optional attribute is decoded very early in attribute binding phase, see method EarlyDecodeOptionalAttribute
                // NOTE: If you update the below check to look for any more attributes, make sure that they are decoded early.
                return HasDefaultArgumentSyntax || HasOptionalAttribute;
            }
        }

        internal sealed override bool IsMetadataIn
            => base.IsMetadataIn || GetDecodedWellKnownAttributeData()?.HasInAttribute == true;

        internal sealed override bool IsMetadataOut
            => base.IsMetadataOut || GetDecodedWellKnownAttributeData()?.HasOutAttribute == true;

        internal sealed override MarshalPseudoCustomAttributeData MarshallingInformation
            => GetDecodedWellKnownAttributeData()?.MarshallingInformation;

        protected sealed override bool HasParamsModifier => (_parameterSyntaxKind & ParameterFlags.HasParamsModifier) != 0;

        public sealed override bool IsParamsArray => (_parameterSyntaxKind & ParameterFlags.ParamsParameter) != 0 && this.Type.IsSZArray();

        public sealed override bool IsParamsCollection => (_parameterSyntaxKind & ParameterFlags.ParamsParameter) != 0 && !this.Type.IsSZArray();

        internal override bool IsExtensionMethodThis => (_parameterSyntaxKind & ParameterFlags.ExtensionThisParameter) != 0;

        public abstract override ImmutableArray<CustomModifier> RefCustomModifiers { get; }

        internal override void ForceComplete(SourceLocation locationOpt, Predicate<Symbol> filter, CancellationToken cancellationToken)
        {
            Debug.Assert(filter == null);
            _ = this.GetAttributes();
            _ = this.ExplicitDefaultConstantValue;
            DoMiscValidation();
            state.SpinWaitComplete(CompletionPart.ComplexParameterSymbolAll, cancellationToken);
        }

#nullable enable

        private void DoMiscValidation()
        {
            if (state.NotePartComplete(CompletionPart.StartMiscValidation))
            {
                var diagnostics = BindingDiagnosticBag.GetInstance();

                if (IsParams && ParameterSyntax?.Modifiers.Any(SyntaxKind.ParamsKeyword) == true)
                {
                    validateParamsType(diagnostics);
                }

                if (DeclaredScope == ScopedKind.ScopedValue && !Type.IsErrorOrRefLikeOrAllowsRefLikeType())
                {
                    Debug.Assert(ParameterSyntax is not null);
                    diagnostics.Add(ErrorCode.ERR_ScopedRefAndRefStructOnly, ParameterSyntax);
                }

                AddDeclarationDiagnostics(diagnostics);
                diagnostics.Free();

                bool completedOnThisThread = state.NotePartComplete(CompletionPart.EndMiscValidation);
                Debug.Assert(completedOnThisThread);
            }

            state.SpinWaitComplete(CompletionPart.EndMiscValidation, default(CancellationToken));

            void validateParamsType(BindingDiagnosticBag diagnostics)
            {
                var collectionTypeKind = ConversionsBase.GetCollectionExpressionTypeKind(DeclaringCompilation, Type, out TypeWithAnnotations elementTypeWithAnnotations);

                var elementType = elementTypeWithAnnotations.Type;
                switch (collectionTypeKind)
                {
                    case CollectionExpressionTypeKind.None:
                        reportInvalidParams(diagnostics);
                        return;

                    case CollectionExpressionTypeKind.ImplementsIEnumerable:
                        {
                            var syntax = ParameterSyntax;
                            var binder = GetDefaultParameterValueBinder(syntax).WithContainingMemberOrLambda(ContainingSymbol); // this binder is good for our purpose

                            binder.TryGetCollectionIterationType(syntax, Type, out elementTypeWithAnnotations);
                            elementType = elementTypeWithAnnotations.Type;
                            if (elementType is null)
                            {
                                reportInvalidParams(diagnostics);
                                return;
                            }

                            if (!binder.HasCollectionExpressionApplicableConstructor(
<<<<<<< HEAD
                                    hasWithElement: false, syntax, Type, out MethodSymbol? constructor, isExpanded: out _, diagnostics, isParamsModifierValidation: true))
=======
                                    withElement: null, syntax, Type, out MethodSymbol? constructor, isExpanded: out _, diagnostics, isParamsModifierValidation: true))
>>>>>>> 329e403a
                            {
                                return;
                            }

                            if (constructor is not null)
                            {
                                checkIsAtLeastAsVisible(syntax, binder, constructor, diagnostics);
                            }

                            if (!binder.HasCollectionExpressionApplicableAddMethod(syntax, Type, out ImmutableArray<MethodSymbol> addMethods, diagnostics))
                            {
                                return;
                            }

                            Debug.Assert(!addMethods.IsDefaultOrEmpty);

                            if (addMethods[0].IsExtensionMethod || addMethods[0].IsExtensionBlockMember()) // No need to check other methods, extensions are never mixed with instance methods
                            {
                                diagnostics.Add(ErrorCode.ERR_ParamsCollectionExtensionAddMethod, syntax, Type);
                                return;
                            }

                            MethodSymbol? reportAsLessVisible = null;

                            foreach (var addMethod in addMethods)
                            {
                                if (isAtLeastAsVisible(syntax, binder, addMethod, diagnostics))
                                {
                                    reportAsLessVisible = null;
                                    break;
                                }
                                else
                                {
                                    reportAsLessVisible ??= addMethod;
                                }
                            }

                            if (reportAsLessVisible is not null)
                            {
                                diagnostics.Add(ErrorCode.ERR_ParamsMemberCannotBeLessVisibleThanDeclaringMember, syntax, reportAsLessVisible, ContainingSymbol);
                            }
                        }
                        break;

                    case CollectionExpressionTypeKind.CollectionBuilder:
                        {
                            var syntax = ParameterSyntax;
                            var binder = GetDefaultParameterValueBinder(syntax).WithContainingMemberOrLambda(ContainingSymbol); // this binder is good for our purpose

                            binder.TryGetCollectionIterationType(syntax, Type, out elementTypeWithAnnotations);
                            elementType = elementTypeWithAnnotations.Type;
                            if (elementType is null)
                            {
                                reportInvalidParams(diagnostics);
                                return;
                            }

                            var collectionBuilderMethods = binder.GetCollectionBuilderMethods(
                                syntax, (NamedTypeSymbol)Type, diagnostics, forParams: true);
                            Debug.Assert(collectionBuilderMethods.Length <= 1);

                            if (collectionBuilderMethods is not [var collectionBuilderMethod])
                            {
                                Debug.Assert(diagnostics.HasAnyErrors(), $"{nameof(binder.GetCollectionBuilderMethods)} should have reported an error in this case");
                                return;
                            }

                            binder.CheckCollectionBuilderMethod(syntax, collectionBuilderMethod, diagnostics);

                            if (ContainingSymbol.ContainingSymbol is NamedTypeSymbol) // No need to check for lambdas or local function
                            {
                                checkIsAtLeastAsVisible(syntax, binder, collectionBuilderMethod, diagnostics);
                            }
                        }
                        break;
                }

                Debug.Assert(elementType is { });

                if (collectionTypeKind != CollectionExpressionTypeKind.Array)
                {
                    MessageID.IDS_FeatureParamsCollections.CheckFeatureAvailability(diagnostics, ParameterSyntax);
                }
            }

            bool isAtLeastAsVisible(ParameterSyntax syntax, Binder binder, MethodSymbol method, BindingDiagnosticBag diagnostics)
            {
                var useSiteInfo = binder.GetNewCompoundUseSiteInfo(diagnostics);

                bool result = method.IsAsRestrictive(ContainingSymbol, ref useSiteInfo) &&
                              method.ContainingType.IsAtLeastAsVisibleAs(ContainingSymbol, ref useSiteInfo);

                diagnostics.Add(syntax.Location, useSiteInfo);
                return result;
            }

            void checkIsAtLeastAsVisible(ParameterSyntax syntax, Binder binder, MethodSymbol method, BindingDiagnosticBag diagnostics)
            {
                if (!isAtLeastAsVisible(syntax, binder, method, diagnostics))
                {
                    diagnostics.Add(ErrorCode.ERR_ParamsMemberCannotBeLessVisibleThanDeclaringMember, syntax, method, ContainingSymbol);
                }
            }

            void reportInvalidParams(BindingDiagnosticBag diagnostics)
            {
                diagnostics.Add(ErrorCode.ERR_ParamsMustBeCollection, ParameterSyntax.Modifiers.First(static m => m.IsKind(SyntaxKind.ParamsKeyword)).GetLocation());
            }
        }

#nullable disable
    }

    internal sealed class SourceComplexParameterSymbol : SourceComplexParameterSymbolBase
    {
        private readonly TypeWithAnnotations _parameterType;

        internal SourceComplexParameterSymbol(
            Symbol owner,
            int ordinal,
            TypeWithAnnotations parameterType,
            RefKind refKind,
            string name,
            Location location,
            SyntaxReference syntaxRef,
            bool hasParamsModifier,
            bool isParams,
            bool isExtensionMethodThis,
            ScopedKind scope)
            : base(owner, ordinal, refKind, name, location, syntaxRef, hasParamsModifier: hasParamsModifier, isParams: isParams, isExtensionMethodThis, scope)
        {
            _parameterType = parameterType;
        }

        public override TypeWithAnnotations TypeWithAnnotations => _parameterType;
        public override ImmutableArray<CustomModifier> RefCustomModifiers => ImmutableArray<CustomModifier>.Empty;
    }

    internal sealed class SourceComplexParameterSymbolWithCustomModifiersPrecedingRef : SourceComplexParameterSymbolBase
    {
        private readonly ImmutableArray<CustomModifier> _refCustomModifiers;
        private readonly TypeWithAnnotations _parameterType;

        internal SourceComplexParameterSymbolWithCustomModifiersPrecedingRef(
            Symbol owner,
            int ordinal,
            TypeWithAnnotations parameterType,
            RefKind refKind,
            ImmutableArray<CustomModifier> refCustomModifiers,
            string name,
            Location location,
            SyntaxReference syntaxRef,
            bool hasParamsModifier,
            bool isParams,
            bool isExtensionMethodThis,
            ScopedKind scope)
            : base(owner, ordinal, refKind, name, location, syntaxRef, hasParamsModifier: hasParamsModifier, isParams: isParams, isExtensionMethodThis, scope)
        {
            Debug.Assert(!refCustomModifiers.IsEmpty);

            _parameterType = parameterType;
            _refCustomModifiers = refCustomModifiers;

            Debug.Assert(refKind != RefKind.None || _refCustomModifiers.IsEmpty);
        }

        public override TypeWithAnnotations TypeWithAnnotations => _parameterType;
        public override ImmutableArray<CustomModifier> RefCustomModifiers => _refCustomModifiers;
    }
}<|MERGE_RESOLUTION|>--- conflicted
+++ resolved
@@ -1638,11 +1638,7 @@
                             }
 
                             if (!binder.HasCollectionExpressionApplicableConstructor(
-<<<<<<< HEAD
-                                    hasWithElement: false, syntax, Type, out MethodSymbol? constructor, isExpanded: out _, diagnostics, isParamsModifierValidation: true))
-=======
                                     withElement: null, syntax, Type, out MethodSymbol? constructor, isExpanded: out _, diagnostics, isParamsModifierValidation: true))
->>>>>>> 329e403a
                             {
                                 return;
                             }
