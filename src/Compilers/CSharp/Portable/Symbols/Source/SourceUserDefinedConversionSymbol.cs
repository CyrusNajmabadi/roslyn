--- conflicted
+++ resolved
@@ -67,11 +67,7 @@
                 containingType,
                 location,
                 syntax,
-<<<<<<< HEAD
-                MakeDeclarationModifiers(methodKind, containingType, syntax, location, diagnostics),
-=======
                 MakeDeclarationModifiers(isCompoundAssignmentOrIncrementAssignment: false, methodKind, containingType, syntax, location, diagnostics),
->>>>>>> c2b6f460
                 hasAnyBody: syntax.HasAnyBody(),
                 isExpressionBodied: syntax.IsExpressionBodied(),
                 isIterator: SyntaxFacts.HasYieldOperations(syntax.Body),
