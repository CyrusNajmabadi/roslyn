﻿// Licensed to the .NET Foundation under one or more agreements.
// The .NET Foundation licenses this file to you under the MIT license.
// See the LICENSE file in the project root for more information.

using System.Collections.Generic;
using System.Collections.Immutable;
using System.Diagnostics;
using Microsoft.CodeAnalysis.CSharp.Syntax;
using Microsoft.CodeAnalysis.PooledObjects;
using Roslyn.Utilities;

namespace Microsoft.CodeAnalysis.CSharp.Symbols
{
    internal static class ParameterHelpers
    {
        public static ImmutableArray<ParameterSymbol> MakeParameters(
            Binder binder,
            Symbol owner,
            BaseParameterListSyntax syntax,
            out SyntaxToken arglistToken,
            BindingDiagnosticBag diagnostics,
            bool allowRefOrOut,
            bool allowThis,
            bool addRefReadOnlyModifier)
        {
            arglistToken = default(SyntaxToken);

            int parameterIndex = 0;
            int firstDefault = -1;

            var builder = ArrayBuilder<ParameterSymbol>.GetInstance();
            var mustBeLastParameter = (ParameterSyntax)null;

            foreach (var parameterSyntax in syntax.Parameters)
            {
                if (mustBeLastParameter == null)
                {
                    if (parameterSyntax.Modifiers.Any(SyntaxKind.ParamsKeyword) ||
                        parameterSyntax.Identifier.Kind() == SyntaxKind.ArgListKeyword)
                    {
                        mustBeLastParameter = parameterSyntax;
                    }
                }

                CheckParameterModifiers(parameterSyntax, diagnostics);

                var refKind = GetModifiers(parameterSyntax.Modifiers, out SyntaxToken refnessKeyword, out SyntaxToken paramsKeyword, out SyntaxToken thisKeyword);
                if (thisKeyword.Kind() != SyntaxKind.None && !allowThis)
                {
                    diagnostics.Add(ErrorCode.ERR_ThisInBadContext, thisKeyword.GetLocation());
                }

                if (parameterSyntax.IsArgList)
                {
                    arglistToken = parameterSyntax.Identifier;
                    // The native compiler produces "Expected type" here, in the parser. Roslyn produces
                    // the somewhat more informative "arglist not valid" error.
                    if (paramsKeyword.Kind() != SyntaxKind.None
                        || refnessKeyword.Kind() != SyntaxKind.None
                        || thisKeyword.Kind() != SyntaxKind.None)
                    {
                        // CS1669: __arglist is not valid in this context
                        diagnostics.Add(ErrorCode.ERR_IllegalVarArgs, arglistToken.GetLocation());
                    }
                    continue;
                }

                if (parameterSyntax.Default != null && firstDefault == -1)
                {
                    firstDefault = parameterIndex;
                }

                Debug.Assert(parameterSyntax.Type != null);
                var parameterType = binder.BindType(parameterSyntax.Type, diagnostics);

                if (!allowRefOrOut && (refKind == RefKind.Ref || refKind == RefKind.Out))
                {
                    Debug.Assert(refnessKeyword.Kind() != SyntaxKind.None);

                    // error CS0631: ref and out are not valid in this context
                    diagnostics.Add(ErrorCode.ERR_IllegalRefParam, refnessKeyword.GetLocation());
                }

                var parameter = SourceParameterSymbol.Create(
                    binder,
                    owner,
                    parameterType,
                    parameterSyntax,
                    refKind,
                    parameterSyntax.Identifier,
                    parameterIndex,
                    (paramsKeyword.Kind() != SyntaxKind.None),
                    parameterIndex == 0 && thisKeyword.Kind() != SyntaxKind.None,
                    addRefReadOnlyModifier,
                    diagnostics);

                ReportParameterErrors(owner, parameterSyntax, parameter, thisKeyword, paramsKeyword, firstDefault, diagnostics);

                builder.Add(parameter);
                ++parameterIndex;
            }

            if (mustBeLastParameter != null && mustBeLastParameter != syntax.Parameters.Last())
            {
                diagnostics.Add(
                    mustBeLastParameter.Identifier.Kind() == SyntaxKind.ArgListKeyword
                        ? ErrorCode.ERR_VarargsLast
                        : ErrorCode.ERR_ParamsLast,
                    mustBeLastParameter.GetLocation());
            }

            ImmutableArray<ParameterSymbol> parameters = builder.ToImmutableAndFree();

            var methodOwner = owner as MethodSymbol;
            var typeParameters = (object)methodOwner != null ?
                methodOwner.TypeParameters :
                default(ImmutableArray<TypeParameterSymbol>);

            Debug.Assert(methodOwner?.MethodKind != MethodKind.LambdaMethod);
            bool allowShadowingNames = binder.Compilation.IsFeatureEnabled(MessageID.IDS_FeatureNameShadowingInNestedFunctions) &&
                methodOwner?.MethodKind == MethodKind.LocalFunction;

            binder.ValidateParameterNameConflicts(typeParameters, parameters, allowShadowingNames, diagnostics);
            return parameters;
        }

        internal static void EnsureIsReadOnlyAttributeExists(CSharpCompilation compilation, ImmutableArray<ParameterSymbol> parameters, BindingDiagnosticBag diagnostics, bool modifyCompilation)
        {
            // These parameters might not come from a compilation (example: lambdas evaluated in EE).
            // During rewriting, lowering will take care of flagging the appropriate PEModuleBuilder instead.
            if (compilation == null)
            {
                return;
            }

            foreach (var parameter in parameters)
            {
                if (parameter.RefKind == RefKind.In)
                {
                    compilation.EnsureIsReadOnlyAttributeExists(diagnostics, GetParameterLocation(parameter), modifyCompilation);
                }
            }
        }

        internal static void EnsureNativeIntegerAttributeExists(CSharpCompilation compilation, ImmutableArray<ParameterSymbol> parameters, DiagnosticBag diagnostics, bool modifyCompilation)
        {
            // These parameters might not come from a compilation (example: lambdas evaluated in EE).
            // During rewriting, lowering will take care of flagging the appropriate PEModuleBuilder instead.
            if (compilation == null)
            {
                return;
            }

            foreach (var parameter in parameters)
            {
                if (parameter.TypeWithAnnotations.ContainsNativeInteger())
                {
                    compilation.EnsureNativeIntegerAttributeExists(diagnostics, GetParameterLocation(parameter), modifyCompilation);
                }
            }
        }

        internal static void EnsureNullableAttributeExists(CSharpCompilation compilation, Symbol container, ImmutableArray<ParameterSymbol> parameters, BindingDiagnosticBag diagnostics, bool modifyCompilation)
        {
            // These parameters might not come from a compilation (example: lambdas evaluated in EE).
            // During rewriting, lowering will take care of flagging the appropriate PEModuleBuilder instead.
            if (compilation == null)
            {
                return;
            }

            if (parameters.Length > 0 && compilation.ShouldEmitNullableAttributes(container))
            {
                foreach (var parameter in parameters)
                {
                    if (parameter.TypeWithAnnotations.NeedsNullableAttribute())
                    {
                        compilation.EnsureNullableAttributeExists(diagnostics, GetParameterLocation(parameter), modifyCompilation);
                    }
                }
            }
        }

        private static Location GetParameterLocation(ParameterSymbol parameter) => parameter.GetNonNullSyntaxNode().Location;

        private static void CheckParameterModifiers(
            ParameterSyntax parameter, BindingDiagnosticBag diagnostics)
        {
            var seenThis = false;
            var seenRef = false;
            var seenOut = false;
            var seenParams = false;
            var seenIn = false;

            foreach (var modifier in parameter.Modifiers)
            {
                switch (modifier.Kind())
                {
                    case SyntaxKind.ThisKeyword:
                        if (seenThis)
                        {
                            diagnostics.Add(ErrorCode.ERR_DupParamMod, modifier.GetLocation(), SyntaxFacts.GetText(SyntaxKind.ThisKeyword));
                        }
                        else if (seenOut)
                        {
                            diagnostics.Add(ErrorCode.ERR_BadParameterModifiers, modifier.GetLocation(), SyntaxFacts.GetText(SyntaxKind.ThisKeyword), SyntaxFacts.GetText(SyntaxKind.OutKeyword));
                        }
                        else if (seenParams)
                        {
                            diagnostics.Add(ErrorCode.ERR_BadParamModThis, modifier.GetLocation());
                        }
                        else
                        {
                            seenThis = true;
                        }
                        break;

                    case SyntaxKind.RefKeyword:
                        if (seenRef)
                        {
                            diagnostics.Add(ErrorCode.ERR_DupParamMod, modifier.GetLocation(), SyntaxFacts.GetText(SyntaxKind.RefKeyword));
                        }
                        else if (seenParams)
                        {
                            diagnostics.Add(ErrorCode.ERR_ParamsCantBeWithModifier, modifier.GetLocation(), SyntaxFacts.GetText(SyntaxKind.RefKeyword));
                        }
                        else if (seenOut)
                        {
                            diagnostics.Add(ErrorCode.ERR_BadParameterModifiers, modifier.GetLocation(), SyntaxFacts.GetText(SyntaxKind.RefKeyword), SyntaxFacts.GetText(SyntaxKind.OutKeyword));
                        }
                        else if (seenIn)
                        {
                            diagnostics.Add(ErrorCode.ERR_BadParameterModifiers, modifier.GetLocation(), SyntaxFacts.GetText(SyntaxKind.RefKeyword), SyntaxFacts.GetText(SyntaxKind.InKeyword));
                        }
                        else
                        {
                            seenRef = true;
                        }
                        break;

                    case SyntaxKind.OutKeyword:
                        if (seenOut)
                        {
                            diagnostics.Add(ErrorCode.ERR_DupParamMod, modifier.GetLocation(), SyntaxFacts.GetText(SyntaxKind.OutKeyword));
                        }
                        else if (seenThis)
                        {
                            diagnostics.Add(ErrorCode.ERR_BadParameterModifiers, modifier.GetLocation(), SyntaxFacts.GetText(SyntaxKind.OutKeyword), SyntaxFacts.GetText(SyntaxKind.ThisKeyword));
                        }
                        else if (seenParams)
                        {
                            diagnostics.Add(ErrorCode.ERR_ParamsCantBeWithModifier, modifier.GetLocation(), SyntaxFacts.GetText(SyntaxKind.OutKeyword));
                        }
                        else if (seenRef)
                        {
                            diagnostics.Add(ErrorCode.ERR_BadParameterModifiers, modifier.GetLocation(), SyntaxFacts.GetText(SyntaxKind.OutKeyword), SyntaxFacts.GetText(SyntaxKind.RefKeyword));
                        }
                        else if (seenIn)
                        {
                            diagnostics.Add(ErrorCode.ERR_BadParameterModifiers, modifier.GetLocation(), SyntaxFacts.GetText(SyntaxKind.OutKeyword), SyntaxFacts.GetText(SyntaxKind.InKeyword));
                        }
                        else
                        {
                            seenOut = true;
                        }
                        break;

                    case SyntaxKind.ParamsKeyword:
                        if (seenParams)
                        {
                            diagnostics.Add(ErrorCode.ERR_DupParamMod, modifier.GetLocation(), SyntaxFacts.GetText(SyntaxKind.ParamsKeyword));
                        }
                        else if (seenThis)
                        {
                            diagnostics.Add(ErrorCode.ERR_BadParamModThis, modifier.GetLocation());
                        }
                        else if (seenRef)
                        {
                            diagnostics.Add(ErrorCode.ERR_BadParameterModifiers, modifier.GetLocation(), SyntaxFacts.GetText(SyntaxKind.ParamsKeyword), SyntaxFacts.GetText(SyntaxKind.RefKeyword));
                        }
                        else if (seenIn)
                        {
                            diagnostics.Add(ErrorCode.ERR_BadParameterModifiers, modifier.GetLocation(), SyntaxFacts.GetText(SyntaxKind.ParamsKeyword), SyntaxFacts.GetText(SyntaxKind.InKeyword));
                        }
                        else if (seenOut)
                        {
                            diagnostics.Add(ErrorCode.ERR_BadParameterModifiers, modifier.GetLocation(), SyntaxFacts.GetText(SyntaxKind.ParamsKeyword), SyntaxFacts.GetText(SyntaxKind.OutKeyword));
                        }
                        else
                        {
                            seenParams = true;
                        }
                        break;

                    case SyntaxKind.InKeyword:
                        if (seenIn)
                        {
                            diagnostics.Add(ErrorCode.ERR_DupParamMod, modifier.GetLocation(), SyntaxFacts.GetText(SyntaxKind.InKeyword));
                        }
                        else if (seenOut)
                        {
                            diagnostics.Add(ErrorCode.ERR_BadParameterModifiers, modifier.GetLocation(), SyntaxFacts.GetText(SyntaxKind.InKeyword), SyntaxFacts.GetText(SyntaxKind.OutKeyword));
                        }
                        else if (seenRef)
                        {
                            diagnostics.Add(ErrorCode.ERR_BadParameterModifiers, modifier.GetLocation(), SyntaxFacts.GetText(SyntaxKind.InKeyword), SyntaxFacts.GetText(SyntaxKind.RefKeyword));
                        }
                        else if (seenParams)
                        {
                            diagnostics.Add(ErrorCode.ERR_ParamsCantBeWithModifier, modifier.GetLocation(), SyntaxFacts.GetText(SyntaxKind.InKeyword));
                        }
                        else
                        {
                            seenIn = true;
                        }
                        break;

                    default:
                        throw ExceptionUtilities.UnexpectedValue(modifier.Kind());
                }
            }
        }

        private static void ReportParameterErrors(
            Symbol owner,
            ParameterSyntax parameterSyntax,
            SourceParameterSymbol parameter,
            SyntaxToken thisKeyword,
            SyntaxToken paramsKeyword,
            int firstDefault,
            BindingDiagnosticBag diagnostics)
        {
            int parameterIndex = parameter.Ordinal;
            bool isDefault = parameterSyntax.Default != null;

            if (thisKeyword.Kind() == SyntaxKind.ThisKeyword && parameterIndex != 0)
            {
                // Report CS1100 on "this". Note that is a change from Dev10
                // which reports the error on the type following "this".

                // error CS1100: Method '{0}' has a parameter modifier 'this' which is not on the first parameter
                diagnostics.Add(ErrorCode.ERR_BadThisParam, thisKeyword.GetLocation(), owner.Name);
            }
            else if (parameter.IsParams && owner.IsOperator())
            {
                // error CS1670: params is not valid in this context
                diagnostics.Add(ErrorCode.ERR_IllegalParams, paramsKeyword.GetLocation());
            }
            else if (parameter.IsParams && !parameter.TypeWithAnnotations.IsSZArray())
            {
                // error CS0225: The params parameter must be a single dimensional array
                diagnostics.Add(ErrorCode.ERR_ParamsMustBeArray, paramsKeyword.GetLocation());
            }
            else if (parameter.TypeWithAnnotations.IsStatic && !parameter.ContainingSymbol.ContainingType.IsInterfaceType())
            {
                // error CS0721: '{0}': static types cannot be used as parameters
                diagnostics.Add(ErrorCode.ERR_ParameterIsStaticClass, owner.Locations[0], parameter.Type);
            }
            else if (firstDefault != -1 && parameterIndex > firstDefault && !isDefault && !parameter.IsParams)
            {
                // error CS1737: Optional parameters must appear after all required parameters
                Location loc = parameterSyntax.Identifier.GetNextToken(includeZeroWidth: true).GetLocation(); //could be missing
                diagnostics.Add(ErrorCode.ERR_DefaultValueBeforeRequiredValue, loc);
            }
            else if (parameter.RefKind != RefKind.None &&
                parameter.TypeWithAnnotations.IsRestrictedType(ignoreSpanLikeTypes: true))
            {
                // CS1601: Cannot make reference to variable of type 'System.TypedReference'
                diagnostics.Add(ErrorCode.ERR_MethodArgCantBeRefAny, parameterSyntax.Location, parameter.Type);
            }
        }

        internal static bool ReportDefaultParameterErrors(
            Binder binder,
            Symbol owner,
            ParameterSyntax parameterSyntax,
            SourceParameterSymbol parameter,
            BoundExpression defaultExpression,
<<<<<<< HEAD
            BindingDiagnosticBag diagnostics)
=======
            BoundExpression convertedExpression,
            DiagnosticBag diagnostics)
>>>>>>> 37429b83
        {
            bool hasErrors = false;

            // SPEC VIOLATION: The spec says that the conversion from the initializer to the 
            // parameter type is required to be either an identity or a nullable conversion, but
            // that is not right:
            //
            // void M(short myShort = 10) {}
            // * not an identity or nullable conversion but should be legal
            //
            // void M(object obj = (dynamic)null) {}
            // * an identity conversion, but should be illegal
            //
            // void M(MyStruct? myStruct = default(MyStruct)) {}
            // * a nullable conversion, but must be illegal because we cannot generate metadata for it
            // 
            // Even if the expression is thoroughly illegal, we still want to bind it and 
            // stick it in the parameter because we want to be able to analyze it for
            // IntelliSense purposes.

            TypeSymbol parameterType = parameter.Type;
            CompoundUseSiteInfo<AssemblySymbol> useSiteInfo = binder.GetNewCompoundUseSiteInfo(diagnostics);
            Conversion conversion = binder.Conversions.ClassifyImplicitConversionFromExpression(defaultExpression, parameterType, ref useSiteInfo);
            diagnostics.Add(defaultExpression.Syntax, useSiteInfo);

            var refKind = GetModifiers(parameterSyntax.Modifiers, out SyntaxToken refnessKeyword, out SyntaxToken paramsKeyword, out SyntaxToken thisKeyword);

            // CONSIDER: We are inconsistent here regarding where the error is reported; is it
            // CONSIDER: reported on the parameter name, or on the value of the initializer?
            // CONSIDER: Consider making this consistent.

            if (refKind == RefKind.Ref || refKind == RefKind.Out)
            {
                // error CS1741: A ref or out parameter cannot have a default value
                diagnostics.Add(ErrorCode.ERR_RefOutDefaultValue, refnessKeyword.GetLocation());
                hasErrors = true;
            }
            else if (paramsKeyword.Kind() == SyntaxKind.ParamsKeyword)
            {
                // error CS1751: Cannot specify a default value for a parameter array
                diagnostics.Add(ErrorCode.ERR_DefaultValueForParamsParameter, paramsKeyword.GetLocation());
                hasErrors = true;
            }
            else if (thisKeyword.Kind() == SyntaxKind.ThisKeyword)
            {
                // Only need to report CS1743 for the first parameter. The caller will
                // have reported CS1100 if 'this' appeared on another parameter.
                if (parameter.Ordinal == 0)
                {
                    // error CS1743: Cannot specify a default value for the 'this' parameter
                    diagnostics.Add(ErrorCode.ERR_DefaultValueForExtensionParameter, thisKeyword.GetLocation());
                    hasErrors = true;
                }
            }
            else if (!defaultExpression.HasAnyErrors && !IsValidDefaultValue(defaultExpression.IsTypelessNew() ? convertedExpression : defaultExpression))
            {
                // error CS1736: Default parameter value for '{0}' must be a compile-time constant
                diagnostics.Add(ErrorCode.ERR_DefaultValueMustBeConstant, parameterSyntax.Default.Value.Location, parameterSyntax.Identifier.ValueText);
                hasErrors = true;
            }
            else if (!conversion.Exists ||
                conversion.IsUserDefined ||
                conversion.IsIdentity && parameterType.SpecialType == SpecialType.System_Object && defaultExpression.Type.IsDynamic())
            {
                // If we had no implicit conversion, or a user-defined conversion, report an error.
                //
                // Even though "object x = (dynamic)null" is a legal identity conversion, we do not allow it. 
                // CONSIDER: We could. Doesn't hurt anything.

                // error CS1750: A value of type '{0}' cannot be used as a default parameter because there are no standard conversions to type '{1}'
                diagnostics.Add(ErrorCode.ERR_NoConversionForDefaultParam, parameterSyntax.Identifier.GetLocation(),
                    defaultExpression.Display, parameterType);

                hasErrors = true;
            }
            else if (conversion.IsReference &&
                (parameterType.SpecialType == SpecialType.System_Object || parameterType.Kind == SymbolKind.DynamicType) &&
                (object)defaultExpression.Type != null &&
                defaultExpression.Type.SpecialType == SpecialType.System_String ||
                conversion.IsBoxing)
            {
                // We don't allow object x = "hello", object x = 123, dynamic x = "hello", etc.
                // error CS1763: '{0}' is of type '{1}'. A default parameter value of a reference type other than string can only be initialized with null
                diagnostics.Add(ErrorCode.ERR_NotNullRefDefaultParameter, parameterSyntax.Identifier.GetLocation(),
                    parameterSyntax.Identifier.ValueText, parameterType);

                hasErrors = true;
            }
            else if (conversion.IsNullable && !defaultExpression.Type.IsNullableType() &&
                !(parameterType.GetNullableUnderlyingType().IsEnumType() || parameterType.GetNullableUnderlyingType().IsIntrinsicType()))
            {
                // We can do:
                // M(int? x = default(int)) 
                // M(int? x = default(int?)) 
                // M(MyEnum? e = default(enum))
                // M(MyEnum? e = default(enum?))
                // M(MyStruct? s = default(MyStruct?))
                //
                // but we cannot do:
                //
                // M(MyStruct? s = default(MyStruct))

                // error CS1770: 
                // A value of type '{0}' cannot be used as default parameter for nullable parameter '{1}' because '{0}' is not a simple type
                diagnostics.Add(ErrorCode.ERR_NoConversionForNubDefaultParam, parameterSyntax.Identifier.GetLocation(),
                    defaultExpression.Type, parameterSyntax.Identifier.ValueText);

                hasErrors = true;
            }

            // Certain contexts allow default parameter values syntactically but they are ignored during
            // semantic analysis. They are:

            // 1. Explicitly implemented interface methods; since the method will always be called
            //    via the interface, the defaults declared on the implementation will not 
            //    be seen at the call site.
            //
            // UNDONE: 2. The "actual" side of a partial method; the default values are taken from the
            // UNDONE:    "declaring" side of the method.
            //
            // UNDONE: 3. An indexer with only one formal parameter; it is illegal to omit every argument
            // UNDONE:    to an indexer.
            //
            // 4. A user-defined operator; it is syntactically impossible to omit the argument.

            if (owner.IsExplicitInterfaceImplementation() ||
                owner.IsPartialImplementation() ||
                owner.IsOperator())
            {
                // CS1066: The default value specified for parameter '{0}' will have no effect because it applies to a 
                //         member that is used in contexts that do not allow optional arguments
                diagnostics.Add(ErrorCode.WRN_DefaultValueForUnconsumedLocation,
                    parameterSyntax.Identifier.GetLocation(),
                    parameterSyntax.Identifier.ValueText);
            }

            return hasErrors;
        }

        private static bool IsValidDefaultValue(BoundExpression expression)
        {
            // SPEC VIOLATION: 
            // By the spec an optional parameter initializer is required to be either:
            // * a constant,
            // * new S() where S is a value type
            // * default(S) where S is a value type.
            // 
            // The native compiler considers default(T) to be a valid
            // initializer regardless of whether T is a value type
            // reference type, type parameter type, and so on.
            // We should consider simply allowing this in the spec.
            //
            // Also when valuetype S has a parameterless constructor, 
            // new S() is clearly not a constant expression and should produce an error
            if (expression.ConstantValue != null)
            {
                return true;
            }
            while (true)
            {
                switch (expression.Kind)
                {
                    case BoundKind.DefaultLiteral:
                    case BoundKind.DefaultExpression:
                        return true;
                    case BoundKind.ObjectCreationExpression:
                        return IsValidDefaultValue((BoundObjectCreationExpression)expression);
                    default:
                        return false;
                }
            }
        }

        private static bool IsValidDefaultValue(BoundObjectCreationExpression expression)
        {
            return expression.Constructor.IsDefaultValueTypeConstructor() && expression.InitializerExpressionOpt == null;
        }

        internal static MethodSymbol FindContainingGenericMethod(Symbol symbol)
        {
            for (Symbol current = symbol; (object)current != null; current = current.ContainingSymbol)
            {
                if (current.Kind == SymbolKind.Method)
                {
                    MethodSymbol method = (MethodSymbol)current;
                    if (method.MethodKind != MethodKind.AnonymousFunction)
                    {
                        return method.IsGenericMethod ? method : null;
                    }
                }
            }
            return null;
        }

        private static RefKind GetModifiers(SyntaxTokenList modifiers, out SyntaxToken refnessKeyword, out SyntaxToken paramsKeyword, out SyntaxToken thisKeyword)
        {
            var refKind = RefKind.None;

            refnessKeyword = default(SyntaxToken);
            paramsKeyword = default(SyntaxToken);
            thisKeyword = default(SyntaxToken);

            foreach (var modifier in modifiers)
            {
                switch (modifier.Kind())
                {
                    case SyntaxKind.OutKeyword:
                        if (refKind == RefKind.None)
                        {
                            refnessKeyword = modifier;
                            refKind = RefKind.Out;
                        }
                        break;
                    case SyntaxKind.RefKeyword:
                        if (refKind == RefKind.None)
                        {
                            refnessKeyword = modifier;
                            refKind = RefKind.Ref;
                        }
                        break;
                    case SyntaxKind.InKeyword:
                        if (refKind == RefKind.None)
                        {
                            refnessKeyword = modifier;
                            refKind = RefKind.In;
                        }
                        break;
                    case SyntaxKind.ParamsKeyword:
                        paramsKeyword = modifier;
                        break;
                    case SyntaxKind.ThisKeyword:
                        thisKeyword = modifier;
                        break;
                }
            }

            return refKind;
        }
    }
}<|MERGE_RESOLUTION|>--- conflicted
+++ resolved
@@ -376,12 +376,8 @@
             ParameterSyntax parameterSyntax,
             SourceParameterSymbol parameter,
             BoundExpression defaultExpression,
-<<<<<<< HEAD
+            BoundExpression convertedExpression,
             BindingDiagnosticBag diagnostics)
-=======
-            BoundExpression convertedExpression,
-            DiagnosticBag diagnostics)
->>>>>>> 37429b83
         {
             bool hasErrors = false;
 
