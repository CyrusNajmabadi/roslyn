﻿// Copyright (c) Microsoft.  All Rights Reserved.  Licensed under the Apache License, Version 2.0.  See License.txt in the project root for license information.

using System.Collections.Generic;
using System.Collections.Immutable;
using System.Diagnostics;
using System.Globalization;
using System.Linq;
using System.Runtime.InteropServices;
using System.Threading;
using Microsoft.CodeAnalysis.CSharp.Symbols;
using Microsoft.CodeAnalysis.CSharp.Syntax;
using Roslyn.Utilities;

namespace Microsoft.CodeAnalysis.CSharp.Symbols
{
    // This is a type symbol associated with a type definition in source code.
    // That is, for a generic type C<T> this is the instance type C<T>.  
    internal sealed partial class SourceNamedTypeSymbol : SourceMemberContainerTypeSymbol, IAttributeTargetSymbol
    {
        private ImmutableArray<TypeParameterSymbol> _lazyTypeParameters;

        /// <summary>
        /// A collection of type parameter constraints, populated when
        /// constraints for the first type parameter are requested.
        /// </summary>
        private ImmutableArray<TypeParameterConstraintClause> _lazyTypeParameterConstraints;

        private CustomAttributesBag<CSharpAttributeData> _lazyCustomAttributesBag;

        private string _lazyDocComment;

        private ThreeState _lazyIsExplicitDefinitionOfNoPiaLocalType = ThreeState.Unknown;

        protected override Location GetCorrespondingBaseListLocation(NamedTypeSymbol @base)
        {
            Location backupLocation = null;
            var unusedDiagnostics = DiagnosticBag.GetInstance();

            foreach (SyntaxReference part in SyntaxReferences)
            {
                TypeDeclarationSyntax typeBlock = (TypeDeclarationSyntax)part.GetSyntax();
                BaseListSyntax bases = typeBlock.BaseList;
                if (bases == null)
                {
                    continue;
                }
                SeparatedSyntaxList<BaseTypeSyntax> inheritedTypeDecls = bases.Types;

                var baseBinder = this.DeclaringCompilation.GetBinder(bases);
                baseBinder = baseBinder.WithAdditionalFlagsAndContainingMemberOrLambda(BinderFlags.SuppressConstraintChecks, this);

                if ((object)backupLocation == null)
                {
                    backupLocation = inheritedTypeDecls[0].Type.GetLocation();
                }

                foreach (BaseTypeSyntax baseTypeSyntax in inheritedTypeDecls)
                {
                    TypeSyntax t = baseTypeSyntax.Type;
                    TypeSymbol bt = baseBinder.BindType(t, unusedDiagnostics).TypeSymbol;

                    if (bt == @base)
                    {
                        unusedDiagnostics.Free();
                        return t.GetLocation();
                    }
                }
            }
            unusedDiagnostics.Free();
            return backupLocation;
        }

        internal SourceNamedTypeSymbol(NamespaceOrTypeSymbol containingSymbol, MergedTypeDeclaration declaration, DiagnosticBag diagnostics)
            : base(containingSymbol, declaration, diagnostics)
        {
            Debug.Assert(declaration.Kind == DeclarationKind.Struct ||
                         declaration.Kind == DeclarationKind.Interface ||
                         declaration.Kind == DeclarationKind.Enum ||
                         declaration.Kind == DeclarationKind.Delegate ||
                         declaration.Kind == DeclarationKind.Class);

            if (containingSymbol.Kind == SymbolKind.NamedType)
            {
                // Nested types are never unified.
                _lazyIsExplicitDefinitionOfNoPiaLocalType = ThreeState.False;
            }

            if (declaration.Arity == 0 && declaration.HasConstraints)
            {
                foreach (var syntaxRef in this.SyntaxReferences)
                {
                    var constraintClauses = GetConstraintClauses((CSharpSyntaxNode)syntaxRef.GetSyntax());
                    ReportErrorIfHasConstraints(constraintClauses, diagnostics);
                }
            }
        }

        #region Syntax

        private static SyntaxToken GetName(CSharpSyntaxNode node)
        {
            switch (node.Kind())
            {
                case SyntaxKind.EnumDeclaration:
                    return ((EnumDeclarationSyntax)node).Identifier;
                case SyntaxKind.DelegateDeclaration:
                    return ((DelegateDeclarationSyntax)node).Identifier;
                case SyntaxKind.ClassDeclaration:
                case SyntaxKind.InterfaceDeclaration:
                case SyntaxKind.StructDeclaration:
                    return ((BaseTypeDeclarationSyntax)node).Identifier;
                default:
                    return default(SyntaxToken);
            }
        }

        public override string GetDocumentationCommentXml(CultureInfo preferredCulture = null, bool expandIncludes = false, CancellationToken cancellationToken = default(CancellationToken))
        {
            return SourceDocumentationCommentUtils.GetAndCacheDocumentationComment(this, expandIncludes, ref _lazyDocComment);
        }

        #endregion

        #region Type Parameters

        private ImmutableArray<TypeParameterSymbol> MakeTypeParameters(DiagnosticBag diagnostics)
        {
            if (declaration.Arity == 0)
            {
                return ImmutableArray<TypeParameterSymbol>.Empty;
            }

            var typeParameterMismatchReported = false;
            var typeParameterNames = new string[declaration.Arity];
            var typeParameterVarianceKeywords = new string[declaration.Arity];
            var parameterBuilders1 = new List<List<TypeParameterBuilder>>();

            foreach (var syntaxRef in this.SyntaxReferences)
            {
                var typeDecl = (CSharpSyntaxNode)syntaxRef.GetSyntax();
                var syntaxTree = syntaxRef.SyntaxTree;

                TypeParameterListSyntax tpl;
                SyntaxKind typeKind = typeDecl.Kind();
                switch (typeKind)
                {
                    case SyntaxKind.ClassDeclaration:
                    case SyntaxKind.StructDeclaration:
                    case SyntaxKind.InterfaceDeclaration:
                        tpl = ((TypeDeclarationSyntax)typeDecl).TypeParameterList;
                        break;

                    case SyntaxKind.DelegateDeclaration:
                        tpl = ((DelegateDeclarationSyntax)typeDecl).TypeParameterList;
                        break;

                    case SyntaxKind.EnumDeclaration:
                    default:
                        // there is no such thing as a generic enum, so code should never reach here.
                        throw ExceptionUtilities.UnexpectedValue(typeDecl.Kind());
                }

                bool isInterfaceOrDelegate = typeKind == SyntaxKind.InterfaceDeclaration || typeKind == SyntaxKind.DelegateDeclaration;
                var parameterBuilder = new List<TypeParameterBuilder>();
                parameterBuilders1.Add(parameterBuilder);
                int i = 0;
                foreach (var tp in tpl.Parameters)
                {
                    if (tp.VarianceKeyword.Kind() != SyntaxKind.None &&
                        !isInterfaceOrDelegate)
                    {
                        diagnostics.Add(ErrorCode.ERR_IllegalVarianceSyntax, tp.VarianceKeyword.GetLocation());
                    }

                    var name = typeParameterNames[i];
                    var location = new SourceLocation(tp.Identifier);
                    var varianceKind = typeParameterVarianceKeywords[i];
                    if (name == null)
                    {
                        name = typeParameterNames[i] = tp.Identifier.ValueText;
                        varianceKind = typeParameterVarianceKeywords[i] = tp.VarianceKeyword.ValueText;
                        for (int j = 0; j < i; j++)
                        {
                            if (name == typeParameterNames[j])
                            {
                                typeParameterMismatchReported = true;
                                diagnostics.Add(ErrorCode.ERR_DuplicateTypeParameter, location, name);
                                goto next;
                            }
                        }

                        if (!ReferenceEquals(ContainingType, null))
                        {
                            var tpEnclosing = ContainingType.FindEnclosingTypeParameter(name);
                            if ((object)tpEnclosing != null)
                            {
                                // Type parameter '{0}' has the same name as the type parameter from outer type '{1}'
                                diagnostics.Add(ErrorCode.WRN_TypeParameterSameAsOuterTypeParameter, location, name, tpEnclosing.ContainingType);
                            }
                        }
                    next:;
                    }
                    else if (!typeParameterMismatchReported)
                    {
                        // Note: the "this", below, refers to the name of the current class, which includes its type
                        // parameter names.  But the type parameter names have not been computed yet.  Therefore, we
                        // take advantage of the fact that "this" won't undergo "ToString()" until later, when the
                        // diagnostic is printed, by which time the type parameters field will have been filled in.
                        if (varianceKind != tp.VarianceKeyword.ValueText)
                        {
                            // Dev10 reports CS1067, even if names also don't match
                            typeParameterMismatchReported = true;
                            diagnostics.Add(
                                ErrorCode.ERR_PartialWrongTypeParamsVariance,
                                declaration.NameLocations.First(),
                                this); // see comment above
                        }
                        else if (name != tp.Identifier.ValueText)
                        {
                            typeParameterMismatchReported = true;
                            diagnostics.Add(
                                ErrorCode.ERR_PartialWrongTypeParams,
                                declaration.NameLocations.First(),
                                this); // see comment above
                        }
                    }
                    parameterBuilder.Add(new TypeParameterBuilder(syntaxTree.GetReference(tp), this, location));
                    i++;
                }
            }

            var parameterBuilders2 = parameterBuilders1.Transpose(); // type arguments are positional
            var parameters = parameterBuilders2.Select((builders, i) => builders[0].MakeSymbol(i, builders, diagnostics));
            return parameters.AsImmutable();
        }

        internal TypeParameterConstraintKind GetTypeParameterConstraints(int ordinal)
        {
            var clause = this.GetTypeParameterConstraintClause(ordinal);
            return (clause != null) ? clause.Constraints : TypeParameterConstraintKind.None;
        }

        internal ImmutableArray<TypeSymbolWithAnnotations> GetTypeParameterConstraintTypes(int ordinal)
        {
            var clause = this.GetTypeParameterConstraintClause(ordinal);
            return (clause != null) ? clause.ConstraintTypes : ImmutableArray<TypeSymbolWithAnnotations>.Empty;
        }

        private TypeParameterConstraintClause GetTypeParameterConstraintClause(int ordinal)
        {
            if (_lazyTypeParameterConstraints.IsDefault)
            {
                var diagnostics = DiagnosticBag.GetInstance();
                if (ImmutableInterlocked.InterlockedInitialize(ref _lazyTypeParameterConstraints, MakeTypeParameterConstraints(diagnostics)))
                {
                    this.AddDeclarationDiagnostics(diagnostics);
                }
                diagnostics.Free();
            }

            var clauses = _lazyTypeParameterConstraints;
            return (clauses.Length > 0) ? clauses[ordinal] : null;
        }

        private ImmutableArray<TypeParameterConstraintClause> MakeTypeParameterConstraints(DiagnosticBag diagnostics)
        {
            var typeParameters = this.TypeParameters;
            var results = ImmutableArray<TypeParameterConstraintClause>.Empty;

            int arity = typeParameters.Length;
            if (arity > 0)
            {
                foreach (var decl in declaration.Declarations)
                {
                    var syntaxRef = decl.SyntaxReference;
                    var constraintClauses = GetConstraintClauses((CSharpSyntaxNode)syntaxRef.GetSyntax());
                    if (constraintClauses.Count == 0)
                    {
                        continue;
                    }

                    var binderFactory = this.DeclaringCompilation.GetBinderFactory(syntaxRef.SyntaxTree);
                    var binder = binderFactory.GetBinder(constraintClauses[0]);

                    // Wrap binder from factory in a generic constraints specific binder 
                    // to avoid checking constraints when binding type names.
                    Debug.Assert(!binder.Flags.Includes(BinderFlags.GenericConstraintsClause));
                    binder = binder.WithContainingMemberOrLambda(this).WithAdditionalFlags(BinderFlags.GenericConstraintsClause | BinderFlags.SuppressConstraintChecks);

                    var constraints = binder.BindTypeParameterConstraintClauses(this, typeParameters, constraintClauses, diagnostics);
                    Debug.Assert(constraints.Length == arity);

                    if (results.Length == 0)
                    {
                        this.CheckConstraintTypesVisibility(decl.NameLocation, constraints, diagnostics);
                        results = constraints;
                    }
                    else
                    {
                        // Constraints defined on multiple partial declarations.
                        // Report any mismatched constraints.
                        for (int i = 0; i < arity; i++)
                        {
                            if (!HaveSameConstraints(results[i], constraints[i]))
                            {
                                // "Partial declarations of '{0}' have inconsistent constraints for type parameter '{1}'"
                                diagnostics.Add(ErrorCode.ERR_PartialWrongConstraints, Locations[0], this, typeParameters[i]);
                            }
                        }
                    }
                }
            }

            return results;
        }

        private static SyntaxList<TypeParameterConstraintClauseSyntax> GetConstraintClauses(CSharpSyntaxNode node)
        {
            switch (node.Kind())
            {
                case SyntaxKind.ClassDeclaration:
                case SyntaxKind.StructDeclaration:
                case SyntaxKind.InterfaceDeclaration:
                    return ((TypeDeclarationSyntax)node).ConstraintClauses;
                case SyntaxKind.DelegateDeclaration:
                    return ((DelegateDeclarationSyntax)node).ConstraintClauses;
                default:
                    throw ExceptionUtilities.UnexpectedValue(node.Kind());
            }
        }

        private static bool HaveSameConstraints(TypeParameterConstraintClause clause1, TypeParameterConstraintClause clause2)
        {
            if ((clause1 == null) || (clause2 == null))
            {
                return (clause1 == null) && (clause2 == null);
            }

            if (clause1.Constraints != clause2.Constraints)
            {
                return false;
            }

            var constraintTypes1 = clause1.ConstraintTypes;
            var constraintTypes2 = clause2.ConstraintTypes;

            int n = constraintTypes1.Length;
            if (constraintTypes2.Length != n)
            {
                return false;
            }

            // Construct a HashSet<T> for one of the sets
            // to allow O(n) comparison of the two sets.
            var setTypes2 = new HashSet<TypeSymbol>();
            foreach (var constraintType in constraintTypes2)
            {
                // Binder should have dropped any duplicates.
                Debug.Assert(!setTypes2.Contains(constraintType.TypeSymbol));
                setTypes2.Add(constraintType.TypeSymbol);
            }

            foreach (var constraintType in constraintTypes1)
            {
                if (!setTypes2.Contains(constraintType.TypeSymbol))
                {
                    return false;
                }
            }

            return true;
        }

        internal override ImmutableArray<TypeSymbolWithAnnotations> TypeArgumentsNoUseSiteDiagnostics
        {
            get
            {
<<<<<<< HEAD
                return TypeParameters.SelectAsArray(TypeMap.AsTypeSymbolWithAnnotations);
            }
=======
                return TypeParameters.Cast<TypeParameterSymbol, TypeSymbol>();
            }
        }

        internal override bool HasTypeArgumentsCustomModifiers
        {
            get
            {
                return false;
            }
        }

        public override ImmutableArray<CustomModifier> GetTypeArgumentCustomModifiers(int ordinal)
        {
            return GetEmptyTypeArgumentCustomModifiers(ordinal);
>>>>>>> 2355a7be
        }

        public override ImmutableArray<TypeParameterSymbol> TypeParameters
        {
            get
            {
                if (_lazyTypeParameters.IsDefault)
                {
                    var diagnostics = DiagnosticBag.GetInstance();
                    if (ImmutableInterlocked.InterlockedInitialize(ref _lazyTypeParameters, MakeTypeParameters(diagnostics)))
                    {
                        AddDeclarationDiagnostics(diagnostics);
                    }

                    diagnostics.Free();
                }

                return _lazyTypeParameters;
            }
        }

        #endregion

        #region Attributes

        internal ImmutableArray<SyntaxList<AttributeListSyntax>> GetAttributeDeclarations()
        {
            return declaration.GetAttributeDeclarations();
        }

        IAttributeTargetSymbol IAttributeTargetSymbol.AttributesOwner
        {
            get { return this; }
        }

        AttributeLocation IAttributeTargetSymbol.DefaultAttributeLocation
        {
            get { return AttributeLocation.Type; }
        }

        AttributeLocation IAttributeTargetSymbol.AllowedAttributeLocations
        {
            get
            {
                switch (TypeKind)
                {
                    case TypeKind.Delegate:
                        return AttributeLocation.Type | AttributeLocation.Return;

                    case TypeKind.Enum:
                    case TypeKind.Interface:
                        return AttributeLocation.Type;

                    case TypeKind.Struct:
                    case TypeKind.Class:
                        return AttributeLocation.Type;

                    default:
                        return AttributeLocation.None;
                }
            }
        }

        /// <summary>
        /// Returns a bag of applied custom attributes and data decoded from well-known attributes. Returns null if there are no attributes applied on the symbol.
        /// </summary>
        /// <remarks>
        /// Forces binding and decoding of attributes.
        /// </remarks>
        private CustomAttributesBag<CSharpAttributeData> GetAttributesBag()
        {
            var bag = _lazyCustomAttributesBag;
            if (bag != null && bag.IsSealed)
            {
                return bag;
            }

            if (LoadAndValidateAttributes(OneOrMany.Create(this.GetAttributeDeclarations()), ref _lazyCustomAttributesBag))
            {
                var completed = state.NotePartComplete(CompletionPart.Attributes);
                Debug.Assert(completed);
            }

            Debug.Assert(_lazyCustomAttributesBag.IsSealed);
            return _lazyCustomAttributesBag;
        }

        /// <summary>
        /// Gets the attributes applied on this symbol.
        /// Returns an empty array if there are no attributes.
        /// </summary>
        public sealed override ImmutableArray<CSharpAttributeData> GetAttributes()
        {
            return this.GetAttributesBag().Attributes;
        }

        /// <summary>
        /// Returns data decoded from well-known attributes applied to the symbol or null if there are no applied attributes.
        /// </summary>
        /// <remarks>
        /// Forces binding and decoding of attributes.
        /// </remarks>
        private TypeWellKnownAttributeData GetDecodedWellKnownAttributeData()
        {
            var attributesBag = _lazyCustomAttributesBag;
            if (attributesBag == null || !attributesBag.IsDecodedWellKnownAttributeDataComputed)
            {
                attributesBag = this.GetAttributesBag();
            }

            return (TypeWellKnownAttributeData)attributesBag.DecodedWellKnownAttributeData;
        }

        /// <summary>
        /// Returns data decoded from special early bound well-known attributes applied to the symbol or null if there are no applied attributes.
        /// </summary>
        /// <remarks>
        /// Forces binding and decoding of attributes.
        /// </remarks>
        internal CommonTypeEarlyWellKnownAttributeData GetEarlyDecodedWellKnownAttributeData()
        {
            var attributesBag = _lazyCustomAttributesBag;
            if (attributesBag == null || !attributesBag.IsEarlyDecodedWellKnownAttributeDataComputed)
            {
                attributesBag = this.GetAttributesBag();
            }

            return (CommonTypeEarlyWellKnownAttributeData)attributesBag.EarlyDecodedWellKnownAttributeData;
        }

        internal override CSharpAttributeData EarlyDecodeWellKnownAttribute(ref EarlyDecodeWellKnownAttributeArguments<EarlyWellKnownAttributeBinder, NamedTypeSymbol, AttributeSyntax, AttributeLocation> arguments)
        {
            bool hasAnyDiagnostics;
            CSharpAttributeData boundAttribute;

            if (CSharpAttributeData.IsTargetEarlyAttribute(arguments.AttributeType, arguments.AttributeSyntax, AttributeDescription.ComImportAttribute))
            {
                boundAttribute = arguments.Binder.GetAttribute(arguments.AttributeSyntax, arguments.AttributeType, out hasAnyDiagnostics);
                if (!boundAttribute.HasErrors)
                {
                    arguments.GetOrCreateData<CommonTypeEarlyWellKnownAttributeData>().HasComImportAttribute = true;
                    if (!hasAnyDiagnostics)
                    {
                        return boundAttribute;
                    }
                }

                return null;
            }

            if (CSharpAttributeData.IsTargetEarlyAttribute(arguments.AttributeType, arguments.AttributeSyntax, AttributeDescription.ConditionalAttribute))
            {
                boundAttribute = arguments.Binder.GetAttribute(arguments.AttributeSyntax, arguments.AttributeType, out hasAnyDiagnostics);
                if (!boundAttribute.HasErrors)
                {
                    string name = boundAttribute.GetConstructorArgument<string>(0, SpecialType.System_String);
                    arguments.GetOrCreateData<CommonTypeEarlyWellKnownAttributeData>().AddConditionalSymbol(name);
                    if (!hasAnyDiagnostics)
                    {
                        return boundAttribute;
                    }
                }

                return null;
            }

            ObsoleteAttributeData obsoleteData;
            if (EarlyDecodeDeprecatedOrObsoleteAttribute(ref arguments, out boundAttribute, out obsoleteData))
            {
                if (obsoleteData != null)
                {
                    arguments.GetOrCreateData<CommonTypeEarlyWellKnownAttributeData>().ObsoleteAttributeData = obsoleteData;
                }

                return boundAttribute;
            }

            if (CSharpAttributeData.IsTargetEarlyAttribute(arguments.AttributeType, arguments.AttributeSyntax, AttributeDescription.AttributeUsageAttribute))
            {
                boundAttribute = arguments.Binder.GetAttribute(arguments.AttributeSyntax, arguments.AttributeType, out hasAnyDiagnostics);
                if (!boundAttribute.HasErrors)
                {
                    AttributeUsageInfo info = this.DecodeAttributeUsageAttribute(boundAttribute, arguments.AttributeSyntax, diagnose: false);
                    if (!info.IsNull)
                    {
                        var typeData = arguments.GetOrCreateData<CommonTypeEarlyWellKnownAttributeData>();
                        if (typeData.AttributeUsageInfo.IsNull)
                        {
                            typeData.AttributeUsageInfo = info;
                        }

                        if (!hasAnyDiagnostics)
                        {
                            return boundAttribute;
                        }
                    }
                }

                return null;
            }

            return base.EarlyDecodeWellKnownAttribute(ref arguments);
        }

        internal override AttributeUsageInfo GetAttributeUsageInfo()
        {
            Debug.Assert(this.SpecialType == SpecialType.System_Object || this.DeclaringCompilation.IsAttributeType(this));

            CommonTypeEarlyWellKnownAttributeData data = this.GetEarlyDecodedWellKnownAttributeData();
            if (data != null && !data.AttributeUsageInfo.IsNull)
            {
                return data.AttributeUsageInfo;
            }

            return ((object)this.BaseTypeNoUseSiteDiagnostics != null) ? this.BaseTypeNoUseSiteDiagnostics.GetAttributeUsageInfo() : AttributeUsageInfo.Default;
        }

        /// <summary>
        /// Returns data decoded from Obsolete attribute or null if there is no Obsolete attribute.
        /// This property returns ObsoleteAttributeData.Uninitialized if attribute arguments haven't been decoded yet.
        /// </summary>
        internal override ObsoleteAttributeData ObsoleteAttributeData
        {
            get
            {
                var lazyCustomAttributesBag = _lazyCustomAttributesBag;
                if (lazyCustomAttributesBag != null && lazyCustomAttributesBag.IsEarlyDecodedWellKnownAttributeDataComputed)
                {
                    var data = (CommonTypeEarlyWellKnownAttributeData)lazyCustomAttributesBag.EarlyDecodedWellKnownAttributeData;
                    return data != null ? data.ObsoleteAttributeData : null;
                }

                foreach (var decl in this.declaration.Declarations)
                {
                    if (decl.HasAnyAttributes)
                    {
                        return ObsoleteAttributeData.Uninitialized;
                    }
                }

                return null;
            }
        }

        internal sealed override void DecodeWellKnownAttribute(ref DecodeWellKnownAttributeArguments<AttributeSyntax, CSharpAttributeData, AttributeLocation> arguments)
        {
            Debug.Assert((object)arguments.AttributeSyntaxOpt != null);

            var attribute = arguments.Attribute;
            Debug.Assert(!attribute.HasErrors);
            Debug.Assert(arguments.SymbolPart == AttributeLocation.None);

            if (attribute.IsTargetAttribute(this, AttributeDescription.AttributeUsageAttribute))
            {
                DecodeAttributeUsageAttribute(attribute, arguments.AttributeSyntaxOpt, diagnose: true, diagnosticsOpt: arguments.Diagnostics);
            }
            else if (attribute.IsTargetAttribute(this, AttributeDescription.DefaultMemberAttribute))
            {
                arguments.GetOrCreateData<TypeWellKnownAttributeData>().HasDefaultMemberAttribute = true;
            }
            else if (attribute.IsTargetAttribute(this, AttributeDescription.CoClassAttribute))
            {
                DecodeCoClassAttribute(ref arguments);
            }
            else if (attribute.IsTargetAttribute(this, AttributeDescription.ConditionalAttribute))
            {
                ValidateConditionalAttribute(attribute, arguments.AttributeSyntaxOpt, arguments.Diagnostics);
            }
            else if (attribute.IsTargetAttribute(this, AttributeDescription.GuidAttribute))
            {
                arguments.GetOrCreateData<TypeWellKnownAttributeData>().GuidString = attribute.DecodeGuidAttribute(arguments.AttributeSyntaxOpt, arguments.Diagnostics);
            }
            else if (attribute.IsTargetAttribute(this, AttributeDescription.SpecialNameAttribute))
            {
                arguments.GetOrCreateData<TypeWellKnownAttributeData>().HasSpecialNameAttribute = true;
            }
            else if (attribute.IsTargetAttribute(this, AttributeDescription.SerializableAttribute))
            {
                arguments.GetOrCreateData<TypeWellKnownAttributeData>().HasSerializableAttribute = true;
            }
            else if (attribute.IsTargetAttribute(this, AttributeDescription.ExcludeFromCodeCoverageAttribute))
            {
                arguments.GetOrCreateData<TypeWellKnownAttributeData>().HasExcludeFromCodeCoverageAttribute = true;
            }
            else if (attribute.IsTargetAttribute(this, AttributeDescription.StructLayoutAttribute))
            {
                AttributeData.DecodeStructLayoutAttribute<TypeWellKnownAttributeData, AttributeSyntax, CSharpAttributeData, AttributeLocation>(
                    ref arguments, this.DefaultMarshallingCharSet, defaultAutoLayoutSize: 0, messageProvider: MessageProvider.Instance);
            }
            else if (attribute.IsTargetAttribute(this, AttributeDescription.SuppressUnmanagedCodeSecurityAttribute))
            {
                arguments.GetOrCreateData<TypeWellKnownAttributeData>().HasSuppressUnmanagedCodeSecurityAttribute = true;
            }
            else if (attribute.IsTargetAttribute(this, AttributeDescription.ClassInterfaceAttribute))
            {
                attribute.DecodeClassInterfaceAttribute(arguments.AttributeSyntaxOpt, arguments.Diagnostics);
            }
            else if (attribute.IsTargetAttribute(this, AttributeDescription.InterfaceTypeAttribute))
            {
                attribute.DecodeInterfaceTypeAttribute(arguments.AttributeSyntaxOpt, arguments.Diagnostics);
            }
            else if (attribute.IsTargetAttribute(this, AttributeDescription.WindowsRuntimeImportAttribute))
            {
                arguments.GetOrCreateData<TypeWellKnownAttributeData>().HasWindowsRuntimeImportAttribute = true;
            }
            else if (attribute.IsTargetAttribute(this, AttributeDescription.RequiredAttributeAttribute))
            {
                // CS1608: The Required attribute is not permitted on C# types
                arguments.Diagnostics.Add(ErrorCode.ERR_CantUseRequiredAttribute, arguments.AttributeSyntaxOpt.Name.Location);
            }
            else if (attribute.IsTargetAttribute(this, AttributeDescription.CaseSensitiveExtensionAttribute))
            {
                // ExtensionAttribute should not be set explicitly.
                arguments.Diagnostics.Add(ErrorCode.ERR_ExplicitExtension, arguments.AttributeSyntaxOpt.Location);
            }
            else if (attribute.IsTargetAttribute(this, AttributeDescription.DynamicAttribute))
            {
                // DynamicAttribute should not be set explicitly.
                arguments.Diagnostics.Add(ErrorCode.ERR_ExplicitDynamicAttr, arguments.AttributeSyntaxOpt.Location);
            }
            else if (attribute.IsTargetAttribute(this, AttributeDescription.TupleElementNamesAttribute))
            {
                arguments.Diagnostics.Add(ErrorCode.ERR_ExplicitTupleElementNamesAttribute, arguments.AttributeSyntaxOpt.Location);
            }
            else if (attribute.IsTargetAttribute(this, AttributeDescription.SecurityCriticalAttribute)
                || attribute.IsTargetAttribute(this, AttributeDescription.SecuritySafeCriticalAttribute))
            {
                arguments.GetOrCreateData<TypeWellKnownAttributeData>().HasSecurityCriticalAttributes = true;
            }
            else if (_lazyIsExplicitDefinitionOfNoPiaLocalType == ThreeState.Unknown && attribute.IsTargetAttribute(this, AttributeDescription.TypeIdentifierAttribute))
            {
                _lazyIsExplicitDefinitionOfNoPiaLocalType = ThreeState.True;
            }
            else
            {
                var compilation = this.DeclaringCompilation;
                if (attribute.IsSecurityAttribute(compilation))
                {
                    attribute.DecodeSecurityAttribute<TypeWellKnownAttributeData>(this, compilation, ref arguments);
                }
            }
        }

        internal override bool IsExplicitDefinitionOfNoPiaLocalType
        {
            get
            {
                if (_lazyIsExplicitDefinitionOfNoPiaLocalType == ThreeState.Unknown)
                {
                    GetAttributes();

                    if (_lazyIsExplicitDefinitionOfNoPiaLocalType == ThreeState.Unknown)
                    {
                        _lazyIsExplicitDefinitionOfNoPiaLocalType = ThreeState.False;
                    }
                }

                Debug.Assert(_lazyIsExplicitDefinitionOfNoPiaLocalType != ThreeState.Unknown);
                return _lazyIsExplicitDefinitionOfNoPiaLocalType == ThreeState.True;
            }
        }

        // Process the specified AttributeUsage attribute on the given ownerSymbol
        private AttributeUsageInfo DecodeAttributeUsageAttribute(CSharpAttributeData attribute, AttributeSyntax node, bool diagnose, DiagnosticBag diagnosticsOpt = null)
        {
            Debug.Assert(diagnose == (diagnosticsOpt != null));
            Debug.Assert(!attribute.HasErrors);

            Debug.Assert(!this.IsErrorType());

            // AttributeUsage can only be specified for attribute classes
            if (!this.DeclaringCompilation.IsAttributeType(this))
            {
                if (diagnose)
                {
                    diagnosticsOpt.Add(ErrorCode.ERR_AttributeUsageOnNonAttributeClass, node.Name.Location, node.GetErrorDisplayName());
                }

                return AttributeUsageInfo.Null;
            }
            else
            {
                AttributeUsageInfo info = attribute.DecodeAttributeUsageAttribute();

                // Validate first ctor argument for AttributeUsage specification is a valid AttributeTargets enum member
                if (!info.HasValidAttributeTargets)
                {
                    if (diagnose)
                    {
                        // invalid attribute target
                        CSharpSyntaxNode attributeArgumentSyntax = attribute.GetAttributeArgumentSyntax(0, node);
                        diagnosticsOpt.Add(ErrorCode.ERR_InvalidAttributeArgument, attributeArgumentSyntax.Location, node.GetErrorDisplayName());
                    }

                    return AttributeUsageInfo.Null;
                }

                return info;
            }
        }

        private void DecodeCoClassAttribute(ref DecodeWellKnownAttributeArguments<AttributeSyntax, CSharpAttributeData, AttributeLocation> arguments)
        {
            var attribute = arguments.Attribute;
            Debug.Assert(!attribute.HasErrors);

            if (this.IsInterfaceType() && (!arguments.HasDecodedData || (object)((TypeWellKnownAttributeData)arguments.DecodedData).ComImportCoClass == null))
            {
                TypedConstant argument = attribute.CommonConstructorArguments[0];
                Debug.Assert(argument.Kind == TypedConstantKind.Type);

                var coClassType = argument.Value as NamedTypeSymbol;
                if ((object)coClassType != null && coClassType.TypeKind == TypeKind.Class)
                {
                    arguments.GetOrCreateData<TypeWellKnownAttributeData>().ComImportCoClass = coClassType;
                }
            }
        }

        internal override bool IsComImport
        {
            get
            {
                CommonTypeEarlyWellKnownAttributeData data = this.GetEarlyDecodedWellKnownAttributeData();
                return data != null && data.HasComImportAttribute;
            }
        }

        internal override NamedTypeSymbol ComImportCoClass
        {
            get
            {
                TypeWellKnownAttributeData data = this.GetDecodedWellKnownAttributeData();
                return data != null ? data.ComImportCoClass : null;
            }
        }

        private void ValidateConditionalAttribute(CSharpAttributeData attribute, AttributeSyntax node, DiagnosticBag diagnostics)
        {
            Debug.Assert(this.IsConditional);
            Debug.Assert(!attribute.HasErrors);

            if (!this.DeclaringCompilation.IsAttributeType(this))
            {
                // CS1689: Attribute '{0}' is only valid on methods or attribute classes
                diagnostics.Add(ErrorCode.ERR_ConditionalOnNonAttributeClass, node.Location, node.GetErrorDisplayName());
            }
            else
            {
                string name = attribute.GetConstructorArgument<string>(0, SpecialType.System_String);

                if (name == null || !SyntaxFacts.IsValidIdentifier(name))
                {
                    // CS0633: The argument to the '{0}' attribute must be a valid identifier
                    CSharpSyntaxNode attributeArgumentSyntax = attribute.GetAttributeArgumentSyntax(0, node);
                    diagnostics.Add(ErrorCode.ERR_BadArgumentToAttribute, attributeArgumentSyntax.Location, node.GetErrorDisplayName());
                }
            }
        }

        internal override bool HasSpecialName
        {
            get
            {
                var data = GetDecodedWellKnownAttributeData();
                return data != null && data.HasSpecialNameAttribute;
            }
        }

        internal sealed override bool ShouldAddWinRTMembers
        {
            get { return false; }
        }

        internal sealed override bool IsWindowsRuntimeImport
        {
            get
            {
                TypeWellKnownAttributeData data = this.GetDecodedWellKnownAttributeData();
                return data != null && data.HasWindowsRuntimeImportAttribute;
            }
        }

        internal sealed override bool IsSerializable
        {
            get
            {
                var data = this.GetDecodedWellKnownAttributeData();
                return data != null && data.HasSerializableAttribute;
            }
        }

        internal override bool IsDirectlyExcludedFromCodeCoverage =>
            GetDecodedWellKnownAttributeData()?.HasExcludeFromCodeCoverageAttribute == true;

        private bool HasInstanceFields()
        {
            var members = this.GetMembersUnordered();
            for (var i = 0; i < members.Length; i++)
            {
                var m = members[i];
                if (!m.IsStatic)
                {
                    switch (m.Kind)
                    {
                        case SymbolKind.Field:
                            return true;

                        case SymbolKind.Event:
                            if (((EventSymbol)m).AssociatedField != null)
                            {
                                return true;
                            }
                            break;
                    }
                }
            }

            return false;
        }

        internal sealed override TypeLayout Layout
        {
            get
            {
                var data = GetDecodedWellKnownAttributeData();
                if (data != null && data.HasStructLayoutAttribute)
                {
                    return data.Layout;
                }

                if (this.TypeKind == TypeKind.Struct)
                {
                    // CLI spec 22.37.16:
                    // "A ValueType shall have a non-zero size - either by defining at least one field, or by providing a non-zero ClassSize"
                    // 
                    // Dev11 compiler sets the value to 1 for structs with no instance fields and no size specified.
                    // It does not change the size value if it was explicitly specified to be 0, nor does it report an error.
                    return new TypeLayout(LayoutKind.Sequential, this.HasInstanceFields() ? 0 : 1, alignment: 0);
                }

                return default(TypeLayout);
            }
        }

        internal bool HasStructLayoutAttribute
        {
            get
            {
                var data = GetDecodedWellKnownAttributeData();
                return data != null && data.HasStructLayoutAttribute;
            }
        }

        internal override CharSet MarshallingCharSet
        {
            get
            {
                var data = GetDecodedWellKnownAttributeData();
                return (data != null && data.HasStructLayoutAttribute) ? data.MarshallingCharSet : DefaultMarshallingCharSet;
            }
        }

        internal sealed override bool HasDeclarativeSecurity
        {
            get
            {
                var data = this.GetDecodedWellKnownAttributeData();
                return data != null && data.HasDeclarativeSecurity;
            }
        }

        internal bool HasSecurityCriticalAttributes
        {
            get
            {
                var data = this.GetDecodedWellKnownAttributeData();
                return data != null && data.HasSecurityCriticalAttributes;
            }
        }

        internal sealed override IEnumerable<Microsoft.Cci.SecurityAttribute> GetSecurityInformation()
        {
            var attributesBag = this.GetAttributesBag();
            var wellKnownData = (TypeWellKnownAttributeData)attributesBag.DecodedWellKnownAttributeData;
            if (wellKnownData != null)
            {
                SecurityWellKnownAttributeData securityData = wellKnownData.SecurityInformation;
                if (securityData != null)
                {
                    return securityData.GetSecurityAttributes(attributesBag.Attributes);
                }
            }

            return null;
        }

        internal override ImmutableArray<string> GetAppliedConditionalSymbols()
        {
            var data = GetEarlyDecodedWellKnownAttributeData();
            return data != null ? data.ConditionalSymbols : ImmutableArray<string>.Empty;
        }

        internal override void PostDecodeWellKnownAttributes(ImmutableArray<CSharpAttributeData> boundAttributes, ImmutableArray<AttributeSyntax> allAttributeSyntaxNodes, DiagnosticBag diagnostics, AttributeLocation symbolPart, WellKnownAttributeData decodedData)
        {
            Debug.Assert(!boundAttributes.IsDefault);
            Debug.Assert(!allAttributeSyntaxNodes.IsDefault);
            Debug.Assert(boundAttributes.Length == allAttributeSyntaxNodes.Length);
            Debug.Assert(_lazyCustomAttributesBag != null);
            Debug.Assert(_lazyCustomAttributesBag.IsDecodedWellKnownAttributeDataComputed);
            Debug.Assert(symbolPart == AttributeLocation.None);

            var data = (TypeWellKnownAttributeData)decodedData;

            if (this.IsComImport)
            {
                Debug.Assert(boundAttributes.Any());

                // Symbol with ComImportAttribute must have a GuidAttribute
                if (data == null || data.GuidString == null)
                {
                    int index = boundAttributes.IndexOfAttribute(this, AttributeDescription.ComImportAttribute);
                    diagnostics.Add(ErrorCode.ERR_ComImportWithoutUuidAttribute, allAttributeSyntaxNodes[index].Name.Location, this.Name);
                }

                if (this.TypeKind == TypeKind.Class)
                {
                    var baseType = this.BaseTypeNoUseSiteDiagnostics;
                    if ((object)baseType != null && baseType.SpecialType != SpecialType.System_Object)
                    {
                        // CS0424: '{0}': a class with the ComImport attribute cannot specify a base class
                        diagnostics.Add(ErrorCode.ERR_ComImportWithBase, this.Locations[0], this.Name);
                    }

                    var initializers = this.StaticInitializers;
                    if (!initializers.IsDefaultOrEmpty)
                    {
                        foreach (var initializerGroup in initializers)
                        {
                            foreach (var singleInitializer in initializerGroup)
                            {
                                if (!singleInitializer.FieldOpt.IsMetadataConstant)
                                {
                                    // CS8028: '{0}': a class with the ComImport attribute cannot specify field initializers.
                                    diagnostics.Add(ErrorCode.ERR_ComImportWithInitializers, singleInitializer.Syntax.GetLocation(), this.Name);
                                }
                            }
                        }
                    }

                    initializers = this.InstanceInitializers;
                    if (!initializers.IsDefaultOrEmpty)
                    {
                        foreach (var initializerGroup in initializers)
                        {
                            foreach (var singleInitializer in initializerGroup)
                            {
                                // CS8028: '{0}': a class with the ComImport attribute cannot specify field initializers.
                                diagnostics.Add(ErrorCode.ERR_ComImportWithInitializers, singleInitializer.Syntax.GetLocation(), this.Name);
                            }
                        }
                    }
                }
            }
            else if ((object)this.ComImportCoClass != null)
            {
                Debug.Assert(boundAttributes.Any());

                // Symbol with CoClassAttribute must have a ComImportAttribute
                int index = boundAttributes.IndexOfAttribute(this, AttributeDescription.CoClassAttribute);
                diagnostics.Add(ErrorCode.WRN_CoClassWithoutComImport, allAttributeSyntaxNodes[index].Location, this.Name);
            }

            // Report ERR_DefaultMemberOnIndexedType if type has a default member attribute and has indexers.
            if (data != null && data.HasDefaultMemberAttribute && this.Indexers.Any())
            {
                Debug.Assert(boundAttributes.Any());

                int index = boundAttributes.IndexOfAttribute(this, AttributeDescription.DefaultMemberAttribute);
                diagnostics.Add(ErrorCode.ERR_DefaultMemberOnIndexedType, allAttributeSyntaxNodes[index].Name.Location);
            }

            base.PostDecodeWellKnownAttributes(boundAttributes, allAttributeSyntaxNodes, diagnostics, symbolPart, decodedData);
        }

        /// <remarks>
        /// These won't be returned by GetAttributes on source methods, but they
        /// will be returned by GetAttributes on metadata symbols.
        /// </remarks>
        internal override void AddSynthesizedAttributes(ModuleCompilationState compilationState, ref ArrayBuilder<SynthesizedAttributeData> attributes)
        {
            base.AddSynthesizedAttributes(compilationState, ref attributes);

            CSharpCompilation compilation = this.DeclaringCompilation;

            if (this.ContainsExtensionMethods)
            {
                // No need to check if [Extension] attribute was explicitly set since
                // we'll issue CS1112 error in those cases and won't generate IL.
                AddSynthesizedAttribute(ref attributes, compilation.TrySynthesizeAttribute(WellKnownMember.System_Runtime_CompilerServices_ExtensionAttribute__ctor));
            }

            if (this.Indexers.Any())
            {
                string defaultMemberName = this.Indexers.First().MetadataName; // UNDONE: IndexerNameAttribute
                var defaultMemberNameConstant = new TypedConstant(compilation.GetSpecialType(SpecialType.System_String), TypedConstantKind.Primitive, defaultMemberName);

                AddSynthesizedAttribute(ref attributes, compilation.TrySynthesizeAttribute(
                    WellKnownMember.System_Reflection_DefaultMemberAttribute__ctor,
                    ImmutableArray.Create(defaultMemberNameConstant)));
            }

            NamedTypeSymbol baseType = this.BaseTypeNoUseSiteDiagnostics;
            if ((object)baseType != null)
            {
                if (baseType.ContainsDynamic())
                {
                    AddSynthesizedAttribute(ref attributes, compilation.SynthesizeDynamicAttribute(baseType, customModifiersCount: 0));
                }

                if (baseType.ContainsTupleNames())
                {
                    AddSynthesizedAttribute(ref attributes, compilation.SynthesizeTupleNamesAttribute(baseType));
                }
            }
        }

        #endregion
    }
}<|MERGE_RESOLUTION|>--- conflicted
+++ resolved
@@ -375,26 +375,8 @@
         {
             get
             {
-<<<<<<< HEAD
                 return TypeParameters.SelectAsArray(TypeMap.AsTypeSymbolWithAnnotations);
             }
-=======
-                return TypeParameters.Cast<TypeParameterSymbol, TypeSymbol>();
-            }
-        }
-
-        internal override bool HasTypeArgumentsCustomModifiers
-        {
-            get
-            {
-                return false;
-            }
-        }
-
-        public override ImmutableArray<CustomModifier> GetTypeArgumentCustomModifiers(int ordinal)
-        {
-            return GetEmptyTypeArgumentCustomModifiers(ordinal);
->>>>>>> 2355a7be
         }
 
         public override ImmutableArray<TypeParameterSymbol> TypeParameters
