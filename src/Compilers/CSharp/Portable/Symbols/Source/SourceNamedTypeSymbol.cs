--- conflicted
+++ resolved
@@ -268,16 +268,10 @@
             var constraintTypes = _lazyTypeParameterConstraintTypes;
             if (constraintTypes.IsDefault)
             {
-<<<<<<< HEAD
+                GetTypeParameterConstraintKinds();
+
                 var diagnostics = BindingDiagnosticBag.GetInstance();
-                if (TypeParameterConstraintClauseExtensions.InterlockedUpdate(ref _lazyTypeParameterConstraints, MakeTypeParameterConstraints(canIgnoreNullableContext, diagnostics)) &&
-                    _lazyTypeParameterConstraints.HasValue(canIgnoreNullableContext: false))
-=======
-                GetTypeParameterConstraintKinds();
-
-                var diagnostics = DiagnosticBag.GetInstance();
                 if (ImmutableInterlocked.InterlockedInitialize(ref _lazyTypeParameterConstraintTypes, MakeTypeParameterConstraintTypes(diagnostics)))
->>>>>>> 1afc0cf9
                 {
                     this.AddDeclarationDiagnostics(diagnostics);
                 }
@@ -309,11 +303,7 @@
             return constraintKinds;
         }
 
-<<<<<<< HEAD
-        private ImmutableArray<TypeParameterConstraintClause> MakeTypeParameterConstraints(bool canIgnoreNullableContext, BindingDiagnosticBag diagnostics)
-=======
-        private ImmutableArray<ImmutableArray<TypeWithAnnotations>> MakeTypeParameterConstraintTypes(DiagnosticBag diagnostics)
->>>>>>> 1afc0cf9
+        private ImmutableArray<ImmutableArray<TypeWithAnnotations>> MakeTypeParameterConstraintTypes(BindingDiagnosticBag diagnostics)
         {
             var typeParameters = this.TypeParameters;
             var results = ImmutableArray<TypeParameterConstraintClause>.Empty;
@@ -488,16 +478,9 @@
         /// <summary>
         /// Note, only nullability aspects are merged if possible, other mismatches are treated as failures.
         /// </summary>
-<<<<<<< HEAD
-        private ImmutableArray<TypeParameterConstraintClause> MergeConstraintsForPartialDeclarations(ImmutableArray<TypeParameterConstraintClause> constraintClauses,
-                                                                                                     ArrayBuilder<ImmutableArray<TypeParameterConstraintClause>> otherPartialClauses,
-                                                                                                     IReadOnlyDictionary<TypeParameterSymbol, bool> isValueTypeOverride,
-                                                                                                     BindingDiagnosticBag diagnostics)
-=======
         private ImmutableArray<TypeParameterConstraintClause> MergeConstraintTypesForPartialDeclarations(ImmutableArray<TypeParameterConstraintClause> constraintClauses,
                                                                                                          ArrayBuilder<ImmutableArray<TypeParameterConstraintClause>> otherPartialClauses,
-                                                                                                         DiagnosticBag diagnostics)
->>>>>>> 1afc0cf9
+                                                                                                         BindingDiagnosticBag diagnostics)
         {
             if (otherPartialClauses == null)
             {
