--- conflicted
+++ resolved
@@ -4650,36 +4650,10 @@
             {
                 if (!IsAllowedExtensionMember(member))
                 {
-<<<<<<< HEAD
-                    case SymbolKind.Method:
-                        var meth = (MethodSymbol)member;
-                        switch (meth.MethodKind)
-                        {
-                            case MethodKind.Constructor:
-                            case MethodKind.Conversion:
-                            case MethodKind.Destructor:
-                            case MethodKind.EventAdd:
-                            case MethodKind.EventRemove:
-                            case MethodKind.StaticConstructor:
-                                break;
-                            case MethodKind.ExplicitInterfaceImplementation:
-                                // error, but reported elsewhere
-                                return;
-                            case MethodKind.Ordinary:
-                            case MethodKind.UserDefinedOperator:
-                            case MethodKind.PropertyGet:
-                            case MethodKind.PropertySet:
-                                return;
-                            default:
-                                throw ExceptionUtilities.UnexpectedValue(meth.MethodKind);
-                        }
-                        break;
-=======
                     diagnostics.Add(ErrorCode.ERR_ExtensionDisallowsMember, member.GetFirstLocation());
                 }
             }
         }
->>>>>>> ad143355
 
         internal static bool IsAllowedExtensionMember(Symbol member)
         {
@@ -4691,7 +4665,6 @@
                     {
                         case MethodKind.Constructor:
                         case MethodKind.Conversion:
-                        case MethodKind.UserDefinedOperator:
                         case MethodKind.Destructor:
                         case MethodKind.EventAdd:
                         case MethodKind.EventRemove:
@@ -4699,6 +4672,7 @@
                         case MethodKind.ExplicitInterfaceImplementation:
                             break;
                         case MethodKind.Ordinary:
+                        case MethodKind.UserDefinedOperator:
                         case MethodKind.PropertyGet:
                         case MethodKind.PropertySet:
                             return true;
