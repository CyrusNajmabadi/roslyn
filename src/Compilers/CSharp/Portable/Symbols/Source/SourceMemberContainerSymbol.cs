--- conflicted
+++ resolved
@@ -2738,11 +2738,8 @@
             CheckForUnmatchedOperator(diagnostics, WellKnownMemberNames.CheckedDivisionAssignmentOperatorName, WellKnownMemberNames.DivisionAssignmentOperatorName, symmetricCheck: false);
             CheckForUnmatchedOperator(diagnostics, WellKnownMemberNames.CheckedMultiplicationAssignmentOperatorName, WellKnownMemberNames.MultiplicationAssignmentOperatorName, symmetricCheck: false);
             CheckForUnmatchedOperator(diagnostics, WellKnownMemberNames.CheckedSubtractionAssignmentOperatorName, WellKnownMemberNames.SubtractionAssignmentOperatorName, symmetricCheck: false);
-<<<<<<< HEAD
-=======
             CheckForUnmatchedOperator(diagnostics, WellKnownMemberNames.CheckedDecrementAssignmentOperatorName, WellKnownMemberNames.DecrementAssignmentOperatorName, symmetricCheck: false);
             CheckForUnmatchedOperator(diagnostics, WellKnownMemberNames.CheckedIncrementAssignmentOperatorName, WellKnownMemberNames.IncrementAssignmentOperatorName, symmetricCheck: false);
->>>>>>> c2b6f460
 
             // We also produce a warning if == / != is overridden without also overriding
             // Equals and GetHashCode, or if Equals is overridden without GetHashCode.
