--- conflicted
+++ resolved
@@ -266,7 +266,6 @@
                 diagnostics.Add(ErrorCode.ERR_InterfaceMemberNotFound, memberLocation, implementingMember);
             }
 
-<<<<<<< HEAD
             // Make sure implemented member is accessible
             if ((object)implementedMember != null)
             {
@@ -306,10 +305,7 @@
                 diagnostics.Add(memberLocation, useSiteDiagnostics);
             }
 
-            if (MemberSignatureComparer.ConsideringTupleNamesCreatesDifference(implementingMember, implementedMember))
-=======
             if (implementingMember.ContainsTupleNames() && MemberSignatureComparer.ConsideringTupleNamesCreatesDifference(implementingMember, implementedMember))
->>>>>>> 058e6edd
             {
                 // it is ok to explicitly implement with no tuple names, for compatibility with C# 6, but otherwise names should match
                 diagnostics.Add(ErrorCode.ERR_ImplBadTupleNames, memberLocation, implementingMember, implementedMember);
