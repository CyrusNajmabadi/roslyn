﻿// Copyright (c) Microsoft.  All Rights Reserved.  Licensed under the Apache License, Version 2.0.  See License.txt in the project root for license information.

using System;
using System.Collections.Generic;
using System.Collections.Immutable;
using Roslyn.Utilities;

namespace Microsoft.CodeAnalysis.CSharp.Symbols
{
    /// <summary>
    /// Represents a type parameter in a generic type or generic method.
    /// </summary>
    internal abstract partial class TypeParameterSymbol : TypeSymbol, ITypeParameterSymbol
    {
        /// <summary>
        /// The original definition of this symbol. If this symbol is constructed from another
        /// symbol by type substitution then OriginalDefinition gets the original symbol as it was defined in
        /// source or metadata.
        /// </summary>
        public new virtual TypeParameterSymbol OriginalDefinition
        {
            get
            {
                return this;
            }
        }

        protected override sealed TypeSymbol OriginalTypeSymbolDefinition
        {
            get
            {
                return this.OriginalDefinition;
            }
        }

        /// <summary>
        /// If this is a type parameter of a reduced extension method, gets the type parameter definition that
        /// this type parameter was reduced from. Otherwise, returns Nothing.
        /// </summary>
        public virtual TypeParameterSymbol ReducedFrom
        {
            get
            {
                return null;
            }
        }

        /// <summary>
        /// The ordinal position of the type parameter in the parameter list which declares
        /// it. The first type parameter has ordinal zero.
        /// </summary>
        public abstract int Ordinal
        {
            // This is needed to determine hiding in C#: 
            //
            // interface IB { void M<T>(C<T> x); }
            // interface ID : IB { new void M<U>(C<U> x); }
            //
            // ID.M<U> hides IB.M<T> even though their formal parameters have different
            // types. When comparing formal parameter types for hiding purposes we must
            // compare method type parameters by ordinal, not by identity.
            get;
        }

        internal virtual DiagnosticInfo GetConstraintsUseSiteErrorInfo()
        {
            return null;
        }

        /// <summary>
        /// The types that were directly specified as constraints on the type parameter.
        /// Duplicates and cycles are removed, although the collection may include
        /// redundant constraints where one constraint is a base type of another.
        /// </summary>
        public ImmutableArray<TypeSymbolWithAnnotations> ConstraintTypes
        {
            get
            {
                return this.ConstraintTypesNoUseSiteDiagnostics;
            }
        }

        internal ImmutableArray<TypeSymbolWithAnnotations> ConstraintTypesNoUseSiteDiagnostics
        {
            get
            {
                this.EnsureAllConstraintsAreResolved();
                return this.GetConstraintTypes(ConsList<TypeParameterSymbol>.Empty);
            }
        }

        internal ImmutableArray<TypeSymbolWithAnnotations> ConstraintTypesWithDefinitionUseSiteDiagnostics(ref HashSet<DiagnosticInfo> useSiteDiagnostics)
        {
            var result = ConstraintTypesNoUseSiteDiagnostics;

            AppendConstraintsUseSiteErrorInfo(ref useSiteDiagnostics);

            foreach (var constraint in result)
            {
                ((TypeSymbol)constraint.TypeSymbol.OriginalDefinition).AddUseSiteDiagnostics(ref useSiteDiagnostics);
            }

            return result;
        }

        private void AppendConstraintsUseSiteErrorInfo(ref HashSet<DiagnosticInfo> useSiteDiagnostics)
        {
            DiagnosticInfo errorInfo = this.GetConstraintsUseSiteErrorInfo();

            if ((object)errorInfo != null)
            {
                if (useSiteDiagnostics == null)
                {
                    useSiteDiagnostics = new HashSet<DiagnosticInfo>();
                }

                useSiteDiagnostics.Add(errorInfo);
            }
        }

        /// <summary>
        /// True if the parameterless constructor constraint was specified for the type parameter.
        /// </summary>
        public abstract bool HasConstructorConstraint { get; }

        /// <summary>
        /// The type parameter kind of this type parameter.
        /// </summary>
        public abstract TypeParameterKind TypeParameterKind { get; }

        /// <summary>
        /// The method that declared this type parameter, or null.
        /// </summary>
        public MethodSymbol DeclaringMethod
        {
            get
            {
                return this.ContainingSymbol as MethodSymbol;
            }
        }

        /// <summary>
        /// The type that declared this type parameter, or null.
        /// </summary>
        public NamedTypeSymbol DeclaringType
        {
            get
            {
                return this.ContainingSymbol as NamedTypeSymbol;
            }
        }

        // Type parameters do not have members
        public sealed override ImmutableArray<Symbol> GetMembers()
        {
            return ImmutableArray<Symbol>.Empty;
        }

        // Type parameters do not have members
        public sealed override ImmutableArray<Symbol> GetMembers(string name)
        {
            return ImmutableArray<Symbol>.Empty;
        }

        // Type parameters do not have members
        public sealed override ImmutableArray<NamedTypeSymbol> GetTypeMembers()
        {
            return ImmutableArray<NamedTypeSymbol>.Empty;
        }

        // Type parameters do not have members
        public sealed override ImmutableArray<NamedTypeSymbol> GetTypeMembers(string name)
        {
            return ImmutableArray<NamedTypeSymbol>.Empty;
        }

        // Type parameters do not have members
        public sealed override ImmutableArray<NamedTypeSymbol> GetTypeMembers(string name, int arity)
        {
            return ImmutableArray<NamedTypeSymbol>.Empty;
        }

        internal override TResult Accept<TArgument, TResult>(CSharpSymbolVisitor<TArgument, TResult> visitor, TArgument argument)
        {
            return visitor.VisitTypeParameter(this, argument);
        }

        public override void Accept(CSharpSymbolVisitor visitor)
        {
            visitor.VisitTypeParameter(this);
        }

        public override TResult Accept<TResult>(CSharpSymbolVisitor<TResult> visitor)
        {
            return visitor.VisitTypeParameter(this);
        }

        public sealed override SymbolKind Kind
        {
            get
            {
                return SymbolKind.TypeParameter;
            }
        }

        public sealed override TypeKind TypeKind
        {
            get
            {
                return TypeKind.TypeParameter;
            }
        }

        // Only the compiler can create TypeParameterSymbols.
        internal TypeParameterSymbol()
        {
        }

        public sealed override Accessibility DeclaredAccessibility
        {
            get
            {
                return Accessibility.NotApplicable;
            }
        }

        public sealed override bool IsStatic
        {
            get
            {
                return false;
            }
        }

        public sealed override bool IsAbstract
        {
            get
            {
                return false;
            }
        }

        public sealed override bool IsSealed
        {
            get
            {
                return false;
            }
        }

        internal sealed override NamedTypeSymbol BaseTypeNoUseSiteDiagnostics
        {
            get
            {
                return null;
            }
        }

        internal sealed override ImmutableArray<NamedTypeSymbol> InterfacesNoUseSiteDiagnostics(ConsList<Symbol> basesBeingResolved)
        {
            return ImmutableArray<NamedTypeSymbol>.Empty;
        }

        protected override ImmutableArray<NamedTypeSymbol> GetAllInterfaces()
        {
            return ImmutableArray<NamedTypeSymbol>.Empty;
        }

        /// <summary>
        /// The effective base class of the type parameter (spec 10.1.5). If the deduced
        /// base type is a reference type, the effective base type will be the same as
        /// the deduced base type. Otherwise if the deduced base type is a value type,
        /// the effective base type will be the most derived reference type from which
        /// deduced base type is derived.
        /// </summary>
        internal NamedTypeSymbol EffectiveBaseClassNoUseSiteDiagnostics
        {
            get
            {
                this.EnsureAllConstraintsAreResolved();
                return this.GetEffectiveBaseClass(ConsList<TypeParameterSymbol>.Empty);
            }
        }

        internal NamedTypeSymbol EffectiveBaseClass(ref HashSet<DiagnosticInfo> useSiteDiagnostics)
        {
            AppendConstraintsUseSiteErrorInfo(ref useSiteDiagnostics);
            var result = EffectiveBaseClassNoUseSiteDiagnostics;

            if ((object)result != null)
            {
                result.OriginalDefinition.AddUseSiteDiagnostics(ref useSiteDiagnostics);
            }

            return result;
        }

        /// <summary>
        /// The effective interface set (spec 10.1.5).
        /// </summary>
        internal ImmutableArray<NamedTypeSymbol> EffectiveInterfacesNoUseSiteDiagnostics
        {
            get
            {
                this.EnsureAllConstraintsAreResolved();
                return this.GetInterfaces(ConsList<TypeParameterSymbol>.Empty);
            }
        }

        /// <summary>
        /// The most encompassed type (spec 6.4.2) from the constraints.
        /// </summary>
        internal TypeSymbol DeducedBaseTypeNoUseSiteDiagnostics
        {
            get
            {
                this.EnsureAllConstraintsAreResolved();
                return this.GetDeducedBaseType(ConsList<TypeParameterSymbol>.Empty);
            }
        }

        internal TypeSymbol DeducedBaseType(ref HashSet<DiagnosticInfo> useSiteDiagnostics)
        {
            AppendConstraintsUseSiteErrorInfo(ref useSiteDiagnostics);
            var result = DeducedBaseTypeNoUseSiteDiagnostics;

            if ((object)result != null)
            {
                ((TypeSymbol)result.OriginalDefinition).AddUseSiteDiagnostics(ref useSiteDiagnostics);
            }

            return result;
        }

        /// <summary>
        /// The effective interface set and any base interfaces of those
        /// interfaces. This is AllInterfaces excluding interfaces that are
        /// only implemented by the effective base type.
        /// </summary>
        internal ImmutableArray<NamedTypeSymbol> AllEffectiveInterfacesNoUseSiteDiagnostics
        {
            get
            {
                return base.GetAllInterfaces();
            }
        }

        internal ImmutableArray<NamedTypeSymbol> AllEffectiveInterfacesWithDefinitionUseSiteDiagnostics(ref HashSet<DiagnosticInfo> useSiteDiagnostics)
        {
            var result = AllEffectiveInterfacesNoUseSiteDiagnostics;

            // Since bases affect content of AllInterfaces set, we need to make sure they all are good.
            var current = DeducedBaseType(ref useSiteDiagnostics);

            while ((object)current != null)
            {
                current = current.BaseTypeWithDefinitionUseSiteDiagnostics(ref useSiteDiagnostics);
            }

            foreach (var iface in result)
            {
                iface.OriginalDefinition.AddUseSiteDiagnostics(ref useSiteDiagnostics);
            }

            return result;
        }

        /// <summary>
        /// Called by <see cref="ConstraintTypesNoUseSiteDiagnostics"/>, <see cref="InterfacesNoUseSiteDiagnostics"/>, <see cref="EffectiveBaseClass"/>, and <see cref="DeducedBaseType"/>.
        /// to allow derived classes to ensure constraints within the containing
        /// type or method are resolved in a consistent order, regardless of the
        /// order the callers query individual type parameters.
        /// </summary>
        internal abstract void EnsureAllConstraintsAreResolved();

        /// <summary>
        /// Helper method to force type parameter constraints to be resolved.
        /// </summary>
        protected static void EnsureAllConstraintsAreResolved(ImmutableArray<TypeParameterSymbol> typeParameters)
        {
            foreach (var typeParameter in typeParameters)
            {
                // Invoke any method that forces constraints to be resolved.
                var unused = typeParameter.GetConstraintTypes(ConsList<TypeParameterSymbol>.Empty);
            }
        }

        internal abstract ImmutableArray<TypeSymbolWithAnnotations> GetConstraintTypes(ConsList<TypeParameterSymbol> inProgress);

        internal abstract ImmutableArray<NamedTypeSymbol> GetInterfaces(ConsList<TypeParameterSymbol> inProgress);

        internal abstract NamedTypeSymbol GetEffectiveBaseClass(ConsList<TypeParameterSymbol> inProgress);

        internal abstract TypeSymbol GetDeducedBaseType(ConsList<TypeParameterSymbol> inProgress);

        private static bool ConstraintImpliesReferenceType(TypeSymbol constraint)
        {
            if (constraint.TypeKind == TypeKind.TypeParameter)
            {
                return IsReferenceTypeFromConstraintTypes(((TypeParameterSymbol)constraint).ConstraintTypesNoUseSiteDiagnostics);
            }
            else if (!constraint.IsReferenceType)
            {
                return false;
            }
            else
            {
                switch (constraint.TypeKind)
                {
                    case TypeKind.Interface:
                        return false; // can be satisfied by value types
                    case TypeKind.Error:
                        return false;
                }

                switch (constraint.SpecialType)
                {
                    case SpecialType.System_Object:
                    case SpecialType.System_ValueType:
                    case SpecialType.System_Enum:
                        return false; // can be satisfied by value types
                }

                return true;
            }
        }

        // From typedesc.cpp :
        // > A recursive helper that helps determine whether this variable is constrained as ObjRef.
        // > Please note that we do not check the gpReferenceTypeConstraint special constraint here
        // > because this property does not propagate up the constraining hierarchy.
        // > (e.g. "class A<S, T> where S : T, where T : class" does not guarantee that S is ObjRef)
        internal static bool IsReferenceTypeFromConstraintTypes(ImmutableArray<TypeSymbolWithAnnotations> constraintTypes)
        {
            foreach (var constraintType in constraintTypes)
            {
                if (ConstraintImpliesReferenceType(constraintType.TypeSymbol))
                {
                    return true;
                }
            }
            return false;
        }

        internal static bool IsValueTypeFromConstraintTypes(ImmutableArray<TypeSymbolWithAnnotations> constraintTypes)
        {
            foreach (var constraintType in constraintTypes)
            {
                if (constraintType.IsValueType)
                {
                    return true;
                }
            }
            return false;
        }

        public sealed override bool IsReferenceType
        {
            get
            {
                return this.HasReferenceTypeConstraint || IsReferenceTypeFromConstraintTypes(this.ConstraintTypesNoUseSiteDiagnostics);
            }
        }

        public sealed override bool IsValueType
        {
            get
            {
                return this.HasValueTypeConstraint || IsValueTypeFromConstraintTypes(this.ConstraintTypesNoUseSiteDiagnostics);
            }
        }

        internal sealed override bool IsManagedType
        {
            get
            {
                return true;
            }
        }

        internal sealed override ObsoleteAttributeData ObsoleteAttributeData
        {
            get { return null; }
        }

        public abstract bool HasReferenceTypeConstraint { get; }

        public abstract bool HasValueTypeConstraint { get; }

        public abstract VarianceKind Variance { get; }

        internal sealed override bool GetUnificationUseSiteDiagnosticRecursive(ref DiagnosticInfo result, Symbol owner, ref HashSet<TypeSymbol> checkedTypes)
        {
            return false;
        }

<<<<<<< HEAD
        internal override bool Equals(TypeSymbol t2, TypeSymbolEqualityOptions options)
        {
            return this.Equals(t2 as TypeParameterSymbol, options);
=======
        internal override bool Equals(TypeSymbol t2, TypeCompareKind comparison)
        {
            return this.Equals(t2 as TypeParameterSymbol, comparison);
>>>>>>> c28d8bac
        }

        internal bool Equals(TypeParameterSymbol other)
        {
<<<<<<< HEAD
            return Equals(other, TypeSymbolEqualityOptions.None);
        }

        private bool Equals(TypeParameterSymbol other, TypeSymbolEqualityOptions options)
=======
            return Equals(other, TypeCompareKind.ConsiderEverything);
        }

        private bool Equals(TypeParameterSymbol other, TypeCompareKind comparison)
>>>>>>> c28d8bac
        {
            if (ReferenceEquals(this, other))
            {
                return true;
            }

            if ((object)other == null || !ReferenceEquals(other.OriginalDefinition, this.OriginalDefinition))
            {
                return false;
            }

            // Type parameters may be equal but not reference equal due to independent alpha renamings.
<<<<<<< HEAD
            return other.ContainingSymbol.ContainingType.Equals(this.ContainingSymbol.ContainingType, options);
=======
            return other.ContainingSymbol.ContainingType.Equals(this.ContainingSymbol.ContainingType, comparison);
>>>>>>> c28d8bac
        }

        public override int GetHashCode()
        {
            return Hash.Combine(ContainingSymbol, Ordinal);
        }

<<<<<<< HEAD
        internal override bool ContainsNullableReferenceTypes()
        {
            return false;
        }

        internal override void AddNullableTransforms(ArrayBuilder<bool> transforms)
        {
        }

        internal override bool ApplyNullableTransforms(ImmutableArray<bool> transforms, ref int position, out TypeSymbol result)
        {
            result = this;
            return true;
        }

        internal override TypeSymbol SetUnknownNullabilityForRefernceTypes()
        {
            return this;
        }

        /// <summary>
        /// Returns a bag of applied custom attributes and data decoded from well-known attributes. Returns null if there are no attributes applied on the symbol.
        /// </summary>
        /// <remarks>
        /// Forces binding and decoding of attributes.
        /// </remarks>
        internal virtual CustomAttributesBag<CSharpAttributeData> GetAttributesBag()
        {
            return null;
        }

=======
>>>>>>> c28d8bac
        #region ITypeParameterTypeSymbol Members

        TypeParameterKind ITypeParameterSymbol.TypeParameterKind
        {
            get
            {
                return (TypeParameterKind)this.TypeParameterKind;
            }
        }

        IMethodSymbol ITypeParameterSymbol.DeclaringMethod
        {
            get { return this.DeclaringMethod; }
        }

        INamedTypeSymbol ITypeParameterSymbol.DeclaringType
        {
            get { return this.DeclaringType; }
        }

        ImmutableArray<ITypeSymbol> ITypeParameterSymbol.ConstraintTypes
        {
            get
            {
                return this.ConstraintTypesNoUseSiteDiagnostics.SelectAsArray(c => (ITypeSymbol)c.TypeSymbol);
            }
        }

        ITypeParameterSymbol ITypeParameterSymbol.OriginalDefinition
        {
            get { return this.OriginalDefinition; }
        }

        ITypeParameterSymbol ITypeParameterSymbol.ReducedFrom
        {
            get { return this.ReducedFrom; }
        }

        #endregion

        #region ISymbol Members

        public override void Accept(SymbolVisitor visitor)
        {
            visitor.VisitTypeParameter(this);
        }

        public override TResult Accept<TResult>(SymbolVisitor<TResult> visitor)
        {
            return visitor.VisitTypeParameter(this);
        }

        #endregion
    }
}<|MERGE_RESOLUTION|>--- conflicted
+++ resolved
@@ -494,30 +494,17 @@
             return false;
         }
 
-<<<<<<< HEAD
-        internal override bool Equals(TypeSymbol t2, TypeSymbolEqualityOptions options)
-        {
-            return this.Equals(t2 as TypeParameterSymbol, options);
-=======
         internal override bool Equals(TypeSymbol t2, TypeCompareKind comparison)
         {
             return this.Equals(t2 as TypeParameterSymbol, comparison);
->>>>>>> c28d8bac
         }
 
         internal bool Equals(TypeParameterSymbol other)
         {
-<<<<<<< HEAD
-            return Equals(other, TypeSymbolEqualityOptions.None);
-        }
-
-        private bool Equals(TypeParameterSymbol other, TypeSymbolEqualityOptions options)
-=======
             return Equals(other, TypeCompareKind.ConsiderEverything);
         }
 
         private bool Equals(TypeParameterSymbol other, TypeCompareKind comparison)
->>>>>>> c28d8bac
         {
             if (ReferenceEquals(this, other))
             {
@@ -530,11 +517,7 @@
             }
 
             // Type parameters may be equal but not reference equal due to independent alpha renamings.
-<<<<<<< HEAD
-            return other.ContainingSymbol.ContainingType.Equals(this.ContainingSymbol.ContainingType, options);
-=======
             return other.ContainingSymbol.ContainingType.Equals(this.ContainingSymbol.ContainingType, comparison);
->>>>>>> c28d8bac
         }
 
         public override int GetHashCode()
@@ -542,7 +525,6 @@
             return Hash.Combine(ContainingSymbol, Ordinal);
         }
 
-<<<<<<< HEAD
         internal override bool ContainsNullableReferenceTypes()
         {
             return false;
@@ -574,8 +556,6 @@
             return null;
         }
 
-=======
->>>>>>> c28d8bac
         #region ITypeParameterTypeSymbol Members
 
         TypeParameterKind ITypeParameterSymbol.TypeParameterKind
