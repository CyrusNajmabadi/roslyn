--- conflicted
+++ resolved
@@ -19,10 +19,6 @@
         internal const string FactoryName = "<Factory>";
 
         private readonly NamedTypeSymbol _containingType;
-<<<<<<< HEAD
-        private readonly TypeSymbolWithAnnotations _returnType;
-=======
->>>>>>> 16ea9949
 
         internal static SynthesizedEntryPointSymbol Create(SynthesizedInteractiveInitializerMethod initializerMethod, DiagnosticBag diagnostics)
         {
@@ -59,11 +55,7 @@
             }
         }
 
-<<<<<<< HEAD
-        private SynthesizedEntryPointSymbol(NamedTypeSymbol containingType, TypeSymbolWithAnnotations returnType)
-=======
         private SynthesizedEntryPointSymbol(NamedTypeSymbol containingType)
->>>>>>> 16ea9949
         {
             Debug.Assert((object)containingType != null);
 
@@ -133,17 +125,6 @@
         internal override RefKind RefKind
         {
             get { return RefKind.None; }
-        }
-
-<<<<<<< HEAD
-        public override TypeSymbolWithAnnotations ReturnType
-        {
-            get { return _returnType; }
-=======
-        public override ImmutableArray<CustomModifier> ReturnTypeCustomModifiers
-        {
-            get { return ImmutableArray<CustomModifier>.Empty; }
->>>>>>> 16ea9949
         }
 
         public override ImmutableArray<CustomModifier> RefCustomModifiers
@@ -333,12 +314,8 @@
                 invokedAsExtensionMethod: false,
                 argsToParamsOpt: default(ImmutableArray<int>),
                 resultKind: LookupResultKind.Viable,
-<<<<<<< HEAD
+                binderOpt: null,
                 type: method.ReturnType.TypeSymbol)
-=======
-                binderOpt: null,
-                type: method.ReturnType)
->>>>>>> 16ea9949
             { WasCompilerGenerated = true };
         }
 
@@ -446,15 +423,10 @@
         {
             private readonly MethodSymbol _getAwaiterMethod;
             private readonly MethodSymbol _getResultMethod;
-            private readonly TypeSymbol _returnType;
-
-<<<<<<< HEAD
+            private readonly TypeSymbolWithAnnotations _returnType;
+
             internal ScriptEntryPoint(NamedTypeSymbol containingType, TypeSymbolWithAnnotations returnType, MethodSymbol getAwaiterMethod, MethodSymbol getResultMethod) :
-                base(containingType, returnType)
-=======
-            internal ScriptEntryPoint(NamedTypeSymbol containingType, TypeSymbol returnType, MethodSymbol getAwaiterMethod, MethodSymbol getResultMethod) :
                 base(containingType)
->>>>>>> 16ea9949
             {
                 Debug.Assert(containingType.IsScriptClass);
                 Debug.Assert(returnType.SpecialType == SpecialType.System_Void);
@@ -468,7 +440,7 @@
 
             public override ImmutableArray<ParameterSymbol> Parameters => ImmutableArray<ParameterSymbol>.Empty;
 
-            public override TypeSymbol ReturnType => _returnType;
+            public override TypeSymbolWithAnnotations ReturnType => _returnType;
 
             // private static void <Main>()
             // {
@@ -540,24 +512,15 @@
         private sealed class SubmissionEntryPoint : SynthesizedEntryPointSymbol
         {
             private readonly ImmutableArray<ParameterSymbol> _parameters;
-            private readonly TypeSymbol _returnType;
-
-<<<<<<< HEAD
+            private readonly TypeSymbolWithAnnotations _returnType;
+
             internal SubmissionEntryPoint(NamedTypeSymbol containingType, TypeSymbolWithAnnotations returnType, TypeSymbol submissionArrayType) :
-                base(containingType, returnType)
+                base(containingType)
             {
                 Debug.Assert(containingType.IsSubmissionClass);
                 Debug.Assert(returnType.SpecialType != SpecialType.System_Void);
                 _parameters = ImmutableArray.Create<ParameterSymbol>(SynthesizedParameterSymbol.Create(this, TypeSymbolWithAnnotations.Create(submissionArrayType), 0, RefKind.None, "submissionArray"));
-=======
-            internal SubmissionEntryPoint(NamedTypeSymbol containingType, TypeSymbol returnType, TypeSymbol submissionArrayType) :
-                base(containingType)
-            {
-                Debug.Assert(containingType.IsSubmissionClass);
-                Debug.Assert(returnType.SpecialType != SpecialType.System_Void);
-                _parameters = ImmutableArray.Create<ParameterSymbol>(SynthesizedParameterSymbol.Create(this, submissionArrayType, 0, RefKind.None, "submissionArray"));
                 _returnType = returnType;
->>>>>>> 16ea9949
             }
 
             public override string Name
@@ -570,7 +533,7 @@
                 get { return _parameters; }
             }
 
-            public override TypeSymbol ReturnType => _returnType;
+            public override TypeSymbolWithAnnotations ReturnType => _returnType;
 
             // private static T <Factory>(object[] submissionArray) 
             // {
