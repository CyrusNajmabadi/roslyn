--- conflicted
+++ resolved
@@ -27,13 +27,8 @@
             TypeWithAnnotations type,
             int ordinal,
             RefKind refKind,
-<<<<<<< HEAD
             DeclarationScope scope,
-            string name,
-            bool isNullChecked)
-=======
             string name)
->>>>>>> 74641d7d
         {
             Debug.Assert(type.HasType);
             Debug.Assert(name != null);
@@ -203,15 +198,9 @@
             TypeWithAnnotations type,
             int ordinal,
             RefKind refKind,
-<<<<<<< HEAD
             DeclarationScope scope,
-            string name,
-            bool IsNullChecked)
-            : base(container, type, ordinal, refKind, scope, name, IsNullChecked)
-=======
             string name)
-            : base(container, type, ordinal, refKind, name)
->>>>>>> 74641d7d
+            : base(container, type, ordinal, refKind, scope, name)
         {
         }
 
@@ -223,20 +212,11 @@
             string name = "",
             DeclarationScope scope = DeclarationScope.Unscoped,
             ImmutableArray<CustomModifier> refCustomModifiers = default,
-<<<<<<< HEAD
-            SourceComplexParameterSymbolBase? baseParameterForAttributes = null,
-            bool isNullChecked = false)
+            SourceComplexParameterSymbolBase? baseParameterForAttributes = null)
         {
             if (refCustomModifiers.IsDefaultOrEmpty && baseParameterForAttributes is null)
             {
-                return new SynthesizedParameterSymbol(container, type, ordinal, refKind, scope, name, isNullChecked);
-=======
-            SourceComplexParameterSymbol? baseParameterForAttributes = null)
-        {
-            if (refCustomModifiers.IsDefaultOrEmpty && baseParameterForAttributes is null)
-            {
-                return new SynthesizedParameterSymbol(container, type, ordinal, refKind, name);
->>>>>>> 74641d7d
+                return new SynthesizedParameterSymbol(container, type, ordinal, refKind, scope, name);
             }
 
             return new SynthesizedComplexParameterSymbol(
@@ -305,14 +285,8 @@
             DeclarationScope scope,
             string name,
             ImmutableArray<CustomModifier> refCustomModifiers,
-<<<<<<< HEAD
-            SourceComplexParameterSymbolBase? baseParameterForAttributes,
-            bool isNullChecked)
-            : base(container, type, ordinal, refKind, scope, name, isNullChecked)
-=======
-            SourceComplexParameterSymbol? baseParameterForAttributes)
-            : base(container, type, ordinal, refKind, name)
->>>>>>> 74641d7d
+            SourceComplexParameterSymbolBase? baseParameterForAttributes)
+            : base(container, type, ordinal, refKind, scope, name)
         {
             Debug.Assert(!refCustomModifiers.IsDefault);
             Debug.Assert(!refCustomModifiers.IsEmpty || baseParameterForAttributes is object);
