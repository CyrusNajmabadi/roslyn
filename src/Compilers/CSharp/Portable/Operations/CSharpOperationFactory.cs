﻿// Licensed to the .NET Foundation under one or more agreements.
// The .NET Foundation licenses this file to you under the MIT license.
// See the LICENSE file in the project root for more information.

using System;
using System.Collections.Immutable;
using System.Diagnostics;
using System.Diagnostics.CodeAnalysis;
using System.Linq;
using Microsoft.CodeAnalysis.CSharp;
using Microsoft.CodeAnalysis.CSharp.Symbols;
using Microsoft.CodeAnalysis.CSharp.Syntax;
using Microsoft.CodeAnalysis.PooledObjects;

namespace Microsoft.CodeAnalysis.Operations
{
    internal sealed partial class CSharpOperationFactory
    {
        private readonly SemanticModel _semanticModel;

        public CSharpOperationFactory(SemanticModel semanticModel)
        {
            _semanticModel = semanticModel;
        }

        [return: NotNullIfNotNull(nameof(boundNode))]
        public IOperation? Create(BoundNode? boundNode)
        {
            if (boundNode == null)
            {
                return null;
            }

            switch (boundNode.Kind)
            {
                case BoundKind.DeconstructValuePlaceholder:
                    return CreateBoundDeconstructValuePlaceholderOperation((BoundDeconstructValuePlaceholder)boundNode);
                case BoundKind.DeconstructionAssignmentOperator:
                    return CreateBoundDeconstructionAssignmentOperator((BoundDeconstructionAssignmentOperator)boundNode);
                case BoundKind.Call:
                    return CreateBoundCallOperation((BoundCall)boundNode);
                case BoundKind.Local:
                    return CreateBoundLocalOperation((BoundLocal)boundNode);
                case BoundKind.FieldAccess:
                    return CreateBoundFieldAccessOperation((BoundFieldAccess)boundNode);
                case BoundKind.PropertyAccess:
                    return CreateBoundPropertyAccessOperation((BoundPropertyAccess)boundNode);
                case BoundKind.IndexerAccess:
                    return CreateBoundIndexerAccessOperation((BoundIndexerAccess)boundNode);
                case BoundKind.EventAccess:
                    return CreateBoundEventAccessOperation((BoundEventAccess)boundNode);
                case BoundKind.EventAssignmentOperator:
                    return CreateBoundEventAssignmentOperatorOperation((BoundEventAssignmentOperator)boundNode);
                case BoundKind.Parameter:
                    return CreateBoundParameterOperation((BoundParameter)boundNode);
                case BoundKind.Literal:
                    return CreateBoundLiteralOperation((BoundLiteral)boundNode);
                case BoundKind.Utf8String:
                    return CreateBoundUtf8StringOperation((BoundUtf8String)boundNode);
                case BoundKind.DynamicInvocation:
                    return CreateBoundDynamicInvocationExpressionOperation((BoundDynamicInvocation)boundNode);
                case BoundKind.DynamicIndexerAccess:
                    return CreateBoundDynamicIndexerAccessExpressionOperation((BoundDynamicIndexerAccess)boundNode);
                case BoundKind.ObjectCreationExpression:
                    return CreateBoundObjectCreationExpressionOperation((BoundObjectCreationExpression)boundNode);
                case BoundKind.WithExpression:
                    return CreateBoundWithExpressionOperation((BoundWithExpression)boundNode);
                case BoundKind.DynamicObjectCreationExpression:
                    return CreateBoundDynamicObjectCreationExpressionOperation((BoundDynamicObjectCreationExpression)boundNode);
                case BoundKind.ObjectInitializerExpression:
                    return CreateBoundObjectInitializerExpressionOperation((BoundObjectInitializerExpression)boundNode);
                case BoundKind.CollectionInitializerExpression:
                    return CreateBoundCollectionInitializerExpressionOperation((BoundCollectionInitializerExpression)boundNode);
                case BoundKind.ObjectInitializerMember:
                    return CreateBoundObjectInitializerMemberOperation((BoundObjectInitializerMember)boundNode);
                case BoundKind.CollectionElementInitializer:
                    return CreateBoundCollectionElementInitializerOperation((BoundCollectionElementInitializer)boundNode);
                case BoundKind.DynamicObjectInitializerMember:
                    return CreateBoundDynamicObjectInitializerMemberOperation((BoundDynamicObjectInitializerMember)boundNode);
                case BoundKind.DynamicMemberAccess:
                    return CreateBoundDynamicMemberAccessOperation((BoundDynamicMemberAccess)boundNode);
                case BoundKind.DynamicCollectionElementInitializer:
                    return CreateBoundDynamicCollectionElementInitializerOperation((BoundDynamicCollectionElementInitializer)boundNode);
                case BoundKind.UnboundLambda:
                    return CreateUnboundLambdaOperation((UnboundLambda)boundNode);
                case BoundKind.Lambda:
                    return CreateBoundLambdaOperation((BoundLambda)boundNode);
                case BoundKind.Conversion:
                    return CreateBoundConversionOperation((BoundConversion)boundNode);
                case BoundKind.AsOperator:
                    return CreateBoundAsOperatorOperation((BoundAsOperator)boundNode);
                case BoundKind.IsOperator:
                    return CreateBoundIsOperatorOperation((BoundIsOperator)boundNode);
                case BoundKind.SizeOfOperator:
                    return CreateBoundSizeOfOperatorOperation((BoundSizeOfOperator)boundNode);
                case BoundKind.TypeOfOperator:
                    return CreateBoundTypeOfOperatorOperation((BoundTypeOfOperator)boundNode);
                case BoundKind.ArrayCreation:
                    return CreateBoundArrayCreationOperation((BoundArrayCreation)boundNode);
                case BoundKind.ArrayInitialization:
                    return CreateBoundArrayInitializationOperation((BoundArrayInitialization)boundNode);
                case BoundKind.CollectionExpression:
                    return CreateBoundCollectionExpression((BoundCollectionExpression)boundNode);
                case BoundKind.DefaultLiteral:
                    return CreateBoundDefaultLiteralOperation((BoundDefaultLiteral)boundNode);
                case BoundKind.DefaultExpression:
                    return CreateBoundDefaultExpressionOperation((BoundDefaultExpression)boundNode);
                case BoundKind.BaseReference:
                    return CreateBoundBaseReferenceOperation((BoundBaseReference)boundNode);
                case BoundKind.ThisReference:
                    return CreateBoundThisReferenceOperation((BoundThisReference)boundNode);
                case BoundKind.AssignmentOperator:
                    return CreateBoundAssignmentOperatorOrMemberInitializerOperation((BoundAssignmentOperator)boundNode);
                case BoundKind.CompoundAssignmentOperator:
                    return CreateBoundCompoundAssignmentOperatorOperation((BoundCompoundAssignmentOperator)boundNode);
                case BoundKind.IncrementOperator:
                    return CreateBoundIncrementOperatorOperation((BoundIncrementOperator)boundNode);
                case BoundKind.BadExpression:
                    return CreateBoundBadExpressionOperation((BoundBadExpression)boundNode);
                case BoundKind.NewT:
                    return CreateBoundNewTOperation((BoundNewT)boundNode);
                case BoundKind.NoPiaObjectCreationExpression:
                    return CreateNoPiaObjectCreationExpressionOperation((BoundNoPiaObjectCreationExpression)boundNode);
                case BoundKind.UnaryOperator:
                    return CreateBoundUnaryOperatorOperation((BoundUnaryOperator)boundNode);
                case BoundKind.BinaryOperator:
                case BoundKind.UserDefinedConditionalLogicalOperator:
                    return CreateBoundBinaryOperatorBase((BoundBinaryOperatorBase)boundNode);
                case BoundKind.TupleBinaryOperator:
                    return CreateBoundTupleBinaryOperatorOperation((BoundTupleBinaryOperator)boundNode);
                case BoundKind.ConditionalOperator:
                    return CreateBoundConditionalOperatorOperation((BoundConditionalOperator)boundNode);
                case BoundKind.NullCoalescingOperator:
                    return CreateBoundNullCoalescingOperatorOperation((BoundNullCoalescingOperator)boundNode);
                case BoundKind.AwaitExpression:
                    return CreateBoundAwaitExpressionOperation((BoundAwaitExpression)boundNode);
                case BoundKind.ArrayAccess:
                    return CreateBoundArrayAccessOperation((BoundArrayAccess)boundNode);
                case BoundKind.ImplicitIndexerAccess:
                    return CreateBoundImplicitIndexerAccessOperation((BoundImplicitIndexerAccess)boundNode);
                case BoundKind.InlineArrayAccess:
                    return CreateBoundInlineArrayAccessOperation((BoundInlineArrayAccess)boundNode);
                case BoundKind.NameOfOperator:
                    return CreateBoundNameOfOperatorOperation((BoundNameOfOperator)boundNode);
                case BoundKind.ThrowExpression:
                    return CreateBoundThrowExpressionOperation((BoundThrowExpression)boundNode);
                case BoundKind.AddressOfOperator:
                    return CreateBoundAddressOfOperatorOperation((BoundAddressOfOperator)boundNode);
                case BoundKind.ImplicitReceiver:
                    return CreateBoundImplicitReceiverOperation((BoundImplicitReceiver)boundNode);
                case BoundKind.ConditionalAccess:
                    return CreateBoundConditionalAccessOperation((BoundConditionalAccess)boundNode);
                case BoundKind.ConditionalReceiver:
                    return CreateBoundConditionalReceiverOperation((BoundConditionalReceiver)boundNode);
                case BoundKind.FieldEqualsValue:
                    return CreateBoundFieldEqualsValueOperation((BoundFieldEqualsValue)boundNode);
                case BoundKind.PropertyEqualsValue:
                    return CreateBoundPropertyEqualsValueOperation((BoundPropertyEqualsValue)boundNode);
                case BoundKind.ParameterEqualsValue:
                    return CreateBoundParameterEqualsValueOperation((BoundParameterEqualsValue)boundNode);
                case BoundKind.Block:
                    return CreateBoundBlockOperation((BoundBlock)boundNode);
                case BoundKind.ContinueStatement:
                    return CreateBoundContinueStatementOperation((BoundContinueStatement)boundNode);
                case BoundKind.BreakStatement:
                    return CreateBoundBreakStatementOperation((BoundBreakStatement)boundNode);
                case BoundKind.YieldBreakStatement:
                    return CreateBoundYieldBreakStatementOperation((BoundYieldBreakStatement)boundNode);
                case BoundKind.GotoStatement:
                    return CreateBoundGotoStatementOperation((BoundGotoStatement)boundNode);
                case BoundKind.NoOpStatement:
                    return CreateBoundNoOpStatementOperation((BoundNoOpStatement)boundNode);
                case BoundKind.IfStatement:
                    return CreateBoundIfStatementOperation((BoundIfStatement)boundNode);
                case BoundKind.WhileStatement:
                    return CreateBoundWhileStatementOperation((BoundWhileStatement)boundNode);
                case BoundKind.DoStatement:
                    return CreateBoundDoStatementOperation((BoundDoStatement)boundNode);
                case BoundKind.ForStatement:
                    return CreateBoundForStatementOperation((BoundForStatement)boundNode);
                case BoundKind.ForEachStatement:
                    return CreateBoundForEachStatementOperation((BoundForEachStatement)boundNode);
                case BoundKind.TryStatement:
                    return CreateBoundTryStatementOperation((BoundTryStatement)boundNode);
                case BoundKind.CatchBlock:
                    return CreateBoundCatchBlockOperation((BoundCatchBlock)boundNode);
                case BoundKind.FixedStatement:
                    return CreateBoundFixedStatementOperation((BoundFixedStatement)boundNode);
                case BoundKind.UsingStatement:
                    return CreateBoundUsingStatementOperation((BoundUsingStatement)boundNode);
                case BoundKind.ThrowStatement:
                    return CreateBoundThrowStatementOperation((BoundThrowStatement)boundNode);
                case BoundKind.ReturnStatement:
                    return CreateBoundReturnStatementOperation((BoundReturnStatement)boundNode);
                case BoundKind.YieldReturnStatement:
                    return CreateBoundYieldReturnStatementOperation((BoundYieldReturnStatement)boundNode);
                case BoundKind.LockStatement:
                    return CreateBoundLockStatementOperation((BoundLockStatement)boundNode);
                case BoundKind.BadStatement:
                    return CreateBoundBadStatementOperation((BoundBadStatement)boundNode);
                case BoundKind.LocalDeclaration:
                    return CreateBoundLocalDeclarationOperation((BoundLocalDeclaration)boundNode);
                case BoundKind.MultipleLocalDeclarations:
                case BoundKind.UsingLocalDeclarations:
                    return CreateBoundMultipleLocalDeclarationsBaseOperation((BoundMultipleLocalDeclarationsBase)boundNode);
                case BoundKind.LabelStatement:
                    return CreateBoundLabelStatementOperation((BoundLabelStatement)boundNode);
                case BoundKind.LabeledStatement:
                    return CreateBoundLabeledStatementOperation((BoundLabeledStatement)boundNode);
                case BoundKind.ExpressionStatement:
                    return CreateBoundExpressionStatementOperation((BoundExpressionStatement)boundNode);
                case BoundKind.TupleLiteral:
                case BoundKind.ConvertedTupleLiteral:
                    return CreateBoundTupleOperation((BoundTupleExpression)boundNode);
                case BoundKind.InterpolatedString:
                    return CreateBoundInterpolatedStringExpressionOperation((BoundInterpolatedString)boundNode);
                case BoundKind.StringInsert:
                    return CreateBoundInterpolationOperation((BoundStringInsert)boundNode);
                case BoundKind.LocalFunctionStatement:
                    return CreateBoundLocalFunctionStatementOperation((BoundLocalFunctionStatement)boundNode);
                case BoundKind.AnonymousObjectCreationExpression:
                    return CreateBoundAnonymousObjectCreationExpressionOperation((BoundAnonymousObjectCreationExpression)boundNode);
                case BoundKind.ConstantPattern:
                    return CreateBoundConstantPatternOperation((BoundConstantPattern)boundNode);
                case BoundKind.DeclarationPattern:
                    return CreateBoundDeclarationPatternOperation((BoundDeclarationPattern)boundNode);
                case BoundKind.RecursivePattern:
                    return CreateBoundRecursivePatternOperation((BoundRecursivePattern)boundNode);
                case BoundKind.ITuplePattern:
                    return CreateBoundRecursivePatternOperation((BoundITuplePattern)boundNode);
                case BoundKind.DiscardPattern:
                    return CreateBoundDiscardPatternOperation((BoundDiscardPattern)boundNode);
                case BoundKind.BinaryPattern:
                    return CreateBoundBinaryPatternOperation((BoundBinaryPattern)boundNode);
                case BoundKind.NegatedPattern:
                    return CreateBoundNegatedPatternOperation((BoundNegatedPattern)boundNode);
                case BoundKind.RelationalPattern:
                    return CreateBoundRelationalPatternOperation((BoundRelationalPattern)boundNode);
                case BoundKind.TypePattern:
                    return CreateBoundTypePatternOperation((BoundTypePattern)boundNode);
                case BoundKind.SlicePattern:
                    return CreateBoundSlicePatternOperation((BoundSlicePattern)boundNode);
                case BoundKind.ListPattern:
                    return CreateBoundListPatternOperation((BoundListPattern)boundNode);
                case BoundKind.SwitchStatement:
                    return CreateBoundSwitchStatementOperation((BoundSwitchStatement)boundNode);
                case BoundKind.SwitchLabel:
                    return CreateBoundSwitchLabelOperation((BoundSwitchLabel)boundNode);
                case BoundKind.IsPatternExpression:
                    return CreateBoundIsPatternExpressionOperation((BoundIsPatternExpression)boundNode);
                case BoundKind.QueryClause:
                    return CreateBoundQueryClauseOperation((BoundQueryClause)boundNode);
                case BoundKind.DelegateCreationExpression:
                    return CreateBoundDelegateCreationExpressionOperation((BoundDelegateCreationExpression)boundNode);
                case BoundKind.RangeVariable:
                    return CreateBoundRangeVariableOperation((BoundRangeVariable)boundNode);
                case BoundKind.ConstructorMethodBody:
                    return CreateConstructorBodyOperation((BoundConstructorMethodBody)boundNode);
                case BoundKind.NonConstructorMethodBody:
                    return CreateMethodBodyOperation((BoundNonConstructorMethodBody)boundNode);
                case BoundKind.DiscardExpression:
                    return CreateBoundDiscardExpressionOperation((BoundDiscardExpression)boundNode);
                case BoundKind.NullCoalescingAssignmentOperator:
                    return CreateBoundNullCoalescingAssignmentOperatorOperation((BoundNullCoalescingAssignmentOperator)boundNode);
                case BoundKind.FromEndIndexExpression:
                    return CreateFromEndIndexExpressionOperation((BoundFromEndIndexExpression)boundNode);
                case BoundKind.RangeExpression:
                    return CreateRangeExpressionOperation((BoundRangeExpression)boundNode);
                case BoundKind.SwitchSection:
                    return CreateBoundSwitchSectionOperation((BoundSwitchSection)boundNode);
                case BoundKind.ConvertedSwitchExpression:
                    return CreateBoundSwitchExpressionOperation((BoundConvertedSwitchExpression)boundNode);
                case BoundKind.SwitchExpressionArm:
                    return CreateBoundSwitchExpressionArmOperation((BoundSwitchExpressionArm)boundNode);
                case BoundKind.ObjectOrCollectionValuePlaceholder:
                    return CreateCollectionValuePlaceholderOperation((BoundObjectOrCollectionValuePlaceholder)boundNode);
                case BoundKind.FunctionPointerInvocation:
                    return CreateBoundFunctionPointerInvocationOperation((BoundFunctionPointerInvocation)boundNode);
                case BoundKind.UnconvertedAddressOfOperator:
                    return CreateBoundUnconvertedAddressOfOperatorOperation((BoundUnconvertedAddressOfOperator)boundNode);
                case BoundKind.InterpolatedStringArgumentPlaceholder:
                    return CreateBoundInterpolatedStringArgumentPlaceholder((BoundInterpolatedStringArgumentPlaceholder)boundNode);
                case BoundKind.InterpolatedStringHandlerPlaceholder:
                    return CreateBoundInterpolatedStringHandlerPlaceholder((BoundInterpolatedStringHandlerPlaceholder)boundNode);
                case BoundKind.Attribute:
                    return CreateBoundAttributeOperation((BoundAttribute)boundNode);

                case BoundKind.ArgList:
                case BoundKind.ArgListOperator:
                case BoundKind.ConvertedStackAllocExpression:
                case BoundKind.FixedLocalCollectionInitializer:
                case BoundKind.GlobalStatementInitializer:
                case BoundKind.HostObjectMemberReference:
                case BoundKind.MakeRefOperator:
                case BoundKind.MethodGroup:
                case BoundKind.NamespaceExpression:
                case BoundKind.PointerElementAccess:
                case BoundKind.PointerIndirectionOperator:
                case BoundKind.PreviousSubmissionReference:
                case BoundKind.RefTypeOperator:
                case BoundKind.RefValueOperator:
                case BoundKind.Sequence:
                case BoundKind.StackAllocArrayCreation:
                case BoundKind.TypeExpression:
                case BoundKind.TypeOrValueExpression:
                case BoundKind.KeyValuePairElement: // https://github.com/dotnet/roslyn/issues/77872: Implement IOperation support.
                case BoundKind.CollectionExpressionWithElement: // https://github.com/dotnet/roslyn/issues/77872: Implement IOperation support.
                case BoundKind.KeyValuePairExpressionElement: // https://github.com/dotnet/roslyn/issues/77872: Implement IOperation support.
                    ConstantValue? constantValue = (boundNode as BoundExpression)?.ConstantValueOpt;
                    bool isImplicit = boundNode.WasCompilerGenerated;

                    if (!isImplicit)
                    {
                        switch (boundNode.Kind)
                        {
                            case BoundKind.FixedLocalCollectionInitializer:
                                isImplicit = true;
                                break;
                        }
                    }
                    ImmutableArray<IOperation> children = GetIOperationChildren(boundNode);
                    ITypeSymbol? type = boundNode switch
                    {
                        BoundExpression boundExpr => boundExpr.GetPublicTypeSymbol(),
                        _ => null
                    };
                    return new NoneOperation(children, _semanticModel, boundNode.Syntax, type: type, constantValue, isImplicit: isImplicit);
                case BoundKind.CollectionBuilderElementsPlaceholder:
                    return new CollectionExpressionElementsPlaceholderOperation(
                        _semanticModel, boundNode.Syntax,
                        boundNode switch
                        {
                            BoundExpression boundExpr => boundExpr.GetPublicTypeSymbol(),
                            _ => null
                        }, boundNode.WasCompilerGenerated);
                case BoundKind.UnconvertedInterpolatedString:
                case BoundKind.UnconvertedConditionalOperator:
                case BoundKind.UnconvertedSwitchExpression:
                case BoundKind.AnonymousPropertyDeclaration:
                default:
                    // If you're hitting this because the IOperation test hook has failed, see
                    // <roslyn-root>/docs/Compilers/IOperation Test Hook.md for instructions on how to fix.
                    throw ExceptionUtilities.UnexpectedValue(boundNode.Kind);
            }
        }

        public ImmutableArray<TOperation> CreateFromArray<TBoundNode, TOperation>(ImmutableArray<TBoundNode> boundNodes) where TBoundNode : BoundNode where TOperation : class, IOperation
        {
            if (boundNodes.IsDefault)
            {
                return ImmutableArray<TOperation>.Empty;
            }
            var builder = ArrayBuilder<TOperation>.GetInstance(boundNodes.Length);
            foreach (var node in boundNodes)
            {
                builder.AddIfNotNull((TOperation)Create(node));
            }
            return builder.ToImmutableAndFree();
        }

        private IMethodBodyOperation CreateMethodBodyOperation(BoundNonConstructorMethodBody boundNode)
        {
            return new MethodBodyOperation(
                (IBlockOperation?)Create(boundNode.BlockBody),
                (IBlockOperation?)Create(boundNode.ExpressionBody),
                 _semanticModel,
                 boundNode.Syntax,
                 isImplicit: boundNode.WasCompilerGenerated);
        }

        private IConstructorBodyOperation CreateConstructorBodyOperation(BoundConstructorMethodBody boundNode)
        {
            return new ConstructorBodyOperation(
                boundNode.Locals.GetPublicSymbols(),
                Create(boundNode.Initializer),
                (IBlockOperation?)Create(boundNode.BlockBody),
                (IBlockOperation?)Create(boundNode.ExpressionBody),
                _semanticModel,
                boundNode.Syntax,
                isImplicit: boundNode.WasCompilerGenerated);
        }

        internal ImmutableArray<IOperation> GetIOperationChildren(IBoundNodeWithIOperationChildren boundNodeWithChildren)
        {
            var children = boundNodeWithChildren.Children;
            if (children.IsDefaultOrEmpty)
            {
                return ImmutableArray<IOperation>.Empty;
            }

            var builder = ArrayBuilder<IOperation>.GetInstance(children.Length);
            foreach (BoundNode? childNode in children)
            {
                if (childNode == null)
                {
                    continue;
                }

                IOperation operation = Create(childNode);
                builder.Add(operation);
            }

            return builder.ToImmutableAndFree();
        }

        internal ImmutableArray<IVariableDeclaratorOperation> CreateVariableDeclarator(BoundNode declaration, SyntaxNode declarationSyntax)
        {
            switch (declaration.Kind)
            {
                case BoundKind.LocalDeclaration:
                    {
                        return ImmutableArray.Create(CreateVariableDeclaratorInternal((BoundLocalDeclaration)declaration, (declarationSyntax as VariableDeclarationSyntax)?.Variables[0] ?? declarationSyntax));
                    }
                case BoundKind.MultipleLocalDeclarations:
                case BoundKind.UsingLocalDeclarations:
                    {
                        var multipleDeclaration = (BoundMultipleLocalDeclarationsBase)declaration;
                        var builder = ArrayBuilder<IVariableDeclaratorOperation>.GetInstance(multipleDeclaration.LocalDeclarations.Length);
                        foreach (var decl in multipleDeclaration.LocalDeclarations)
                        {
                            builder.Add((IVariableDeclaratorOperation)CreateVariableDeclaratorInternal(decl, decl.Syntax));
                        }
                        return builder.ToImmutableAndFree();
                    }
                default:
                    throw ExceptionUtilities.UnexpectedValue(declaration.Kind);
            }
        }

        private IPlaceholderOperation CreateBoundDeconstructValuePlaceholderOperation(BoundDeconstructValuePlaceholder boundDeconstructValuePlaceholder)
        {
            SyntaxNode syntax = boundDeconstructValuePlaceholder.Syntax;
            ITypeSymbol? type = boundDeconstructValuePlaceholder.GetPublicTypeSymbol();
            bool isImplicit = boundDeconstructValuePlaceholder.WasCompilerGenerated;
            return new PlaceholderOperation(PlaceholderKind.Unspecified, _semanticModel, syntax, type, isImplicit);
        }

        private IDeconstructionAssignmentOperation CreateBoundDeconstructionAssignmentOperator(BoundDeconstructionAssignmentOperator boundDeconstructionAssignmentOperator)
        {
            IOperation target = Create(boundDeconstructionAssignmentOperator.Left);
            // Skip the synthetic deconstruction conversion wrapping the right operand. This is a compiler-generated conversion that we don't want to reflect
            // in the public API because it's an implementation detail.
            IOperation value = Create(boundDeconstructionAssignmentOperator.Right.Operand);
            SyntaxNode syntax = boundDeconstructionAssignmentOperator.Syntax;
            ITypeSymbol? type = boundDeconstructionAssignmentOperator.GetPublicTypeSymbol();
            bool isImplicit = boundDeconstructionAssignmentOperator.WasCompilerGenerated;
            return new DeconstructionAssignmentOperation(target, value, _semanticModel, syntax, type, isImplicit);
        }

        private IOperation CreateBoundCallOperation(BoundCall boundCall)
        {
            MethodSymbol targetMethod = boundCall.Method;
            SyntaxNode syntax = boundCall.Syntax;
            ITypeSymbol? type = boundCall.GetPublicTypeSymbol();
            ConstantValue? constantValue = boundCall.ConstantValueOpt;
            bool isImplicit = boundCall.WasCompilerGenerated;

            if (boundCall.IsErroneousNode)
            {
                ImmutableArray<IOperation> children = CreateFromArray<BoundNode, IOperation>(((IBoundInvalidNode)boundCall).InvalidNodeChildren);
                return new InvalidOperation(children, _semanticModel, syntax, type, constantValue, isImplicit);
            }

            TypeParameterSymbol? constrainedToType = GetConstrainedToType(targetMethod, boundCall.ReceiverOpt);
            bool isVirtual = constrainedToType is not null || IsCallVirtual(targetMethod, boundCall.ReceiverOpt);
            IOperation? receiver = CreateReceiverOperation(boundCall.ReceiverOpt, targetMethod);
            ImmutableArray<IArgumentOperation> arguments = DeriveArguments(boundCall);
            return new InvocationOperation(targetMethod.GetPublicSymbol(), constrainedToType.GetPublicSymbol(), receiver, isVirtual, arguments, _semanticModel, syntax, type, isImplicit);
        }

        private static TypeParameterSymbol? GetConstrainedToType(Symbol targetMember, BoundExpression? receiverOpt)
        {
            if (targetMember.IsStatic && (targetMember.IsAbstract || targetMember.IsVirtual) &&
                receiverOpt is BoundTypeExpression { Type: TypeParameterSymbol typeParameter })
            {
                return typeParameter;
            }

            return null;
        }

        private IOperation CreateBoundFunctionPointerInvocationOperation(BoundFunctionPointerInvocation boundFunctionPointerInvocation)
        {
            ITypeSymbol? type = boundFunctionPointerInvocation.GetPublicTypeSymbol();
            SyntaxNode syntax = boundFunctionPointerInvocation.Syntax;
            bool isImplicit = boundFunctionPointerInvocation.WasCompilerGenerated;

            if (boundFunctionPointerInvocation.ResultKind != LookupResultKind.Viable)
            {
                ImmutableArray<IOperation> children = CreateFromArray<BoundNode, IOperation>(((IBoundInvalidNode)boundFunctionPointerInvocation).InvalidNodeChildren);
                return new InvalidOperation(children, _semanticModel, syntax, type, constantValue: null, isImplicit);
            }

            var pointer = Create(boundFunctionPointerInvocation.InvokedExpression);
            var arguments = DeriveArguments(boundFunctionPointerInvocation);
            return new FunctionPointerInvocationOperation(pointer, arguments, _semanticModel, syntax, type, isImplicit);
        }

        private IOperation CreateBoundUnconvertedAddressOfOperatorOperation(BoundUnconvertedAddressOfOperator boundUnconvertedAddressOf)
        {
            return new AddressOfOperation(
                Create(boundUnconvertedAddressOf.Operand),
                _semanticModel,
                boundUnconvertedAddressOf.Syntax,
                boundUnconvertedAddressOf.GetPublicTypeSymbol(),
                boundUnconvertedAddressOf.WasCompilerGenerated);
        }

        private IOperation CreateBoundAttributeOperation(BoundAttribute boundAttribute)
        {
            var isAttributeImplicit = boundAttribute.WasCompilerGenerated;
            if (boundAttribute.Constructor is null)
            {
                var invalidOperation = OperationFactory.CreateInvalidOperation(_semanticModel, boundAttribute.Syntax, GetIOperationChildren(boundAttribute), isImplicit: true);
                return new AttributeOperation(invalidOperation, _semanticModel, boundAttribute.Syntax, isAttributeImplicit);
            }

            ObjectOrCollectionInitializerOperation? initializer = null;
            if (!boundAttribute.NamedArguments.IsEmpty)
            {
                var namedArguments = CreateFromArray<BoundAssignmentOperator, IOperation>(boundAttribute.NamedArguments);
                initializer = new ObjectOrCollectionInitializerOperation(namedArguments, _semanticModel, boundAttribute.Syntax, boundAttribute.GetPublicTypeSymbol(), isImplicit: true);
                Debug.Assert(initializer.Initializers.All(i => i is ISimpleAssignmentOperation));
            }

            var objectCreationOperation = new ObjectCreationOperation(boundAttribute.Constructor.GetPublicSymbol(), initializer, DeriveArguments(boundAttribute), _semanticModel, boundAttribute.Syntax, boundAttribute.GetPublicTypeSymbol(), boundAttribute.ConstantValueOpt, isImplicit: true);
            return new AttributeOperation(objectCreationOperation, _semanticModel, boundAttribute.Syntax, isAttributeImplicit);
        }

        internal ImmutableArray<IOperation> CreateIgnoredDimensions(BoundNode declaration)
        {
            switch (declaration.Kind)
            {
                case BoundKind.LocalDeclaration:
                    {
                        BoundTypeExpression? declaredTypeOpt = ((BoundLocalDeclaration)declaration).DeclaredTypeOpt;
                        Debug.Assert(declaredTypeOpt != null);
                        return CreateFromArray<BoundExpression, IOperation>(declaredTypeOpt.BoundDimensionsOpt);
                    }
                case BoundKind.MultipleLocalDeclarations:
                case BoundKind.UsingLocalDeclarations:
                    {
                        var declarations = ((BoundMultipleLocalDeclarationsBase)declaration).LocalDeclarations;
                        ImmutableArray<BoundExpression> dimensions;
                        if (declarations.Length > 0)
                        {
                            BoundTypeExpression? declaredTypeOpt = declarations[0].DeclaredTypeOpt;
                            Debug.Assert(declaredTypeOpt != null);
                            dimensions = declaredTypeOpt.BoundDimensionsOpt;
                        }
                        else
                        {
                            dimensions = ImmutableArray<BoundExpression>.Empty;
                        }
                        return CreateFromArray<BoundExpression, IOperation>(dimensions);
                    }
                default:
                    throw ExceptionUtilities.UnexpectedValue(declaration.Kind);
            }
        }

        internal IOperation CreateBoundLocalOperation(BoundLocal boundLocal, bool createDeclaration = true)
        {
            ILocalSymbol local = boundLocal.LocalSymbol.GetPublicSymbol();
            bool isDeclaration = boundLocal.DeclarationKind != BoundLocalDeclarationKind.None;
            SyntaxNode syntax = boundLocal.Syntax;
            ITypeSymbol? type = boundLocal.GetPublicTypeSymbol();
            ConstantValue? constantValue = boundLocal.ConstantValueOpt;
            bool isImplicit = boundLocal.WasCompilerGenerated;
            if (isDeclaration && syntax is DeclarationExpressionSyntax declarationExpressionSyntax)
            {
                syntax = declarationExpressionSyntax.Designation;
                if (createDeclaration)
                {
                    IOperation localReference = CreateBoundLocalOperation(boundLocal, createDeclaration: false);
                    return new DeclarationExpressionOperation(localReference, _semanticModel, declarationExpressionSyntax, type, isImplicit: false);
                }
            }
            return new LocalReferenceOperation(local, isDeclaration, _semanticModel, syntax, type, constantValue, isImplicit);
        }

        internal IOperation CreateBoundFieldAccessOperation(BoundFieldAccess boundFieldAccess, bool createDeclaration = true)
        {
            IFieldSymbol field = boundFieldAccess.FieldSymbol.GetPublicSymbol();
            bool isDeclaration = boundFieldAccess.IsDeclaration;
            SyntaxNode syntax = boundFieldAccess.Syntax;
            ITypeSymbol? type = boundFieldAccess.GetPublicTypeSymbol();
            ConstantValue? constantValue = boundFieldAccess.ConstantValueOpt;
            bool isImplicit = boundFieldAccess.WasCompilerGenerated;
            if (isDeclaration && syntax is DeclarationExpressionSyntax declarationExpressionSyntax)
            {
                syntax = declarationExpressionSyntax.Designation;

                if (createDeclaration)
                {
                    IOperation fieldAccess = CreateBoundFieldAccessOperation(boundFieldAccess, createDeclaration: false);
                    return new DeclarationExpressionOperation(fieldAccess, _semanticModel, declarationExpressionSyntax, type, isImplicit: false);
                }
            }

            IOperation? instance = CreateReceiverOperation(boundFieldAccess.ReceiverOpt, boundFieldAccess.FieldSymbol);
            return new FieldReferenceOperation(field, isDeclaration, instance, _semanticModel, syntax, type, constantValue, isImplicit);
        }

        internal IOperation? CreateBoundPropertyReferenceInstance(BoundNode boundNode)
        {
            switch (boundNode)
            {
                case BoundPropertyAccess boundPropertyAccess:
                    return CreateReceiverOperation(boundPropertyAccess.ReceiverOpt, boundPropertyAccess.PropertySymbol);
                case BoundObjectInitializerMember boundObjectInitializerMember:
                    return boundObjectInitializerMember.MemberSymbol?.IsStatic == true ?
                        null :
                        CreateImplicitReceiver(boundObjectInitializerMember.Syntax, boundObjectInitializerMember.ReceiverType);
                case BoundIndexerAccess boundIndexerAccess:
                    return CreateReceiverOperation(boundIndexerAccess.ReceiverOpt, boundIndexerAccess.ExpressionSymbol);
                default:
                    throw ExceptionUtilities.UnexpectedValue(boundNode.Kind);
            }
        }

        private IPropertyReferenceOperation CreateBoundPropertyAccessOperation(BoundPropertyAccess boundPropertyAccess)
        {
            IOperation? instance = CreateReceiverOperation(boundPropertyAccess.ReceiverOpt, boundPropertyAccess.PropertySymbol);
            var arguments = ImmutableArray<IArgumentOperation>.Empty;
            IPropertySymbol property = boundPropertyAccess.PropertySymbol.GetPublicSymbol();
            SyntaxNode syntax = boundPropertyAccess.Syntax;
            ITypeSymbol? type = boundPropertyAccess.GetPublicTypeSymbol();
            bool isImplicit = boundPropertyAccess.WasCompilerGenerated;
            TypeParameterSymbol? constrainedToType = GetConstrainedToType(boundPropertyAccess.PropertySymbol, boundPropertyAccess.ReceiverOpt);
            return new PropertyReferenceOperation(property, constrainedToType.GetPublicSymbol(), arguments, instance, _semanticModel, syntax, type, isImplicit);
        }

        private IOperation CreateBoundIndexerAccessOperation(BoundIndexerAccess boundIndexerAccess)
        {
            PropertySymbol property = boundIndexerAccess.Indexer;
            SyntaxNode syntax = boundIndexerAccess.Syntax;
            ITypeSymbol? type = boundIndexerAccess.GetPublicTypeSymbol();
            bool isImplicit = boundIndexerAccess.WasCompilerGenerated;

            if (!boundIndexerAccess.OriginalIndexersOpt.IsDefault || boundIndexerAccess.ResultKind == LookupResultKind.OverloadResolutionFailure)
            {
                var children = CreateFromArray<BoundNode, IOperation>(((IBoundInvalidNode)boundIndexerAccess).InvalidNodeChildren);
                return new InvalidOperation(children, _semanticModel, syntax, type, constantValue: null, isImplicit);
            }

            ImmutableArray<IArgumentOperation> arguments = DeriveArguments(boundIndexerAccess);
            IOperation? instance = CreateReceiverOperation(boundIndexerAccess.ReceiverOpt, boundIndexerAccess.ExpressionSymbol);
            TypeParameterSymbol? constrainedToType = GetConstrainedToType(property, boundIndexerAccess.ReceiverOpt);
            return new PropertyReferenceOperation(property.GetPublicSymbol(), constrainedToType.GetPublicSymbol(), arguments, instance, _semanticModel, syntax, type, isImplicit);
        }

        private IEventReferenceOperation CreateBoundEventAccessOperation(BoundEventAccess boundEventAccess)
        {
            IEventSymbol @event = boundEventAccess.EventSymbol.GetPublicSymbol();
            IOperation? instance = CreateReceiverOperation(boundEventAccess.ReceiverOpt, boundEventAccess.EventSymbol);
            SyntaxNode syntax = boundEventAccess.Syntax;
            ITypeSymbol? type = boundEventAccess.GetPublicTypeSymbol();
            bool isImplicit = boundEventAccess.WasCompilerGenerated;
            TypeParameterSymbol? constrainedToType = GetConstrainedToType(boundEventAccess.EventSymbol, boundEventAccess.ReceiverOpt);
            return new EventReferenceOperation(@event, constrainedToType.GetPublicSymbol(), instance, _semanticModel, syntax, type, isImplicit);
        }

        private IEventAssignmentOperation CreateBoundEventAssignmentOperatorOperation(BoundEventAssignmentOperator boundEventAssignmentOperator)
        {
            IOperation eventReference = CreateBoundEventAccessOperation(boundEventAssignmentOperator);
            IOperation handlerValue = Create(boundEventAssignmentOperator.Argument);
            SyntaxNode syntax = boundEventAssignmentOperator.Syntax;
            bool adds = boundEventAssignmentOperator.IsAddition;
            ITypeSymbol? type = boundEventAssignmentOperator.GetPublicTypeSymbol();
            bool isImplicit = boundEventAssignmentOperator.WasCompilerGenerated;
            return new EventAssignmentOperation(eventReference, handlerValue, adds, _semanticModel, syntax, type, isImplicit);
        }

        private IParameterReferenceOperation CreateBoundParameterOperation(BoundParameter boundParameter)
        {
            IParameterSymbol parameter = boundParameter.ParameterSymbol.GetPublicSymbol();
            SyntaxNode syntax = boundParameter.Syntax;
            ITypeSymbol? type = boundParameter.GetPublicTypeSymbol();
            bool isImplicit = boundParameter.WasCompilerGenerated;
            return new ParameterReferenceOperation(parameter, _semanticModel, syntax, type, isImplicit);
        }

        internal ILiteralOperation CreateBoundLiteralOperation(BoundLiteral boundLiteral, bool @implicit = false)
        {
            SyntaxNode syntax = boundLiteral.Syntax;
            ITypeSymbol? type = boundLiteral.GetPublicTypeSymbol();
            ConstantValue? constantValue = boundLiteral.ConstantValueOpt;
            bool isImplicit = boundLiteral.WasCompilerGenerated || @implicit;
            return new LiteralOperation(_semanticModel, syntax, type, constantValue, isImplicit);
        }

        private IUtf8StringOperation CreateBoundUtf8StringOperation(BoundUtf8String boundNode)
        {
            SyntaxNode syntax = boundNode.Syntax;
            ITypeSymbol? type = boundNode.GetPublicTypeSymbol();
            bool isImplicit = boundNode.WasCompilerGenerated;
            return new Utf8StringOperation(boundNode.Value, _semanticModel, syntax, type, isImplicit);
        }

        private IAnonymousObjectCreationOperation CreateBoundAnonymousObjectCreationExpressionOperation(BoundAnonymousObjectCreationExpression boundAnonymousObjectCreationExpression)
        {
            SyntaxNode syntax = boundAnonymousObjectCreationExpression.Syntax;
            ITypeSymbol? type = boundAnonymousObjectCreationExpression.GetPublicTypeSymbol();
            Debug.Assert(type is not null);
            bool isImplicit = boundAnonymousObjectCreationExpression.WasCompilerGenerated;
            ImmutableArray<IOperation> initializers = GetAnonymousObjectCreationInitializers(boundAnonymousObjectCreationExpression.Arguments, boundAnonymousObjectCreationExpression.Declarations, syntax, type, isImplicit);
            return new AnonymousObjectCreationOperation(initializers, _semanticModel, syntax, type, isImplicit);
        }

        private static bool CanDeriveObjectCreationExpressionArguments(BoundObjectCreationExpression boundObjectCreationExpression)
            => boundObjectCreationExpression is { ResultKind: not LookupResultKind.OverloadResolutionFailure, Constructor.OriginalDefinition: not ErrorMethodSymbol };

        private IOperation CreateBoundObjectCreationExpressionOperation(BoundObjectCreationExpression boundObjectCreationExpression)
        {
            SyntaxNode syntax = boundObjectCreationExpression.Syntax;
            ITypeSymbol? type = boundObjectCreationExpression.GetPublicTypeSymbol();
            ConstantValue? constantValue = boundObjectCreationExpression.ConstantValueOpt;
            bool isImplicit = boundObjectCreationExpression.WasCompilerGenerated;

            if (!CanDeriveObjectCreationExpressionArguments(boundObjectCreationExpression))
            {
                var children = CreateFromArray<BoundNode, IOperation>(((IBoundInvalidNode)boundObjectCreationExpression).InvalidNodeChildren);
                return new InvalidOperation(children, _semanticModel, syntax, type, constantValue, isImplicit);
            }
            else if (boundObjectCreationExpression.Type.IsAnonymousType)
            {
                // Workaround for https://github.com/dotnet/roslyn/issues/28157
                Debug.Assert(isImplicit);
                Debug.Assert(type is not null);
                ImmutableArray<IOperation> initializers = GetAnonymousObjectCreationInitializers(
                    boundObjectCreationExpression.Arguments,
                    declarations: ImmutableArray<BoundAnonymousPropertyDeclaration>.Empty,
                    syntax,
                    type,
                    isImplicit);
                return new AnonymousObjectCreationOperation(initializers, _semanticModel, syntax, type, isImplicit);
            }

            ImmutableArray<IArgumentOperation> arguments = DeriveArguments(boundObjectCreationExpression);
            IObjectOrCollectionInitializerOperation? initializer = (IObjectOrCollectionInitializerOperation?)Create(boundObjectCreationExpression.InitializerExpressionOpt);

            return new ObjectCreationOperation(
                boundObjectCreationExpression.Constructor.GetPublicSymbol(),
                initializer,
                arguments,
                _semanticModel,
                syntax,
                type,
                constantValue,
                isImplicit);
        }

        private IOperation CreateBoundWithExpressionOperation(BoundWithExpression boundWithExpression)
        {
            IOperation operand = Create(boundWithExpression.Receiver);
            IObjectOrCollectionInitializerOperation initializer = (IObjectOrCollectionInitializerOperation)Create(boundWithExpression.InitializerExpression);
            MethodSymbol? constructor = boundWithExpression.CloneMethod;
            SyntaxNode syntax = boundWithExpression.Syntax;
            ITypeSymbol? type = boundWithExpression.GetPublicTypeSymbol();
            bool isImplicit = boundWithExpression.WasCompilerGenerated;
            return new WithOperation(operand, constructor.GetPublicSymbol(), initializer, _semanticModel, syntax, type, isImplicit);
        }

        private IDynamicObjectCreationOperation CreateBoundDynamicObjectCreationExpressionOperation(BoundDynamicObjectCreationExpression boundDynamicObjectCreationExpression)
        {
            IObjectOrCollectionInitializerOperation? initializer = (IObjectOrCollectionInitializerOperation?)Create(boundDynamicObjectCreationExpression.InitializerExpressionOpt);
            ImmutableArray<IOperation> arguments = CreateFromArray<BoundExpression, IOperation>(boundDynamicObjectCreationExpression.Arguments);
            ImmutableArray<string?> argumentNames = boundDynamicObjectCreationExpression.ArgumentNamesOpt.NullToEmpty();
            ImmutableArray<RefKind> argumentRefKinds = boundDynamicObjectCreationExpression.ArgumentRefKindsOpt.NullToEmpty();
            SyntaxNode syntax = boundDynamicObjectCreationExpression.Syntax;
            ITypeSymbol? type = boundDynamicObjectCreationExpression.GetPublicTypeSymbol();
            bool isImplicit = boundDynamicObjectCreationExpression.WasCompilerGenerated;
            return new DynamicObjectCreationOperation(initializer, arguments, argumentNames, argumentRefKinds, _semanticModel, syntax, type, isImplicit);
        }

        internal IOperation CreateBoundDynamicInvocationExpressionReceiver(BoundNode receiver)
        {
            switch (receiver)
            {
                case BoundObjectOrCollectionValuePlaceholder implicitReceiver:
                    return CreateBoundDynamicMemberAccessOperation(implicitReceiver, typeArgumentsOpt: ImmutableArray<TypeSymbol>.Empty, memberName: "Add",
                                                                   implicitReceiver.Syntax, type: null, isImplicit: true);

                case BoundMethodGroup methodGroup:
                    return CreateBoundDynamicMemberAccessOperation(methodGroup.ReceiverOpt, TypeMap.AsTypeSymbols(methodGroup.TypeArgumentsOpt), methodGroup.Name,
                                                                   methodGroup.Syntax, methodGroup.GetPublicTypeSymbol(), methodGroup.WasCompilerGenerated);

                default:
                    return Create(receiver);
            }
        }

        private IDynamicInvocationOperation CreateBoundDynamicInvocationExpressionOperation(BoundDynamicInvocation boundDynamicInvocation)
        {
            IOperation operation = CreateBoundDynamicInvocationExpressionReceiver(boundDynamicInvocation.Expression);
            ImmutableArray<IOperation> arguments = CreateFromArray<BoundExpression, IOperation>(boundDynamicInvocation.Arguments);
            ImmutableArray<string?> argumentNames = boundDynamicInvocation.ArgumentNamesOpt.NullToEmpty();
            ImmutableArray<RefKind> argumentRefKinds = boundDynamicInvocation.ArgumentRefKindsOpt.NullToEmpty();
            SyntaxNode syntax = boundDynamicInvocation.Syntax;
            ITypeSymbol? type = boundDynamicInvocation.GetPublicTypeSymbol();
            bool isImplicit = boundDynamicInvocation.WasCompilerGenerated;
            return new DynamicInvocationOperation(operation, arguments, argumentNames, argumentRefKinds, _semanticModel, syntax, type, isImplicit);
        }

        internal IOperation CreateBoundDynamicIndexerAccessExpressionReceiver(BoundExpression indexer)
        {
            switch (indexer)
            {
                case BoundDynamicIndexerAccess boundDynamicIndexerAccess:
                    return Create(boundDynamicIndexerAccess.Receiver);

                case BoundObjectInitializerMember boundObjectInitializerMember:
                    return CreateImplicitReceiver(boundObjectInitializerMember.Syntax, boundObjectInitializerMember.ReceiverType);

                default:
                    throw ExceptionUtilities.UnexpectedValue(indexer.Kind);
            }
        }

        internal ImmutableArray<IOperation> CreateBoundDynamicIndexerAccessArguments(BoundExpression indexer)
        {
            switch (indexer)
            {
                case BoundDynamicIndexerAccess boundDynamicAccess:
                    return CreateFromArray<BoundExpression, IOperation>(boundDynamicAccess.Arguments);

                case BoundObjectInitializerMember boundObjectInitializerMember:
                    Debug.Assert(!boundObjectInitializerMember.Expanded);
                    return CreateFromArray<BoundExpression, IOperation>(boundObjectInitializerMember.Arguments);

                default:
                    throw ExceptionUtilities.UnexpectedValue(indexer.Kind);
            }
        }

        private IDynamicIndexerAccessOperation CreateBoundDynamicIndexerAccessExpressionOperation(BoundDynamicIndexerAccess boundDynamicIndexerAccess)
        {
            IOperation operation = CreateBoundDynamicIndexerAccessExpressionReceiver(boundDynamicIndexerAccess);
            ImmutableArray<IOperation> arguments = CreateBoundDynamicIndexerAccessArguments(boundDynamicIndexerAccess);
            ImmutableArray<string?> argumentNames = boundDynamicIndexerAccess.ArgumentNamesOpt.NullToEmpty();
            ImmutableArray<RefKind> argumentRefKinds = boundDynamicIndexerAccess.ArgumentRefKindsOpt.NullToEmpty();
            SyntaxNode syntax = boundDynamicIndexerAccess.Syntax;
            ITypeSymbol? type = boundDynamicIndexerAccess.GetPublicTypeSymbol();
            bool isImplicit = boundDynamicIndexerAccess.WasCompilerGenerated;
            return new DynamicIndexerAccessOperation(operation, arguments, argumentNames, argumentRefKinds, _semanticModel, syntax, type, isImplicit);
        }

        private IObjectOrCollectionInitializerOperation CreateBoundObjectInitializerExpressionOperation(BoundObjectInitializerExpression boundObjectInitializerExpression)
        {
            ImmutableArray<IOperation> initializers = CreateFromArray<BoundExpression, IOperation>(BoundObjectCreationExpression.GetChildInitializers(boundObjectInitializerExpression));
            SyntaxNode syntax = boundObjectInitializerExpression.Syntax;
            ITypeSymbol? type = boundObjectInitializerExpression.GetPublicTypeSymbol();
            bool isImplicit = boundObjectInitializerExpression.WasCompilerGenerated;
            return new ObjectOrCollectionInitializerOperation(initializers, _semanticModel, syntax, type, isImplicit);
        }

        private IObjectOrCollectionInitializerOperation CreateBoundCollectionInitializerExpressionOperation(BoundCollectionInitializerExpression boundCollectionInitializerExpression)
        {
            ImmutableArray<IOperation> initializers = CreateFromArray<BoundExpression, IOperation>(BoundObjectCreationExpression.GetChildInitializers(boundCollectionInitializerExpression));
            SyntaxNode syntax = boundCollectionInitializerExpression.Syntax;
            ITypeSymbol? type = boundCollectionInitializerExpression.GetPublicTypeSymbol();
            bool isImplicit = boundCollectionInitializerExpression.WasCompilerGenerated;
            return new ObjectOrCollectionInitializerOperation(initializers, _semanticModel, syntax, type, isImplicit);
        }

        private IOperation CreateBoundObjectInitializerMemberOperation(BoundObjectInitializerMember boundObjectInitializerMember, bool isObjectOrCollectionInitializer = false)
        {
            Symbol? memberSymbol = boundObjectInitializerMember.MemberSymbol;
            SyntaxNode syntax = boundObjectInitializerMember.Syntax;
            ITypeSymbol? type = boundObjectInitializerMember.GetPublicTypeSymbol();
            bool isImplicit = boundObjectInitializerMember.WasCompilerGenerated;

            if ((object?)memberSymbol == null)
            {
                Debug.Assert(boundObjectInitializerMember.Type.IsDynamic());

                IOperation operation = CreateBoundDynamicIndexerAccessExpressionReceiver(boundObjectInitializerMember);
                ImmutableArray<IOperation> arguments = CreateBoundDynamicIndexerAccessArguments(boundObjectInitializerMember);
                ImmutableArray<string?> argumentNames = boundObjectInitializerMember.ArgumentNamesOpt.NullToEmpty();
                ImmutableArray<RefKind> argumentRefKinds = boundObjectInitializerMember.ArgumentRefKindsOpt.NullToEmpty();
                return new DynamicIndexerAccessOperation(operation, arguments, argumentNames, argumentRefKinds, _semanticModel, syntax, type, isImplicit);
            }

            switch (memberSymbol.Kind)
            {
                case SymbolKind.Field:
                    var field = (FieldSymbol)memberSymbol;
                    bool isDeclaration = false;
                    return new FieldReferenceOperation(field.GetPublicSymbol(), isDeclaration, createReceiver(), _semanticModel, syntax, type, constantValue: null, isImplicit);
                case SymbolKind.Event:
                    var eventSymbol = (EventSymbol)memberSymbol;
                    return new EventReferenceOperation(eventSymbol.GetPublicSymbol(), constrainedToType: null, createReceiver(), _semanticModel, syntax, type, isImplicit);
                case SymbolKind.Property:
                    var property = (PropertySymbol)memberSymbol;

                    ImmutableArray<IArgumentOperation> arguments;
                    if (!boundObjectInitializerMember.Arguments.IsEmpty)
                    {
                        // In nested member initializers, the property is not actually set. Instead, it is retrieved for a series of Add method calls or nested property setter calls,
                        // so we need to use the getter for this property
                        MethodSymbol? accessor = isObjectOrCollectionInitializer || property.RefKind != RefKind.None
                            ? property.GetOwnOrInheritedGetMethod()
                            : property.GetOwnOrInheritedSetMethod();
                        if (accessor == null || boundObjectInitializerMember.ResultKind == LookupResultKind.OverloadResolutionFailure || accessor.OriginalDefinition is ErrorMethodSymbol)
                        {
                            var children = CreateFromArray<BoundNode, IOperation>(((IBoundInvalidNode)boundObjectInitializerMember).InvalidNodeChildren);
                            return new InvalidOperation(children, _semanticModel, syntax, type, constantValue: null, isImplicit);
                        }

                        arguments = DeriveArguments(boundObjectInitializerMember);
                    }
                    else
                    {
                        arguments = ImmutableArray<IArgumentOperation>.Empty;
                    }

                    return new PropertyReferenceOperation(property.GetPublicSymbol(), constrainedToType: null, arguments, createReceiver(), _semanticModel, syntax, type, isImplicit);
                default:
                    throw ExceptionUtilities.UnexpectedValue(memberSymbol.Kind);
            }

            IOperation? createReceiver() => memberSymbol?.IsStatic == true ?
                    null :
                    CreateImplicitReceiver(boundObjectInitializerMember.Syntax, boundObjectInitializerMember.ReceiverType);
        }

        private IOperation CreateBoundDynamicObjectInitializerMemberOperation(BoundDynamicObjectInitializerMember boundDynamicObjectInitializerMember)
        {
            IOperation instanceReceiver = CreateImplicitReceiver(boundDynamicObjectInitializerMember.Syntax, boundDynamicObjectInitializerMember.ReceiverType);
            string memberName = boundDynamicObjectInitializerMember.MemberName;
            ImmutableArray<ITypeSymbol> typeArguments = ImmutableArray<ITypeSymbol>.Empty;
            ITypeSymbol containingType = boundDynamicObjectInitializerMember.ReceiverType.GetPublicSymbol();
            SyntaxNode syntax = boundDynamicObjectInitializerMember.Syntax;
            ITypeSymbol? type = boundDynamicObjectInitializerMember.GetPublicTypeSymbol();
            bool isImplicit = boundDynamicObjectInitializerMember.WasCompilerGenerated;

            return new DynamicMemberReferenceOperation(instanceReceiver, memberName, typeArguments, containingType, _semanticModel, syntax, type, isImplicit);
        }

        private IOperation CreateBoundCollectionElementInitializerOperation(BoundCollectionElementInitializer boundCollectionElementInitializer)
        {
            MethodSymbol addMethod = boundCollectionElementInitializer.AddMethod;
            IOperation? receiver = CreateReceiverOperation(boundCollectionElementInitializer.ImplicitReceiverOpt, addMethod);
            ImmutableArray<IArgumentOperation> arguments = DeriveArguments(boundCollectionElementInitializer);
            SyntaxNode syntax = boundCollectionElementInitializer.Syntax;
            ITypeSymbol? type = boundCollectionElementInitializer.GetPublicTypeSymbol();
            ConstantValue? constantValue = boundCollectionElementInitializer.ConstantValueOpt;
            bool isImplicit = boundCollectionElementInitializer.WasCompilerGenerated;

            if (IsMethodInvalid(boundCollectionElementInitializer.ResultKind, addMethod))
            {
                var children = CreateFromArray<BoundNode, IOperation>(((IBoundInvalidNode)boundCollectionElementInitializer).InvalidNodeChildren);
                return new InvalidOperation(children, _semanticModel, syntax, type, constantValue, isImplicit);
            }

            bool isVirtual = IsCallVirtual(addMethod, boundCollectionElementInitializer.ImplicitReceiverOpt);
            return new InvocationOperation(addMethod.GetPublicSymbol(), constrainedToType: null, receiver, isVirtual, arguments, _semanticModel, syntax, type, isImplicit);
        }

        private IDynamicMemberReferenceOperation CreateBoundDynamicMemberAccessOperation(BoundDynamicMemberAccess boundDynamicMemberAccess)
        {
            return CreateBoundDynamicMemberAccessOperation(boundDynamicMemberAccess.Receiver, TypeMap.AsTypeSymbols(boundDynamicMemberAccess.TypeArgumentsOpt), boundDynamicMemberAccess.Name,
                boundDynamicMemberAccess.Syntax, boundDynamicMemberAccess.GetPublicTypeSymbol(), boundDynamicMemberAccess.WasCompilerGenerated);
        }

        private IDynamicMemberReferenceOperation CreateBoundDynamicMemberAccessOperation(
            BoundExpression? receiver,
            ImmutableArray<TypeSymbol> typeArgumentsOpt,
            string memberName,
            SyntaxNode syntaxNode,
            ITypeSymbol? type,
            bool isImplicit)
        {
            ITypeSymbol? containingType = null;
            if (receiver?.Kind == BoundKind.TypeExpression)
            {
                containingType = receiver.GetPublicTypeSymbol();
                receiver = null;
            }

            ImmutableArray<ITypeSymbol> typeArguments = ImmutableArray<ITypeSymbol>.Empty;
            if (!typeArgumentsOpt.IsDefault)
            {
                typeArguments = typeArgumentsOpt.GetPublicSymbols();
            }

            IOperation? instance = Create(receiver);
            return new DynamicMemberReferenceOperation(instance, memberName, typeArguments, containingType, _semanticModel, syntaxNode, type, isImplicit);
        }

        private IDynamicInvocationOperation CreateBoundDynamicCollectionElementInitializerOperation(BoundDynamicCollectionElementInitializer boundCollectionElementInitializer)
        {
            IOperation operation = CreateBoundDynamicInvocationExpressionReceiver(boundCollectionElementInitializer.Expression);
            ImmutableArray<IOperation> arguments = CreateFromArray<BoundExpression, IOperation>(boundCollectionElementInitializer.Arguments);
            SyntaxNode syntax = boundCollectionElementInitializer.Syntax;
            ITypeSymbol? type = boundCollectionElementInitializer.GetPublicTypeSymbol();
            bool isImplicit = boundCollectionElementInitializer.WasCompilerGenerated;
            return new DynamicInvocationOperation(operation, arguments, argumentNames: ImmutableArray<string?>.Empty, argumentRefKinds: ImmutableArray<RefKind>.Empty, _semanticModel, syntax, type, isImplicit);
        }

        private IOperation CreateUnboundLambdaOperation(UnboundLambda unboundLambda)
        {
            // We want to ensure that we never see the UnboundLambda node, and that we don't end up having two different IOperation
            // nodes for the lambda expression. So, we ask the semantic model for the IOperation node for the unbound lambda syntax.
            // We are counting on the fact that will do the error recovery and actually create the BoundLambda node appropriate for
            // this syntax node.
            BoundLambda boundLambda = unboundLambda.BindForErrorRecovery();
            return Create(boundLambda);
        }

        private IAnonymousFunctionOperation CreateBoundLambdaOperation(BoundLambda boundLambda)
        {
            IMethodSymbol symbol = boundLambda.Symbol.GetPublicSymbol();
            IBlockOperation body = (IBlockOperation)Create(boundLambda.Body);
            SyntaxNode syntax = boundLambda.Syntax;
            bool isImplicit = boundLambda.WasCompilerGenerated;
            return new AnonymousFunctionOperation(symbol, body, _semanticModel, syntax, isImplicit);
        }

        private ILocalFunctionOperation CreateBoundLocalFunctionStatementOperation(BoundLocalFunctionStatement boundLocalFunctionStatement)
        {
            IBlockOperation? body = (IBlockOperation?)Create(boundLocalFunctionStatement.Body);
            IBlockOperation? ignoredBody = boundLocalFunctionStatement is { BlockBody: { }, ExpressionBody: { } exprBody }
                ? (IBlockOperation?)Create(exprBody)
                : null;
            IMethodSymbol symbol = boundLocalFunctionStatement.Symbol.GetPublicSymbol();
            SyntaxNode syntax = boundLocalFunctionStatement.Syntax;
            bool isImplicit = boundLocalFunctionStatement.WasCompilerGenerated;
            return new LocalFunctionOperation(symbol, body, ignoredBody, _semanticModel, syntax, isImplicit);
        }

        private IOperation CreateBoundConversionOperation(BoundConversion boundConversion, bool forceOperandImplicitLiteral = false)
        {
            Debug.Assert(!forceOperandImplicitLiteral || boundConversion.Operand is BoundLiteral);
            bool isImplicit = boundConversion.WasCompilerGenerated || !boundConversion.ExplicitCastInCode || forceOperandImplicitLiteral;
            BoundExpression boundOperand = boundConversion.Operand;

            if (boundConversion.ConversionKind == ConversionKind.InterpolatedStringHandler)
            {
                Debug.Assert(!forceOperandImplicitLiteral);
                Debug.Assert(!boundOperand.GetInterpolatedStringHandlerData().IsDefault);
                return CreateInterpolatedStringHandler(boundConversion);
            }

            if (boundConversion.ConversionKind == CSharp.ConversionKind.MethodGroup)
            {
                SyntaxNode syntax = boundConversion.Syntax;
                ITypeSymbol? type = boundConversion.GetPublicTypeSymbol();
                Debug.Assert(!forceOperandImplicitLiteral);

                if (boundConversion.Type is FunctionPointerTypeSymbol)
                {
                    Debug.Assert(boundConversion.SymbolOpt is object);
                    return new AddressOfOperation(
                        CreateBoundMethodGroupSingleMethodOperation((BoundMethodGroup)boundConversion.Operand, boundConversion.SymbolOpt, suppressVirtualCalls: false),
                        _semanticModel, syntax, type, boundConversion.WasCompilerGenerated);
                }

                // We don't check HasErrors on the conversion here because if we actually have a MethodGroup conversion,
                // overload resolution succeeded. The resulting method could be invalid for other reasons, but we don't
                // hide the resolved method.
                IOperation target = CreateDelegateTargetOperation(boundConversion);

                // If this was an explicit tuple expression conversion, such as ((Action, int))(M, 1), we will be "explicit", because the
                // original conversion was explicit in code, but the syntax node for this delegate creation and the nested method group will
                // be the same. We therefore need to mark this node as implicit to ensure we don't have two explicit nodes for the same syntax.
                Debug.Assert(isImplicit || target.Syntax != syntax || target.IsImplicit || boundConversion.ConversionGroupOpt != null);

                isImplicit = isImplicit || (target.Syntax == syntax && !target.IsImplicit);

                return new DelegateCreationOperation(target, _semanticModel, syntax, type, isImplicit);
            }
            else
            {
                SyntaxNode syntax = boundConversion.Syntax;

                if (syntax.IsMissing)
                {
                    // If the underlying syntax IsMissing, then that means we're in case where the compiler generated a piece of syntax to fill in for
                    // an error, such as this case:
                    //
                    //  int i = ;
                    //
                    // Semantic model has a special case here that we match: if the underlying syntax is missing, don't create a conversion expression,
                    // and instead directly return the operand, which will be a BoundBadExpression. When we generate a node for the BoundBadExpression,
                    // the resulting IOperation will also have a null Type.
                    Debug.Assert(boundOperand.Kind == BoundKind.BadExpression ||
                                 ((boundOperand as BoundLambda)?.Body.Statements.SingleOrDefault() as BoundReturnStatement)?.
                                     ExpressionOpt?.Kind == BoundKind.BadExpression);
                    Debug.Assert(!forceOperandImplicitLiteral);
                    return Create(boundOperand);
                }

                BoundConversion correctedConversionNode = boundConversion;
                Conversion conversion = boundConversion.Conversion;

                if (boundOperand.Syntax == boundConversion.Syntax)
                {
                    if (boundOperand.Kind == BoundKind.ConvertedTupleLiteral && TypeSymbol.Equals(boundOperand.Type, boundConversion.Type, TypeCompareKind.ConsiderEverything2))
                    {
                        // Erase this conversion, this is an artificial conversion added on top of BoundConvertedTupleLiteral
                        // in Binder.CreateTupleLiteralConversion
                        Debug.Assert(!forceOperandImplicitLiteral);
                        return Create(boundOperand);
                    }
                    else
                    {
                        // Make this conversion implicit
                        isImplicit = true;
                    }
                }

                if (boundConversion.ExplicitCastInCode && conversion.IsIdentity && boundOperand.Kind == BoundKind.Conversion)
                {
                    var nestedConversion = (BoundConversion)boundOperand;
                    BoundExpression nestedOperand = nestedConversion.Operand;

                    if (nestedConversion.Syntax == nestedOperand.Syntax && nestedConversion.ExplicitCastInCode &&
                        nestedOperand.Kind == BoundKind.ConvertedTupleLiteral &&
                        !TypeSymbol.Equals(nestedConversion.Type, nestedOperand.Type, TypeCompareKind.ConsiderEverything2))
                    {
                        // Let's erase the nested conversion, this is an artificial conversion added on top of BoundConvertedTupleLiteral
                        // in Binder.CreateTupleLiteralConversion.
                        // We need to use conversion information from the nested conversion because that is where the real conversion
                        // information is stored.
                        conversion = nestedConversion.Conversion;
                        correctedConversionNode = nestedConversion;
                    }
                }

                ITypeSymbol? type = boundConversion.GetPublicTypeSymbol();
                ConstantValue? constantValue = boundConversion.ConstantValueOpt;

                // If this is a lambda or method group conversion to a delegate type, we return a delegate creation instead of a conversion
                if ((boundOperand.Kind == BoundKind.Lambda ||
                     boundOperand.Kind == BoundKind.UnboundLambda ||
                     boundOperand.Kind == BoundKind.MethodGroup) &&
                    boundConversion.Type.IsDelegateType())
                {
                    IOperation target = CreateDelegateTargetOperation(correctedConversionNode);
                    return new DelegateCreationOperation(target, _semanticModel, syntax, type, isImplicit);
                }
                else
                {
                    bool isTryCast = false;
                    // Checked conversions only matter if the conversion is a Numeric conversion. Don't have true unless the conversion is actually numeric.
                    bool isChecked = boundConversion.Checked && (conversion.IsNumeric || (boundConversion.SymbolOpt is not null && SyntaxFacts.IsCheckedOperator(boundConversion.SymbolOpt.Name)));
                    IOperation operand = forceOperandImplicitLiteral
                        ? CreateBoundLiteralOperation((BoundLiteral)correctedConversionNode.Operand, @implicit: true)
                        : Create(correctedConversionNode.Operand);
                    return new ConversionOperation(operand, conversion, isTryCast, isChecked, _semanticModel, syntax, type, constantValue, isImplicit);
                }
            }
        }

        private IConversionOperation CreateBoundAsOperatorOperation(BoundAsOperator boundAsOperator)
        {
            IOperation operand = Create(boundAsOperator.Operand);
            SyntaxNode syntax = boundAsOperator.Syntax;
            Conversion conversion = BoundNode.GetConversion(boundAsOperator.OperandConversion, boundAsOperator.OperandPlaceholder);
            bool isTryCast = true;
            bool isChecked = false;
            ITypeSymbol? type = boundAsOperator.GetPublicTypeSymbol();
            bool isImplicit = boundAsOperator.WasCompilerGenerated;
            return new ConversionOperation(operand, conversion, isTryCast, isChecked, _semanticModel, syntax, type, constantValue: null, isImplicit);
        }

        private IDelegateCreationOperation CreateBoundDelegateCreationExpressionOperation(BoundDelegateCreationExpression boundDelegateCreationExpression)
        {
            IOperation target = CreateDelegateTargetOperation(boundDelegateCreationExpression);
            SyntaxNode syntax = boundDelegateCreationExpression.Syntax;
            ITypeSymbol? type = boundDelegateCreationExpression.GetPublicTypeSymbol();
            bool isImplicit = boundDelegateCreationExpression.WasCompilerGenerated;
            return new DelegateCreationOperation(target, _semanticModel, syntax, type, isImplicit);
        }

        private IMethodReferenceOperation CreateBoundMethodGroupSingleMethodOperation(BoundMethodGroup boundMethodGroup, MethodSymbol methodSymbol, bool suppressVirtualCalls)
        {
            TypeParameterSymbol? constrainedToType = GetConstrainedToType(methodSymbol, boundMethodGroup.ReceiverOpt);
            bool isVirtual = constrainedToType is not null || ((methodSymbol.IsAbstract || methodSymbol.IsOverride || methodSymbol.IsVirtual) && !suppressVirtualCalls);
            IOperation? instance = CreateReceiverOperation(boundMethodGroup.ReceiverOpt, methodSymbol);
            SyntaxNode bindingSyntax = boundMethodGroup.Syntax;
            ITypeSymbol? bindingType = null;
            bool isImplicit = boundMethodGroup.WasCompilerGenerated;
            return new MethodReferenceOperation(methodSymbol.GetPublicSymbol(), constrainedToType.GetPublicSymbol(), isVirtual, instance, _semanticModel, bindingSyntax, bindingType, isImplicit);
        }

        private IIsTypeOperation CreateBoundIsOperatorOperation(BoundIsOperator boundIsOperator)
        {
            IOperation value = Create(boundIsOperator.Operand);
            ITypeSymbol? typeOperand = boundIsOperator.TargetType.GetPublicTypeSymbol();
            Debug.Assert(typeOperand is not null);
            SyntaxNode syntax = boundIsOperator.Syntax;
            ITypeSymbol? type = boundIsOperator.GetPublicTypeSymbol();
            bool isNegated = false;
            bool isImplicit = boundIsOperator.WasCompilerGenerated;
            return new IsTypeOperation(value, typeOperand, isNegated, _semanticModel, syntax, type, isImplicit);
        }

        private ISizeOfOperation CreateBoundSizeOfOperatorOperation(BoundSizeOfOperator boundSizeOfOperator)
        {
            ITypeSymbol? typeOperand = boundSizeOfOperator.SourceType.GetPublicTypeSymbol();
            Debug.Assert(typeOperand is not null);
            SyntaxNode syntax = boundSizeOfOperator.Syntax;
            ITypeSymbol? type = boundSizeOfOperator.GetPublicTypeSymbol();
            ConstantValue? constantValue = boundSizeOfOperator.ConstantValueOpt;
            bool isImplicit = boundSizeOfOperator.WasCompilerGenerated;
            return new SizeOfOperation(typeOperand, _semanticModel, syntax, type, constantValue, isImplicit);
        }

        private ITypeOfOperation CreateBoundTypeOfOperatorOperation(BoundTypeOfOperator boundTypeOfOperator)
        {
            ITypeSymbol? typeOperand = boundTypeOfOperator.SourceType.GetPublicTypeSymbol();
            Debug.Assert(typeOperand is not null);
            SyntaxNode syntax = boundTypeOfOperator.Syntax;
            ITypeSymbol? type = boundTypeOfOperator.GetPublicTypeSymbol();
            bool isImplicit = boundTypeOfOperator.WasCompilerGenerated;
            return new TypeOfOperation(typeOperand, _semanticModel, syntax, type, isImplicit);
        }

        private IArrayCreationOperation CreateBoundArrayCreationOperation(BoundArrayCreation boundArrayCreation)
        {
            ImmutableArray<IOperation> dimensionSizes = CreateFromArray<BoundExpression, IOperation>(boundArrayCreation.Bounds);
            IArrayInitializerOperation? arrayInitializer = (IArrayInitializerOperation?)Create(boundArrayCreation.InitializerOpt);
            SyntaxNode syntax = boundArrayCreation.Syntax;
            ITypeSymbol? type = boundArrayCreation.GetPublicTypeSymbol();
            bool isImplicit = boundArrayCreation.WasCompilerGenerated ||
                              (boundArrayCreation.InitializerOpt?.Syntax == syntax && !boundArrayCreation.InitializerOpt.WasCompilerGenerated);
            return new ArrayCreationOperation(dimensionSizes, arrayInitializer, _semanticModel, syntax, type, isImplicit);
        }

        private IArrayInitializerOperation CreateBoundArrayInitializationOperation(BoundArrayInitialization boundArrayInitialization)
        {
            ImmutableArray<IOperation> elementValues = CreateFromArray<BoundExpression, IOperation>(boundArrayInitialization.Initializers);
            SyntaxNode syntax = boundArrayInitialization.Syntax;
            bool isImplicit = boundArrayInitialization.WasCompilerGenerated;
            return new ArrayInitializerOperation(elementValues, _semanticModel, syntax, isImplicit);
        }

        private ICollectionExpressionOperation CreateBoundCollectionExpression(BoundCollectionExpression expr)
        {
            return new CollectionExpressionOperation(
                getConstructMethod(expr).GetPublicSymbol(),
                getConstructArguments(this, expr),
                expr.Elements.SelectAsArray((element, expr) => CreateBoundCollectionExpressionElement(expr, element), expr),
                _semanticModel,
                expr.Syntax,
                expr.GetPublicTypeSymbol(),
                expr.WasCompilerGenerated);

            static MethodSymbol? getConstructMethod(BoundCollectionExpression expr)
            {
                switch (expr.CollectionTypeKind)
                {
                    case CollectionExpressionTypeKind.None:
                    case CollectionExpressionTypeKind.Array:
<<<<<<< HEAD
                    case CollectionExpressionTypeKind.ArrayInterface:
                    case CollectionExpressionTypeKind.DictionaryInterface:
=======
>>>>>>> fa04dc60
                    case CollectionExpressionTypeKind.ReadOnlySpan:
                    case CollectionExpressionTypeKind.Span:
                        return null;
                    case CollectionExpressionTypeKind.ArrayInterface:
                    case CollectionExpressionTypeKind.ImplementsIEnumerable:
                    case CollectionExpressionTypeKind.ImplementsIEnumerableWithIndexer:
                        return (expr.CollectionCreation as BoundObjectCreationExpression)?.Constructor;
                    case CollectionExpressionTypeKind.CollectionBuilder:
                        return Binder.GetCollectionBuilderMethod(expr);
                    default:
                        throw ExceptionUtilities.UnexpectedValue(expr.CollectionTypeKind);
                }
            }

            static ImmutableArray<IOperation> getConstructArguments(
                CSharpOperationFactory @this, BoundCollectionExpression expr)
            {
                var collectionCreation = expr.CollectionCreation;
                while (collectionCreation is BoundConversion conversion)
                    collectionCreation = conversion.Operand;

                if (collectionCreation is BoundObjectCreationExpression objectCreation)
                {
                    // Match the logic in CreateBoundObjectCreationOperation which does not DeriveArguments in the case of an
                    // problems encountered in binding.
                    Debug.Assert(!objectCreation.Type.IsAnonymousType);
                    return !CanDeriveObjectCreationExpressionArguments(objectCreation)
                        ? @this.CreateFromArray<BoundNode, IOperation>(((IBoundInvalidNode)objectCreation).InvalidNodeChildren)
                        : ImmutableArray<IOperation>.CastUp(@this.DeriveArguments(collectionCreation));
                }

                if (collectionCreation is BoundCall boundCall)
                {
                    // Match the logic in CreateBoundCallOperation which does not DeriveArguments in the case of an
                    // erroneous call node.
                    return boundCall.IsErroneousNode
                        ? @this.CreateFromArray<BoundNode, IOperation>(((IBoundInvalidNode)boundCall).InvalidNodeChildren)
                        : ImmutableArray<IOperation>.CastUp(@this.DeriveArguments(collectionCreation));
                }

                if (collectionCreation is BoundNewT boundNewT)
                    return [];

                if (collectionCreation is BoundBadExpression boundBad)
                    return @this.CreateFromArray<BoundExpression, IOperation>(boundBad.ChildBoundNodes);

                if (collectionCreation is null)
                    return [];

                Debug.Fail("Unhandled case: " + collectionCreation.GetType());
                return [];
            }
        }

        private IOperation CreateBoundCollectionExpressionElement(BoundCollectionExpression expr, BoundNode element)
        {
            return element switch
            {
                BoundCollectionExpressionWithElement withElement => Create(withElement),
                BoundCollectionExpressionSpreadElement spreadElement => CreateBoundCollectionExpressionSpreadElement(expr, spreadElement),
                BoundKeyValuePairElement keyValuePairElement => Create(keyValuePairElement),
                BoundKeyValuePairExpressionElement keyValuePairExpressionElement => Create(keyValuePairExpressionElement),
                _ => Create(Binder.GetUnderlyingCollectionExpressionElement(expr, (BoundExpression)element, throwOnErrors: false))
            };
        }

        private ISpreadOperation CreateBoundCollectionExpressionSpreadElement(BoundCollectionExpression expr, BoundCollectionExpressionSpreadElement element)
        {
            var iteratorItem = element.IteratorBody is { } iteratorBody ?
                Binder.GetUnderlyingCollectionExpressionElement(expr, ((BoundExpressionStatement)iteratorBody).Expression, throwOnErrors: false) :
                null;
            var collection = Create(element.Expression);
            SyntaxNode syntax = element.Syntax;
            bool isImplicit = element.WasCompilerGenerated;
            var elementType = element.EnumeratorInfoOpt?.ElementType.GetPublicSymbol();
            // https://github.com/dotnet/roslyn/issues/77872: For key-value pairs, we probably need a pair of conversions rather a single conversion.
            var elementConversion = (expr.CollectionTypeKind is CollectionExpressionTypeKind.ImplementsIEnumerableWithIndexer or CollectionExpressionTypeKind.DictionaryInterface) ?
                Conversion.Identity :
                BoundNode.GetConversion(iteratorItem, element.ElementPlaceholder);
            return new SpreadOperation(
                collection,
                elementType: elementType,
                elementConversion,
                _semanticModel,
                syntax,
                isImplicit);
        }

        private IDefaultValueOperation CreateBoundDefaultLiteralOperation(BoundDefaultLiteral boundDefaultLiteral)
        {
            SyntaxNode syntax = boundDefaultLiteral.Syntax;
            ConstantValue? constantValue = boundDefaultLiteral.ConstantValueOpt;
            bool isImplicit = boundDefaultLiteral.WasCompilerGenerated;
            return new DefaultValueOperation(_semanticModel, syntax, type: null, constantValue, isImplicit);
        }

        private IDefaultValueOperation CreateBoundDefaultExpressionOperation(BoundDefaultExpression boundDefaultExpression)
        {
            SyntaxNode syntax = boundDefaultExpression.Syntax;
            ITypeSymbol? type = boundDefaultExpression.GetPublicTypeSymbol();
            ConstantValue? constantValue = ((BoundExpression)boundDefaultExpression).ConstantValueOpt;
            bool isImplicit = boundDefaultExpression.WasCompilerGenerated;
            return new DefaultValueOperation(_semanticModel, syntax, type, constantValue, isImplicit);
        }

        private IInstanceReferenceOperation CreateBoundBaseReferenceOperation(BoundBaseReference boundBaseReference)
        {
            InstanceReferenceKind referenceKind = InstanceReferenceKind.ContainingTypeInstance;
            SyntaxNode syntax = boundBaseReference.Syntax;
            ITypeSymbol? type = boundBaseReference.GetPublicTypeSymbol();
            bool isImplicit = boundBaseReference.WasCompilerGenerated;
            return new InstanceReferenceOperation(referenceKind, _semanticModel, syntax, type, isImplicit);
        }

        private IInstanceReferenceOperation CreateBoundThisReferenceOperation(BoundThisReference boundThisReference)
        {
            InstanceReferenceKind referenceKind = InstanceReferenceKind.ContainingTypeInstance;
            SyntaxNode syntax = boundThisReference.Syntax;
            ITypeSymbol? type = boundThisReference.GetPublicTypeSymbol();
            bool isImplicit = boundThisReference.WasCompilerGenerated;
            return new InstanceReferenceOperation(referenceKind, _semanticModel, syntax, type, isImplicit);
        }

        private IOperation CreateBoundAssignmentOperatorOrMemberInitializerOperation(BoundAssignmentOperator boundAssignmentOperator)
        {
            return IsMemberInitializer(boundAssignmentOperator) ?
                (IOperation)CreateBoundMemberInitializerOperation(boundAssignmentOperator) :
                CreateBoundAssignmentOperatorOperation(boundAssignmentOperator);
        }

        private static bool IsMemberInitializer(BoundAssignmentOperator boundAssignmentOperator) =>
            boundAssignmentOperator.Right?.Kind == BoundKind.ObjectInitializerExpression ||
            boundAssignmentOperator.Right?.Kind == BoundKind.CollectionInitializerExpression;

        private ISimpleAssignmentOperation CreateBoundAssignmentOperatorOperation(BoundAssignmentOperator boundAssignmentOperator)
        {
            Debug.Assert(!IsMemberInitializer(boundAssignmentOperator));

            IOperation target = Create(boundAssignmentOperator.Left);
            IOperation value = Create(boundAssignmentOperator.Right);
            bool isRef = boundAssignmentOperator.IsRef;
            SyntaxNode syntax = boundAssignmentOperator.Syntax;
            ITypeSymbol? type = boundAssignmentOperator.GetPublicTypeSymbol();
            ConstantValue? constantValue = boundAssignmentOperator.ConstantValueOpt;
            bool isImplicit = boundAssignmentOperator.WasCompilerGenerated;
            return new SimpleAssignmentOperation(isRef, target, value, _semanticModel, syntax, type, constantValue, isImplicit);
        }

        private IMemberInitializerOperation CreateBoundMemberInitializerOperation(BoundAssignmentOperator boundAssignmentOperator)
        {
            Debug.Assert(IsMemberInitializer(boundAssignmentOperator));
            IOperation initializedMember = CreateMemberInitializerInitializedMember(boundAssignmentOperator.Left);
            IObjectOrCollectionInitializerOperation initializer = (IObjectOrCollectionInitializerOperation)Create(boundAssignmentOperator.Right);
            SyntaxNode syntax = boundAssignmentOperator.Syntax;
            ITypeSymbol? type = boundAssignmentOperator.GetPublicTypeSymbol();
            bool isImplicit = boundAssignmentOperator.WasCompilerGenerated;
            return new MemberInitializerOperation(initializedMember, initializer, _semanticModel, syntax, type, isImplicit);
        }

        private ICompoundAssignmentOperation CreateBoundCompoundAssignmentOperatorOperation(BoundCompoundAssignmentOperator boundCompoundAssignmentOperator)
        {
            IOperation target = Create(boundCompoundAssignmentOperator.Left);
            IOperation value = Create(boundCompoundAssignmentOperator.Right);
            BinaryOperatorKind operatorKind = Helper.DeriveBinaryOperatorKind(boundCompoundAssignmentOperator.Operator.Kind);
            Conversion inConversion = BoundNode.GetConversion(boundCompoundAssignmentOperator.LeftConversion, boundCompoundAssignmentOperator.LeftPlaceholder);
            Conversion outConversion = BoundNode.GetConversion(boundCompoundAssignmentOperator.FinalConversion, boundCompoundAssignmentOperator.FinalPlaceholder);
            bool isLifted = boundCompoundAssignmentOperator.Operator.Kind.IsLifted();
            var method = boundCompoundAssignmentOperator.Operator.Method;
            bool isChecked = boundCompoundAssignmentOperator.Operator.Kind.IsChecked() || (method is not null && SyntaxFacts.IsCheckedOperator(method.Name));
            IMethodSymbol? operatorMethod = method.GetPublicSymbol();
            SyntaxNode syntax = boundCompoundAssignmentOperator.Syntax;
            ITypeSymbol? type = boundCompoundAssignmentOperator.GetPublicTypeSymbol();
            bool isImplicit = boundCompoundAssignmentOperator.WasCompilerGenerated;
            return new CompoundAssignmentOperation(inConversion, outConversion, operatorKind, isLifted, isChecked, operatorMethod,
                                                   GetConstrainedToTypeForOperator(method, boundCompoundAssignmentOperator.Operator.ConstrainedToTypeOpt).GetPublicSymbol(),
                                                   target, value, _semanticModel, syntax, type, isImplicit);
        }

        private static TypeParameterSymbol? GetConstrainedToTypeForOperator(MethodSymbol? operatorMethod, TypeSymbol? constrainedToTypeOpt)
        {
            if (operatorMethod is not null && operatorMethod.IsStatic && (operatorMethod.IsAbstract || operatorMethod.IsVirtual) &&
                constrainedToTypeOpt is TypeParameterSymbol typeParameter)
            {
                return typeParameter;
            }

            return null;
        }

        private IIncrementOrDecrementOperation CreateBoundIncrementOperatorOperation(BoundIncrementOperator boundIncrementOperator)
        {
            OperationKind operationKind = Helper.IsDecrement(boundIncrementOperator.OperatorKind) ? OperationKind.Decrement : OperationKind.Increment;
            bool isPostfix = Helper.IsPostfixIncrementOrDecrement(boundIncrementOperator.OperatorKind);
            bool isLifted = boundIncrementOperator.OperatorKind.IsLifted();
            bool isChecked = boundIncrementOperator.OperatorKind.IsChecked() || (boundIncrementOperator.MethodOpt is not null && SyntaxFacts.IsCheckedOperator(boundIncrementOperator.MethodOpt.Name));
            IOperation target = Create(boundIncrementOperator.Operand);
            IMethodSymbol? operatorMethod = boundIncrementOperator.MethodOpt.GetPublicSymbol();
            SyntaxNode syntax = boundIncrementOperator.Syntax;
            ITypeSymbol? type = boundIncrementOperator.GetPublicTypeSymbol();
            bool isImplicit = boundIncrementOperator.WasCompilerGenerated;
            return new IncrementOrDecrementOperation(isPostfix, isLifted, isChecked, target, operatorMethod,
                                                     GetConstrainedToTypeForOperator(boundIncrementOperator.MethodOpt, boundIncrementOperator.ConstrainedToTypeOpt).GetPublicSymbol(),
                                                     operationKind, _semanticModel, syntax, type, isImplicit);
        }

        private IInvalidOperation CreateBoundBadExpressionOperation(BoundBadExpression boundBadExpression)
        {
            SyntaxNode syntax = boundBadExpression.Syntax;
            // We match semantic model here: if the expression IsMissing, we have a null type, rather than the ErrorType of the bound node.
            ITypeSymbol? type = syntax.IsMissing ? null : boundBadExpression.GetPublicTypeSymbol();

            // if child has syntax node point to same syntax node as bad expression, then this invalid expression is implicit
            bool isImplicit = boundBadExpression.WasCompilerGenerated || boundBadExpression.ChildBoundNodes.Any(static (e, boundBadExpression) => e?.Syntax == boundBadExpression.Syntax, boundBadExpression);
            var children = CreateFromArray<BoundExpression, IOperation>(boundBadExpression.ChildBoundNodes);
            return new InvalidOperation(children, _semanticModel, syntax, type, constantValue: null, isImplicit);
        }

        private ITypeParameterObjectCreationOperation CreateBoundNewTOperation(BoundNewT boundNewT)
        {
            IObjectOrCollectionInitializerOperation? initializer = (IObjectOrCollectionInitializerOperation?)Create(boundNewT.InitializerExpressionOpt);
            SyntaxNode syntax = boundNewT.Syntax;
            ITypeSymbol? type = boundNewT.GetPublicTypeSymbol();
            bool isImplicit = boundNewT.WasCompilerGenerated;
            return new TypeParameterObjectCreationOperation(initializer, _semanticModel, syntax, type, isImplicit);
        }

        private INoPiaObjectCreationOperation CreateNoPiaObjectCreationExpressionOperation(BoundNoPiaObjectCreationExpression creation)
        {
            IObjectOrCollectionInitializerOperation? initializer = (IObjectOrCollectionInitializerOperation?)Create(creation.InitializerExpressionOpt);
            SyntaxNode syntax = creation.Syntax;
            ITypeSymbol? type = creation.GetPublicTypeSymbol();
            bool isImplicit = creation.WasCompilerGenerated;
            return new NoPiaObjectCreationOperation(initializer, _semanticModel, syntax, type, isImplicit);
        }

        private IUnaryOperation CreateBoundUnaryOperatorOperation(BoundUnaryOperator boundUnaryOperator)
        {
            UnaryOperatorKind unaryOperatorKind = Helper.DeriveUnaryOperatorKind(boundUnaryOperator.OperatorKind);
            IOperation operand = Create(boundUnaryOperator.Operand);
            IMethodSymbol? operatorMethod = boundUnaryOperator.MethodOpt.GetPublicSymbol();
            SyntaxNode syntax = boundUnaryOperator.Syntax;
            ITypeSymbol? type = boundUnaryOperator.GetPublicTypeSymbol();
            ConstantValue? constantValue = boundUnaryOperator.ConstantValueOpt;
            bool isLifted = boundUnaryOperator.OperatorKind.IsLifted();
            bool isChecked = boundUnaryOperator.OperatorKind.IsChecked() || (boundUnaryOperator.MethodOpt is not null && SyntaxFacts.IsCheckedOperator(boundUnaryOperator.MethodOpt.Name));
            bool isImplicit = boundUnaryOperator.WasCompilerGenerated;
            return new UnaryOperation(unaryOperatorKind, operand, isLifted, isChecked, operatorMethod,
                                      GetConstrainedToTypeForOperator(boundUnaryOperator.MethodOpt, boundUnaryOperator.ConstrainedToTypeOpt).GetPublicSymbol(),
                                      _semanticModel, syntax, type, constantValue, isImplicit);
        }
        private IOperation CreateBoundBinaryOperatorBase(BoundBinaryOperatorBase boundBinaryOperatorBase)
        {
            if (boundBinaryOperatorBase is BoundBinaryOperator { InterpolatedStringHandlerData: not null } binary)
            {
                return CreateBoundInterpolatedStringBinaryOperator(binary);
            }

            // Binary operators can be nested _many_ levels deep, and cause a stack overflow if we manually recurse.
            // To solve this, we use a manual stack for the left side.
            var stack = ArrayBuilder<BoundBinaryOperatorBase>.GetInstance();
            BoundBinaryOperatorBase? currentBinary = boundBinaryOperatorBase;

            do
            {
                stack.Push(currentBinary);
                currentBinary = currentBinary.Left as BoundBinaryOperatorBase;
            } while (currentBinary is not null and not BoundBinaryOperator { InterpolatedStringHandlerData: not null });

            Debug.Assert(stack.Count > 0);
            IOperation? left = null;

            while (stack.TryPop(out currentBinary))
            {
                left ??= Create(currentBinary.Left);
                IOperation right = Create(currentBinary.Right);
                left = currentBinary switch
                {
                    BoundBinaryOperator binaryOp => CreateBoundBinaryOperatorOperation(binaryOp, left, right),
                    BoundUserDefinedConditionalLogicalOperator logicalOp => createBoundUserDefinedConditionalLogicalOperator(logicalOp, left, right),
                    { Kind: var kind } => throw ExceptionUtilities.UnexpectedValue(kind)
                };
            }

            Debug.Assert(left is not null && stack.Count == 0);
            stack.Free();
            return left;

            IBinaryOperation createBoundUserDefinedConditionalLogicalOperator(BoundUserDefinedConditionalLogicalOperator boundBinaryOperator, IOperation left, IOperation right)
            {
                BinaryOperatorKind operatorKind = Helper.DeriveBinaryOperatorKind(boundBinaryOperator.OperatorKind);
                IMethodSymbol operatorMethod = boundBinaryOperator.LogicalOperator.GetPublicSymbol();
                IMethodSymbol unaryOperatorMethod = boundBinaryOperator.OperatorKind.Operator() == CSharp.BinaryOperatorKind.And ?
                                                        boundBinaryOperator.FalseOperator.GetPublicSymbol() :
                                                        boundBinaryOperator.TrueOperator.GetPublicSymbol();
                SyntaxNode syntax = boundBinaryOperator.Syntax;
                ITypeSymbol? type = boundBinaryOperator.GetPublicTypeSymbol();
                ConstantValue? constantValue = boundBinaryOperator.ConstantValueOpt;
                bool isLifted = boundBinaryOperator.OperatorKind.IsLifted();
                bool isChecked = boundBinaryOperator.OperatorKind.IsChecked();
                bool isCompareText = false;
                bool isImplicit = boundBinaryOperator.WasCompilerGenerated;
                TypeSymbol? constrainedToTypeOpt = GetConstrainedToTypeForOperator(boundBinaryOperator.LogicalOperator, boundBinaryOperator.ConstrainedToTypeOpt) ??
                                                   GetConstrainedToTypeForOperator(boundBinaryOperator.OperatorKind.Operator() == CSharp.BinaryOperatorKind.And ?
                                                                                       boundBinaryOperator.FalseOperator :
                                                                                       boundBinaryOperator.TrueOperator,
                                                                                   boundBinaryOperator.ConstrainedToTypeOpt);
                return new BinaryOperation(operatorKind, left, right, isLifted, isChecked, isCompareText, operatorMethod, constrainedToTypeOpt.GetPublicSymbol(), unaryOperatorMethod,
                                           _semanticModel, syntax, type, constantValue, isImplicit);
            }
        }

        private IBinaryOperation CreateBoundBinaryOperatorOperation(BoundBinaryOperator boundBinaryOperator, IOperation left, IOperation right)
        {
            BinaryOperatorKind operatorKind = Helper.DeriveBinaryOperatorKind(boundBinaryOperator.OperatorKind);
            MethodSymbol? binaryOperatorMethod = boundBinaryOperator.BinaryOperatorMethod;
            MethodSymbol? unaryOperatorMethod = boundBinaryOperator.LeftTruthOperatorMethod;

            SyntaxNode syntax = boundBinaryOperator.Syntax;
            ITypeSymbol? type = boundBinaryOperator.GetPublicTypeSymbol();
            ConstantValue? constantValue = boundBinaryOperator.ConstantValueOpt;
            bool isLifted = boundBinaryOperator.OperatorKind.IsLifted();
            bool isChecked = boundBinaryOperator.OperatorKind.IsChecked() || (binaryOperatorMethod is not null && SyntaxFacts.IsCheckedOperator(binaryOperatorMethod.Name));
            bool isCompareText = false;
            bool isImplicit = boundBinaryOperator.WasCompilerGenerated;
            return new BinaryOperation(operatorKind, left, right, isLifted, isChecked, isCompareText,
                                       binaryOperatorMethod.GetPublicSymbol(),
                                       GetConstrainedToTypeForOperator(binaryOperatorMethod, boundBinaryOperator.ConstrainedToType).GetPublicSymbol(),
                                       unaryOperatorMethod.GetPublicSymbol(),
                                       _semanticModel, syntax, type, constantValue, isImplicit);
        }

        private IOperation CreateBoundInterpolatedStringBinaryOperator(BoundBinaryOperator boundBinaryOperator)
        {
            Debug.Assert(boundBinaryOperator.InterpolatedStringHandlerData is not null);
            Func<BoundInterpolatedString, int, (CSharpOperationFactory, InterpolatedStringHandlerData), IOperation> createInterpolatedString
                = createInterpolatedStringOperand;

            Func<BoundBinaryOperator, IOperation, IOperation, (CSharpOperationFactory, InterpolatedStringHandlerData), IOperation> createBinaryOperator
                = createBoundBinaryOperatorOperation;

            return boundBinaryOperator.RewriteInterpolatedStringAddition((this, boundBinaryOperator.InterpolatedStringHandlerData.GetValueOrDefault()), createInterpolatedString, createBinaryOperator);

            static IInterpolatedStringOperation createInterpolatedStringOperand(
                BoundInterpolatedString boundInterpolatedString,
                int i,
                (CSharpOperationFactory @this, InterpolatedStringHandlerData Data) arg)
                => arg.@this.CreateBoundInterpolatedStringExpressionOperation(boundInterpolatedString, arg.Data.PositionInfo[i]);

            static IBinaryOperation createBoundBinaryOperatorOperation(
                BoundBinaryOperator boundBinaryOperator,
                IOperation left,
                IOperation right,
                (CSharpOperationFactory @this, InterpolatedStringHandlerData _) arg)
                => arg.@this.CreateBoundBinaryOperatorOperation(boundBinaryOperator, left, right);
        }

        private ITupleBinaryOperation CreateBoundTupleBinaryOperatorOperation(BoundTupleBinaryOperator boundTupleBinaryOperator)
        {
            IOperation left = Create(boundTupleBinaryOperator.Left);
            IOperation right = Create(boundTupleBinaryOperator.Right);
            BinaryOperatorKind operatorKind = Helper.DeriveBinaryOperatorKind(boundTupleBinaryOperator.OperatorKind);
            SyntaxNode syntax = boundTupleBinaryOperator.Syntax;
            ITypeSymbol? type = boundTupleBinaryOperator.GetPublicTypeSymbol();
            bool isImplicit = boundTupleBinaryOperator.WasCompilerGenerated;
            return new TupleBinaryOperation(operatorKind, left, right, _semanticModel, syntax, type, isImplicit);
        }

        private IConditionalOperation CreateBoundConditionalOperatorOperation(BoundConditionalOperator boundConditionalOperator)
        {
            IOperation condition = Create(boundConditionalOperator.Condition);
            IOperation whenTrue = Create(boundConditionalOperator.Consequence);
            IOperation whenFalse = Create(boundConditionalOperator.Alternative);
            bool isRef = boundConditionalOperator.IsRef;
            SyntaxNode syntax = boundConditionalOperator.Syntax;
            ITypeSymbol? type = boundConditionalOperator.GetPublicTypeSymbol();
            ConstantValue? constantValue = boundConditionalOperator.ConstantValueOpt;
            bool isImplicit = boundConditionalOperator.WasCompilerGenerated;
            return new ConditionalOperation(condition, whenTrue, whenFalse, isRef, _semanticModel, syntax, type, constantValue, isImplicit);
        }

        private ICoalesceOperation CreateBoundNullCoalescingOperatorOperation(BoundNullCoalescingOperator boundNullCoalescingOperator)
        {
            IOperation value = Create(boundNullCoalescingOperator.LeftOperand);
            IOperation whenNull = Create(boundNullCoalescingOperator.RightOperand);
            SyntaxNode syntax = boundNullCoalescingOperator.Syntax;
            ITypeSymbol? type = boundNullCoalescingOperator.GetPublicTypeSymbol();
            ConstantValue? constantValue = boundNullCoalescingOperator.ConstantValueOpt;
            bool isImplicit = boundNullCoalescingOperator.WasCompilerGenerated;
            Conversion valueConversion = BoundNode.GetConversion(boundNullCoalescingOperator.LeftConversion, boundNullCoalescingOperator.LeftPlaceholder);

            if (valueConversion.Exists && !valueConversion.IsIdentity &&
                boundNullCoalescingOperator.Type.Equals(boundNullCoalescingOperator.LeftOperand.Type?.StrippedType(), TypeCompareKind.IgnoreCustomModifiersAndArraySizesAndLowerBounds | TypeCompareKind.IgnoreNullableModifiersForReferenceTypes))
            {
                valueConversion = Conversion.Identity;
            }

            return new CoalesceOperation(value, whenNull, valueConversion, _semanticModel, syntax, type, constantValue, isImplicit);
        }

        private IOperation CreateBoundNullCoalescingAssignmentOperatorOperation(BoundNullCoalescingAssignmentOperator boundNode)
        {
            IOperation target = Create(boundNode.LeftOperand);
            IOperation value = Create(boundNode.RightOperand);
            SyntaxNode syntax = boundNode.Syntax;
            ITypeSymbol? type = boundNode.GetPublicTypeSymbol();
            bool isImplicit = boundNode.WasCompilerGenerated;

            return new CoalesceAssignmentOperation(target, value, _semanticModel, syntax, type, isImplicit);
        }

        private IAwaitOperation CreateBoundAwaitExpressionOperation(BoundAwaitExpression boundAwaitExpression)
        {
            IOperation awaitedValue = Create(boundAwaitExpression.Expression);
            SyntaxNode syntax = boundAwaitExpression.Syntax;
            ITypeSymbol? type = boundAwaitExpression.GetPublicTypeSymbol();
            bool isImplicit = boundAwaitExpression.WasCompilerGenerated;
            return new AwaitOperation(awaitedValue, _semanticModel, syntax, type, isImplicit);
        }

        private IArrayElementReferenceOperation CreateBoundArrayAccessOperation(BoundArrayAccess boundArrayAccess)
        {
            IOperation arrayReference = Create(boundArrayAccess.Expression);
            ImmutableArray<IOperation> indices = CreateFromArray<BoundExpression, IOperation>(boundArrayAccess.Indices);
            SyntaxNode syntax = boundArrayAccess.Syntax;
            ITypeSymbol? type = boundArrayAccess.GetPublicTypeSymbol();
            bool isImplicit = boundArrayAccess.WasCompilerGenerated;

            return new ArrayElementReferenceOperation(arrayReference, indices, _semanticModel, syntax, type, isImplicit);
        }

        private IOperation CreateBoundImplicitIndexerAccessOperation(BoundImplicitIndexerAccess boundIndexerAccess)
        {
            IOperation instance = Create(boundIndexerAccess.Receiver);
            IOperation argument = Create(boundIndexerAccess.Argument);
            SyntaxNode syntax = boundIndexerAccess.Syntax;
            ITypeSymbol? type = boundIndexerAccess.GetPublicTypeSymbol();
            bool isImplicit = boundIndexerAccess.WasCompilerGenerated;

            if (boundIndexerAccess.LengthOrCountAccess.Kind == BoundKind.ArrayLength)
            {
                return new ArrayElementReferenceOperation(instance, ImmutableArray.Create(argument), _semanticModel, syntax, type, isImplicit);
            }

            var lengthSymbol = Binder.GetPropertySymbol(boundIndexerAccess.LengthOrCountAccess, out _, out _).GetPublicSymbol();
            var indexerSymbol = Binder.GetIndexerOrImplicitIndexerSymbol(boundIndexerAccess).GetPublicSymbol();

            Debug.Assert(lengthSymbol is not null);
            Debug.Assert(indexerSymbol is not null);

            return new ImplicitIndexerReferenceOperation(instance, argument, lengthSymbol, indexerSymbol, _semanticModel, syntax, type, isImplicit);
        }

        private IInlineArrayAccessOperation CreateBoundInlineArrayAccessOperation(BoundInlineArrayAccess boundInlineArrayAccess)
        {
            IOperation arrayReference = Create(boundInlineArrayAccess.Expression);
            IOperation argument = Create(boundInlineArrayAccess.Argument);
            SyntaxNode syntax = boundInlineArrayAccess.Syntax;
            ITypeSymbol? type = boundInlineArrayAccess.GetPublicTypeSymbol();
            bool isImplicit = boundInlineArrayAccess.WasCompilerGenerated;

            return new InlineArrayAccessOperation(arrayReference, argument, _semanticModel, syntax, type, isImplicit);
        }

        private INameOfOperation CreateBoundNameOfOperatorOperation(BoundNameOfOperator boundNameOfOperator)
        {
            IOperation argument = Create(boundNameOfOperator.Argument);
            SyntaxNode syntax = boundNameOfOperator.Syntax;
            ITypeSymbol? type = boundNameOfOperator.GetPublicTypeSymbol();
            ConstantValue constantValue = boundNameOfOperator.ConstantValueOpt;
            bool isImplicit = boundNameOfOperator.WasCompilerGenerated;
            return new NameOfOperation(argument, _semanticModel, syntax, type, constantValue, isImplicit);
        }

        private IThrowOperation CreateBoundThrowExpressionOperation(BoundThrowExpression boundThrowExpression)
        {
            IOperation expression = Create(boundThrowExpression.Expression);
            SyntaxNode syntax = boundThrowExpression.Syntax;
            ITypeSymbol? type = boundThrowExpression.GetPublicTypeSymbol();
            bool isImplicit = boundThrowExpression.WasCompilerGenerated;
            return new ThrowOperation(expression, _semanticModel, syntax, type, isImplicit);
        }

        private IAddressOfOperation CreateBoundAddressOfOperatorOperation(BoundAddressOfOperator boundAddressOfOperator)
        {
            IOperation reference = Create(boundAddressOfOperator.Operand);
            SyntaxNode syntax = boundAddressOfOperator.Syntax;
            ITypeSymbol? type = boundAddressOfOperator.GetPublicTypeSymbol();
            bool isImplicit = boundAddressOfOperator.WasCompilerGenerated;
            return new AddressOfOperation(reference, _semanticModel, syntax, type, isImplicit);
        }

        private IInstanceReferenceOperation CreateBoundImplicitReceiverOperation(BoundImplicitReceiver boundImplicitReceiver)
        {
            InstanceReferenceKind referenceKind = InstanceReferenceKind.ImplicitReceiver;
            SyntaxNode syntax = boundImplicitReceiver.Syntax;
            ITypeSymbol? type = boundImplicitReceiver.GetPublicTypeSymbol();
            bool isImplicit = boundImplicitReceiver.WasCompilerGenerated;
            return new InstanceReferenceOperation(referenceKind, _semanticModel, syntax, type, isImplicit);
        }

        private IConditionalAccessOperation CreateBoundConditionalAccessOperation(BoundConditionalAccess boundConditionalAccess)
        {
            IOperation operation = Create(boundConditionalAccess.Receiver);
            IOperation whenNotNull = Create(boundConditionalAccess.AccessExpression);
            SyntaxNode syntax = boundConditionalAccess.Syntax;
            ITypeSymbol? type = boundConditionalAccess.GetPublicTypeSymbol();
            bool isImplicit = boundConditionalAccess.WasCompilerGenerated;

            return new ConditionalAccessOperation(operation, whenNotNull, _semanticModel, syntax, type, isImplicit);
        }

        private IConditionalAccessInstanceOperation CreateBoundConditionalReceiverOperation(BoundConditionalReceiver boundConditionalReceiver)
        {
            SyntaxNode syntax = boundConditionalReceiver.Syntax;
            ITypeSymbol? type = boundConditionalReceiver.GetPublicTypeSymbol();
            bool isImplicit = boundConditionalReceiver.WasCompilerGenerated;
            return new ConditionalAccessInstanceOperation(_semanticModel, syntax, type, isImplicit);
        }

        private IFieldInitializerOperation CreateBoundFieldEqualsValueOperation(BoundFieldEqualsValue boundFieldEqualsValue)
        {
            ImmutableArray<IFieldSymbol> initializedFields = ImmutableArray.Create<IFieldSymbol>(boundFieldEqualsValue.Field.GetPublicSymbol());
            IOperation value = Create(boundFieldEqualsValue.Value);
            SyntaxNode syntax = boundFieldEqualsValue.Syntax;
            bool isImplicit = boundFieldEqualsValue.WasCompilerGenerated;
            return new FieldInitializerOperation(initializedFields, boundFieldEqualsValue.Locals.GetPublicSymbols(), value, _semanticModel, syntax, isImplicit);
        }

        private IPropertyInitializerOperation CreateBoundPropertyEqualsValueOperation(BoundPropertyEqualsValue boundPropertyEqualsValue)
        {
            ImmutableArray<IPropertySymbol> initializedProperties = ImmutableArray.Create<IPropertySymbol>(boundPropertyEqualsValue.Property.GetPublicSymbol());
            IOperation value = Create(boundPropertyEqualsValue.Value);
            SyntaxNode syntax = boundPropertyEqualsValue.Syntax;
            bool isImplicit = boundPropertyEqualsValue.WasCompilerGenerated;
            return new PropertyInitializerOperation(initializedProperties, boundPropertyEqualsValue.Locals.GetPublicSymbols(), value, _semanticModel, syntax, isImplicit);
        }

        private IParameterInitializerOperation CreateBoundParameterEqualsValueOperation(BoundParameterEqualsValue boundParameterEqualsValue)
        {
            IParameterSymbol parameter = boundParameterEqualsValue.Parameter.GetPublicSymbol();
            IOperation value = Create(boundParameterEqualsValue.Value);
            SyntaxNode syntax = boundParameterEqualsValue.Syntax;
            bool isImplicit = boundParameterEqualsValue.WasCompilerGenerated;
            return new ParameterInitializerOperation(parameter, boundParameterEqualsValue.Locals.GetPublicSymbols(), value, _semanticModel, syntax, isImplicit);
        }

        private IBlockOperation CreateBoundBlockOperation(BoundBlock boundBlock)
        {
            ImmutableArray<IOperation> operations = CreateFromArray<BoundStatement, IOperation>(boundBlock.Statements);
            ImmutableArray<ILocalSymbol> locals = boundBlock.Locals.GetPublicSymbols();
            SyntaxNode syntax = boundBlock.Syntax;
            bool isImplicit = boundBlock.WasCompilerGenerated;
            return new BlockOperation(operations, locals, _semanticModel, syntax, isImplicit);
        }

        private IBranchOperation CreateBoundContinueStatementOperation(BoundContinueStatement boundContinueStatement)
        {
            ILabelSymbol target = boundContinueStatement.Label.GetPublicSymbol();
            BranchKind branchKind = BranchKind.Continue;
            SyntaxNode syntax = boundContinueStatement.Syntax;
            bool isImplicit = boundContinueStatement.WasCompilerGenerated;
            return new BranchOperation(target, branchKind, _semanticModel, syntax, isImplicit);
        }

        private IBranchOperation CreateBoundBreakStatementOperation(BoundBreakStatement boundBreakStatement)
        {
            ILabelSymbol target = boundBreakStatement.Label.GetPublicSymbol();
            BranchKind branchKind = BranchKind.Break;
            SyntaxNode syntax = boundBreakStatement.Syntax;
            bool isImplicit = boundBreakStatement.WasCompilerGenerated;
            return new BranchOperation(target, branchKind, _semanticModel, syntax, isImplicit);
        }

        private IReturnOperation CreateBoundYieldBreakStatementOperation(BoundYieldBreakStatement boundYieldBreakStatement)
        {
            IOperation? returnedValue = null;
            SyntaxNode syntax = boundYieldBreakStatement.Syntax;
            bool isImplicit = boundYieldBreakStatement.WasCompilerGenerated;
            return new ReturnOperation(returnedValue, OperationKind.YieldBreak, _semanticModel, syntax, isImplicit);
        }

        private IBranchOperation CreateBoundGotoStatementOperation(BoundGotoStatement boundGotoStatement)
        {
            ILabelSymbol target = boundGotoStatement.Label.GetPublicSymbol();
            BranchKind branchKind = BranchKind.GoTo;
            SyntaxNode syntax = boundGotoStatement.Syntax;
            bool isImplicit = boundGotoStatement.WasCompilerGenerated;
            return new BranchOperation(target, branchKind, _semanticModel, syntax, isImplicit);
        }

        private IEmptyOperation CreateBoundNoOpStatementOperation(BoundNoOpStatement boundNoOpStatement)
        {
            SyntaxNode syntax = boundNoOpStatement.Syntax;
            bool isImplicit = boundNoOpStatement.WasCompilerGenerated;
            return new EmptyOperation(_semanticModel, syntax, isImplicit);
        }

        private IConditionalOperation CreateBoundIfStatementOperation(BoundIfStatement boundIfStatement)
        {
            var stack = ArrayBuilder<BoundIfStatement>.GetInstance();

            IOperation? whenFalse;
            while (true)
            {
                stack.Push(boundIfStatement);

                var alternative = boundIfStatement.AlternativeOpt;

                if (alternative is BoundIfStatement elseIfStatement)
                {
                    boundIfStatement = elseIfStatement;
                }
                else
                {
                    whenFalse = Create(alternative);
                    break;
                }
            }

            ConditionalOperation result;
            do
            {
                boundIfStatement = stack.Pop();
                IOperation condition = Create(boundIfStatement.Condition);
                IOperation whenTrue = Create(boundIfStatement.Consequence);
                bool isRef = false;
                SyntaxNode syntax = boundIfStatement.Syntax;
                ITypeSymbol? type = null;
                ConstantValue? constantValue = null;
                bool isImplicit = boundIfStatement.WasCompilerGenerated;
                result = new ConditionalOperation(condition, whenTrue, whenFalse, isRef, _semanticModel, syntax, type, constantValue, isImplicit);
                whenFalse = result;
            }
            while (stack.Any());

            stack.Free();
            return result;
        }

        private IWhileLoopOperation CreateBoundWhileStatementOperation(BoundWhileStatement boundWhileStatement)
        {
            IOperation condition = Create(boundWhileStatement.Condition);
            IOperation body = Create(boundWhileStatement.Body);
            ImmutableArray<ILocalSymbol> locals = boundWhileStatement.Locals.GetPublicSymbols();
            ILabelSymbol continueLabel = boundWhileStatement.ContinueLabel.GetPublicSymbol();
            ILabelSymbol exitLabel = boundWhileStatement.BreakLabel.GetPublicSymbol();
            bool conditionIsTop = true;
            bool conditionIsUntil = false;
            SyntaxNode syntax = boundWhileStatement.Syntax;
            bool isImplicit = boundWhileStatement.WasCompilerGenerated;
            return new WhileLoopOperation(condition, conditionIsTop, conditionIsUntil, ignoredCondition: null, body, locals, continueLabel, exitLabel, _semanticModel, syntax, isImplicit);
        }

        private IWhileLoopOperation CreateBoundDoStatementOperation(BoundDoStatement boundDoStatement)
        {
            IOperation condition = Create(boundDoStatement.Condition);
            IOperation body = Create(boundDoStatement.Body);
            ILabelSymbol continueLabel = boundDoStatement.ContinueLabel.GetPublicSymbol();
            ILabelSymbol exitLabel = boundDoStatement.BreakLabel.GetPublicSymbol();
            bool conditionIsTop = false;
            bool conditionIsUntil = false;
            ImmutableArray<ILocalSymbol> locals = boundDoStatement.Locals.GetPublicSymbols();
            SyntaxNode syntax = boundDoStatement.Syntax;
            bool isImplicit = boundDoStatement.WasCompilerGenerated;
            return new WhileLoopOperation(condition, conditionIsTop, conditionIsUntil, ignoredCondition: null, body, locals, continueLabel, exitLabel, _semanticModel, syntax, isImplicit);
        }

        private IForLoopOperation CreateBoundForStatementOperation(BoundForStatement boundForStatement)
        {
            ImmutableArray<IOperation> before = CreateFromArray<BoundStatement, IOperation>(ToStatements(boundForStatement.Initializer));
            IOperation? condition = Create(boundForStatement.Condition);
            ImmutableArray<IOperation> atLoopBottom = CreateFromArray<BoundStatement, IOperation>(ToStatements(boundForStatement.Increment));
            IOperation body = Create(boundForStatement.Body);
            ImmutableArray<ILocalSymbol> locals = boundForStatement.OuterLocals.GetPublicSymbols();
            ImmutableArray<ILocalSymbol> conditionLocals = boundForStatement.InnerLocals.GetPublicSymbols();
            ILabelSymbol continueLabel = boundForStatement.ContinueLabel.GetPublicSymbol();
            ILabelSymbol exitLabel = boundForStatement.BreakLabel.GetPublicSymbol();
            SyntaxNode syntax = boundForStatement.Syntax;
            bool isImplicit = boundForStatement.WasCompilerGenerated;
            return new ForLoopOperation(before, conditionLocals, condition, atLoopBottom, body, locals, continueLabel, exitLabel, _semanticModel, syntax, isImplicit);
        }

        internal ForEachLoopOperationInfo? GetForEachLoopOperatorInfo(BoundForEachStatement boundForEachStatement)
        {
            ForEachEnumeratorInfo? enumeratorInfoOpt = boundForEachStatement.EnumeratorInfoOpt;
            ForEachLoopOperationInfo? info;

            if (enumeratorInfoOpt != null)
            {
                var discardedUseSiteInfo = CompoundUseSiteInfo<AssemblySymbol>.Discarded;
                var compilation = (CSharpCompilation)_semanticModel.Compilation;

                var iDisposable = enumeratorInfoOpt.IsAsync
                                    ? compilation.GetWellKnownType(WellKnownType.System_IAsyncDisposable)
                                    : compilation.GetSpecialType(SpecialType.System_IDisposable);

                info = new ForEachLoopOperationInfo(enumeratorInfoOpt.ElementType.GetPublicSymbol(),
                                                    enumeratorInfoOpt.GetEnumeratorInfo.Method.GetPublicSymbol(),
                                                    ((PropertySymbol)enumeratorInfoOpt.CurrentPropertyGetter.AssociatedSymbol).GetPublicSymbol(),
                                                    enumeratorInfoOpt.MoveNextInfo.Method.GetPublicSymbol(),
                                                    isAsynchronous: enumeratorInfoOpt.IsAsync,
                                                    inlineArrayConversion: enumeratorInfoOpt.InlineArraySpanType is WellKnownType.Unknown ? null : Conversion.InlineArray,
                                                    collectionIsInlineArrayValue: enumeratorInfoOpt.InlineArrayUsedAsValue,
                                                    needsDispose: enumeratorInfoOpt.NeedsDisposal,
                                                    knownToImplementIDisposable: enumeratorInfoOpt.NeedsDisposal ?
                                                                                     compilation.Conversions.
                                                                                         HasImplicitConversionToOrImplementsVarianceCompatibleInterface(enumeratorInfoOpt.GetEnumeratorInfo.Method.ReturnType,
                                                                                                                            iDisposable,
                                                                                                                            ref discardedUseSiteInfo,
                                                                                                                            needSupportForRefStructInterfaces: out _) :
                                                                                     false,
                                                    enumeratorInfoOpt.PatternDisposeInfo?.Method.GetPublicSymbol(),
                                                    BoundNode.GetConversion(enumeratorInfoOpt.CurrentConversion, enumeratorInfoOpt.CurrentPlaceholder),
                                                    BoundNode.GetConversion(boundForEachStatement.ElementConversion, boundForEachStatement.ElementPlaceholder),
                                                    getEnumeratorArguments: createArgumentOperations(enumeratorInfoOpt.GetEnumeratorInfo),
                                                    moveNextArguments: createArgumentOperations(enumeratorInfoOpt.MoveNextInfo),
                                                    disposeArguments: enumeratorInfoOpt.PatternDisposeInfo is object
                                                        ? CreateDisposeArguments(enumeratorInfoOpt.PatternDisposeInfo)
                                                        : default);
            }
            else
            {
                info = null;
            }

            return info;

            ImmutableArray<IArgumentOperation> createArgumentOperations(MethodArgumentInfo? info)
            {
                if (info == null)
                {
                    return default;
                }
                if (info.Arguments.Length == 0)
                {
                    return ImmutableArray<IArgumentOperation>.Empty;
                }
                var args = DeriveArguments(
                    info.Method,
                    info.Arguments,
                    argumentsToParametersOpt: default,
                    info.DefaultArguments,
                    invokedAsExtensionMethod: info.Method.IsExtensionMethod
                );
                return Operation.SetParentOperation(args, null);
            }
        }

        internal IOperation CreateBoundForEachStatementLoopControlVariable(BoundForEachStatement boundForEachStatement)
        {
            if (boundForEachStatement.DeconstructionOpt != null)
            {
                return Create(boundForEachStatement.DeconstructionOpt.DeconstructionAssignment.Left);
            }
            else if (boundForEachStatement.IterationErrorExpressionOpt != null)
            {
                return Create(boundForEachStatement.IterationErrorExpressionOpt);
            }
            else
            {
                Debug.Assert(boundForEachStatement.IterationVariables.Length == 1);
                var local = boundForEachStatement.IterationVariables[0];
                // We use iteration variable type syntax as the underlying syntax node as there is no variable declarator syntax in the syntax tree.
                var declaratorSyntax = boundForEachStatement.IterationVariableType.Syntax;
                return new VariableDeclaratorOperation(local.GetPublicSymbol(), initializer: null, ignoredArguments: ImmutableArray<IOperation>.Empty, semanticModel: _semanticModel, syntax: declaratorSyntax, isImplicit: false);
            }
        }

        private IForEachLoopOperation CreateBoundForEachStatementOperation(BoundForEachStatement boundForEachStatement)
        {
            IOperation loopControlVariable = CreateBoundForEachStatementLoopControlVariable(boundForEachStatement);
            // Strip identity conversion added by compiler on top of inline array. Conversion produces an rvalue, but we need the IOperation tree to preserve lvalue-ness of the original collection. 
            IOperation collection = Create(boundForEachStatement.EnumeratorInfoOpt?.InlineArraySpanType is null or WellKnownType.Unknown ||
                                           boundForEachStatement.Expression is not BoundConversion { Conversion.IsIdentity: true, ExplicitCastInCode: false, Operand: BoundExpression operand } ?
                                               boundForEachStatement.Expression :
                                               operand);
            var nextVariables = ImmutableArray<IOperation>.Empty;
            IOperation body = Create(boundForEachStatement.Body);
            ForEachLoopOperationInfo? info = GetForEachLoopOperatorInfo(boundForEachStatement);

            ImmutableArray<ILocalSymbol> locals = boundForEachStatement.IterationVariables.GetPublicSymbols();

            ILabelSymbol continueLabel = boundForEachStatement.ContinueLabel.GetPublicSymbol();
            ILabelSymbol exitLabel = boundForEachStatement.BreakLabel.GetPublicSymbol();
            SyntaxNode syntax = boundForEachStatement.Syntax;
            bool isImplicit = boundForEachStatement.WasCompilerGenerated;
            bool isAsynchronous = boundForEachStatement.EnumeratorInfoOpt is { MoveNextAwaitableInfo: not null };
            return new ForEachLoopOperation(loopControlVariable, collection, nextVariables, info, isAsynchronous, body, locals, continueLabel, exitLabel, _semanticModel, syntax, isImplicit);
        }

        private ITryOperation CreateBoundTryStatementOperation(BoundTryStatement boundTryStatement)
        {
            var body = (IBlockOperation)Create(boundTryStatement.TryBlock);
            ImmutableArray<ICatchClauseOperation> catches = CreateFromArray<BoundCatchBlock, ICatchClauseOperation>(boundTryStatement.CatchBlocks);
            var @finally = (IBlockOperation?)Create(boundTryStatement.FinallyBlockOpt);
            SyntaxNode syntax = boundTryStatement.Syntax;
            bool isImplicit = boundTryStatement.WasCompilerGenerated;
            return new TryOperation(body, catches, @finally, exitLabel: null, _semanticModel, syntax, isImplicit);
        }

        private ICatchClauseOperation CreateBoundCatchBlockOperation(BoundCatchBlock boundCatchBlock)
        {
            IOperation? exceptionDeclarationOrExpression = CreateVariableDeclarator((BoundLocal?)boundCatchBlock.ExceptionSourceOpt);
            // The exception filter prologue is introduced during lowering, so should be null here.
            Debug.Assert(boundCatchBlock.ExceptionFilterPrologueOpt is null);
            IOperation? filter = Create(boundCatchBlock.ExceptionFilterOpt);
            IBlockOperation handler = (IBlockOperation)Create(boundCatchBlock.Body);
            ITypeSymbol exceptionType = boundCatchBlock.ExceptionTypeOpt.GetPublicSymbol() ?? _semanticModel.Compilation.ObjectType;
            ImmutableArray<ILocalSymbol> locals = boundCatchBlock.Locals.GetPublicSymbols();
            SyntaxNode syntax = boundCatchBlock.Syntax;
            bool isImplicit = boundCatchBlock.WasCompilerGenerated;
            return new CatchClauseOperation(exceptionDeclarationOrExpression, exceptionType, locals, filter, handler, _semanticModel, syntax, isImplicit);
        }

        private IFixedOperation CreateBoundFixedStatementOperation(BoundFixedStatement boundFixedStatement)
        {
            IVariableDeclarationGroupOperation variables = (IVariableDeclarationGroupOperation)Create(boundFixedStatement.Declarations);
            IOperation body = Create(boundFixedStatement.Body);
            ImmutableArray<ILocalSymbol> locals = boundFixedStatement.Locals.GetPublicSymbols();
            SyntaxNode syntax = boundFixedStatement.Syntax;
            bool isImplicit = boundFixedStatement.WasCompilerGenerated;
            return new FixedOperation(locals, variables, body, _semanticModel, syntax, isImplicit);
        }

        private IUsingOperation CreateBoundUsingStatementOperation(BoundUsingStatement boundUsingStatement)
        {
            Debug.Assert((boundUsingStatement.DeclarationsOpt == null) != (boundUsingStatement.ExpressionOpt == null));
            Debug.Assert(boundUsingStatement.ExpressionOpt is object || boundUsingStatement.Locals.Length > 0);
            IOperation resources = Create(boundUsingStatement.DeclarationsOpt ?? (BoundNode)boundUsingStatement.ExpressionOpt!);
            IOperation body = Create(boundUsingStatement.Body);
            ImmutableArray<ILocalSymbol> locals = boundUsingStatement.Locals.GetPublicSymbols();
            bool isAsynchronous = boundUsingStatement.AwaitOpt != null;
            DisposeOperationInfo disposeOperationInfo = boundUsingStatement.PatternDisposeInfoOpt is object
                                                         ? new DisposeOperationInfo(
                                                                 disposeMethod: boundUsingStatement.PatternDisposeInfoOpt.Method.GetPublicSymbol(),
                                                                 disposeArguments: CreateDisposeArguments(boundUsingStatement.PatternDisposeInfoOpt))
                                                         : default;
            SyntaxNode syntax = boundUsingStatement.Syntax;
            bool isImplicit = boundUsingStatement.WasCompilerGenerated;
            return new UsingOperation(resources, body, locals, isAsynchronous, disposeOperationInfo, _semanticModel, syntax, isImplicit);
        }

        private IThrowOperation CreateBoundThrowStatementOperation(BoundThrowStatement boundThrowStatement)
        {
            IOperation? thrownObject = Create(boundThrowStatement.ExpressionOpt);
            SyntaxNode syntax = boundThrowStatement.Syntax;
            ITypeSymbol? statementType = null;
            bool isImplicit = boundThrowStatement.WasCompilerGenerated;
            return new ThrowOperation(thrownObject, _semanticModel, syntax, statementType, isImplicit);
        }

        private IReturnOperation CreateBoundReturnStatementOperation(BoundReturnStatement boundReturnStatement)
        {
            IOperation? returnedValue = Create(boundReturnStatement.ExpressionOpt);
            SyntaxNode syntax = boundReturnStatement.Syntax;
            bool isImplicit = boundReturnStatement.WasCompilerGenerated;
            return new ReturnOperation(returnedValue, OperationKind.Return, _semanticModel, syntax, isImplicit);
        }

        private IReturnOperation CreateBoundYieldReturnStatementOperation(BoundYieldReturnStatement boundYieldReturnStatement)
        {
            IOperation returnedValue = Create(boundYieldReturnStatement.Expression);
            SyntaxNode syntax = boundYieldReturnStatement.Syntax;
            bool isImplicit = boundYieldReturnStatement.WasCompilerGenerated;
            return new ReturnOperation(returnedValue, OperationKind.YieldReturn, _semanticModel, syntax, isImplicit);
        }

        private ILockOperation CreateBoundLockStatementOperation(BoundLockStatement boundLockStatement)
        {
            // If there is no Enter2 method, then there will be no lock taken reference
            bool legacyMode = _semanticModel.Compilation.CommonGetWellKnownTypeMember(WellKnownMember.System_Threading_Monitor__Enter2) == null;
            ILocalSymbol? lockTakenSymbol =
                legacyMode ? null : new SynthesizedLocal((_semanticModel.GetEnclosingSymbol(boundLockStatement.Syntax.SpanStart) as IMethodSymbol).GetSymbol(),
                                                         TypeWithAnnotations.Create(((CSharpCompilation)_semanticModel.Compilation).GetSpecialType(SpecialType.System_Boolean)),
                                                         SynthesizedLocalKind.LockTaken,
                                                         syntaxOpt: boundLockStatement.Argument.Syntax).GetPublicSymbol();
            IOperation lockedValue = Create(boundLockStatement.Argument);
            IOperation body = Create(boundLockStatement.Body);
            SyntaxNode syntax = boundLockStatement.Syntax;
            bool isImplicit = boundLockStatement.WasCompilerGenerated;

            return new LockOperation(lockedValue, body, lockTakenSymbol, _semanticModel, syntax, isImplicit);
        }

        private IInvalidOperation CreateBoundBadStatementOperation(BoundBadStatement boundBadStatement)
        {
            SyntaxNode syntax = boundBadStatement.Syntax;

            // if child has syntax node point to same syntax node as bad statement, then this invalid statement is implicit
            bool isImplicit = boundBadStatement.WasCompilerGenerated || boundBadStatement.ChildBoundNodes.Any(static (e, boundBadStatement) => e?.Syntax == boundBadStatement.Syntax, boundBadStatement);
            var children = CreateFromArray<BoundNode, IOperation>(boundBadStatement.ChildBoundNodes);
            return new InvalidOperation(children, _semanticModel, syntax, type: null, constantValue: null, isImplicit);
        }

        private IOperation CreateBoundLocalDeclarationOperation(BoundLocalDeclaration boundLocalDeclaration)
        {
            var node = boundLocalDeclaration.Syntax;
            var kind = node.Kind();

            SyntaxNode varStatement;
            SyntaxNode varDeclaration;
            switch (kind)
            {
                case SyntaxKind.LocalDeclarationStatement:
                    {
                        var statement = (LocalDeclarationStatementSyntax)node;

                        // this happen for simple int i = 0;
                        // var statement points to LocalDeclarationStatementSyntax
                        varStatement = statement;

                        varDeclaration = statement.Declaration;
                        break;
                    }
                case SyntaxKind.VariableDeclarator:
                    {
                        // this happen for 'for loop' initializer
                        // We generate a DeclarationGroup for this scenario to maintain tree shape consistency across IOperation.
                        // var statement points to VariableDeclarationSyntax
                        Debug.Assert(node.Parent != null);
                        varStatement = node.Parent;

                        varDeclaration = node.Parent;
                        break;
                    }
                default:
                    {
                        Debug.Fail($"Unexpected syntax: {kind}");

                        // otherwise, they points to whatever bound nodes are pointing to.
                        varStatement = varDeclaration = node;
                        break;
                    }
            }

            bool multiVariableImplicit = boundLocalDeclaration.WasCompilerGenerated;
            ImmutableArray<IVariableDeclaratorOperation> declarators = CreateVariableDeclarator(boundLocalDeclaration, varDeclaration);
            ImmutableArray<IOperation> ignoredDimensions = CreateIgnoredDimensions(boundLocalDeclaration);
            IVariableDeclarationOperation multiVariableDeclaration = new VariableDeclarationOperation(declarators, initializer: null, ignoredDimensions, _semanticModel, varDeclaration, multiVariableImplicit);
            // In the case of a for loop, varStatement and varDeclaration will be the same syntax node.
            // We can only have one explicit operation, so make sure this node is implicit in that scenario.
            bool isImplicit = (varStatement == varDeclaration) || boundLocalDeclaration.WasCompilerGenerated;
            return new VariableDeclarationGroupOperation(ImmutableArray.Create(multiVariableDeclaration), _semanticModel, varStatement, isImplicit);
        }

        private IOperation CreateBoundMultipleLocalDeclarationsBaseOperation(BoundMultipleLocalDeclarationsBase boundMultipleLocalDeclarations)
        {
            // The syntax for the boundMultipleLocalDeclarations can either be a LocalDeclarationStatement or a VariableDeclaration, depending on the context
            // (using/fixed statements vs variable declaration)
            // We generate a DeclarationGroup for these scenarios (using/fixed) to maintain tree shape consistency across IOperation.
            SyntaxNode declarationGroupSyntax = boundMultipleLocalDeclarations.Syntax;
            SyntaxNode declarationSyntax = declarationGroupSyntax.IsKind(SyntaxKind.LocalDeclarationStatement) ?
                    ((LocalDeclarationStatementSyntax)declarationGroupSyntax).Declaration :
                    declarationGroupSyntax;

            bool declarationIsImplicit = boundMultipleLocalDeclarations.WasCompilerGenerated;
            ImmutableArray<IVariableDeclaratorOperation> declarators = CreateVariableDeclarator(boundMultipleLocalDeclarations, declarationSyntax);
            ImmutableArray<IOperation> ignoredDimensions = CreateIgnoredDimensions(boundMultipleLocalDeclarations);
            IVariableDeclarationOperation multiVariableDeclaration = new VariableDeclarationOperation(declarators, initializer: null, ignoredDimensions, _semanticModel, declarationSyntax, declarationIsImplicit);

            // If the syntax was the same, we're in a fixed statement or using statement. We make the Group operation implicit in this scenario, as the
            // syntax itself is a VariableDeclaration. We do this for using declarations as well, but since that doesn't have a separate parent bound
            // node, we need to check the current node for that explicitly.
            bool isImplicit = declarationGroupSyntax == declarationSyntax || boundMultipleLocalDeclarations.WasCompilerGenerated || boundMultipleLocalDeclarations is BoundUsingLocalDeclarations;
            var variableDeclaration = new VariableDeclarationGroupOperation(ImmutableArray.Create(multiVariableDeclaration), _semanticModel, declarationGroupSyntax, isImplicit);

            if (boundMultipleLocalDeclarations is BoundUsingLocalDeclarations usingDecl)
            {
                return new UsingDeclarationOperation(
                    variableDeclaration,
                    isAsynchronous: usingDecl.AwaitOpt is object,
                    disposeInfo: usingDecl.PatternDisposeInfoOpt is object
                                   ? new DisposeOperationInfo(
                                           disposeMethod: usingDecl.PatternDisposeInfoOpt.Method.GetPublicSymbol(),
                                           disposeArguments: CreateDisposeArguments(usingDecl.PatternDisposeInfoOpt))
                                   : default,
                     _semanticModel,
                    declarationGroupSyntax,
                    isImplicit: boundMultipleLocalDeclarations.WasCompilerGenerated);
            }

            return variableDeclaration;
        }

        private ILabeledOperation CreateBoundLabelStatementOperation(BoundLabelStatement boundLabelStatement)
        {
            ILabelSymbol label = boundLabelStatement.Label.GetPublicSymbol();
            SyntaxNode syntax = boundLabelStatement.Syntax;
            bool isImplicit = boundLabelStatement.WasCompilerGenerated;
            return new LabeledOperation(label, operation: null, _semanticModel, syntax, isImplicit);
        }

        private ILabeledOperation CreateBoundLabeledStatementOperation(BoundLabeledStatement boundLabeledStatement)
        {
            ILabelSymbol label = boundLabeledStatement.Label.GetPublicSymbol();
            IOperation labeledStatement = Create(boundLabeledStatement.Body);
            SyntaxNode syntax = boundLabeledStatement.Syntax;
            bool isImplicit = boundLabeledStatement.WasCompilerGenerated;
            return new LabeledOperation(label, labeledStatement, _semanticModel, syntax, isImplicit);
        }

        private IExpressionStatementOperation CreateBoundExpressionStatementOperation(BoundExpressionStatement boundExpressionStatement)
        {
            // lambda body can point to expression directly and binder can insert expression statement there. and end up statement pointing to
            // expression syntax node since there is no statement syntax node to point to. this will mark such one as implicit since it doesn't
            // actually exist in code
            bool isImplicit = boundExpressionStatement.WasCompilerGenerated || boundExpressionStatement.Syntax == boundExpressionStatement.Expression.Syntax;
            SyntaxNode syntax = boundExpressionStatement.Syntax;

            // If we're creating the tree for a speculatively-bound constructor initializer, there can be a bound sequence as the child node here
            // that corresponds to the lifetime of any declared variables.
            IOperation expression = Create(boundExpressionStatement.Expression);
            if (boundExpressionStatement.Expression is BoundSequence sequence)
            {
                Debug.Assert(boundExpressionStatement.Syntax == sequence.Value.Syntax);
                isImplicit = true;
            }

            return new ExpressionStatementOperation(expression, _semanticModel, syntax, isImplicit);
        }

        internal IOperation CreateBoundTupleOperation(BoundTupleExpression boundTupleExpression, bool createDeclaration = true)
        {
            SyntaxNode syntax = boundTupleExpression.Syntax;
            bool isImplicit = boundTupleExpression.WasCompilerGenerated;
            ITypeSymbol? type = boundTupleExpression.GetPublicTypeSymbol();

            if (syntax is DeclarationExpressionSyntax declarationExpressionSyntax)
            {
                syntax = declarationExpressionSyntax.Designation;
                if (createDeclaration)
                {
                    var tupleOperation = CreateBoundTupleOperation(boundTupleExpression, createDeclaration: false);
                    return new DeclarationExpressionOperation(tupleOperation, _semanticModel, declarationExpressionSyntax, type, isImplicit: false);
                }
            }

            TypeSymbol? naturalType = boundTupleExpression switch
            {
                BoundTupleLiteral { Type: var t } => t,
                BoundConvertedTupleLiteral { SourceTuple: { Type: var t } } => t,
                BoundConvertedTupleLiteral => null,
                { Kind: var kind } => throw ExceptionUtilities.UnexpectedValue(kind)
            };

            ImmutableArray<IOperation> elements = CreateFromArray<BoundExpression, IOperation>(boundTupleExpression.Arguments);
            return new TupleOperation(elements, naturalType.GetPublicSymbol(), _semanticModel, syntax, type, isImplicit);
        }

        private IInterpolatedStringOperation CreateBoundInterpolatedStringExpressionOperation(BoundInterpolatedString boundInterpolatedString, ImmutableArray<(bool IsLiteral, bool HasAlignment, bool HasFormat)>? positionInfo = null)
        {
            Debug.Assert(positionInfo == null || boundInterpolatedString.InterpolationData is null or { BuilderType: null });

            if (positionInfo is null && boundInterpolatedString.InterpolationData is { BuilderType: not null, PositionInfo: var info })
            {
                positionInfo = info[0];
            }

            ImmutableArray<IInterpolatedStringContentOperation> parts = CreateBoundInterpolatedStringContentOperation(boundInterpolatedString.Parts, positionInfo);
            SyntaxNode syntax = boundInterpolatedString.Syntax;
            ITypeSymbol? type = boundInterpolatedString.GetPublicTypeSymbol();
            ConstantValue? constantValue = boundInterpolatedString.ConstantValueOpt;
            bool isImplicit = boundInterpolatedString.WasCompilerGenerated;
            return new InterpolatedStringOperation(parts, _semanticModel, syntax, type, constantValue, isImplicit);
        }

        internal ImmutableArray<IInterpolatedStringContentOperation> CreateBoundInterpolatedStringContentOperation(ImmutableArray<BoundExpression> parts, ImmutableArray<(bool IsLiteral, bool HasAlignment, bool HasFormat)>? positionInfo)
        {
            return positionInfo is { } info ? createHandlerInterpolatedStringContent(info) : createNonHandlerInterpolatedStringContent();

            ImmutableArray<IInterpolatedStringContentOperation> createNonHandlerInterpolatedStringContent()
            {
                var builder = ArrayBuilder<IInterpolatedStringContentOperation>.GetInstance(parts.Length);
                foreach (var part in parts)
                {
                    if (part.Kind == BoundKind.StringInsert)
                    {
                        builder.Add((IInterpolatedStringContentOperation)Create(part));
                    }
                    else
                    {
                        builder.Add(CreateBoundInterpolatedStringTextOperation((BoundLiteral)part));
                    }
                }

                return builder.ToImmutableAndFree();
            }

            ImmutableArray<IInterpolatedStringContentOperation> createHandlerInterpolatedStringContent(ImmutableArray<(bool IsLiteral, bool HasAlignment, bool HasFormat)> positionInfo)
            {
                // For interpolated string handlers, we want to deconstruct the `AppendLiteral`/`AppendFormatted` calls into
                // their relevant components.
                // https://github.com/dotnet/roslyn/issues/54505 we need to handle interpolated strings used as handler conversions.

                Debug.Assert(parts.Length == positionInfo.Length);
                var builder = ArrayBuilder<IInterpolatedStringContentOperation>.GetInstance(parts.Length);

                for (int i = 0; i < parts.Length; i++)
                {
                    var part = parts[i];
                    var currentPosition = positionInfo[i];

                    BoundExpression value;
                    BoundExpression? alignment;
                    BoundExpression? format;

                    switch (part)
                    {
                        case BoundCall call:
                            (value, alignment, format) = getCallInfo(call.Arguments, call.ArgumentNamesOpt, currentPosition);
                            break;

                        case BoundDynamicInvocation dynamicInvocation:
                            (value, alignment, format) = getCallInfo(dynamicInvocation.Arguments, dynamicInvocation.ArgumentNamesOpt, currentPosition);
                            break;

                        case BoundBadExpression bad:
                            Debug.Assert(bad.ChildBoundNodes.Length ==
                                2 + // initial value + receiver is added to the end
                                (currentPosition.HasAlignment ? 1 : 0) +
                                (currentPosition.HasFormat ? 1 : 0));

                            value = bad.ChildBoundNodes[0];
                            if (currentPosition.IsLiteral)
                            {
                                alignment = format = null;
                            }
                            else
                            {
                                alignment = currentPosition.HasAlignment ? bad.ChildBoundNodes[1] : null;
                                format = currentPosition.HasFormat ? bad.ChildBoundNodes[^2] : null;
                            }
                            break;

                        default:
                            throw ExceptionUtilities.UnexpectedValue(part.Kind);
                    }

                    // We are intentionally not checking the part for implicitness here. The part is a generated AppendLiteral or AppendFormatted call,
                    // and will always be marked as CompilerGenerated. However, our existing behavior for non-builder interpolated strings does not mark
                    // the BoundLiteral or BoundStringInsert components as compiler generated. This generates a non-implicit IInterpolatedStringTextOperation
                    // with an implicit literal underneath, and a non-implicit IInterpolationOperation with non-implicit underlying components.
                    bool isImplicit = false;
                    if (currentPosition.IsLiteral)
                    {
                        Debug.Assert(alignment is null);
                        Debug.Assert(format is null);
                        IOperation valueOperation = value switch
                        {
                            BoundLiteral l => CreateBoundLiteralOperation(l, @implicit: true),
                            BoundConversion { Operand: BoundLiteral } c => CreateBoundConversionOperation(c, forceOperandImplicitLiteral: true),
                            _ => throw ExceptionUtilities.UnexpectedValue(value.Kind),
                        };

                        Debug.Assert(valueOperation.IsImplicit);

                        builder.Add(new InterpolatedStringTextOperation(valueOperation, _semanticModel, part.Syntax, isImplicit));
                    }
                    else
                    {
                        IOperation valueOperation = Create(value);
                        IOperation? alignmentOperation = Create(alignment);
                        IOperation? formatOperation = Create(format);

                        Debug.Assert(valueOperation.Syntax != part.Syntax);

                        builder.Add(new InterpolationOperation(valueOperation, alignmentOperation, formatOperation, _semanticModel, part.Syntax, isImplicit));
                    }
                }

                return builder.ToImmutableAndFree();

                static (BoundExpression Value, BoundExpression? Alignment, BoundExpression? Format) getCallInfo(ImmutableArray<BoundExpression> arguments, ImmutableArray<string?> argumentNamesOpt, (bool IsLiteral, bool HasAlignment, bool HasFormat) currentPosition)
                {
                    BoundExpression value = arguments[0];

                    if (currentPosition.IsLiteral || argumentNamesOpt.IsDefault)
                    {
                        // There was no alignment/format component, as binding will qualify those parameters by name
                        return (value, null, null);
                    }
                    else
                    {
                        var alignmentIndex = argumentNamesOpt.IndexOf("alignment");
                        BoundExpression? alignment = alignmentIndex == -1 ? null : arguments[alignmentIndex];
                        var formatIndex = argumentNamesOpt.IndexOf("format");
                        BoundExpression? format = formatIndex == -1 ? null : arguments[formatIndex];

                        return (value, alignment, format);
                    }
                }
            }
        }

        private IInterpolationOperation CreateBoundInterpolationOperation(BoundStringInsert boundStringInsert)
        {
            IOperation expression = Create(boundStringInsert.Value);
            IOperation? alignment = Create(boundStringInsert.Alignment);
            IOperation? formatString = Create(boundStringInsert.Format);
            SyntaxNode syntax = boundStringInsert.Syntax;
            bool isImplicit = boundStringInsert.WasCompilerGenerated;
            return new InterpolationOperation(expression, alignment, formatString, _semanticModel, syntax, isImplicit);
        }

        private IInterpolatedStringTextOperation CreateBoundInterpolatedStringTextOperation(BoundLiteral boundNode)
        {
            IOperation text = CreateBoundLiteralOperation(boundNode, @implicit: true);
            SyntaxNode syntax = boundNode.Syntax;
            bool isImplicit = boundNode.WasCompilerGenerated;
            return new InterpolatedStringTextOperation(text, _semanticModel, syntax, isImplicit);
        }

        private IInterpolatedStringHandlerCreationOperation CreateInterpolatedStringHandler(BoundConversion conversion)
        {
            Debug.Assert(conversion.Conversion.IsInterpolatedStringHandler);

            InterpolatedStringHandlerData interpolationData = conversion.Operand.GetInterpolatedStringHandlerData();
            var construction = Create(interpolationData.Construction);
            var content = createContent(conversion.Operand);
            var isImplicit = conversion.WasCompilerGenerated || !conversion.ExplicitCastInCode;
            return new InterpolatedStringHandlerCreationOperation(
                construction,
                interpolationData.HasTrailingHandlerValidityParameter,
                interpolationData.UsesBoolReturns,
                content,
                _semanticModel,
                conversion.Syntax,
                conversion.GetPublicTypeSymbol(),
                isImplicit);

            IOperation createContent(BoundExpression current)
            {
                switch (current)
                {
                    case BoundBinaryOperator binaryOperator:
                        var left = createContent(binaryOperator.Left);
                        var right = createContent(binaryOperator.Right);
                        return new InterpolatedStringAdditionOperation(left, right, _semanticModel, current.Syntax, current.WasCompilerGenerated);

                    case BoundInterpolatedString interpolatedString:
                        var parts = interpolatedString.Parts.SelectAsArray(
                            static IInterpolatedStringContentOperation (part, @this) =>
                            {
                                var methodName = part switch
                                {
                                    BoundCall { Method.Name: var name } => name,
                                    BoundDynamicInvocation { Expression: BoundMethodGroup { Name: var name } } => name,
                                    { HasErrors: true } => "",
                                    _ => throw ExceptionUtilities.UnexpectedValue(part.Kind)
                                };

                                var operationKind = methodName switch
                                {
                                    "" => OperationKind.InterpolatedStringAppendInvalid,
                                    BoundInterpolatedString.AppendLiteralMethod => OperationKind.InterpolatedStringAppendLiteral,
                                    BoundInterpolatedString.AppendFormattedMethod => OperationKind.InterpolatedStringAppendFormatted,
                                    _ => throw ExceptionUtilities.UnexpectedValue(methodName)
                                };

                                return new InterpolatedStringAppendOperation(@this.Create(part), operationKind, @this._semanticModel, part.Syntax, isImplicit: true);
                            }, this);

                        return new InterpolatedStringOperation(
                            parts,
                            _semanticModel,
                            interpolatedString.Syntax,
                            interpolatedString.GetPublicTypeSymbol(),
                            interpolatedString.ConstantValueOpt,
                            isImplicit: interpolatedString.WasCompilerGenerated);

                    default:
                        throw ExceptionUtilities.UnexpectedValue(current.Kind);
                }
            }
        }

        private IOperation CreateBoundInterpolatedStringArgumentPlaceholder(BoundInterpolatedStringArgumentPlaceholder placeholder)
        {
            SyntaxNode syntax = placeholder.Syntax;
            bool isImplicit = true;
            ITypeSymbol? type = placeholder.GetPublicTypeSymbol();

            if (placeholder.ArgumentIndex == BoundInterpolatedStringArgumentPlaceholder.UnspecifiedParameter)
            {
                return new InvalidOperation(ImmutableArray<IOperation>.Empty, _semanticModel, syntax, type, placeholder.ConstantValueOpt, isImplicit);
            }

            const int NonArgumentIndex = -1;

            var (placeholderKind, argumentIndex) = placeholder.ArgumentIndex switch
            {
                >= 0 and var index => (InterpolatedStringArgumentPlaceholderKind.CallsiteArgument, index),
                BoundInterpolatedStringArgumentPlaceholder.InstanceParameter or BoundInterpolatedStringArgumentPlaceholder.ExtensionReceiver => (InterpolatedStringArgumentPlaceholderKind.CallsiteReceiver, NonArgumentIndex),
                BoundInterpolatedStringArgumentPlaceholder.TrailingConstructorValidityParameter => (InterpolatedStringArgumentPlaceholderKind.TrailingValidityArgument, NonArgumentIndex),
                _ => throw ExceptionUtilities.UnexpectedValue(placeholder.ArgumentIndex)
            };

            return new InterpolatedStringHandlerArgumentPlaceholderOperation(argumentIndex, placeholderKind, _semanticModel, syntax, isImplicit);
        }

        private IOperation CreateBoundInterpolatedStringHandlerPlaceholder(BoundInterpolatedStringHandlerPlaceholder placeholder)
        {
            return new InstanceReferenceOperation(
                InstanceReferenceKind.InterpolatedStringHandler,
                _semanticModel,
                placeholder.Syntax,
                placeholder.GetPublicTypeSymbol(),
                isImplicit: placeholder.WasCompilerGenerated);
        }

        private IConstantPatternOperation CreateBoundConstantPatternOperation(BoundConstantPattern boundConstantPattern)
        {
            IOperation value = Create(boundConstantPattern.Value);
            SyntaxNode syntax = boundConstantPattern.Syntax;
            bool isImplicit = boundConstantPattern.WasCompilerGenerated;
            TypeSymbol inputType = boundConstantPattern.InputType;
            TypeSymbol narrowedType = boundConstantPattern.NarrowedType;
            return new ConstantPatternOperation(value, inputType.GetPublicSymbol(), narrowedType.GetPublicSymbol(), _semanticModel, syntax, isImplicit);
        }

        private IOperation CreateBoundRelationalPatternOperation(BoundRelationalPattern boundRelationalPattern)
        {
            BinaryOperatorKind operatorKind = Helper.DeriveBinaryOperatorKind(boundRelationalPattern.Relation);
            IOperation value = Create(boundRelationalPattern.Value);
            SyntaxNode syntax = boundRelationalPattern.Syntax;
            bool isImplicit = boundRelationalPattern.WasCompilerGenerated;
            TypeSymbol inputType = boundRelationalPattern.InputType;
            TypeSymbol narrowedType = boundRelationalPattern.NarrowedType;
            return new RelationalPatternOperation(operatorKind, value, inputType.GetPublicSymbol(), narrowedType.GetPublicSymbol(), _semanticModel, syntax, isImplicit);
        }

        private IDeclarationPatternOperation CreateBoundDeclarationPatternOperation(BoundDeclarationPattern boundDeclarationPattern)
        {
            ISymbol? variable = boundDeclarationPattern.Variable.GetPublicSymbol();
            if (variable == null && boundDeclarationPattern.VariableAccess?.Kind == BoundKind.DiscardExpression)
            {
                variable = ((BoundDiscardExpression)boundDeclarationPattern.VariableAccess).ExpressionSymbol.GetPublicSymbol();
            }

            ITypeSymbol inputType = boundDeclarationPattern.InputType.GetPublicSymbol();
            ITypeSymbol narrowedType = boundDeclarationPattern.NarrowedType.GetPublicSymbol();
            bool acceptsNull = boundDeclarationPattern.IsVar;
            ITypeSymbol? matchedType = acceptsNull ? null : boundDeclarationPattern.DeclaredType.GetPublicTypeSymbol();
            SyntaxNode syntax = boundDeclarationPattern.Syntax;
            bool isImplicit = boundDeclarationPattern.WasCompilerGenerated;
            return new DeclarationPatternOperation(matchedType, acceptsNull, variable, inputType, narrowedType, _semanticModel, syntax, isImplicit);
        }

        private IRecursivePatternOperation CreateBoundRecursivePatternOperation(BoundRecursivePattern boundRecursivePattern)
        {
            ITypeSymbol matchedType = (boundRecursivePattern.DeclaredType?.Type ?? boundRecursivePattern.InputType.StrippedType()).GetPublicSymbol();
            ImmutableArray<IPatternOperation> deconstructionSubpatterns = boundRecursivePattern.Deconstruction is { IsDefault: false } deconstructions
                ? deconstructions.SelectAsArray((p, fac) => (IPatternOperation)fac.Create(p.Pattern), this)
                : ImmutableArray<IPatternOperation>.Empty;
            ImmutableArray<IPropertySubpatternOperation> propertySubpatterns = boundRecursivePattern.Properties is { IsDefault: false } properties
                ? properties.SelectAsArray((p, arg) => arg.Fac.CreatePropertySubpattern(p, arg.MatchedType), (Fac: this, MatchedType: matchedType))
                : ImmutableArray<IPropertySubpatternOperation>.Empty;
            return new RecursivePatternOperation(
                matchedType,
                boundRecursivePattern.DeconstructMethod.GetPublicSymbol(),
                deconstructionSubpatterns,
                propertySubpatterns,
                boundRecursivePattern.Variable.GetPublicSymbol(),
                boundRecursivePattern.InputType.GetPublicSymbol(),
                boundRecursivePattern.NarrowedType.GetPublicSymbol(),
                _semanticModel,
                boundRecursivePattern.Syntax,
                isImplicit: boundRecursivePattern.WasCompilerGenerated);
        }

        private IRecursivePatternOperation CreateBoundRecursivePatternOperation(BoundITuplePattern boundITuplePattern)
        {
            ImmutableArray<IPatternOperation> deconstructionSubpatterns = boundITuplePattern.Subpatterns is { IsDefault: false } subpatterns
                ? subpatterns.SelectAsArray((p, fac) => (IPatternOperation)fac.Create(p.Pattern), this)
                : ImmutableArray<IPatternOperation>.Empty;

            return new RecursivePatternOperation(
                boundITuplePattern.InputType.StrippedType().GetPublicSymbol(),
                boundITuplePattern.GetLengthMethod.ContainingType.GetPublicSymbol(),
                deconstructionSubpatterns,
                propertySubpatterns: ImmutableArray<IPropertySubpatternOperation>.Empty,
                declaredSymbol: null,
                boundITuplePattern.InputType.GetPublicSymbol(),
                boundITuplePattern.NarrowedType.GetPublicSymbol(),
                _semanticModel,
                boundITuplePattern.Syntax,
                isImplicit: boundITuplePattern.WasCompilerGenerated);
        }

        private IOperation CreateBoundTypePatternOperation(BoundTypePattern boundTypePattern)
        {
            return new TypePatternOperation(
                matchedType: boundTypePattern.NarrowedType.GetPublicSymbol(),
                inputType: boundTypePattern.InputType.GetPublicSymbol(),
                narrowedType: boundTypePattern.NarrowedType.GetPublicSymbol(),
                semanticModel: _semanticModel,
                syntax: boundTypePattern.Syntax,
                isImplicit: boundTypePattern.WasCompilerGenerated);
        }

        private IOperation CreateBoundSlicePatternOperation(BoundSlicePattern boundNode)
        {
            return new SlicePatternOperation(
                sliceSymbol: boundNode.Pattern is null ? null :
                    Binder.GetIndexerOrImplicitIndexerSymbol(boundNode.IndexerAccess).GetPublicSymbol(),
                pattern: (IPatternOperation?)Create(boundNode.Pattern),
                inputType: boundNode.InputType.GetPublicSymbol(),
                narrowedType: boundNode.NarrowedType.GetPublicSymbol(),
                _semanticModel,
                boundNode.Syntax,
                isImplicit: boundNode.WasCompilerGenerated);
        }

        private IOperation CreateBoundListPatternOperation(BoundListPattern boundNode)
        {
            return new ListPatternOperation(
                lengthSymbol: Binder.GetPropertySymbol(boundNode.LengthAccess, out _, out _).GetPublicSymbol(),
                indexerSymbol: Binder.GetIndexerOrImplicitIndexerSymbol(boundNode.IndexerAccess).GetPublicSymbol(),
                patterns: boundNode.Subpatterns.SelectAsArray((p, fac) => (IPatternOperation)fac.Create(p), this),
                declaredSymbol: boundNode.Variable.GetPublicSymbol(),
                inputType: boundNode.InputType.GetPublicSymbol(),
                narrowedType: boundNode.NarrowedType.GetPublicSymbol(),
                _semanticModel,
                boundNode.Syntax,
                isImplicit: boundNode.WasCompilerGenerated);
        }

        private IOperation CreateBoundNegatedPatternOperation(BoundNegatedPattern boundNegatedPattern)
        {
            return new NegatedPatternOperation(
                (IPatternOperation)Create(boundNegatedPattern.Negated),
                boundNegatedPattern.InputType.GetPublicSymbol(),
                boundNegatedPattern.NarrowedType.GetPublicSymbol(),
                _semanticModel,
                boundNegatedPattern.Syntax,
                isImplicit: boundNegatedPattern.WasCompilerGenerated);
        }

        private IOperation CreateBoundBinaryPatternOperation(BoundBinaryPattern boundBinaryPattern)
        {
            if (boundBinaryPattern.Left is not BoundBinaryPattern)
            {
                return createOperation(this, boundBinaryPattern, left: (IPatternOperation)Create(boundBinaryPattern.Left));
            }

            // Use a manual stack to avoid overflowing on deeply-nested binary patterns
            var stack = ArrayBuilder<BoundBinaryPattern>.GetInstance();
            BoundBinaryPattern? current = boundBinaryPattern;

            do
            {
                stack.Push(current);
                current = current.Left as BoundBinaryPattern;
            } while (current != null);

            current = stack.Pop();
            var result = (IPatternOperation)Create(current.Left);
            do
            {
                result = createOperation(this, current, result);
            } while (stack.TryPop(out current));

            stack.Free();
            return result;

            static BinaryPatternOperation createOperation(CSharpOperationFactory @this, BoundBinaryPattern boundBinaryPattern, IPatternOperation left)
            {
                return new BinaryPatternOperation(
                            boundBinaryPattern.Disjunction ? BinaryOperatorKind.Or : BinaryOperatorKind.And,
                            left,
                            (IPatternOperation)@this.Create(boundBinaryPattern.Right),
                            boundBinaryPattern.InputType.GetPublicSymbol(),
                            boundBinaryPattern.NarrowedType.GetPublicSymbol(),
                            @this._semanticModel,
                            boundBinaryPattern.Syntax,
                            isImplicit: boundBinaryPattern.WasCompilerGenerated);
            }
        }

        private ISwitchOperation CreateBoundSwitchStatementOperation(BoundSwitchStatement boundSwitchStatement)
        {
            IOperation value = Create(boundSwitchStatement.Expression);
            ImmutableArray<ISwitchCaseOperation> cases = CreateFromArray<BoundSwitchSection, ISwitchCaseOperation>(boundSwitchStatement.SwitchSections);
            ImmutableArray<ILocalSymbol> locals = boundSwitchStatement.InnerLocals.GetPublicSymbols();
            ILabelSymbol exitLabel = boundSwitchStatement.BreakLabel.GetPublicSymbol();
            SyntaxNode syntax = boundSwitchStatement.Syntax;
            bool isImplicit = boundSwitchStatement.WasCompilerGenerated;
            return new SwitchOperation(locals, value, cases, exitLabel, _semanticModel, syntax, isImplicit);
        }

        private ISwitchCaseOperation CreateBoundSwitchSectionOperation(BoundSwitchSection boundSwitchSection)
        {
            ImmutableArray<ICaseClauseOperation> clauses = CreateFromArray<BoundSwitchLabel, ICaseClauseOperation>(boundSwitchSection.SwitchLabels);
            ImmutableArray<IOperation> body = CreateFromArray<BoundStatement, IOperation>(boundSwitchSection.Statements);
            ImmutableArray<ILocalSymbol> locals = boundSwitchSection.Locals.GetPublicSymbols();

            return new SwitchCaseOperation(clauses, body, locals, condition: null, _semanticModel, boundSwitchSection.Syntax, isImplicit: boundSwitchSection.WasCompilerGenerated);
        }

        private ISwitchExpressionOperation CreateBoundSwitchExpressionOperation(BoundConvertedSwitchExpression boundSwitchExpression)
        {
            IOperation value = Create(boundSwitchExpression.Expression);
            ImmutableArray<ISwitchExpressionArmOperation> arms = CreateFromArray<BoundSwitchExpressionArm, ISwitchExpressionArmOperation>(boundSwitchExpression.SwitchArms);

            bool isExhaustive;
            if (boundSwitchExpression.DefaultLabel != null)
            {
                Debug.Assert(boundSwitchExpression.DefaultLabel is GeneratedLabelSymbol);
                isExhaustive = false;
            }
            else
            {
                isExhaustive = true;
            }

            return new SwitchExpressionOperation(
                value,
                arms,
                isExhaustive,
                _semanticModel,
                boundSwitchExpression.Syntax,
                boundSwitchExpression.GetPublicTypeSymbol(),
                boundSwitchExpression.WasCompilerGenerated);
        }

        private ISwitchExpressionArmOperation CreateBoundSwitchExpressionArmOperation(BoundSwitchExpressionArm boundSwitchExpressionArm)
        {
            IPatternOperation pattern = (IPatternOperation)Create(boundSwitchExpressionArm.Pattern);
            IOperation? guard = Create(boundSwitchExpressionArm.WhenClause);
            IOperation value = Create(boundSwitchExpressionArm.Value);
            return new SwitchExpressionArmOperation(
                pattern,
                guard,
                value,
                boundSwitchExpressionArm.Locals.GetPublicSymbols(),
                _semanticModel,
                boundSwitchExpressionArm.Syntax,
                boundSwitchExpressionArm.WasCompilerGenerated);
        }

        private ICaseClauseOperation CreateBoundSwitchLabelOperation(BoundSwitchLabel boundSwitchLabel)
        {
            SyntaxNode syntax = boundSwitchLabel.Syntax;
            bool isImplicit = boundSwitchLabel.WasCompilerGenerated;
            LabelSymbol label = boundSwitchLabel.Label;

            if (boundSwitchLabel.Syntax.Kind() == SyntaxKind.DefaultSwitchLabel)
            {
                Debug.Assert(boundSwitchLabel.Pattern.Kind == BoundKind.DiscardPattern);
                return new DefaultCaseClauseOperation(label.GetPublicSymbol(), _semanticModel, syntax, isImplicit);
            }
            else if (boundSwitchLabel.WhenClause == null &&
                     boundSwitchLabel.Pattern.Kind == BoundKind.ConstantPattern &&
                     boundSwitchLabel.Pattern is BoundConstantPattern cp &&
                     cp.InputType.IsValidV6SwitchGoverningType())
            {
                return new SingleValueCaseClauseOperation(Create(cp.Value), label.GetPublicSymbol(), _semanticModel, syntax, isImplicit);
            }
            else
            {
                IPatternOperation pattern = (IPatternOperation)Create(boundSwitchLabel.Pattern);
                IOperation? guard = Create(boundSwitchLabel.WhenClause);
                return new PatternCaseClauseOperation(label.GetPublicSymbol(), pattern, guard, _semanticModel, syntax, isImplicit);
            }
        }

        private IIsPatternOperation CreateBoundIsPatternExpressionOperation(BoundIsPatternExpression boundIsPatternExpression)
        {
            IOperation value = Create(boundIsPatternExpression.Expression);
            IPatternOperation pattern = (IPatternOperation)Create(boundIsPatternExpression.Pattern);
            SyntaxNode syntax = boundIsPatternExpression.Syntax;
            ITypeSymbol? type = boundIsPatternExpression.GetPublicTypeSymbol();
            bool isImplicit = boundIsPatternExpression.WasCompilerGenerated;
            return new IsPatternOperation(value, pattern, _semanticModel, syntax, type, isImplicit);
        }

        private IOperation CreateBoundQueryClauseOperation(BoundQueryClause boundQueryClause)
        {
            if (boundQueryClause.Syntax.Kind() != SyntaxKind.QueryExpression)
            {
                // Currently we have no IOperation APIs for different query clauses or continuation.
                return Create(boundQueryClause.Value);
            }

            IOperation operation = Create(boundQueryClause.Value);
            SyntaxNode syntax = boundQueryClause.Syntax;
            ITypeSymbol? type = boundQueryClause.GetPublicTypeSymbol();
            bool isImplicit = boundQueryClause.WasCompilerGenerated;
            return new TranslatedQueryOperation(operation, _semanticModel, syntax, type, isImplicit);
        }

        private IOperation CreateBoundRangeVariableOperation(BoundRangeVariable boundRangeVariable)
        {
            // We do not have operation nodes for the bound range variables, just it's value.
            return Create(boundRangeVariable.Value);
        }

        private IOperation CreateBoundDiscardExpressionOperation(BoundDiscardExpression boundNode)
        {
            return new DiscardOperation(
                ((DiscardSymbol)boundNode.ExpressionSymbol).GetPublicSymbol(),
                _semanticModel,
                boundNode.Syntax,
                boundNode.GetPublicTypeSymbol(),
                isImplicit: boundNode.WasCompilerGenerated);
        }

        private IOperation CreateFromEndIndexExpressionOperation(BoundFromEndIndexExpression boundIndex)
        {
            return new UnaryOperation(
                UnaryOperatorKind.Hat,
                Create(boundIndex.Operand),
                isLifted: boundIndex.Type.IsNullableType(),
                isChecked: false,
                operatorMethod: null,
                constrainedToType: null,
                _semanticModel,
                boundIndex.Syntax,
                boundIndex.GetPublicTypeSymbol(),
                constantValue: null,
                isImplicit: boundIndex.WasCompilerGenerated);
        }

        private IOperation CreateRangeExpressionOperation(BoundRangeExpression boundRange)
        {
            IOperation? left = Create(boundRange.LeftOperandOpt);
            IOperation? right = Create(boundRange.RightOperandOpt);
            return new RangeOperation(
                left, right,
                isLifted: boundRange.Type.IsNullableType(),
                boundRange.MethodOpt.GetPublicSymbol(),
                _semanticModel,
                boundRange.Syntax,
                boundRange.GetPublicTypeSymbol(),
                isImplicit: boundRange.WasCompilerGenerated);
        }

        private IOperation CreateBoundDiscardPatternOperation(BoundDiscardPattern boundNode)
        {
            return new DiscardPatternOperation(
                inputType: boundNode.InputType.GetPublicSymbol(),
                narrowedType: boundNode.NarrowedType.GetPublicSymbol(),
                _semanticModel,
                boundNode.Syntax,
                isImplicit: boundNode.WasCompilerGenerated);
        }

        internal IPropertySubpatternOperation CreatePropertySubpattern(BoundPropertySubpattern subpattern, ITypeSymbol matchedType)
        {
            // We treat `c is { ... .Prop: <pattern> }` as `c is { ...: { Prop: <pattern> } }`

            SyntaxNode subpatternSyntax = subpattern.Syntax;
            BoundPropertySubpatternMember? member = subpattern.Member;
            IPatternOperation pattern = (IPatternOperation)Create(subpattern.Pattern);
            if (member is null)
            {
                var reference = OperationFactory.CreateInvalidOperation(_semanticModel, subpatternSyntax, ImmutableArray<IOperation>.Empty, isImplicit: true);
                return new PropertySubpatternOperation(reference, pattern, _semanticModel, subpatternSyntax, isImplicit: false);
            }

            // Create an operation for last property access:
            // `{ SingleProp: <pattern operation> }`
            // or
            // `.LastProp: <pattern operation>` portion (treated as `{ LastProp: <pattern operation> }`)
            var nameSyntax = member.Syntax;
            var inputType = getInputType(member, matchedType);
            IPropertySubpatternOperation? result = createPropertySubpattern(member.Symbol, pattern, inputType, nameSyntax, isSingle: member.Receiver is null);

            while (member.Receiver is not null)
            {
                member = member.Receiver;
                nameSyntax = member.Syntax;
                ITypeSymbol previousType = inputType;
                inputType = getInputType(member, matchedType);

                // Create an operation for a preceding property access:
                // { PrecedingProp: <previous pattern operation> }
                IPatternOperation nestedPattern = new RecursivePatternOperation(
                    matchedType: previousType, deconstructSymbol: null, deconstructionSubpatterns: ImmutableArray<IPatternOperation>.Empty,
                    propertySubpatterns: ImmutableArray.Create(result), declaredSymbol: null,
                    previousType, narrowedType: previousType, semanticModel: _semanticModel, nameSyntax, isImplicit: true);

                result = createPropertySubpattern(member.Symbol, nestedPattern, inputType, nameSyntax, isSingle: false);
            }

            return result;

            IPropertySubpatternOperation createPropertySubpattern(Symbol? symbol, IPatternOperation pattern, ITypeSymbol receiverType, SyntaxNode nameSyntax, bool isSingle)
            {
                Debug.Assert(nameSyntax is not null);
                IOperation reference;
                switch (symbol)
                {
                    case FieldSymbol field:
                        {
                            var constantValue = field.GetConstantValue(ConstantFieldsInProgress.Empty, earlyDecodingWellKnownAttributes: false);
                            reference = new FieldReferenceOperation(field.GetPublicSymbol(), isDeclaration: false,
                                createReceiver(), _semanticModel, nameSyntax, type: field.Type.GetPublicSymbol(), constantValue, isImplicit: false);
                            break;
                        }
                    case PropertySymbol property:
                        {
                            reference = new PropertyReferenceOperation(property.GetPublicSymbol(), constrainedToType: null, ImmutableArray<IArgumentOperation>.Empty,
                                createReceiver(), _semanticModel, nameSyntax, type: property.Type.GetPublicSymbol(), isImplicit: false);
                            break;
                        }
                    default:
                        {
                            // We should expose the symbol in this case somehow:
                            // https://github.com/dotnet/roslyn/issues/33175
                            reference = OperationFactory.CreateInvalidOperation(_semanticModel, nameSyntax, ImmutableArray<IOperation>.Empty, isImplicit: false);
                            break;
                        }
                }

                var syntaxForPropertySubpattern = isSingle ? subpatternSyntax : nameSyntax;
                return new PropertySubpatternOperation(reference, pattern, _semanticModel, syntaxForPropertySubpattern, isImplicit: !isSingle);

                IOperation? createReceiver()
                    => symbol?.IsStatic == false ? new InstanceReferenceOperation(InstanceReferenceKind.PatternInput, _semanticModel, nameSyntax!, receiverType, isImplicit: true) : null;
            }

            static ITypeSymbol getInputType(BoundPropertySubpatternMember member, ITypeSymbol matchedType)
                => member.Receiver?.Type.StrippedType().GetPublicSymbol() ?? matchedType;
        }

        private IInstanceReferenceOperation CreateCollectionValuePlaceholderOperation(BoundObjectOrCollectionValuePlaceholder placeholder)
        {
            InstanceReferenceKind referenceKind = InstanceReferenceKind.ImplicitReceiver;
            SyntaxNode syntax = placeholder.Syntax;
            ITypeSymbol? type = placeholder.GetPublicTypeSymbol();
            bool isImplicit = placeholder.WasCompilerGenerated;
            return new InstanceReferenceOperation(referenceKind, _semanticModel, syntax, type, isImplicit);
        }

        private ImmutableArray<IArgumentOperation> CreateDisposeArguments(MethodArgumentInfo patternDisposeInfo)
        {
            // can't be an extension method for dispose
            Debug.Assert(!patternDisposeInfo.Method.IsStatic);

            if (patternDisposeInfo.Method.ParameterCount == 0)
            {
                return ImmutableArray<IArgumentOperation>.Empty;
            }

            var args = DeriveArguments(
                            patternDisposeInfo.Method,
                            patternDisposeInfo.Arguments,
                            argumentsToParametersOpt: default,
                            patternDisposeInfo.DefaultArguments,
                            invokedAsExtensionMethod: false);

            return Operation.SetParentOperation(args, null);
        }
    }
}<|MERGE_RESOLUTION|>--- conflicted
+++ resolved
@@ -303,9 +303,6 @@
                 case BoundKind.StackAllocArrayCreation:
                 case BoundKind.TypeExpression:
                 case BoundKind.TypeOrValueExpression:
-                case BoundKind.KeyValuePairElement: // https://github.com/dotnet/roslyn/issues/77872: Implement IOperation support.
-                case BoundKind.CollectionExpressionWithElement: // https://github.com/dotnet/roslyn/issues/77872: Implement IOperation support.
-                case BoundKind.KeyValuePairExpressionElement: // https://github.com/dotnet/roslyn/issues/77872: Implement IOperation support.
                     ConstantValue? constantValue = (boundNode as BoundExpression)?.ConstantValueOpt;
                     bool isImplicit = boundNode.WasCompilerGenerated;
 
@@ -1255,20 +1252,14 @@
                 {
                     case CollectionExpressionTypeKind.None:
                     case CollectionExpressionTypeKind.Array:
-<<<<<<< HEAD
-                    case CollectionExpressionTypeKind.ArrayInterface:
-                    case CollectionExpressionTypeKind.DictionaryInterface:
-=======
->>>>>>> fa04dc60
                     case CollectionExpressionTypeKind.ReadOnlySpan:
                     case CollectionExpressionTypeKind.Span:
                         return null;
                     case CollectionExpressionTypeKind.ArrayInterface:
                     case CollectionExpressionTypeKind.ImplementsIEnumerable:
-                    case CollectionExpressionTypeKind.ImplementsIEnumerableWithIndexer:
                         return (expr.CollectionCreation as BoundObjectCreationExpression)?.Constructor;
                     case CollectionExpressionTypeKind.CollectionBuilder:
-                        return Binder.GetCollectionBuilderMethod(expr);
+                        return expr.CollectionBuilderMethod;
                     default:
                         throw ExceptionUtilities.UnexpectedValue(expr.CollectionTypeKind);
                 }
@@ -1316,14 +1307,9 @@
 
         private IOperation CreateBoundCollectionExpressionElement(BoundCollectionExpression expr, BoundNode element)
         {
-            return element switch
-            {
-                BoundCollectionExpressionWithElement withElement => Create(withElement),
-                BoundCollectionExpressionSpreadElement spreadElement => CreateBoundCollectionExpressionSpreadElement(expr, spreadElement),
-                BoundKeyValuePairElement keyValuePairElement => Create(keyValuePairElement),
-                BoundKeyValuePairExpressionElement keyValuePairExpressionElement => Create(keyValuePairExpressionElement),
-                _ => Create(Binder.GetUnderlyingCollectionExpressionElement(expr, (BoundExpression)element, throwOnErrors: false))
-            };
+            return element is BoundCollectionExpressionSpreadElement spreadElement ?
+                CreateBoundCollectionExpressionSpreadElement(expr, spreadElement) :
+                Create(Binder.GetUnderlyingCollectionExpressionElement(expr, (BoundExpression)element, throwOnErrors: false));
         }
 
         private ISpreadOperation CreateBoundCollectionExpressionSpreadElement(BoundCollectionExpression expr, BoundCollectionExpressionSpreadElement element)
@@ -1335,10 +1321,7 @@
             SyntaxNode syntax = element.Syntax;
             bool isImplicit = element.WasCompilerGenerated;
             var elementType = element.EnumeratorInfoOpt?.ElementType.GetPublicSymbol();
-            // https://github.com/dotnet/roslyn/issues/77872: For key-value pairs, we probably need a pair of conversions rather a single conversion.
-            var elementConversion = (expr.CollectionTypeKind is CollectionExpressionTypeKind.ImplementsIEnumerableWithIndexer or CollectionExpressionTypeKind.DictionaryInterface) ?
-                Conversion.Identity :
-                BoundNode.GetConversion(iteratorItem, element.ElementPlaceholder);
+            var elementConversion = BoundNode.GetConversion(iteratorItem, element.ElementPlaceholder);
             return new SpreadOperation(
                 collection,
                 elementType: elementType,
