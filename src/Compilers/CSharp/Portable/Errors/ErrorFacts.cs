--- conflicted
+++ resolved
@@ -2431,7 +2431,12 @@
                 case ErrorCode.ERR_ParamsCollectionMissingConstructor:
                 case ErrorCode.ERR_NoModifiersOnUsing:
                 case ErrorCode.ERR_CannotDynamicInvokeOnExpression:
-<<<<<<< HEAD
+                case ErrorCode.ERR_InterceptsLocationDataInvalidFormat:
+                case ErrorCode.ERR_InterceptsLocationUnsupportedVersion:
+                case ErrorCode.ERR_InterceptsLocationDuplicateFile:
+                case ErrorCode.ERR_InterceptsLocationFileNotFound:
+                case ErrorCode.ERR_InterceptsLocationDataInvalidPosition:
+                case ErrorCode.INF_TooManyBoundLambdas:
                 case ErrorCode.ERR_RuntimeDoesNotSupportByRefLikeGenerics:
                 case ErrorCode.ERR_RefStructConstraintAlreadySpecified:
                 case ErrorCode.ERR_AllowsClauseMustBeLast:
@@ -2440,14 +2445,6 @@
                 case ErrorCode.ERR_RefStructDoesNotSupportDefaultInterfaceImplementationForMember:
                 case ErrorCode.ERR_BadNonVirtualInterfaceMemberAccessOnAllowsRefLike:
                 case ErrorCode.ERR_BadAllowByRefLikeEnumerator:
-=======
-                case ErrorCode.ERR_InterceptsLocationDataInvalidFormat:
-                case ErrorCode.ERR_InterceptsLocationUnsupportedVersion:
-                case ErrorCode.ERR_InterceptsLocationDuplicateFile:
-                case ErrorCode.ERR_InterceptsLocationFileNotFound:
-                case ErrorCode.ERR_InterceptsLocationDataInvalidPosition:
-                case ErrorCode.INF_TooManyBoundLambdas:
->>>>>>> 28b39fac
                     return false;
                 default:
                     // NOTE: All error codes must be explicitly handled in this switch statement
