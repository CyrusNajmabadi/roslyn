﻿// Licensed to the .NET Foundation under one or more agreements.
// The .NET Foundation licenses this file to you under the MIT license.
// See the LICENSE file in the project root for more information.

using System;
using System.Diagnostics;
using Roslyn.Utilities;

namespace Microsoft.CodeAnalysis.CSharp
{
    internal enum MessageID
    {
        None = 0,
        MessageBase = 1200,

        IDS_SK_METHOD = MessageBase + 2000,
        IDS_SK_TYPE = MessageBase + 2001,
        IDS_SK_NAMESPACE = MessageBase + 2002,
        IDS_SK_FIELD = MessageBase + 2003,
        IDS_SK_PROPERTY = MessageBase + 2004,
        IDS_SK_UNKNOWN = MessageBase + 2005,
        IDS_SK_VARIABLE = MessageBase + 2006,
        IDS_SK_EVENT = MessageBase + 2007,
        IDS_SK_TYVAR = MessageBase + 2008,
        //IDS_SK_GCLASS = MessageBase + 2009,
        IDS_SK_ALIAS = MessageBase + 2010,
        //IDS_SK_EXTERNALIAS = MessageBase + 2011,
        IDS_SK_LABEL = MessageBase + 2012,
        IDS_SK_CONSTRUCTOR = MessageBase + 2013,

        IDS_NULL = MessageBase + 10001,
        //IDS_RELATEDERROR = MessageBase + 10002,
        //IDS_RELATEDWARNING = MessageBase + 10003,
        IDS_XMLIGNORED = MessageBase + 10004,
        IDS_XMLIGNORED2 = MessageBase + 10005,
        IDS_XMLFAILEDINCLUDE = MessageBase + 10006,
        IDS_XMLBADINCLUDE = MessageBase + 10007,
        IDS_XMLNOINCLUDE = MessageBase + 10008,
        IDS_XMLMISSINGINCLUDEFILE = MessageBase + 10009,
        IDS_XMLMISSINGINCLUDEPATH = MessageBase + 10010,
        IDS_GlobalNamespace = MessageBase + 10011,
        IDS_FeatureGenerics = MessageBase + 12500,
        IDS_FeatureAnonDelegates = MessageBase + 12501,
        IDS_FeatureModuleAttrLoc = MessageBase + 12502,
        IDS_FeatureGlobalNamespace = MessageBase + 12503,
        IDS_FeatureFixedBuffer = MessageBase + 12504,
        IDS_FeaturePragma = MessageBase + 12505,
        IDS_FOREACHLOCAL = MessageBase + 12506,
        IDS_USINGLOCAL = MessageBase + 12507,
        IDS_FIXEDLOCAL = MessageBase + 12508,
        IDS_FeatureStaticClasses = MessageBase + 12511,
        IDS_FeaturePartialTypes = MessageBase + 12512,
        IDS_MethodGroup = MessageBase + 12513,
        IDS_AnonMethod = MessageBase + 12514,
        IDS_FeatureSwitchOnBool = MessageBase + 12517,
        //IDS_WarnAsError = MessageBase + 12518,
        IDS_Collection = MessageBase + 12520,
        IDS_FeaturePropertyAccessorMods = MessageBase + 12522,
        IDS_FeatureExternAlias = MessageBase + 12523,
        IDS_FeatureIterators = MessageBase + 12524,
        IDS_FeatureDefault = MessageBase + 12525,
        IDS_FeatureNullable = MessageBase + 12528,
        IDS_Lambda = MessageBase + 12531,
        IDS_FeaturePatternMatching = MessageBase + 12532,
        IDS_FeatureThrowExpression = MessageBase + 12533,

        IDS_FeatureImplicitArray = MessageBase + 12557,
        IDS_FeatureImplicitLocal = MessageBase + 12558,
        IDS_FeatureAnonymousTypes = MessageBase + 12559,
        IDS_FeatureAutoImplementedProperties = MessageBase + 12560,
        IDS_FeatureObjectInitializer = MessageBase + 12561,
        IDS_FeatureCollectionInitializer = MessageBase + 12562,
        IDS_FeatureLambda = MessageBase + 12563,
        IDS_FeatureQueryExpression = MessageBase + 12564,
        IDS_FeatureExtensionMethod = MessageBase + 12565,
        IDS_FeaturePartialMethod = MessageBase + 12566,
        IDS_FeatureDynamic = MessageBase + 12644,
        IDS_FeatureTypeVariance = MessageBase + 12645,
        IDS_FeatureNamedArgument = MessageBase + 12646,
        IDS_FeatureOptionalParameter = MessageBase + 12647,
        IDS_FeatureExceptionFilter = MessageBase + 12648,
        IDS_FeatureAutoPropertyInitializer = MessageBase + 12649,

        IDS_SK_TYPE_OR_NAMESPACE = MessageBase + 12652,
        IDS_Contravariant = MessageBase + 12659,
        IDS_Contravariantly = MessageBase + 12660,
        IDS_Covariant = MessageBase + 12661,
        IDS_Covariantly = MessageBase + 12662,
        IDS_Invariantly = MessageBase + 12663,

        IDS_FeatureAsync = MessageBase + 12668,
        IDS_FeatureStaticAnonymousFunction = MessageBase + 12669,

        IDS_LIB_ENV = MessageBase + 12680,
        IDS_LIB_OPTION = MessageBase + 12681,
        IDS_REFERENCEPATH_OPTION = MessageBase + 12682,
        IDS_DirectoryDoesNotExist = MessageBase + 12683,
        IDS_DirectoryHasInvalidPath = MessageBase + 12684,

        IDS_Namespace1 = MessageBase + 12685,
        IDS_PathList = MessageBase + 12686,
        IDS_Text = MessageBase + 12687,

        IDS_FeatureDiscards = MessageBase + 12688,

        IDS_FeatureDefaultTypeParameterConstraint = MessageBase + 12689,
        IDS_FeatureNullPropagatingOperator = MessageBase + 12690,
        IDS_FeatureExpressionBodiedMethod = MessageBase + 12691,
        IDS_FeatureExpressionBodiedProperty = MessageBase + 12692,
        IDS_FeatureExpressionBodiedIndexer = MessageBase + 12693,
        // IDS_VersionExperimental = MessageBase + 12694,
        IDS_FeatureNameof = MessageBase + 12695,
        IDS_FeatureDictionaryInitializer = MessageBase + 12696,

        IDS_ToolName = MessageBase + 12697,
        IDS_LogoLine1 = MessageBase + 12698,
        IDS_LogoLine2 = MessageBase + 12699,
        IDS_CSCHelp = MessageBase + 12700,

        IDS_FeatureUsingStatic = MessageBase + 12701,
        IDS_FeatureInterpolatedStrings = MessageBase + 12702,
        IDS_OperationCausedStackOverflow = MessageBase + 12703,
        IDS_AwaitInCatchAndFinally = MessageBase + 12704,
        IDS_FeatureReadonlyAutoImplementedProperties = MessageBase + 12705,
        IDS_FeatureBinaryLiteral = MessageBase + 12706,
        IDS_FeatureDigitSeparator = MessageBase + 12707,
        IDS_FeatureLocalFunctions = MessageBase + 12708,
        IDS_FeatureNullableReferenceTypes = MessageBase + 12709,

        IDS_FeatureRefLocalsReturns = MessageBase + 12710,
        IDS_FeatureTuples = MessageBase + 12711,
        IDS_FeatureOutVar = MessageBase + 12713,

        // IDS_FeaturePragmaWarningEnable = MessageBase + 12714,
        IDS_FeatureExpressionBodiedAccessor = MessageBase + 12715,
        IDS_FeatureExpressionBodiedDeOrConstructor = MessageBase + 12716,
        IDS_ThrowExpression = MessageBase + 12717,
        IDS_FeatureDefaultLiteral = MessageBase + 12718,
        IDS_FeatureInferredTupleNames = MessageBase + 12719,
        IDS_FeatureGenericPatternMatching = MessageBase + 12720,
        IDS_FeatureAsyncMain = MessageBase + 12721,
        IDS_LangVersions = MessageBase + 12722,

        IDS_FeatureLeadingDigitSeparator = MessageBase + 12723,
        IDS_FeatureNonTrailingNamedArguments = MessageBase + 12724,

        IDS_FeatureReadOnlyReferences = MessageBase + 12725,
        IDS_FeatureRefStructs = MessageBase + 12726,
        IDS_FeatureReadOnlyStructs = MessageBase + 12727,
        IDS_FeatureRefExtensionMethods = MessageBase + 12728,
        // IDS_StackAllocExpression = MessageBase + 12729,
        IDS_FeaturePrivateProtected = MessageBase + 12730,

        IDS_FeatureRefConditional = MessageBase + 12731,
        IDS_FeatureAttributesOnBackingFields = MessageBase + 12732,
        IDS_FeatureImprovedOverloadCandidates = MessageBase + 12733,
        IDS_FeatureRefReassignment = MessageBase + 12734,
        IDS_FeatureRefFor = MessageBase + 12735,
        IDS_FeatureRefForEach = MessageBase + 12736,
        IDS_FeatureEnumGenericTypeConstraint = MessageBase + 12737,
        IDS_FeatureDelegateGenericTypeConstraint = MessageBase + 12738,
        IDS_FeatureUnmanagedGenericTypeConstraint = MessageBase + 12739,
        IDS_FeatureStackAllocInitializer = MessageBase + 12740,
        IDS_FeatureTupleEquality = MessageBase + 12741,
        IDS_FeatureExpressionVariablesInQueriesAndInitializers = MessageBase + 12742,
        IDS_FeatureExtensibleFixedStatement = MessageBase + 12743,
        IDS_FeatureIndexingMovableFixedBuffers = MessageBase + 12744,

        IDS_FeatureAltInterpolatedVerbatimStrings = MessageBase + 12745,
        IDS_FeatureCoalesceAssignmentExpression = MessageBase + 12746,
        IDS_FeatureUnconstrainedTypeParameterInNullCoalescingOperator = MessageBase + 12747,
        IDS_FeatureNotNullGenericTypeConstraint = MessageBase + 12748,
        IDS_FeatureIndexOperator = MessageBase + 12749,
        IDS_FeatureRangeOperator = MessageBase + 12750,
        IDS_FeatureAsyncStreams = MessageBase + 12751,
        IDS_FeatureRecursivePatterns = MessageBase + 12752,
        IDS_Disposable = MessageBase + 12753,
        IDS_FeatureUsingDeclarations = MessageBase + 12754,
        IDS_FeatureStaticLocalFunctions = MessageBase + 12755,
        IDS_FeatureNameShadowingInNestedFunctions = MessageBase + 12756,
        IDS_FeatureUnmanagedConstructedTypes = MessageBase + 12757,
        IDS_FeatureObsoleteOnPropertyAccessor = MessageBase + 12758,
        IDS_FeatureReadOnlyMembers = MessageBase + 12759,
        IDS_DefaultInterfaceImplementation = MessageBase + 12760,
        IDS_OverrideWithConstraints = MessageBase + 12761,
        IDS_FeatureNestedStackalloc = MessageBase + 12762,
        IDS_FeatureSwitchExpression = MessageBase + 12763,
        IDS_FeatureAsyncUsing = MessageBase + 12764,
        IDS_FeatureLambdaDiscardParameters = MessageBase + 12765,
        IDS_FeatureLocalFunctionAttributes = MessageBase + 12766,
        IDS_FeatureExternLocalFunctions = MessageBase + 12767,
        IDS_FeatureMemberNotNull = MessageBase + 12768,

        IDS_FeatureNativeInt = MessageBase + 12769,
        IDS_FeatureImplicitObjectCreation = MessageBase + 12770,
        IDS_FeatureTypePattern = MessageBase + 12771,
        IDS_FeatureParenthesizedPattern = MessageBase + 12772,
        IDS_FeatureOrPattern = MessageBase + 12773,
        IDS_FeatureAndPattern = MessageBase + 12774,
        IDS_FeatureNotPattern = MessageBase + 12775,
        IDS_FeatureRelationalPattern = MessageBase + 12776,
        IDS_FeatureExtendedPartialMethods = MessageBase + 12777,
        IDS_TopLevelStatements = MessageBase + 12778,
        IDS_FeatureFunctionPointers = MessageBase + 12779,
        IDS_AddressOfMethodGroup = MessageBase + 12780,
        IDS_FeatureInitOnlySetters = MessageBase + 12781,
        IDS_FeatureRecords = MessageBase + 12782,
        IDS_FeatureNullPointerConstantPattern = MessageBase + 12783,
        IDS_FeatureModuleInitializers = MessageBase + 12784,
        IDS_FeatureTargetTypedConditional = MessageBase + 12785,
        IDS_FeatureCovariantReturnsForOverrides = MessageBase + 12786,
        IDS_FeatureExtensionGetEnumerator = MessageBase + 12787,
        IDS_FeatureExtensionGetAsyncEnumerator = MessageBase + 12788,
        IDS_Parameter = MessageBase + 12789,
        IDS_Return = MessageBase + 12790,
        IDS_FeatureVarianceSafetyForStaticInterfaceMembers = MessageBase + 12791,
        IDS_FeatureConstantInterpolatedStrings = MessageBase + 12792,
        IDS_FeatureMixedDeclarationsAndExpressionsInDeconstruction = MessageBase + 12793,
<<<<<<< HEAD
        IDS_FeatureGlobalUsing = MessageBase + 12794,
=======
        IDS_FeatureSealedToStringInRecord = MessageBase + 12794
>>>>>>> a81165ef
    }

    // Message IDs may refer to strings that need to be localized.
    // This struct makes an IFormattable wrapper around a MessageID
    internal struct LocalizableErrorArgument : IFormattable
    {
        private readonly MessageID _id;

        internal LocalizableErrorArgument(MessageID id)
        {
            _id = id;
        }

        public override string ToString()
        {
            return ToString(null, null);
        }

        public string ToString(string? format, IFormatProvider? formatProvider)
        {
            return ErrorFacts.GetMessage(_id, formatProvider as System.Globalization.CultureInfo);
        }
    }

    // And this extension method makes it easy to localize MessageIDs:

    internal static partial class MessageIDExtensions
    {
        public static LocalizableErrorArgument Localize(this MessageID id)
        {
            return new LocalizableErrorArgument(id);
        }

        // Returns the string to be used in the /features flag switch to enable the MessageID feature.
        // Always call this before RequiredVersion:
        //   If this method returns null, call RequiredVersion and use that.
        //   If this method returns non-null, use that.
        // Features should be mutually exclusive between RequiredFeature and RequiredVersion.
        //   (hence the above rule - RequiredVersion throws when RequiredFeature returns non-null)
        internal static string? RequiredFeature(this MessageID feature)
        {
            // Check for current experimental features, if any, in the current branch.
            switch (feature)
            {
                default:
                    return null;
            }
        }

        internal static bool CheckFeatureAvailability(
            this MessageID feature,
            BindingDiagnosticBag diagnostics,
            SyntaxNode syntax,
            Location? location = null)
        {
            var diag = GetFeatureAvailabilityDiagnosticInfo(feature, (CSharpParseOptions)syntax.SyntaxTree.Options);
            if (diag is object)
            {
                diagnostics.Add(diag, location ?? syntax.GetLocation());
                return false;
            }
            return true;
        }

        internal static bool CheckFeatureAvailability(
            this MessageID feature,
            BindingDiagnosticBag diagnostics,
            Compilation compilation,
            Location location)
        {
            if (GetFeatureAvailabilityDiagnosticInfo(feature, (CSharpCompilation)compilation) is { } diagInfo)
            {
                diagnostics.Add(diagInfo, location);
                return false;
            }
            return true;
        }

        internal static CSDiagnosticInfo? GetFeatureAvailabilityDiagnosticInfo(this MessageID feature, CSharpParseOptions options)
            => options.IsFeatureEnabled(feature) ? null : GetDisabledFeatureDiagnosticInfo(feature, options.LanguageVersion);

        internal static CSDiagnosticInfo? GetFeatureAvailabilityDiagnosticInfo(this MessageID feature, CSharpCompilation compilation)
            => compilation.IsFeatureEnabled(feature) ? null : GetDisabledFeatureDiagnosticInfo(feature, compilation.LanguageVersion);

        private static CSDiagnosticInfo GetDisabledFeatureDiagnosticInfo(MessageID feature, LanguageVersion availableVersion)
        {
            string? requiredFeature = feature.RequiredFeature();
            if (requiredFeature != null)
            {
                return new CSDiagnosticInfo(ErrorCode.ERR_FeatureIsExperimental, feature.Localize(), requiredFeature);
            }

            LanguageVersion requiredVersion = feature.RequiredVersion();
            return requiredVersion == LanguageVersion.Preview.MapSpecifiedToEffectiveVersion()
                ? new CSDiagnosticInfo(ErrorCode.ERR_FeatureInPreview, feature.Localize())
                : new CSDiagnosticInfo(availableVersion.GetErrorCode(), feature.Localize(), new CSharpRequiredLanguageVersion(requiredVersion));
        }

        internal static LanguageVersion RequiredVersion(this MessageID feature)
        {
            Debug.Assert(RequiredFeature(feature) == null);

            // Based on CSourceParser::GetFeatureUsage from SourceParser.cpp.
            // Checks are in the LanguageParser unless otherwise noted.
            switch (feature)
            {
                // C# preview features.
                case MessageID.IDS_FeatureMixedDeclarationsAndExpressionsInDeconstruction:
<<<<<<< HEAD
                case MessageID.IDS_FeatureGlobalUsing:
=======
                case MessageID.IDS_FeatureSealedToStringInRecord: // semantic check
>>>>>>> a81165ef
                    return LanguageVersion.Preview;
                // C# 9.0 features.
                case MessageID.IDS_FeatureLambdaDiscardParameters: // semantic check
                case MessageID.IDS_FeatureFunctionPointers:
                case MessageID.IDS_FeatureLocalFunctionAttributes: // syntax check
                case MessageID.IDS_FeatureExternLocalFunctions: // syntax check
                case MessageID.IDS_FeatureImplicitObjectCreation: // syntax check
                case MessageID.IDS_FeatureMemberNotNull:
                case MessageID.IDS_FeatureAndPattern:
                case MessageID.IDS_FeatureNotPattern:
                case MessageID.IDS_FeatureOrPattern:
                case MessageID.IDS_FeatureParenthesizedPattern:
                case MessageID.IDS_FeatureTypePattern:
                case MessageID.IDS_FeatureRelationalPattern:
                case MessageID.IDS_FeatureExtensionGetEnumerator: // semantic check
                case MessageID.IDS_FeatureExtensionGetAsyncEnumerator: // semantic check
                case MessageID.IDS_FeatureNativeInt:
                case MessageID.IDS_FeatureExtendedPartialMethods: // semantic check
                case MessageID.IDS_TopLevelStatements:
                case MessageID.IDS_FeatureInitOnlySetters: // semantic check
                case MessageID.IDS_FeatureRecords:
                case MessageID.IDS_FeatureTargetTypedConditional:  // semantic check
                case MessageID.IDS_FeatureCovariantReturnsForOverrides: // semantic check
                case MessageID.IDS_FeatureStaticAnonymousFunction: // syntax check
                case MessageID.IDS_FeatureModuleInitializers: // semantic check on method attribute
                case MessageID.IDS_FeatureDefaultTypeParameterConstraint:
                    return LanguageVersion.CSharp9;

                case MessageID.IDS_FeatureVarianceSafetyForStaticInterfaceMembers: //semantic check
                case MessageID.IDS_FeatureConstantInterpolatedStrings: //semantic check
                    return LanguageVersion.Preview;

                // C# 8.0 features.
                case MessageID.IDS_FeatureAltInterpolatedVerbatimStrings:
                case MessageID.IDS_FeatureCoalesceAssignmentExpression:
                case MessageID.IDS_FeatureUnconstrainedTypeParameterInNullCoalescingOperator:
                case MessageID.IDS_FeatureNullableReferenceTypes: // syntax and semantic check
                case MessageID.IDS_FeatureIndexOperator: // semantic check
                case MessageID.IDS_FeatureRangeOperator: // semantic check
                case MessageID.IDS_FeatureAsyncStreams:
                case MessageID.IDS_FeatureRecursivePatterns:
                case MessageID.IDS_FeatureUsingDeclarations:
                case MessageID.IDS_FeatureStaticLocalFunctions:
                case MessageID.IDS_FeatureNameShadowingInNestedFunctions:
                case MessageID.IDS_FeatureUnmanagedConstructedTypes: // semantic check
                case MessageID.IDS_FeatureObsoleteOnPropertyAccessor:
                case MessageID.IDS_FeatureReadOnlyMembers:
                case MessageID.IDS_DefaultInterfaceImplementation: // semantic check
                case MessageID.IDS_OverrideWithConstraints: // semantic check
                case MessageID.IDS_FeatureNestedStackalloc: // semantic check
                case MessageID.IDS_FeatureNotNullGenericTypeConstraint:// semantic check
                case MessageID.IDS_FeatureSwitchExpression:
                case MessageID.IDS_FeatureAsyncUsing:
                case MessageID.IDS_FeatureNullPointerConstantPattern: //semantic check
                    return LanguageVersion.CSharp8;

                // C# 7.3 features.
                case MessageID.IDS_FeatureAttributesOnBackingFields: // semantic check
                case MessageID.IDS_FeatureImprovedOverloadCandidates: // semantic check
                case MessageID.IDS_FeatureTupleEquality: // semantic check
                case MessageID.IDS_FeatureRefReassignment:
                case MessageID.IDS_FeatureRefFor:
                case MessageID.IDS_FeatureRefForEach:
                case MessageID.IDS_FeatureEnumGenericTypeConstraint: // semantic check
                case MessageID.IDS_FeatureDelegateGenericTypeConstraint: // semantic check
                case MessageID.IDS_FeatureUnmanagedGenericTypeConstraint: // semantic check
                case MessageID.IDS_FeatureStackAllocInitializer:
                case MessageID.IDS_FeatureExpressionVariablesInQueriesAndInitializers: // semantic check
                case MessageID.IDS_FeatureExtensibleFixedStatement:  // semantic check
                case MessageID.IDS_FeatureIndexingMovableFixedBuffers: //semantic check
                    return LanguageVersion.CSharp7_3;

                // C# 7.2 features.
                case MessageID.IDS_FeatureNonTrailingNamedArguments: // semantic check
                case MessageID.IDS_FeatureLeadingDigitSeparator:
                case MessageID.IDS_FeaturePrivateProtected:
                case MessageID.IDS_FeatureReadOnlyReferences:
                case MessageID.IDS_FeatureRefStructs:
                case MessageID.IDS_FeatureReadOnlyStructs:
                case MessageID.IDS_FeatureRefExtensionMethods:
                case MessageID.IDS_FeatureRefConditional:
                    return LanguageVersion.CSharp7_2;

                // C# 7.1 features.
                case MessageID.IDS_FeatureAsyncMain:
                case MessageID.IDS_FeatureDefaultLiteral:
                case MessageID.IDS_FeatureInferredTupleNames:
                case MessageID.IDS_FeatureGenericPatternMatching:
                    return LanguageVersion.CSharp7_1;

                // C# 7 features.
                case MessageID.IDS_FeatureBinaryLiteral:
                case MessageID.IDS_FeatureDigitSeparator:
                case MessageID.IDS_FeatureLocalFunctions:
                case MessageID.IDS_FeatureRefLocalsReturns:
                case MessageID.IDS_FeaturePatternMatching:
                case MessageID.IDS_FeatureThrowExpression:
                case MessageID.IDS_FeatureTuples:
                case MessageID.IDS_FeatureOutVar:
                case MessageID.IDS_FeatureExpressionBodiedAccessor:
                case MessageID.IDS_FeatureExpressionBodiedDeOrConstructor:
                case MessageID.IDS_FeatureDiscards:
                    return LanguageVersion.CSharp7;

                // C# 6 features.
                case MessageID.IDS_FeatureExceptionFilter:
                case MessageID.IDS_FeatureAutoPropertyInitializer:
                case MessageID.IDS_FeatureNullPropagatingOperator:
                case MessageID.IDS_FeatureExpressionBodiedMethod:
                case MessageID.IDS_FeatureExpressionBodiedProperty:
                case MessageID.IDS_FeatureExpressionBodiedIndexer:
                case MessageID.IDS_FeatureNameof:
                case MessageID.IDS_FeatureDictionaryInitializer:
                case MessageID.IDS_FeatureUsingStatic:
                case MessageID.IDS_FeatureInterpolatedStrings:
                case MessageID.IDS_AwaitInCatchAndFinally:
                case MessageID.IDS_FeatureReadonlyAutoImplementedProperties:
                    return LanguageVersion.CSharp6;

                // C# 5 features.
                case MessageID.IDS_FeatureAsync:
                    return LanguageVersion.CSharp5;

                // C# 4 features.
                case MessageID.IDS_FeatureDynamic: // Checked in the binder.
                case MessageID.IDS_FeatureTypeVariance:
                case MessageID.IDS_FeatureNamedArgument:
                case MessageID.IDS_FeatureOptionalParameter:
                    return LanguageVersion.CSharp4;

                // C# 3 features.
                case MessageID.IDS_FeatureImplicitArray:
                case MessageID.IDS_FeatureAnonymousTypes:
                case MessageID.IDS_FeatureObjectInitializer:
                case MessageID.IDS_FeatureCollectionInitializer:
                case MessageID.IDS_FeatureLambda:
                case MessageID.IDS_FeatureQueryExpression:
                case MessageID.IDS_FeatureExtensionMethod:
                case MessageID.IDS_FeaturePartialMethod:
                case MessageID.IDS_FeatureImplicitLocal: // Checked in the binder.
                case MessageID.IDS_FeatureAutoImplementedProperties:
                    return LanguageVersion.CSharp3;

                // C# 2 features.
                case MessageID.IDS_FeatureGenerics: // Also affects crefs.
                case MessageID.IDS_FeatureAnonDelegates:
                case MessageID.IDS_FeatureGlobalNamespace: // Also affects crefs.
                case MessageID.IDS_FeatureFixedBuffer:
                case MessageID.IDS_FeatureStaticClasses:
                case MessageID.IDS_FeaturePartialTypes:
                case MessageID.IDS_FeaturePropertyAccessorMods:
                case MessageID.IDS_FeatureExternAlias:
                case MessageID.IDS_FeatureIterators:
                case MessageID.IDS_FeatureDefault:
                case MessageID.IDS_FeatureNullable:
                case MessageID.IDS_FeaturePragma: // Checked in the directive parser.
                case MessageID.IDS_FeatureSwitchOnBool: // Checked in the binder.
                    return LanguageVersion.CSharp2;

                // Special C# 2 feature: only a warning in C# 1.
                case MessageID.IDS_FeatureModuleAttrLoc:
                    return LanguageVersion.CSharp1;

                default:
                    throw ExceptionUtilities.UnexpectedValue(feature);
            }
        }
    }
}<|MERGE_RESOLUTION|>--- conflicted
+++ resolved
@@ -216,11 +216,8 @@
         IDS_FeatureVarianceSafetyForStaticInterfaceMembers = MessageBase + 12791,
         IDS_FeatureConstantInterpolatedStrings = MessageBase + 12792,
         IDS_FeatureMixedDeclarationsAndExpressionsInDeconstruction = MessageBase + 12793,
-<<<<<<< HEAD
-        IDS_FeatureGlobalUsing = MessageBase + 12794,
-=======
         IDS_FeatureSealedToStringInRecord = MessageBase + 12794
->>>>>>> a81165ef
+        IDS_FeatureGlobalUsing = MessageBase + 12795,
     }
 
     // Message IDs may refer to strings that need to be localized.
@@ -329,11 +326,8 @@
             {
                 // C# preview features.
                 case MessageID.IDS_FeatureMixedDeclarationsAndExpressionsInDeconstruction:
-<<<<<<< HEAD
+                case MessageID.IDS_FeatureSealedToStringInRecord: // semantic check
                 case MessageID.IDS_FeatureGlobalUsing:
-=======
-                case MessageID.IDS_FeatureSealedToStringInRecord: // semantic check
->>>>>>> a81165ef
                     return LanguageVersion.Preview;
                 // C# 9.0 features.
                 case MessageID.IDS_FeatureLambdaDiscardParameters: // semantic check
