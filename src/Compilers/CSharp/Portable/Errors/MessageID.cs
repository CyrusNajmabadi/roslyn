--- conflicted
+++ resolved
@@ -190,13 +190,10 @@
         IDS_FeatureLocalFunctionAttributes = MessageBase + 12766,
         IDS_FeatureExternLocalFunctions = MessageBase + 12767,
         IDS_FeatureMemberNotNull = MessageBase + 12768,
-<<<<<<< HEAD
-
-        IDS_FeatureSimplePrograms = MessageBase + 12780,
-=======
         IDS_FeatureNativeInt = MessageBase + 12769,
         IDS_FeatureTargetTypedObjectCreation = MessageBase + 12770,
->>>>>>> 51b9c3a7
+
+        IDS_FeatureSimplePrograms = MessageBase + 12780,
     }
 
     // Message IDs may refer to strings that need to be localized.
@@ -309,11 +306,8 @@
                 case MessageID.IDS_FeatureExternLocalFunctions: // syntax check
                 case MessageID.IDS_FeatureTargetTypedObjectCreation: // syntax check
                 case MessageID.IDS_FeatureMemberNotNull:
-<<<<<<< HEAD
+                case MessageID.IDS_FeatureNativeInt:
                 case MessageID.IDS_FeatureSimplePrograms:
-=======
-                case MessageID.IDS_FeatureNativeInt:
->>>>>>> 51b9c3a7
                     return LanguageVersion.Preview;
 
                 // C# 8.0 features.
