--- conflicted
+++ resolved
@@ -71,7 +71,7 @@
                 ? (BoundStatement)BoundYieldBreakStatement.Synthesized(syntax)
                 : BoundReturnStatement.Synthesized(syntax, null);
 
-            // Implicitly added return for async method does not need sequence points since lowering would add one.
+                // Implicitly added return for async method does not need sequence points since lowering would add one.
             if (syntax.IsKind(SyntaxKind.Block) && !method.IsAsync)
             {
                 var blockSyntax = (BlockSyntax)syntax;
@@ -86,18 +86,11 @@
             switch (body.Kind)
             {
                 case BoundKind.Block:
-<<<<<<< HEAD
-                    var block = (BoundBlock)node;
+                    var block = (BoundBlock)body;
                     return block.Update(block.Locals, block.LocalFunctions, block.Statements.Add(ret));
 
                 default:
                     return new BoundBlock(syntax, ImmutableArray<LocalSymbol>.Empty, ImmutableArray<LocalFunctionSymbol>.Empty, ImmutableArray.Create(ret, node));
-=======
-                    return body.Update(body.Locals, body.Statements.Add(ret));
-
-                default:
-                    return new BoundBlock(syntax, ImmutableArray<LocalSymbol>.Empty, ImmutableArray.Create(ret, body));
->>>>>>> e323a8fa
             }
         }
 
