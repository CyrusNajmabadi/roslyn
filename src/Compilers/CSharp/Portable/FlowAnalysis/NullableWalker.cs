--- conflicted
+++ resolved
@@ -319,20 +319,22 @@
         }
 
         // PROTOTYPE(NullableReferenceTypes): Consider setting treatUnconstrainedTypeParameterAsNullable during initial binding, and removing this method.
-        private static TypeSymbolWithAnnotations GetAdjustedType(TypeSymbolWithAnnotations initialType)
+        private static TypeSymbolWithAnnotations GetAdjustedType(TypeSymbolWithAnnotations? initialType)
         {
             // If the initial type was an unconstrained type parameter, we want to treat it as nullable, overriding
             // the annotated state.
-            if (initialType is null)
-            {
-                return null;
-            }
-
-            return initialType.TypeSymbol.IsUnconstrainedTypeParameter() &&
-                   initialType.NonNullTypesContext.NonNullTypes == true &&
-                   initialType.IsNullable != true ?
-                       initialType.AsNullableReferenceType() :
-                       initialType;
+            if (initialType is null || initialType.Value.IsNull)
+            {
+                return default;
+            }
+
+            TypeSymbolWithAnnotations initialTypeNonNull = initialType.Value;
+
+            return initialTypeNonNull.TypeSymbol.IsUnconstrainedTypeParameter() &&
+                   initialTypeNonNull.NonNullTypesContext.NonNullTypes == true &&
+                   initialTypeNonNull.IsNullable != true ?
+                       initialTypeNonNull.AsNullableReferenceType() :
+                       initialTypeNonNull;
         }
 
         protected override bool TryGetReceiverAndMember(BoundExpression expr, out BoundExpression receiver, out Symbol member)
@@ -916,20 +918,7 @@
                 !ReportNullAsNonNullableReferenceIfNecessary(node.ExpressionOpt) &&
                 IsNullable(resultType))
             {
-<<<<<<< HEAD
                 ReportStaticNullCheckingDiagnostics(ErrorCode.WRN_NullReferenceReturn, node.ExpressionOpt.Syntax);
-=======
-                reportedNullable = ReportNullAsNonNullableReferenceIfNecessary(node.ExpressionOpt);
-            }
-
-            if (!reportedNullable)
-            {
-                if (IsNullable(resultType) && (returnTypeIsNonNullable || returnTypeIsUnconstrainedTypeParameter) ||
-                    IsUnconstrainedTypeParameter(resultType.TypeSymbol) && returnTypeIsNonNullable)
-                {
-                    ReportStaticNullCheckingDiagnostics(ErrorCode.WRN_NullReferenceReturn, node.ExpressionOpt.Syntax);
-                }
->>>>>>> 0ece26c7
             }
 
             return null;
@@ -939,12 +928,8 @@
         {
             var method = (MethodSymbol)_member;
             var returnType = (_useMethodSignatureReturnType ? _methodSignatureOpt : method).ReturnType;
-<<<<<<< HEAD
             returnType = GetAdjustedType(returnType);
             Debug.Assert((object)returnType != LambdaSymbol.ReturnTypeIsBeingInferred);
-=======
-            Debug.Assert((object)returnType.TypeSymbol != LambdaSymbol.ReturnTypeIsBeingInferred);
->>>>>>> 0ece26c7
             return method.IsGenericTaskReturningAsync(compilation) ?
                 ((NamedTypeSymbol)returnType.TypeSymbol).TypeArgumentsNoUseSiteDiagnostics.Single() :
                 returnType;
@@ -2792,15 +2777,9 @@
 
             Visit(operand);
             TypeSymbolWithAnnotations operandType = _resultType;
-<<<<<<< HEAD
             TypeSymbolWithAnnotations explicitType = GetAdjustedType(node.ConversionGroupOpt?.ExplicitType);
-            bool fromExplicitCast = (object)explicitType != null;
-            TypeSymbolWithAnnotations resultType = ApplyConversion(node, operand, conversion, explicitType?.TypeSymbol ?? node.Type, operandType, checkConversion: !fromExplicitCast, fromExplicitCast: fromExplicitCast, out bool _);
-=======
-            TypeSymbolWithAnnotations explicitType = node.ConversionGroupOpt?.ExplicitType ?? default;
             bool fromExplicitCast = !explicitType.IsNull;
             TypeSymbolWithAnnotations resultType = ApplyConversion(node, operand, conversion, explicitType.TypeSymbol ?? node.Type, operandType, checkConversion: !fromExplicitCast, fromExplicitCast: fromExplicitCast, out bool _);
->>>>>>> 0ece26c7
 
             if (fromExplicitCast && explicitType.IsNullable == false)
             {
@@ -3833,13 +3812,7 @@
         public override BoundNode VisitDefaultExpression(BoundDefaultExpression node)
         {
             var result = base.VisitDefaultExpression(node);
-<<<<<<< HEAD
-            _resultType = (object)node.Type == null ?
-                null :
-                TypeSymbolWithAnnotations.Create(node.Type, isNullableIfReferenceType: true, treatUnconstrainedTypeParameterAsNullable: true);
-=======
-            _resultType = TypeSymbolWithAnnotations.Create(node.Type, isNullableIfReferenceType: true);
->>>>>>> 0ece26c7
+            _resultType = TypeSymbolWithAnnotations.Create(node.Type, isNullableIfReferenceType: true, treatUnconstrainedTypeParameterAsNullable: true);
             return result;
         }
 
@@ -4158,13 +4131,8 @@
 #endif
                 TypeSymbol receiverType = receiverOpt.Type ?? _resultType.TypeSymbol;
                 if ((object)receiverType != null &&
-<<<<<<< HEAD
                     (!checkType || !receiverType.IsValueType) &&
-                    _resultType?.IsNullable == true)
-=======
-                    (!checkType || receiverType.IsReferenceType || receiverType.IsUnconstrainedTypeParameter()) &&
-                    (_resultType.IsNullable == true || receiverType.IsUnconstrainedTypeParameter()))
->>>>>>> 0ece26c7
+                    _resultType.IsNullable == true)
                 {
                     ReportStaticNullCheckingDiagnostics(ErrorCode.WRN_NullReferenceReceiver, receiverOpt.Syntax);
                 }
