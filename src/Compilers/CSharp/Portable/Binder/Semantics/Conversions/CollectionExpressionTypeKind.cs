--- conflicted
+++ resolved
@@ -14,9 +14,6 @@
         ReadOnlySpan,
         CollectionBuilder,
         ImplementsIEnumerable,
-<<<<<<< HEAD
-        ImplementsIEnumerableWithIndexer,
-=======
 
         /// <summary>
         /// One of the well-known interfaces known to be implemented by any array:
@@ -27,8 +24,6 @@
         /// <item><see cref="IList{T}"/></item>
         /// </list>
         /// </summary>
->>>>>>> fa04dc60
         ArrayInterface,
-        DictionaryInterface,
     }
 }