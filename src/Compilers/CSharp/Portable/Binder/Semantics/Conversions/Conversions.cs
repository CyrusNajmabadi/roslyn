﻿// Licensed to the .NET Foundation under one or more agreements.
// The .NET Foundation licenses this file to you under the MIT license.
// See the LICENSE file in the project root for more information.

#nullable disable

using System.Collections.Immutable;
using System.Diagnostics;
using System.Linq;
using Microsoft.CodeAnalysis.CSharp.Symbols;
using Microsoft.CodeAnalysis.PooledObjects;

namespace Microsoft.CodeAnalysis.CSharp
{
    internal sealed class Conversions : ConversionsBase
    {
        private readonly Binder _binder;

        public Conversions(Binder binder)
            : this(binder, currentRecursionDepth: 0, includeNullability: false, otherNullabilityOpt: null)
        {
        }

        private Conversions(Binder binder, int currentRecursionDepth, bool includeNullability, Conversions otherNullabilityOpt)
            : base(binder.Compilation.Assembly.CorLibrary, currentRecursionDepth, includeNullability, otherNullabilityOpt)
        {
            _binder = binder;
        }

        protected override ConversionsBase CreateInstance(int currentRecursionDepth)
        {
            return new Conversions(_binder, currentRecursionDepth, IncludeNullability, otherNullabilityOpt: null);
        }

#nullable enable
        protected override CSharpCompilation Compilation { get { return _binder.Compilation; } }

        protected override ConversionsBase WithNullabilityCore(bool includeNullability)
        {
            Debug.Assert(IncludeNullability != includeNullability);
            return new Conversions(_binder, currentRecursionDepth, includeNullability, this);
        }

        public override Conversion GetMethodGroupDelegateConversion(BoundMethodGroup source, TypeSymbol destination, ref CompoundUseSiteInfo<AssemblySymbol> useSiteInfo)
        {
            // Must be a bona fide delegate type, not an expression tree type.
            if (!destination.IsDelegateType())
            {
                return Conversion.NoConversion;
            }

            var (methodSymbol, isFunctionPointer, callingConventionInfo) = GetDelegateInvokeOrFunctionPointerMethodIfAvailable(destination);
            if ((object)methodSymbol == null)
            {
                return Conversion.NoConversion;
            }

            Debug.Assert(methodSymbol == ((NamedTypeSymbol)destination).DelegateInvokeMethod);

            if (methodSymbol.OriginalDefinition is SynthesizedDelegateInvokeMethod invoke)
            {
                // If synthesizing a delegate with `params` array, check that `ParamArrayAttribute` is available.
                if (invoke.Parameters is [.., { IsParamsArray: true }])
                {
                    Binder.AddUseSiteDiagnosticForSynthesizedAttribute(
                        Compilation,
                        WellKnownMember.System_ParamArrayAttribute__ctor,
                        ref useSiteInfo);
                }

                // If synthesizing a delegate with `decimal`/`DateTime` default value,
                // check that the corresponding `*ConstantAttribute` is available.
                foreach (var p in invoke.Parameters)
                {
                    var defaultValue = p.ExplicitDefaultConstantValue;
                    if (defaultValue != ConstantValue.NotAvailable)
                    {
                        WellKnownMember? member = defaultValue.SpecialType switch
                        {
                            SpecialType.System_Decimal => WellKnownMember.System_Runtime_CompilerServices_DecimalConstantAttribute__ctor,
                            SpecialType.System_DateTime => WellKnownMember.System_Runtime_CompilerServices_DateTimeConstantAttribute__ctor,
                            _ => null
                        };
                        if (member != null)
                        {
                            Binder.AddUseSiteDiagnosticForSynthesizedAttribute(
                                Compilation,
                                member.GetValueOrDefault(),
                                ref useSiteInfo);
                        }
                    }
                }

                // If synthesizing a delegate with an [UnscopedRef] parameter, check the attribute is available.
                if (invoke.Parameters.Any(p => p.HasUnscopedRefAttribute))
                {
                    Binder.AddUseSiteDiagnosticForSynthesizedAttribute(
                        Compilation,
                        WellKnownMember.System_Diagnostics_CodeAnalysis_UnscopedRefAttribute__ctor,
                        ref useSiteInfo);
                }
            }

            var resolution = ResolveDelegateOrFunctionPointerMethodGroup(_binder, source, methodSymbol, isFunctionPointer, callingConventionInfo, ref useSiteInfo);
            Debug.Assert(!resolution.IsNonMethodExtensionMember(out _));

            var conversion = (resolution.IsEmpty || resolution.HasAnyErrors) ?
                Conversion.NoConversion :
                ToConversion(resolution.OverloadResolutionResult, resolution.MethodGroup, methodSymbol.ParameterCount);
            resolution.Free();
            return conversion;
        }
#nullable disable

        public override Conversion GetMethodGroupFunctionPointerConversion(BoundMethodGroup source, FunctionPointerTypeSymbol destination, ref CompoundUseSiteInfo<AssemblySymbol> useSiteInfo)
        {
            var resolution = ResolveDelegateOrFunctionPointerMethodGroup(
                _binder,
                source,
                destination.Signature,
                isFunctionPointer: true,
                new CallingConventionInfo(destination.Signature.CallingConvention, destination.Signature.GetCallingConventionModifiers()),
                ref useSiteInfo);
            var conversion = (resolution.IsEmpty || resolution.HasAnyErrors) ?
                Conversion.NoConversion :
                ToConversion(resolution.OverloadResolutionResult, resolution.MethodGroup, destination.Signature.ParameterCount);
            resolution.Free();
            return conversion;
        }

        protected override Conversion GetInterpolatedStringConversion(BoundExpression source, TypeSymbol destination, ref CompoundUseSiteInfo<AssemblySymbol> useSiteInfo)
        {
            if (_binder.InParameterDefaultValue || _binder.InAttributeArgument)
            {
                // We don't consider when we're in default parameter values or attributes to avoid cycles. This is an error scenario,
                // so we don't care if we accidentally miss a parameter being applicable.
                return Conversion.NoConversion;
            }

            if (destination is NamedTypeSymbol { IsInterpolatedStringHandlerType: true })
            {
                return Conversion.InterpolatedStringHandler;
            }

            if (source is BoundBinaryOperator)
            {
                return Conversion.NoConversion;
            }

            // An interpolated string expression may be converted to the types
            // System.IFormattable and System.FormattableString
            Debug.Assert(source is BoundUnconvertedInterpolatedString);
            return (TypeSymbol.Equals(destination, Compilation.GetWellKnownType(WellKnownType.System_IFormattable), TypeCompareKind.ConsiderEverything) ||
                    TypeSymbol.Equals(destination, Compilation.GetWellKnownType(WellKnownType.System_FormattableString), TypeCompareKind.ConsiderEverything))
                ? Conversion.InterpolatedString : Conversion.NoConversion;
        }

#nullable enable
        protected override Conversion GetCollectionExpressionConversion(
            BoundUnconvertedCollectionExpression node,
            TypeSymbol targetType,
            ref CompoundUseSiteInfo<AssemblySymbol> useSiteInfo)
        {
            var syntax = node.Syntax;
            var collectionTypeKind = GetCollectionExpressionTypeKind(Compilation, targetType, out TypeWithAnnotations elementTypeWithAnnotations);
            var elementType = elementTypeWithAnnotations.Type;
            switch (collectionTypeKind)
            {
                case CollectionExpressionTypeKind.None:
                    return Conversion.NoConversion;

                case CollectionExpressionTypeKind.ImplementsIEnumerable:
                case CollectionExpressionTypeKind.CollectionBuilder:
                    {
                        _binder.TryGetCollectionIterationType(syntax, targetType, out elementTypeWithAnnotations);
                        elementType = elementTypeWithAnnotations.Type;
                        if (elementType is null)
                        {
                            return Conversion.NoConversion;
                        }
                    }
                    break;
            }

            Debug.Assert(elementType is { });
            var elements = node.Elements;

            MethodSymbol? constructor = null;
            bool isExpanded = false;

            if (collectionTypeKind == CollectionExpressionTypeKind.ImplementsIEnumerable)
            {
                if (!_binder.HasCollectionExpressionApplicableConstructor(
<<<<<<< HEAD
                        hasWithElement: node.WithElement != null, syntax, targetType, out constructor, out isExpanded, BindingDiagnosticBag.Discarded))
=======
                        node.WithElement, node.WithElement?.Syntax ?? syntax, targetType, out constructor, out isExpanded, BindingDiagnosticBag.Discarded))
>>>>>>> 329e403a
                {
                    return Conversion.NoConversion;
                }

                if (elements.Length > 0 &&
                    !_binder.HasCollectionExpressionApplicableAddMethod(syntax, targetType, addMethods: out _, BindingDiagnosticBag.Discarded))
                {
                    return Conversion.NoConversion;
                }
            }

            var builder = ArrayBuilder<Conversion>.GetInstance(elements.Length);
            foreach (var element in elements)
            {
                Conversion elementConversion = convertElement(element, elementType, ref useSiteInfo);
                if (!elementConversion.Exists)
                {
                    builder.Free();
                    return Conversion.NoConversion;
                }

                builder.Add(elementConversion);
            }

            return Conversion.CreateCollectionExpressionConversion(collectionTypeKind, elementType, constructor, isExpanded, builder.ToImmutableAndFree());

            Conversion convertElement(BoundNode element, TypeSymbol elementType, ref CompoundUseSiteInfo<AssemblySymbol> useSiteInfo)
            {
                return element switch
                {
                    BoundCollectionExpressionSpreadElement spreadElement => GetCollectionExpressionSpreadElementConversion(spreadElement, elementType, ref useSiteInfo),
                    _ => ClassifyImplicitConversionFromExpression((BoundExpression)element, elementType, ref useSiteInfo),
                };
            }
        }

        internal Conversion GetCollectionExpressionSpreadElementConversion(
            BoundCollectionExpressionSpreadElement element,
            TypeSymbol targetType,
            ref CompoundUseSiteInfo<AssemblySymbol> useSiteInfo)
        {
            var enumeratorInfo = element.EnumeratorInfoOpt;
            if (enumeratorInfo is null)
            {
                return Conversion.NoConversion;
            }
            return ClassifyImplicitConversionFromExpression(
                new BoundValuePlaceholder(element.Syntax, enumeratorInfo.ElementType),
                targetType,
                ref useSiteInfo);
        }
#nullable disable

        /// <summary>
        /// Resolve method group based on the optional delegate invoke method.
        /// If the invoke method is null, ignore arguments in resolution.
        /// </summary>
        private static MethodGroupResolution ResolveDelegateOrFunctionPointerMethodGroup(Binder binder, BoundMethodGroup source, MethodSymbol delegateInvokeMethodOpt, bool isFunctionPointer, in CallingConventionInfo callingConventionInfo, ref CompoundUseSiteInfo<AssemblySymbol> useSiteInfo)
        {
            MethodGroupResolution resolution;
            if ((object)delegateInvokeMethodOpt != null)
            {
                var analyzedArguments = AnalyzedArguments.GetInstance();
                GetDelegateOrFunctionPointerArguments(source.Syntax, analyzedArguments, delegateInvokeMethodOpt.Parameters, binder.Compilation);
                resolution = binder.ResolveMethodGroup(source, analyzedArguments, useSiteInfo: ref useSiteInfo,
                    options: OverloadResolution.Options.InferWithDynamic | OverloadResolution.Options.IsMethodGroupConversion |
                             (isFunctionPointer ? OverloadResolution.Options.IsFunctionPointerResolution : OverloadResolution.Options.None),
                    acceptOnlyMethods: true, returnRefKind: delegateInvokeMethodOpt.RefKind, returnType: delegateInvokeMethodOpt.ReturnType,
                    callingConventionInfo: callingConventionInfo);
                analyzedArguments.Free();
            }
            else
            {
                resolution = binder.ResolveMethodGroup(source, analyzedArguments: null, useSiteInfo: ref useSiteInfo, options: OverloadResolution.Options.IsMethodGroupConversion, acceptOnlyMethods: true);
            }

            Debug.Assert(!resolution.IsNonMethodExtensionMember(out _));
            return resolution;
        }

        /// <summary>
        /// Return the Invoke method symbol if the type is a delegate
        /// type and the Invoke method is available, otherwise null.
        /// </summary>
        private static (MethodSymbol, bool isFunctionPointer, CallingConventionInfo callingConventionInfo) GetDelegateInvokeOrFunctionPointerMethodIfAvailable(TypeSymbol type)
        {
            if (type is FunctionPointerTypeSymbol { Signature: { } signature })
            {
                return (signature, true, new CallingConventionInfo(signature.CallingConvention, signature.GetCallingConventionModifiers()));
            }

            var delegateType = type.GetDelegateType();
            if ((object)delegateType == null)
            {
                return (null, false, default);
            }

            MethodSymbol methodSymbol = delegateType.DelegateInvokeMethod;
            if ((object)methodSymbol == null || methodSymbol.HasUseSiteError)
            {
                return (null, false, default);
            }

            return (methodSymbol, false, default);
        }

        public static bool ReportDelegateOrFunctionPointerMethodGroupDiagnostics(Binder binder, BoundMethodGroup expr, TypeSymbol targetType, BindingDiagnosticBag diagnostics)
        {
            CompoundUseSiteInfo<AssemblySymbol> useSiteInfo = binder.GetNewCompoundUseSiteInfo(diagnostics);
            var (invokeMethodOpt, isFunctionPointer, callingConventionInfo) = GetDelegateInvokeOrFunctionPointerMethodIfAvailable(targetType);
            var resolution = ResolveDelegateOrFunctionPointerMethodGroup(binder, expr, invokeMethodOpt, isFunctionPointer, callingConventionInfo, ref useSiteInfo);
            diagnostics.Add(expr.Syntax, useSiteInfo);

            bool hasErrors = resolution.HasAnyErrors;

            diagnostics.AddRange(resolution.Diagnostics);

            // SPEC VIOLATION: Unfortunately, we cannot exactly implement the specification for
            // the scenario in which an extension method that extends a value type is converted
            // to a delegate. The code we generate that captures a delegate to a static method
            // that is "partially evaluated" with the bound-to-the-delegate first argument
            // requires that the first argument be of reference type.
            //
            // SPEC VIOLATION: Similarly, we cannot capture a method of Nullable<T>, because
            // boxing a Nullable<T> gives a T, not a boxed Nullable<T>.
            //
            // We give special error messages in these situations.

            if (resolution.MethodGroup != null)
            {
                var result = resolution.OverloadResolutionResult;
                if (result != null)
                {
                    if (result.Succeeded)
                    {
                        var method = result.BestResult.Member;
                        Debug.Assert((object)method != null);
                        if (resolution.MethodGroup.IsExtensionMethodGroup)
                        {
                            Debug.Assert(method.IsExtensionMethod || method.IsExtensionBlockMember());

                            ParameterSymbol thisParameter;

                            if (method.IsExtensionMethod)
                            {
                                thisParameter = method.Parameters[0];
                            }
                            else if (method.IsStatic)
                            {
                                thisParameter = null;
                            }
                            else
                            {
                                thisParameter = method.ContainingType.ExtensionParameter;
                            }

                            if (thisParameter?.Type.IsReferenceType == false)
                            {
                                // Extension method '{0}' defined on value type '{1}' cannot be used to create delegates
                                diagnostics.Add(
                                    ErrorCode.ERR_ValueTypeExtDelegate,
                                    expr.Syntax.Location,
                                    method,
                                    thisParameter.Type);
                                hasErrors = true;
                            }
                        }
                        else if (method.ContainingType.IsNullableType() && !method.IsOverride)
                        {
                            // CS1728: Cannot bind delegate to '{0}' because it is a member of 'System.Nullable<T>'
                            diagnostics.Add(
                                ErrorCode.ERR_DelegateOnNullable,
                                expr.Syntax.Location,
                                method);
                            hasErrors = true;
                        }
                    }
                    else if (!hasErrors &&
                            !resolution.IsEmpty &&
                            resolution.ResultKind == LookupResultKind.Viable)
                    {
                        var overloadDiagnostics = BindingDiagnosticBag.GetInstance(withDiagnostics: true, diagnostics.AccumulatesDependencies);

                        result.ReportDiagnostics(
                            binder: binder, location: expr.Syntax.Location, nodeOpt: expr.Syntax, diagnostics: overloadDiagnostics,
                            name: expr.Name,
                            receiver: resolution.MethodGroup.Receiver, invokedExpression: expr.Syntax, arguments: resolution.AnalyzedArguments,
                            memberGroup: resolution.MethodGroup.Methods.ToImmutable(),
                            typeContainingConstructor: null, delegateTypeBeingInvoked: null,
                            isMethodGroupConversion: true, returnRefKind: invokeMethodOpt?.RefKind, delegateOrFunctionPointerType: targetType);

                        hasErrors = overloadDiagnostics.HasAnyErrors();
                        diagnostics.AddRangeAndFree(overloadDiagnostics);
                    }
                }
            }

            resolution.Free();
            return hasErrors;
        }

        public Conversion MethodGroupConversion(SyntaxNode syntax, MethodGroup methodGroup, NamedTypeSymbol delegateType, ref CompoundUseSiteInfo<AssemblySymbol> useSiteInfo)
        {
            var analyzedArguments = AnalyzedArguments.GetInstance();
            var result = OverloadResolutionResult<MethodSymbol>.GetInstance();
            var delegateInvokeMethod = delegateType.DelegateInvokeMethod;

            Debug.Assert((object)delegateInvokeMethod != null && !delegateInvokeMethod.HasUseSiteError,
                         "This method should only be called for valid delegate types");
            GetDelegateOrFunctionPointerArguments(syntax, analyzedArguments, delegateInvokeMethod.Parameters, Compilation);
            _binder.OverloadResolution.MethodInvocationOverloadResolution(
                methods: methodGroup.Methods,
                typeArguments: methodGroup.TypeArguments,
                receiver: methodGroup.Receiver,
                arguments: analyzedArguments,
                result: result,
                useSiteInfo: ref useSiteInfo,
                options: OverloadResolution.Options.IsMethodGroupConversion,
                returnRefKind: delegateInvokeMethod.RefKind,
                returnType: delegateInvokeMethod.ReturnType);
            var conversion = ToConversion(result, methodGroup, delegateType.DelegateInvokeMethod.ParameterCount);

            analyzedArguments.Free();
            result.Free();
            return conversion;
        }

        public static void GetDelegateOrFunctionPointerArguments(SyntaxNode syntax, AnalyzedArguments analyzedArguments, ImmutableArray<ParameterSymbol> delegateParameters, CSharpCompilation compilation)
        {
            foreach (var p in delegateParameters)
            {
                ParameterSymbol parameter = p;

                // In ExpressionBinder::BindGrpConversion, the native compiler substitutes object in place of dynamic.  This is
                // necessary because conversions from expressions of type dynamic always succeed, whereas conversions from the
                // type generally fail (modulo identity conversions).  This is not reflected in the C# 4 spec, but will be
                // incorporated going forward.  See DevDiv #742345 for additional details.
                // NOTE: Dev11 does a deep substitution (e.g. C<C<C<dynamic>>> -> C<C<C<object>>>), but that seems redundant.
                if (parameter.Type.IsDynamic())
                {
                    // If we don't have System.Object, then we'll get an error type, which will cause overload resolution to fail, 
                    // which will cause some error to be reported.  That's sufficient (i.e. no need to specifically report its absence here).
                    parameter = new SignatureOnlyParameterSymbol(
                        TypeWithAnnotations.Create(compilation.GetSpecialType(SpecialType.System_Object), customModifiers: parameter.TypeWithAnnotations.CustomModifiers), parameter.RefCustomModifiers,
                                                   isParamsArray: parameter.IsParamsArray, isParamsCollection: parameter.IsParamsCollection, parameter.RefKind);
                }

                analyzedArguments.Arguments.Add(new BoundParameter(syntax, parameter) { WasCompilerGenerated = true });
                analyzedArguments.RefKinds.Add(parameter.RefKind);
            }
        }

        private static Conversion ToConversion(OverloadResolutionResult<MethodSymbol> result, MethodGroup methodGroup, int parameterCount)
        {
            // 6.6 An implicit conversion (6.1) exists from a method group (7.1) to a compatible
            // delegate type. Given a delegate type D and an expression E that is classified as
            // a method group, an implicit conversion exists from E to D if E contains at least
            // one method that is applicable in its normal form (7.5.3.1) to an argument list
            // constructed by use of the parameter types and modifiers of D...

            // SPEC VIOLATION: Unfortunately, we cannot exactly implement the specification for
            // the scenario in which an extension method that extends a value type is converted
            // to a delegate. The code we generate that captures a delegate to a static method
            // that is "partially evaluated" with the bound-to-the-delegate first argument
            // requires that the first argument be of reference type.

            // SPEC VIOLATION: Similarly, we cannot capture a method of Nullable<T>, because
            // boxing a Nullable<T> gives a T, not a boxed Nullable<T>. (We can capture methods
            // of object on a nullable receiver, but not GetValueOrDefault.)

            if (!result.Succeeded)
            {
                return Conversion.NoConversion;
            }

            MethodSymbol method = result.BestResult.Member;

            if (methodGroup.IsExtensionMethodGroup)
            {
                if (!(method.IsExtensionBlockMember() && method.IsStatic) && !Binder.GetReceiverParameter(method).Type.IsReferenceType)
                {
                    return Conversion.NoConversion;
                }
            }

            //cannot capture stack-only types.
            if (method.RequiresInstanceReceiver && methodGroup.Receiver?.Type?.IsRestrictedType() == true)
            {
                return Conversion.NoConversion;
            }

            if (method.ContainingType.IsNullableType() && !method.IsOverride)
            {
                return Conversion.NoConversion;
            }

            // NOTE: Section 6.6 will be slightly updated:
            //
            //   - The candidate methods considered are only those methods that are applicable in their
            //     normal form (§7.5.3.1), and do not omit any optional parameters. Thus, candidate methods
            //     are ignored if they are applicable only in their expanded form, or if one or more of their
            //     optional parameters do not have a corresponding parameter in the targeted delegate type.
            //   
            // Therefore, we shouldn't get here unless the parameter count matches.

            // NOTE: Delegate type compatibility is important, but is not part of the existence check.

            bool isExtensionMethod = methodGroup.IsExtensionMethodGroup && !method.IsExtensionBlockMember();
            Debug.Assert(method.ParameterCount == parameterCount + (isExtensionMethod ? 1 : 0));

            return new Conversion(ConversionKind.MethodGroup, method, isExtensionMethod: isExtensionMethod);
        }

        public override Conversion GetStackAllocConversion(BoundStackAllocArrayCreation sourceExpression, TypeSymbol destination, ref CompoundUseSiteInfo<AssemblySymbol> useSiteInfo)
        {
            if (sourceExpression.NeedsToBeConverted())
            {
                Debug.Assert((object)sourceExpression.Type == null);
                Debug.Assert((object)sourceExpression.ElementType != null);

                var sourceAsPointer = new PointerTypeSymbol(TypeWithAnnotations.Create(sourceExpression.ElementType));
                var pointerConversion = ClassifyImplicitConversionFromType(sourceAsPointer, destination, ref useSiteInfo);

                if (pointerConversion.IsValid)
                {
                    return Conversion.MakeStackAllocToPointerType(pointerConversion);
                }
                else
                {
                    var spanType = _binder.GetWellKnownType(WellKnownType.System_Span_T, ref useSiteInfo);
                    if (spanType.TypeKind == TypeKind.Struct && spanType.IsRefLikeType)
                    {
                        var spanType_T = spanType.Construct(sourceExpression.ElementType);
                        var spanConversion = ClassifyImplicitConversionFromType(spanType_T, destination, ref useSiteInfo);

                        if (spanConversion.Exists)
                        {
                            return Conversion.MakeStackAllocToSpanType(spanConversion);
                        }
                    }
                }
            }

            return Conversion.NoConversion;
        }

        /// <summary>
        /// Returns this instance if includeNullability is correct, and returns a
        /// cached clone of this instance with distinct IncludeNullability otherwise.
        /// </summary>
        internal new Conversions WithNullability(bool includeNullability)
        {
            return (Conversions)base.WithNullability(includeNullability);
        }

        protected override bool IsAttributeArgumentBinding => _binder.InAttributeArgument;

        protected override bool IsParameterDefaultValueBinding => _binder.InParameterDefaultValue;
    }
}<|MERGE_RESOLUTION|>--- conflicted
+++ resolved
@@ -191,11 +191,7 @@
             if (collectionTypeKind == CollectionExpressionTypeKind.ImplementsIEnumerable)
             {
                 if (!_binder.HasCollectionExpressionApplicableConstructor(
-<<<<<<< HEAD
-                        hasWithElement: node.WithElement != null, syntax, targetType, out constructor, out isExpanded, BindingDiagnosticBag.Discarded))
-=======
                         node.WithElement, node.WithElement?.Syntax ?? syntax, targetType, out constructor, out isExpanded, BindingDiagnosticBag.Discarded))
->>>>>>> 329e403a
                 {
                     return Conversion.NoConversion;
                 }
