﻿// Licensed to the .NET Foundation under one or more agreements.
// The .NET Foundation licenses this file to you under the MIT license.
// See the LICENSE file in the project root for more information.

#nullable disable

using System;
using System.Collections.Immutable;
using System.Diagnostics;
using Microsoft.CodeAnalysis.CSharp.Symbols;

namespace Microsoft.CodeAnalysis.CSharp
{
    internal sealed class Conversions : ConversionsBase
    {
        private readonly Binder _binder;

        public Conversions(Binder binder)
            : this(binder, currentRecursionDepth: 0, includeNullability: false, otherNullabilityOpt: null)
        {
        }

        private Conversions(Binder binder, int currentRecursionDepth, bool includeNullability, Conversions otherNullabilityOpt)
            : base(binder.Compilation.Assembly.CorLibrary, currentRecursionDepth, includeNullability, otherNullabilityOpt)
        {
            _binder = binder;
        }

        protected override ConversionsBase CreateInstance(int currentRecursionDepth)
        {
            return new Conversions(_binder, currentRecursionDepth, IncludeNullability, otherNullabilityOpt: null);
        }

        private CSharpCompilation Compilation { get { return _binder.Compilation; } }

        protected override ConversionsBase WithNullabilityCore(bool includeNullability)
        {
            Debug.Assert(IncludeNullability != includeNullability);
            return new Conversions(_binder, currentRecursionDepth, includeNullability, this);
        }

        public override Conversion GetMethodGroupDelegateConversion(BoundMethodGroup source, TypeSymbol destination, ref CompoundUseSiteInfo<AssemblySymbol> useSiteInfo)
        {
            // Must be a bona fide delegate type, not an expression tree type.
<<<<<<< HEAD
            if (!(destination.IsDelegateType() || destination.SpecialType == SpecialType.System_Delegate))
=======
            if (!(destination.IsDelegateType() || (destination.SpecialType == SpecialType.System_Delegate && IsFeatureInferredDelegateTypeEnabled(source))))
>>>>>>> d48ebf14
            {
                return Conversion.NoConversion;
            }

            var (methodSymbol, isFunctionPointer, callingConventionInfo) = GetDelegateInvokeOrFunctionPointerMethodIfAvailable(source, destination, ref useSiteInfo);
            if ((object)methodSymbol == null)
            {
                return Conversion.NoConversion;
            }

            Debug.Assert(destination.SpecialType == SpecialType.System_Delegate || methodSymbol == ((NamedTypeSymbol)destination).DelegateInvokeMethod);

            var resolution = ResolveDelegateOrFunctionPointerMethodGroup(_binder, source, methodSymbol, isFunctionPointer, callingConventionInfo, ref useSiteInfo);
            var conversion = (resolution.IsEmpty || resolution.HasAnyErrors) ?
                Conversion.NoConversion :
                ToConversion(resolution.OverloadResolutionResult, resolution.MethodGroup, methodSymbol.ParameterCount);
            resolution.Free();
            return conversion;
        }

        public override Conversion GetMethodGroupFunctionPointerConversion(BoundMethodGroup source, FunctionPointerTypeSymbol destination, ref CompoundUseSiteInfo<AssemblySymbol> useSiteInfo)
        {
            var resolution = ResolveDelegateOrFunctionPointerMethodGroup(
                _binder,
                source,
                destination.Signature,
                isFunctionPointer: true,
                new CallingConventionInfo(destination.Signature.CallingConvention, destination.Signature.GetCallingConventionModifiers()),
                ref useSiteInfo);
            var conversion = (resolution.IsEmpty || resolution.HasAnyErrors) ?
                Conversion.NoConversion :
                ToConversion(resolution.OverloadResolutionResult, resolution.MethodGroup, destination.Signature.ParameterCount);
            resolution.Free();
            return conversion;
        }

        protected override Conversion GetInterpolatedStringConversion(BoundUnconvertedInterpolatedString source, TypeSymbol destination, ref CompoundUseSiteInfo<AssemblySymbol> useSiteInfo)
        {
            // An interpolated string expression may be converted to the types
            // System.IFormattable and System.FormattableString
            return (TypeSymbol.Equals(destination, Compilation.GetWellKnownType(WellKnownType.System_IFormattable), TypeCompareKind.ConsiderEverything2) ||
                    TypeSymbol.Equals(destination, Compilation.GetWellKnownType(WellKnownType.System_FormattableString), TypeCompareKind.ConsiderEverything2))
                ? Conversion.InterpolatedString : Conversion.NoConversion;
        }

        /// <summary>
        /// Resolve method group based on the optional delegate invoke method.
        /// If the invoke method is null, ignore arguments in resolution.
        /// </summary>
        private static MethodGroupResolution ResolveDelegateOrFunctionPointerMethodGroup(Binder binder, BoundMethodGroup source, MethodSymbol delegateInvokeMethodOpt, bool isFunctionPointer, in CallingConventionInfo callingConventionInfo, ref CompoundUseSiteInfo<AssemblySymbol> useSiteInfo)
        {
            if ((object)delegateInvokeMethodOpt != null)
            {
                var analyzedArguments = AnalyzedArguments.GetInstance();
                GetDelegateOrFunctionPointerArguments(source.Syntax, analyzedArguments, delegateInvokeMethodOpt.Parameters, binder.Compilation);
                var resolution = binder.ResolveMethodGroup(source, analyzedArguments, useSiteInfo: ref useSiteInfo, inferWithDynamic: true,
                    isMethodGroupConversion: true, returnRefKind: delegateInvokeMethodOpt.RefKind, returnType: delegateInvokeMethodOpt.ReturnType,
                    isFunctionPointerResolution: isFunctionPointer, callingConventionInfo: callingConventionInfo);
                analyzedArguments.Free();
                return resolution;
            }
            else
            {
                return binder.ResolveMethodGroup(source, analyzedArguments: null, isMethodGroupConversion: true, ref useSiteInfo);
            }
        }

        /// <summary>
        /// Return the Invoke method symbol if the type is a delegate
        /// type and the Invoke method is available, otherwise null.
        /// </summary>
        private (MethodSymbol, bool isFunctionPointer, CallingConventionInfo callingConventionInfo) GetDelegateInvokeOrFunctionPointerMethodIfAvailable(
            BoundMethodGroup methodGroup,
            TypeSymbol type,
            ref CompoundUseSiteInfo<AssemblySymbol> useSiteInfo)
        {
            if (type is FunctionPointerTypeSymbol { Signature: { } signature })
            {
                return (signature, true, new CallingConventionInfo(signature.CallingConvention, signature.GetCallingConventionModifiers()));
            }

<<<<<<< HEAD
            var delegateType = (type.SpecialType == SpecialType.System_Delegate) ?
=======
            var delegateType = (type.SpecialType == SpecialType.System_Delegate) && methodGroup.Syntax.IsFeatureEnabled(MessageID.IDS_FeatureNullableReferenceTypes) ?
>>>>>>> d48ebf14
                // https://github.com/dotnet/roslyn/issues/52869: Avoid calculating the delegate type multiple times during conversion.
                _binder.GetMethodGroupDelegateType(methodGroup, ref useSiteInfo) :
                type.GetDelegateType();

            if ((object)delegateType == null)
            {
                return (null, false, default);
            }

            MethodSymbol methodSymbol = delegateType.DelegateInvokeMethod;
            if ((object)methodSymbol == null || methodSymbol.HasUseSiteError)
            {
                return (null, false, default);
            }

            return (methodSymbol, false, default);
        }

        public bool ReportDelegateOrFunctionPointerMethodGroupDiagnostics(Binder binder, BoundMethodGroup expr, TypeSymbol targetType, BindingDiagnosticBag diagnostics)
        {
            CompoundUseSiteInfo<AssemblySymbol> useSiteInfo = binder.GetNewCompoundUseSiteInfo(diagnostics);
            var (invokeMethodOpt, isFunctionPointer, callingConventionInfo) = GetDelegateInvokeOrFunctionPointerMethodIfAvailable(expr, targetType, ref useSiteInfo);
            var resolution = ResolveDelegateOrFunctionPointerMethodGroup(binder, expr, invokeMethodOpt, isFunctionPointer, callingConventionInfo, ref useSiteInfo);
            diagnostics.Add(expr.Syntax, useSiteInfo);

            bool hasErrors = resolution.HasAnyErrors;

            diagnostics.AddRange(resolution.Diagnostics);

            // SPEC VIOLATION: Unfortunately, we cannot exactly implement the specification for
            // the scenario in which an extension method that extends a value type is converted
            // to a delegate. The code we generate that captures a delegate to a static method
            // that is "partially evaluated" with the bound-to-the-delegate first argument
            // requires that the first argument be of reference type.
            //
            // SPEC VIOLATION: Similarly, we cannot capture a method of Nullable<T>, because
            // boxing a Nullable<T> gives a T, not a boxed Nullable<T>.
            //
            // We give special error messages in these situations.

            if (resolution.MethodGroup != null)
            {
                var result = resolution.OverloadResolutionResult;
                if (result != null)
                {
                    if (result.Succeeded)
                    {
                        var method = result.BestResult.Member;
                        Debug.Assert((object)method != null);
                        if (resolution.MethodGroup.IsExtensionMethodGroup)
                        {
                            Debug.Assert(method.IsExtensionMethod);

                            var thisParameter = method.Parameters[0];
                            if (!thisParameter.Type.IsReferenceType)
                            {
                                // Extension method '{0}' defined on value type '{1}' cannot be used to create delegates
                                diagnostics.Add(
                                    ErrorCode.ERR_ValueTypeExtDelegate,
                                    expr.Syntax.Location,
                                    method,
                                    thisParameter.Type);
                                hasErrors = true;
                            }
                        }
                        else if (method.ContainingType.IsNullableType() && !method.IsOverride)
                        {
                            // CS1728: Cannot bind delegate to '{0}' because it is a member of 'System.Nullable<T>'
                            diagnostics.Add(
                                ErrorCode.ERR_DelegateOnNullable,
                                expr.Syntax.Location,
                                method);
                            hasErrors = true;
                        }
                    }
                    else if (!hasErrors &&
                            !resolution.IsEmpty &&
                            resolution.ResultKind == LookupResultKind.Viable)
                    {
                        var overloadDiagnostics = BindingDiagnosticBag.GetInstance(withDiagnostics: true, diagnostics.AccumulatesDependencies);

                        result.ReportDiagnostics(
                            binder: binder, location: expr.Syntax.Location, nodeOpt: expr.Syntax, diagnostics: overloadDiagnostics,
                            name: expr.Name,
                            receiver: resolution.MethodGroup.Receiver, invokedExpression: expr.Syntax, arguments: resolution.AnalyzedArguments,
                            memberGroup: resolution.MethodGroup.Methods.ToImmutable(),
                            typeContainingConstructor: null, delegateTypeBeingInvoked: null,
                            isMethodGroupConversion: true, returnRefKind: invokeMethodOpt?.RefKind, delegateOrFunctionPointerType: targetType);

                        hasErrors = overloadDiagnostics.HasAnyErrors();
                        diagnostics.AddRangeAndFree(overloadDiagnostics);
                    }
                }
            }

            resolution.Free();
            return hasErrors;
        }

        public Conversion MethodGroupConversion(SyntaxNode syntax, MethodGroup methodGroup, NamedTypeSymbol delegateType, ref CompoundUseSiteInfo<AssemblySymbol> useSiteInfo)
        {
            var analyzedArguments = AnalyzedArguments.GetInstance();
            var result = OverloadResolutionResult<MethodSymbol>.GetInstance();
            var delegateInvokeMethod = delegateType.DelegateInvokeMethod;

            Debug.Assert((object)delegateInvokeMethod != null && !delegateInvokeMethod.HasUseSiteError,
                         "This method should only be called for valid delegate types");
            GetDelegateOrFunctionPointerArguments(syntax, analyzedArguments, delegateInvokeMethod.Parameters, Compilation);
            _binder.OverloadResolution.MethodInvocationOverloadResolution(
                methods: methodGroup.Methods,
                typeArguments: methodGroup.TypeArguments,
                receiver: methodGroup.Receiver,
                arguments: analyzedArguments,
                result: result,
                useSiteInfo: ref useSiteInfo,
                isMethodGroupConversion: true,
                returnRefKind: delegateInvokeMethod.RefKind,
                returnType: delegateInvokeMethod.ReturnType);
            var conversion = ToConversion(result, methodGroup, delegateType.DelegateInvokeMethod.ParameterCount);

            analyzedArguments.Free();
            result.Free();
            return conversion;
        }

        public static void GetDelegateOrFunctionPointerArguments(SyntaxNode syntax, AnalyzedArguments analyzedArguments, ImmutableArray<ParameterSymbol> delegateParameters, CSharpCompilation compilation)
        {
            foreach (var p in delegateParameters)
            {
                ParameterSymbol parameter = p;

                // In ExpressionBinder::BindGrpConversion, the native compiler substitutes object in place of dynamic.  This is
                // necessary because conversions from expressions of type dynamic always succeed, whereas conversions from the
                // type generally fail (modulo identity conversions).  This is not reflected in the C# 4 spec, but will be
                // incorporated going forward.  See DevDiv #742345 for additional details.
                // NOTE: Dev11 does a deep substitution (e.g. C<C<C<dynamic>>> -> C<C<C<object>>>), but that seems redundant.
                if (parameter.Type.IsDynamic())
                {
                    // If we don't have System.Object, then we'll get an error type, which will cause overload resolution to fail, 
                    // which will cause some error to be reported.  That's sufficient (i.e. no need to specifically report its absence here).
                    parameter = new SignatureOnlyParameterSymbol(
                        TypeWithAnnotations.Create(compilation.GetSpecialType(SpecialType.System_Object), customModifiers: parameter.TypeWithAnnotations.CustomModifiers), parameter.RefCustomModifiers, parameter.IsParams, parameter.RefKind);
                }

                analyzedArguments.Arguments.Add(new BoundParameter(syntax, parameter) { WasCompilerGenerated = true });
                analyzedArguments.RefKinds.Add(parameter.RefKind);
            }
        }

        private static Conversion ToConversion(OverloadResolutionResult<MethodSymbol> result, MethodGroup methodGroup, int parameterCount)
        {
            // 6.6 An implicit conversion (6.1) exists from a method group (7.1) to a compatible
            // delegate type. Given a delegate type D and an expression E that is classified as
            // a method group, an implicit conversion exists from E to D if E contains at least
            // one method that is applicable in its normal form (7.5.3.1) to an argument list
            // constructed by use of the parameter types and modifiers of D...

            // SPEC VIOLATION: Unfortunately, we cannot exactly implement the specification for
            // the scenario in which an extension method that extends a value type is converted
            // to a delegate. The code we generate that captures a delegate to a static method
            // that is "partially evaluated" with the bound-to-the-delegate first argument
            // requires that the first argument be of reference type.

            // SPEC VIOLATION: Similarly, we cannot capture a method of Nullable<T>, because
            // boxing a Nullable<T> gives a T, not a boxed Nullable<T>. (We can capture methods
            // of object on a nullable receiver, but not GetValueOrDefault.)

            if (!result.Succeeded)
            {
                return Conversion.NoConversion;
            }

            MethodSymbol method = result.BestResult.Member;

            if (methodGroup.IsExtensionMethodGroup && !method.Parameters[0].Type.IsReferenceType)
            {
                return Conversion.NoConversion;
            }

            //cannot capture stack-only types.
            if (method.RequiresInstanceReceiver && methodGroup.Receiver?.Type?.IsRestrictedType() == true)
            {
                return Conversion.NoConversion;
            }

            if (method.ContainingType.IsNullableType() && !method.IsOverride)
            {
                return Conversion.NoConversion;
            }

            // NOTE: Section 6.6 will be slightly updated:
            //
            //   - The candidate methods considered are only those methods that are applicable in their
            //     normal form (§7.5.3.1), and do not omit any optional parameters. Thus, candidate methods
            //     are ignored if they are applicable only in their expanded form, or if one or more of their
            //     optional parameters do not have a corresponding parameter in the targeted delegate type.
            //   
            // Therefore, we shouldn't get here unless the parameter count matches.

            // NOTE: Delegate type compatibility is important, but is not part of the existence check.

            Debug.Assert(method.ParameterCount == parameterCount + (methodGroup.IsExtensionMethodGroup ? 1 : 0));

            return new Conversion(ConversionKind.MethodGroup, method, methodGroup.IsExtensionMethodGroup);
        }

        public override Conversion GetStackAllocConversion(BoundStackAllocArrayCreation sourceExpression, TypeSymbol destination, ref CompoundUseSiteInfo<AssemblySymbol> useSiteInfo)
        {
            if (sourceExpression.NeedsToBeConverted())
            {
                Debug.Assert((object)sourceExpression.Type == null);
                Debug.Assert((object)sourceExpression.ElementType != null);

                var sourceAsPointer = new PointerTypeSymbol(TypeWithAnnotations.Create(sourceExpression.ElementType));
                var pointerConversion = ClassifyImplicitConversionFromType(sourceAsPointer, destination, ref useSiteInfo);

                if (pointerConversion.IsValid)
                {
                    return Conversion.MakeStackAllocToPointerType(pointerConversion);
                }
                else
                {
                    var spanType = _binder.GetWellKnownType(WellKnownType.System_Span_T, ref useSiteInfo);
                    if (spanType.TypeKind == TypeKind.Struct && spanType.IsRefLikeType)
                    {
                        var spanType_T = spanType.Construct(sourceExpression.ElementType);
                        var spanConversion = ClassifyImplicitConversionFromType(spanType_T, destination, ref useSiteInfo);

                        if (spanConversion.Exists)
                        {
                            return Conversion.MakeStackAllocToSpanType(spanConversion);
                        }
                    }
                }
            }

            return Conversion.NoConversion;
        }
    }
}<|MERGE_RESOLUTION|>--- conflicted
+++ resolved
@@ -42,11 +42,7 @@
         public override Conversion GetMethodGroupDelegateConversion(BoundMethodGroup source, TypeSymbol destination, ref CompoundUseSiteInfo<AssemblySymbol> useSiteInfo)
         {
             // Must be a bona fide delegate type, not an expression tree type.
-<<<<<<< HEAD
-            if (!(destination.IsDelegateType() || destination.SpecialType == SpecialType.System_Delegate))
-=======
             if (!(destination.IsDelegateType() || (destination.SpecialType == SpecialType.System_Delegate && IsFeatureInferredDelegateTypeEnabled(source))))
->>>>>>> d48ebf14
             {
                 return Conversion.NoConversion;
             }
@@ -128,11 +124,7 @@
                 return (signature, true, new CallingConventionInfo(signature.CallingConvention, signature.GetCallingConventionModifiers()));
             }
 
-<<<<<<< HEAD
-            var delegateType = (type.SpecialType == SpecialType.System_Delegate) ?
-=======
             var delegateType = (type.SpecialType == SpecialType.System_Delegate) && methodGroup.Syntax.IsFeatureEnabled(MessageID.IDS_FeatureNullableReferenceTypes) ?
->>>>>>> d48ebf14
                 // https://github.com/dotnet/roslyn/issues/52869: Avoid calculating the delegate type multiple times during conversion.
                 _binder.GetMethodGroupDelegateType(methodGroup, ref useSiteInfo) :
                 type.GetDelegateType();
