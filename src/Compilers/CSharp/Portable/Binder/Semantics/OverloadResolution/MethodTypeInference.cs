--- conflicted
+++ resolved
@@ -534,13 +534,8 @@
             // SPEC: phase. The first phase makes some initial inferences of bounds, whereas
             // SPEC: the second phase fixes type parameters to specific types and infers further
             // SPEC: bounds. The second phase may have to be repeated a number of times.
-<<<<<<< HEAD
-            InferTypeArgsFirstPhase(binder, ref useSiteInfo);
+            InferTypeArgsFirstPhase(ref useSiteInfo);
             bool success = InferTypeArgsSecondPhase(binder, ref useSiteInfo);
-=======
-            InferTypeArgsFirstPhase(ref useSiteDiagnostics);
-            bool success = InferTypeArgsSecondPhase(binder, ref useSiteDiagnostics);
->>>>>>> 230d0d0c
             return new MethodTypeInferenceResult(success, GetResults());
         }
 
@@ -549,11 +544,7 @@
         // The first phase
         //
 
-<<<<<<< HEAD
-        private void InferTypeArgsFirstPhase(Binder binder, ref CompoundUseSiteInfo<AssemblySymbol> useSiteInfo)
-=======
-        private void InferTypeArgsFirstPhase(ref HashSet<DiagnosticInfo> useSiteDiagnostics)
->>>>>>> 230d0d0c
+        private void InferTypeArgsFirstPhase(ref CompoundUseSiteInfo<AssemblySymbol> useSiteInfo)
         {
             Debug.Assert(!_formalParameterTypes.IsDefault);
             Debug.Assert(!_arguments.IsDefault);
@@ -569,19 +560,11 @@
                 TypeWithAnnotations target = _formalParameterTypes[arg];
                 ExactOrBoundsKind kind = GetRefKind(arg).IsManagedReference() || target.Type.IsPointerType() ? ExactOrBoundsKind.Exact : ExactOrBoundsKind.LowerBound;
 
-<<<<<<< HEAD
-                MakeExplicitParameterTypeInferences(binder, argument, target, kind, ref useSiteInfo);
-            }
-        }
-
-        private void MakeExplicitParameterTypeInferences(Binder binder, BoundExpression argument, TypeWithAnnotations target, ExactOrBoundsKind kind, ref CompoundUseSiteInfo<AssemblySymbol> useSiteInfo)
-=======
-                MakeExplicitParameterTypeInferences(argument, target, kind, ref useSiteDiagnostics);
-            }
-        }
-
-        private void MakeExplicitParameterTypeInferences(BoundExpression argument, TypeWithAnnotations target, ExactOrBoundsKind kind, ref HashSet<DiagnosticInfo> useSiteDiagnostics)
->>>>>>> 230d0d0c
+                MakeExplicitParameterTypeInferences(argument, target, kind, ref useSiteInfo);
+            }
+        }
+
+        private void MakeExplicitParameterTypeInferences(BoundExpression argument, TypeWithAnnotations target, ExactOrBoundsKind kind, ref CompoundUseSiteInfo<AssemblySymbol> useSiteInfo)
         {
             // SPEC: * If Ei is an anonymous function, an explicit type parameter
             // SPEC:   inference is made from Ei to Ti.
@@ -600,11 +583,7 @@
                 ExplicitParameterTypeInference(argument, target, ref useSiteInfo);
             }
             else if (argument.Kind != BoundKind.TupleLiteral ||
-<<<<<<< HEAD
-                !MakeExplicitParameterTypeInferences(binder, (BoundTupleLiteral)argument, target, kind, ref useSiteInfo))
-=======
-                !MakeExplicitParameterTypeInferences((BoundTupleLiteral)argument, target, kind, ref useSiteDiagnostics))
->>>>>>> 230d0d0c
+                !MakeExplicitParameterTypeInferences((BoundTupleLiteral)argument, target, kind, ref useSiteInfo))
             {
                 // Either the argument is not a tuple literal, or we were unable to do the inference from its elements, let's try to infer from argument type
                 if (IsReallyAType(argument.Type))
@@ -614,11 +593,7 @@
             }
         }
 
-<<<<<<< HEAD
-        private bool MakeExplicitParameterTypeInferences(Binder binder, BoundTupleLiteral argument, TypeWithAnnotations target, ExactOrBoundsKind kind, ref CompoundUseSiteInfo<AssemblySymbol> useSiteInfo)
-=======
-        private bool MakeExplicitParameterTypeInferences(BoundTupleLiteral argument, TypeWithAnnotations target, ExactOrBoundsKind kind, ref HashSet<DiagnosticInfo> useSiteDiagnostics)
->>>>>>> 230d0d0c
+        private bool MakeExplicitParameterTypeInferences(BoundTupleLiteral argument, TypeWithAnnotations target, ExactOrBoundsKind kind, ref CompoundUseSiteInfo<AssemblySymbol> useSiteInfo)
         {
             // try match up element-wise to the destination tuple (or underlying type)
             // Example:
@@ -651,11 +626,7 @@
             {
                 var sourceArgument = sourceArguments[i];
                 var destType = destTypes[i];
-<<<<<<< HEAD
-                MakeExplicitParameterTypeInferences(binder, sourceArgument, destType, kind, ref useSiteInfo);
-=======
-                MakeExplicitParameterTypeInferences(sourceArgument, destType, kind, ref useSiteDiagnostics);
->>>>>>> 230d0d0c
+                MakeExplicitParameterTypeInferences(sourceArgument, destType, kind, ref useSiteInfo);
             }
 
             return true;
@@ -1362,26 +1333,18 @@
                 return false;
             }
 
-<<<<<<< HEAD
-            var returnType = MethodGroupReturnType(binder, (BoundMethodGroup)source, fixedDelegateParameters, delegateInvokeMethod.RefKind, ref useSiteInfo);
-=======
             CallingConventionInfo callingConventionInfo = isFunctionPointerResolution
                 ? new CallingConventionInfo(method.CallingConvention, ((FunctionPointerMethodSymbol)method).GetCallingConventionModifiers())
                 : default;
             BoundMethodGroup originalMethodGroup = source as BoundMethodGroup ?? ((BoundUnconvertedAddressOfOperator)source).Operand;
 
-            var returnType = MethodGroupReturnType(binder, originalMethodGroup, fixedParameters, method.RefKind, isFunctionPointerResolution, ref useSiteDiagnostics, in callingConventionInfo);
->>>>>>> 230d0d0c
+            var returnType = MethodGroupReturnType(binder, originalMethodGroup, fixedParameters, method.RefKind, isFunctionPointerResolution, ref useSiteInfo, in callingConventionInfo);
             if (returnType.IsDefault || returnType.IsVoidType())
             {
                 return false;
             }
 
-<<<<<<< HEAD
-            LowerBoundInference(returnType, delegateReturnType, ref useSiteInfo);
-=======
-            LowerBoundInference(returnType, sourceReturnType, ref useSiteDiagnostics);
->>>>>>> 230d0d0c
+            LowerBoundInference(returnType, sourceReturnType, ref useSiteInfo);
             return true;
         }
 
@@ -1389,13 +1352,9 @@
             Binder binder, BoundMethodGroup source,
             ImmutableArray<ParameterSymbol> delegateParameters,
             RefKind delegateRefKind,
-<<<<<<< HEAD
-            ref CompoundUseSiteInfo<AssemblySymbol> useSiteInfo)
-=======
             bool isFunctionPointerResolution,
-            ref HashSet<DiagnosticInfo> useSiteDiagnostics,
+            ref CompoundUseSiteInfo<AssemblySymbol> useSiteInfo,
             in CallingConventionInfo callingConventionInfo)
->>>>>>> 230d0d0c
         {
             var analyzedArguments = AnalyzedArguments.GetInstance();
             Conversions.GetDelegateOrFunctionPointerArguments(source.Syntax, analyzedArguments, delegateParameters, binder.Compilation);
@@ -1708,9 +1667,6 @@
             return false;
         }
 
-<<<<<<< HEAD
-        private void ExactTypeArgumentInference(NamedTypeSymbol source, NamedTypeSymbol target, ref CompoundUseSiteInfo<AssemblySymbol> useSiteInfo)
-=======
         private static bool FunctionPointerCallingConventionsEqual(FunctionPointerMethodSymbol sourceSignature, FunctionPointerMethodSymbol targetSignature)
         {
             if (sourceSignature.CallingConvention != targetSignature.CallingConvention)
@@ -1737,8 +1693,7 @@
                    };
         }
 
-        private void ExactTypeArgumentInference(NamedTypeSymbol source, NamedTypeSymbol target, ref HashSet<DiagnosticInfo> useSiteDiagnostics)
->>>>>>> 230d0d0c
+        private void ExactTypeArgumentInference(NamedTypeSymbol source, NamedTypeSymbol target, ref CompoundUseSiteInfo<AssemblySymbol> useSiteInfo)
         {
             Debug.Assert((object)source != null);
             Debug.Assert((object)target != null);
