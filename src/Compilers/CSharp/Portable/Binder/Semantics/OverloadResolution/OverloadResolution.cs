--- conflicted
+++ resolved
@@ -2304,16 +2304,7 @@
             }
             else if (t2MatchesExactly)
             {
-<<<<<<< HEAD
-                // - E exactly matches T2
                 okToDowngradeToNeither = lambdaOpt != null && CanDowngradeConversionFromLambdaToNeither(BetterResult.Right, lambdaOpt, t1, t2, ref useSiteInfo, false);
-                return BetterResult.Right;
-            }
-
-            // - T1 is a better conversion target than T2
-            return BetterConversionTarget(node, t1, conv1, t2, conv2, ref useSiteInfo, out okToDowngradeToNeither);
-=======
-                okToDowngradeToNeither = lambdaOpt != null && CanDowngradeConversionFromLambdaToNeither(BetterResult.Right, lambdaOpt, t1, t2, ref useSiteDiagnostics, false);
                 return BetterResult.Right;
             }
 
@@ -2325,8 +2316,7 @@
 
             // - T1 is a better conversion target than T2 and either C1 and C2 are both conditional expression
             //   conversions or neither is a conditional expression conversion.
-            return BetterConversionTarget(node, t1, conv1, t2, conv2, ref useSiteDiagnostics, out okToDowngradeToNeither);
->>>>>>> 7e9bff78
+            return BetterConversionTarget(node, t1, conv1, t2, conv2, ref useSiteInfo, out okToDowngradeToNeither);
         }
 
         private bool ExpressionMatchExactly(BoundExpression node, TypeSymbol t, ref CompoundUseSiteInfo<AssemblySymbol> useSiteInfo)
@@ -2583,24 +2573,14 @@
                     return BetterResult.Neither;
                 }
 
-<<<<<<< HEAD
-                // - An implicit conversion from T1 to T2 exists 
+                // - An implicit conversion from T1 to T2 exists
                 okToDowngradeToNeither = lambdaOpt != null && CanDowngradeConversionFromLambdaToNeither(BetterResult.Left, lambdaOpt, type1, type2, ref useSiteInfo, true);
-=======
+                return BetterResult.Left;
+            }
+            else if (type2ToType1)
+            {
                 // - An implicit conversion from T1 to T2 exists
-                okToDowngradeToNeither = lambdaOpt != null && CanDowngradeConversionFromLambdaToNeither(BetterResult.Left, lambdaOpt, type1, type2, ref useSiteDiagnostics, true);
->>>>>>> 7e9bff78
-                return BetterResult.Left;
-            }
-            else if (type2ToType1)
-            {
-<<<<<<< HEAD
-                // - An implicit conversion from T1 to T2 exists 
                 okToDowngradeToNeither = lambdaOpt != null && CanDowngradeConversionFromLambdaToNeither(BetterResult.Right, lambdaOpt, type1, type2, ref useSiteInfo, true);
-=======
-                // - An implicit conversion from T1 to T2 exists
-                okToDowngradeToNeither = lambdaOpt != null && CanDowngradeConversionFromLambdaToNeither(BetterResult.Right, lambdaOpt, type1, type2, ref useSiteDiagnostics, true);
->>>>>>> 7e9bff78
                 return BetterResult.Right;
             }
 
