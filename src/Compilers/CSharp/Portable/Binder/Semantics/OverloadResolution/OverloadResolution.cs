--- conflicted
+++ resolved
@@ -2766,15 +2766,9 @@
 
             // - T1 is System.ReadOnlySpan<E1> or System.Span<E1>, and T2 is an array_or_array_interface
             //    with iteration type E2, and an implicit conversion exists from E1 to E2
-<<<<<<< HEAD
             if (kind1 is (CollectionExpressionTypeKind.ReadOnlySpan or CollectionExpressionTypeKind.Span))
-=======
-            if (kind1 is CollectionExpressionTypeKind.ReadOnlySpan or CollectionExpressionTypeKind.Span &&
-                IsSZArrayOrArrayInterface(t2, out elementType2) &&
-                hasImplicitConversion(elementType1, elementType2, ref useSiteInfo))
->>>>>>> cd90f6f0
-            {
-                return IsSZArrayOrArrayInterfaceOrString(t2, out elementType2) &&
+            {
+                return IsSZArrayOrArrayInterface(t2, out elementType2) &&
                        hasImplicitConversion(elementType1, elementType2, ref useSiteInfo);
             }
 
@@ -2792,7 +2786,6 @@
                 Conversions.ClassifyImplicitConversionFromType(source, destination, ref useSiteInfo).IsImplicit;
         }
 
-<<<<<<< HEAD
         private bool IsBetterParamsCollectionType(TypeSymbol t1, TypeSymbol t2, ref CompoundUseSiteInfo<AssemblySymbol> useSiteInfo)
         {
             CollectionExpressionTypeKind kind1 = ConversionsBase.GetCollectionExpressionTypeKind(Compilation, t1, out TypeWithAnnotations elementType1);
@@ -2801,10 +2794,7 @@
             return IsBetterCollectionExpressionConversion(t1, kind1, elementType1.Type, t2, kind2, elementType2.Type, ref useSiteInfo);
         }
 
-        private bool IsSZArrayOrArrayInterfaceOrString(TypeSymbol type, out TypeSymbol elementType)
-=======
         private static bool IsSZArrayOrArrayInterface(TypeSymbol type, out TypeSymbol elementType)
->>>>>>> cd90f6f0
         {
             if (type is ArrayTypeSymbol { IsSZArray: true } arrayType)
             {
