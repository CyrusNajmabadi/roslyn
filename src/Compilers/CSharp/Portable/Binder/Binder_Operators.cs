﻿// Copyright (c) Microsoft.  All Rights Reserved.  Licensed under the Apache License, Version 2.0.  See License.txt in the project root for license information.

using System;
using System.Collections.Generic;
using System.Collections.Immutable;
using System.Diagnostics;
using Microsoft.CodeAnalysis.CSharp.Symbols;
using Microsoft.CodeAnalysis.CSharp.Syntax;
using Roslyn.Utilities;

namespace Microsoft.CodeAnalysis.CSharp
{
    internal partial class Binder
    {
        private BoundExpression BindCompoundAssignment(AssignmentExpressionSyntax node, DiagnosticBag diagnostics)
        {
            BoundExpression left = BindValue(node.Left, diagnostics, GetBinaryAssignmentKind(node.Kind()));
            BoundExpression right = BindValue(node.Right, diagnostics, BindValueKind.RValue);
            BinaryOperatorKind kind = SyntaxKindToBinaryOperatorKind(node.Kind());

            // If either operand is bad, don't try to do binary operator overload resolution; that will just
            // make cascading errors.  

            if (left.Kind == BoundKind.EventAccess)
            {
                BinaryOperatorKind kindOperator = kind.Operator();
                switch (kindOperator)
                {
                    case BinaryOperatorKind.Addition:
                    case BinaryOperatorKind.Subtraction:
                        return BindEventAssignment(node, (BoundEventAccess)left, right, kindOperator, diagnostics);

                        // fall-through for other operators, if RHS is dynamic we produce dynamic operation, otherwise we'll report an error ...
                }
            }

            if (left.HasAnyErrors || right.HasAnyErrors)
            {
                // NOTE: no overload resolution candidates.
                return new BoundCompoundAssignmentOperator(node, BinaryOperatorSignature.Error, left, right,
                    Conversion.NoConversion, Conversion.NoConversion, LookupResultKind.Empty, CreateErrorType(), hasErrors: true);
            }

            HashSet<DiagnosticInfo> useSiteDiagnostics = null;

            if (left.HasDynamicType() || right.HasDynamicType())
            {
                if (IsLegalDynamicOperand(right) && IsLegalDynamicOperand(left))
                {
                    var finalDynamicConversion = this.Compilation.Conversions.ClassifyConversionFromExpression(right, left.Type, ref useSiteDiagnostics);
                    diagnostics.Add(node, useSiteDiagnostics);

                    return new BoundCompoundAssignmentOperator(
                        node,
                        new BinaryOperatorSignature(
                            kind.WithType(BinaryOperatorKind.Dynamic).WithOverflowChecksIfApplicable(CheckOverflowAtRuntime),
                            left.Type,
                            right.Type,
                            Compilation.DynamicType),
                        left,
                        right,
                        Conversion.NoConversion,
                        finalDynamicConversion,
                        LookupResultKind.Viable,
                        left.Type,
                        hasErrors: false);
                }
                else
                {
                    Error(diagnostics, ErrorCode.ERR_BadBinaryOps, node, node.OperatorToken.Text, left.Display, right.Display);

                    // error: operator can't be applied on dynamic and a type that is not convertible to dynamic:
                    return new BoundCompoundAssignmentOperator(node, BinaryOperatorSignature.Error, left, right,
                        Conversion.NoConversion, Conversion.NoConversion, LookupResultKind.Empty, CreateErrorType(), hasErrors: true);
                }
            }

            if (left.Kind == BoundKind.EventAccess && !CheckEventValueKind((BoundEventAccess)left, BindValueKind.Assignment, diagnostics))
            {
                // If we're in a place where the event can be assigned, then continue so that we give errors
                // about the types and operator not lining up.  Otherwise, just report that the event can't
                // be used here.

                // NOTE: no overload resolution candidates.
                return new BoundCompoundAssignmentOperator(node, BinaryOperatorSignature.Error, left, right,
                    Conversion.NoConversion, Conversion.NoConversion, LookupResultKind.NotAVariable, CreateErrorType(), hasErrors: true);
            }

            // A compound operator, say, x |= y, is bound as x = (X)( ((T)x) | ((T)y) ). We must determine
            // the binary operator kind, the type conversions from each side to the types expected by
            // the operator, and the type conversion from the return type of the operand to the left hand side.
            // 
            // We can get away with binding the right-hand-side of the operand into its converted form early.
            // This is convenient because first, it is never rewritten into an access to a temporary before
            // the conversion, and second, because that is more convenient for the "d += lambda" case.
            // We want to have the converted (bound) lambda in the bound tree, not the unconverted unbound lambda.

            LookupResultKind resultKind;
            ImmutableArray<MethodSymbol> originalUserDefinedOperators;
            BinaryOperatorAnalysisResult best = this.BinaryOperatorOverloadResolution(kind, left, right, node, diagnostics, out resultKind, out originalUserDefinedOperators);
            if (!best.HasValue)
            {
                ReportAssignmentOperatorError(node, diagnostics, left, right, resultKind);
                return new BoundCompoundAssignmentOperator(node, BinaryOperatorSignature.Error, left, right,
                    Conversion.NoConversion, Conversion.NoConversion, resultKind, originalUserDefinedOperators, CreateErrorType(), hasErrors: true);
            }

            // The rules in the spec for determining additional errors are bit confusing. In particular
            // this line is misleading:
            //
            // "for predefined operators ... x op= y is permitted if both x op y and x = y are permitted"
            //
            // That's not accurate in many cases. For example, "x += 1" is permitted if x is string or
            // any enum type, but x = 1 is not legal for strings or enums.
            //
            // The correct rules are spelled out in the spec:
            //
            // Spec §7.17.2:
            // An operation of the form x op= y is processed by applying binary operator overload 
            // resolution (§7.3.4) as if the operation was written x op y. 
            // Let R be the return type of the selected operator, and T the type of x. Then,
            //
            // * If an implicit conversion from an expression of type R to the type T exists, 
            //   the operation is evaluated as x = (T)(x op y), except that x is evaluated only once. 
            //   [no cast is inserted, unless the conversion is implicit dynamic]
            // * Otherwise, if 
            //   (1) the selected operator is a predefined operator, 
            //   (2) if R is explicitly convertible to T, and 
            //   (3.1) if y is implicitly convertible to T or 
            //   (3.2) the operator is a shift operator... [then cast the result to T]
            // * Otherwise ... a binding-time error occurs.

            // So let's tease that out. There are two possible errors: the conversion from the
            // operator result type to the left hand type could be bad, and the conversion
            // from the right hand side to the left hand type could be bad. 
            //
            // We report the first error under the following circumstances:
            //
            // * The final conversion is bad, or
            // * The final conversion is explicit and the selected operator is not predefined
            //
            // We report the second error under the following circumstances:
            //
            // * The final conversion is explicit, and
            // * The selected operator is predefined, and
            // * the selected operator is not a shift, and
            // * the right-to-left conversion is not implicit

            bool hasError = false;

            BinaryOperatorSignature bestSignature = best.Signature;

            if (CheckOverflowAtRuntime)
            {
                bestSignature = new BinaryOperatorSignature(
                    bestSignature.Kind.WithOverflowChecksIfApplicable(CheckOverflowAtRuntime),
                    bestSignature.LeftType,
                    bestSignature.RightType,
                    bestSignature.ReturnType,
                    bestSignature.Method);
            }

            var leftType = left.Type;

            Conversion finalConversion = Conversions.ClassifyConversionFromExpression(bestSignature.ReturnType, leftType, ref useSiteDiagnostics);
            BoundExpression rightConverted = CreateConversion(right, best.RightConversion, bestSignature.RightType, diagnostics);

            bool isPredefinedOperator = !bestSignature.Kind.IsUserDefined();

            if (!finalConversion.IsValid || finalConversion.IsExplicit && !isPredefinedOperator)
            {
                hasError = true;
                GenerateImplicitConversionError(diagnostics, this.Compilation, node, finalConversion, bestSignature.ReturnType, leftType);
            }
            else
            {
                ReportDiagnosticsIfObsolete(diagnostics, finalConversion, node, hasBaseReceiver: false);
            }

            if (finalConversion.IsExplicit &&
                isPredefinedOperator &&
                !kind.IsShift())
            {
                Conversion rightToLeftConversion = this.Conversions.ClassifyConversionFromExpression(right, leftType, ref useSiteDiagnostics);
                if (!rightToLeftConversion.IsImplicit || !rightToLeftConversion.IsValid)
                {
                    hasError = true;
                    GenerateImplicitConversionError(diagnostics, node, rightToLeftConversion, right, leftType);
                }
            }

            diagnostics.Add(node, useSiteDiagnostics);

            if (!hasError && leftType.IsVoidPointer())
            {
                Error(diagnostics, ErrorCode.ERR_VoidError, node);
                hasError = true;
            }

            // Any events that weren't handled above (by BindEventAssignment) are bad - we just followed this 
            // code path for the diagnostics.  Make sure we don't report success.
            Debug.Assert(left.Kind != BoundKind.EventAccess || hasError);

            Conversion leftConversion = best.LeftConversion;
            ReportDiagnosticsIfObsolete(diagnostics, leftConversion, node, hasBaseReceiver: false);

            return new BoundCompoundAssignmentOperator(node, bestSignature, left, rightConverted,
                leftConversion, finalConversion, resultKind, originalUserDefinedOperators, leftType, hasError);
        }

        /// <summary>
        /// For "receiver.event += expr", produce "receiver.add_event(expr)".
        /// For "receiver.event -= expr", produce "receiver.remove_event(expr)".
        /// </summary>
        /// <remarks>
        /// Performs some validation of the accessor that couldn't be done in CheckEventValueKind, because
        /// the specific accessor wasn't known.
        /// </remarks>
        private BoundExpression BindEventAssignment(AssignmentExpressionSyntax node, BoundEventAccess left, BoundExpression right, BinaryOperatorKind opKind, DiagnosticBag diagnostics)
        {
            Debug.Assert(opKind == BinaryOperatorKind.Addition || opKind == BinaryOperatorKind.Subtraction);

            bool hasErrors = false;

            EventSymbol eventSymbol = left.EventSymbol;
            BoundExpression receiverOpt = left.ReceiverOpt;

            TypeSymbol delegateType = left.Type;

            HashSet<DiagnosticInfo> useSiteDiagnostics = null;
            Conversion argumentConversion = this.Conversions.ClassifyConversionFromExpression(right, delegateType, ref useSiteDiagnostics);

            if (!argumentConversion.IsImplicit || !argumentConversion.IsValid) // NOTE: dev10 appears to allow user-defined conversions here.
            {
                hasErrors = true;
                if (delegateType.IsDelegateType()) // Otherwise, suppress cascading.
                {
                    GenerateImplicitConversionError(diagnostics, node, argumentConversion, right, delegateType);
                }
            }

            BoundExpression argument = CreateConversion(right, argumentConversion, delegateType, diagnostics);

            bool isAddition = opKind == BinaryOperatorKind.Addition;
            MethodSymbol method = isAddition ? eventSymbol.AddMethod : eventSymbol.RemoveMethod;

            TypeSymbol type;
            if ((object)method == null)
            {
                type = this.GetSpecialType(SpecialType.System_Void, diagnostics, node); //we know the return type would have been void

                // There will be a diagnostic on the declaration if it is from source.
                if (!eventSymbol.OriginalDefinition.IsFromCompilation(this.Compilation))
                {
                    // CONSIDER: better error code?  ERR_EventNeedsBothAccessors?
                    Error(diagnostics, ErrorCode.ERR_MissingPredefinedMember, node, delegateType, SourceEventSymbol.GetAccessorName(eventSymbol.Name, isAddition));
                }
            }
            else if (eventSymbol.IsWindowsRuntimeEvent)
            {
                // Return type is actually void because this call will be later encapsulated in a call
                // to WindowsRuntimeMarshal.AddEventHandler or RemoveEventHandler, which has the return
                // type of void.
                type = this.GetSpecialType(SpecialType.System_Void, diagnostics, node);
            }
            else
            {
                type = method.ReturnType.TypeSymbol;
                if (!this.IsAccessible(method, ref useSiteDiagnostics, this.GetAccessThroughType(receiverOpt)))
                {
                    // CONSIDER: depending on the accessibility (e.g. if it's private), dev10 might just report the whole event bogus.
                    Error(diagnostics, ErrorCode.ERR_BadAccess, node, method);
                    hasErrors = true;
                }
            }

            diagnostics.Add(node, useSiteDiagnostics);

            return new BoundEventAssignmentOperator(
                syntax: node,
                @event: eventSymbol,
                isAddition: isAddition,
                isDynamic: right.HasDynamicType(),
                receiverOpt: receiverOpt,
                argument: argument,
                type: type,
                hasErrors: hasErrors);
        }

        private static bool IsLegalDynamicOperand(BoundExpression operand)
        {
            Debug.Assert(operand != null);

            TypeSymbol type = operand.Type;

            // Literal null is a legal operand to a dynamic operation. The other typeless expressions --
            // method groups, lambdas, anonymous methods -- are not.

            // If the operand is of a class, interface, delegate, array, struct, enum, nullable 
            // or type param types, it's legal to use in a dynamic expression. In short, the type
            // must be one that is convertible to object.

            if ((object)type == null)
            {
                return operand.IsLiteralNull();
            }

            // Pointer types and very special types are not convertible to object.

            return !type.IsPointerType() && !type.IsRestrictedType() && type.SpecialType != SpecialType.System_Void;
        }

        private BoundExpression BindDynamicBinaryOperator(
            BinaryExpressionSyntax node,
            BinaryOperatorKind kind,
            BoundExpression left,
            BoundExpression right,
            DiagnosticBag diagnostics)
        {
            // This method binds binary * / % + - << >> < > <= >= == != & ! ^ && || operators where one or both
            // of the operands are dynamic.
            Debug.Assert((object)left.Type != null && left.Type.IsDynamic() || (object)right.Type != null && right.Type.IsDynamic());

            bool hasError = false;
            bool leftValidOperand = IsLegalDynamicOperand(left);
            bool rightValidOperand = IsLegalDynamicOperand(right);

            if (!leftValidOperand || !rightValidOperand)
            {
                // Operator '{0}' cannot be applied to operands of type '{1}' and '{2}'
                Error(diagnostics, ErrorCode.ERR_BadBinaryOps, node, node.OperatorToken.Text, left.Display, right.Display);
                hasError = true;
            }

            MethodSymbol userDefinedOperator = null;

            if (kind.IsLogical() && leftValidOperand)
            {
                // We need to make sure left is either implicitly convertible to Boolean or has user defined truth operator.
                //   left && right is lowered to {op_False|op_Implicit}(left) ? left : And(left, right) 
                //   left || right is lowered to {op_True|!op_Implicit}(left) ? left : Or(left, right)
                HashSet<DiagnosticInfo> useSiteDiagnostics = null;
                if (!IsValidDynamicCondition(left, isNegative: kind == BinaryOperatorKind.LogicalAnd, useSiteDiagnostics: ref useSiteDiagnostics, userDefinedOperator: out userDefinedOperator))
                {
                    // Dev11 reports ERR_MustHaveOpTF. The error was shared between this case and user-defined binary Boolean operators.
                    // We report two distinct more specific error messages.
                    Error(diagnostics, ErrorCode.ERR_InvalidDynamicCondition, node.Left, left.Type, kind == BinaryOperatorKind.LogicalAnd ? "false" : "true");

                    hasError = true;
                }
                diagnostics.Add(node, useSiteDiagnostics);
            }

            return new BoundBinaryOperator(
                syntax: node,
                operatorKind: (hasError ? kind : kind.WithType(BinaryOperatorKind.Dynamic)).WithOverflowChecksIfApplicable(CheckOverflowAtRuntime),
                left: left,
                right: right,
                constantValueOpt: ConstantValue.NotAvailable,
                methodOpt: userDefinedOperator,
                resultKind: LookupResultKind.Viable,
                type: Compilation.DynamicType,
                hasErrors: hasError);
        }

        protected static bool IsSimpleBinaryOperator(SyntaxKind kind)
        {
            // We deliberately exclude &&, ||, ??, etc. 
            switch (kind)
            {
                case SyntaxKind.AddExpression:
                case SyntaxKind.MultiplyExpression:
                case SyntaxKind.SubtractExpression:
                case SyntaxKind.DivideExpression:
                case SyntaxKind.ModuloExpression:
                case SyntaxKind.EqualsExpression:
                case SyntaxKind.NotEqualsExpression:
                case SyntaxKind.GreaterThanExpression:
                case SyntaxKind.LessThanExpression:
                case SyntaxKind.GreaterThanOrEqualExpression:
                case SyntaxKind.LessThanOrEqualExpression:
                case SyntaxKind.BitwiseAndExpression:
                case SyntaxKind.BitwiseOrExpression:
                case SyntaxKind.ExclusiveOrExpression:
                case SyntaxKind.LeftShiftExpression:
                case SyntaxKind.RightShiftExpression:
                    return true;
            }
            return false;
        }

        private BoundExpression BindSimpleBinaryOperator(BinaryExpressionSyntax node, DiagnosticBag diagnostics)
        {
            // The simple binary operators are left-associative, and expressions of the form
            // a + b + c + d .... are relatively common in machine-generated code. The parser can handle
            // creating a deep-on-the-left syntax tree no problem, and then we promptly blow the stack during
            // semantic analysis. Here we build an explicit stack to handle the left-hand recursion.

            Debug.Assert(IsSimpleBinaryOperator(node.Kind()));

            var expressions = ArrayBuilder<BoundExpression>.GetInstance();
            var syntaxNodes = ArrayBuilder<BinaryExpressionSyntax>.GetInstance();

            ExpressionSyntax current = node;
            while (IsSimpleBinaryOperator(current.Kind()))
            {
                var binOp = (BinaryExpressionSyntax)current;
                syntaxNodes.Push(binOp);
                expressions.Push(BindValue(binOp.Right, diagnostics, BindValueKind.RValue));
                current = binOp.Left;
            }
            BoundExpression leftMost = BindExpression(current, diagnostics);
            expressions.Push(leftMost);

            Debug.Assert(syntaxNodes.Count + 1 == expressions.Count);
            int compoundStringLength = 0;

            while (syntaxNodes.Count > 0)
            {
                BinaryExpressionSyntax syntaxNode = syntaxNodes.Pop();
                BindValueKind bindValueKind = GetBinaryAssignmentKind(syntaxNode.Kind());
                BoundExpression left = expressions.Pop();
                BoundExpression right = expressions.Pop();
                left = CheckValue(left, bindValueKind, diagnostics);
                BoundExpression boundOp = BindSimpleBinaryOperator(syntaxNode, diagnostics, left, right, ref compoundStringLength);
                expressions.Push(boundOp);
            }

            Debug.Assert(expressions.Count == 1);

            var result = expressions.Peek();
            expressions.Free();
            syntaxNodes.Free();

            return result;
        }

        private BoundExpression BindSimpleBinaryOperator(BinaryExpressionSyntax node, DiagnosticBag diagnostics,
            BoundExpression left, BoundExpression right, ref int compoundStringLength)
        {
            BinaryOperatorKind kind = SyntaxKindToBinaryOperatorKind(node.Kind());

            // If either operand is bad, don't try to do binary operator overload resolution; that will just
            // make cascading errors.  

            if (left.HasAnyErrors || right.HasAnyErrors)
            {
                // NOTE: no user-defined conversion candidates
                return new BoundBinaryOperator(node, kind, left, right, ConstantValue.NotAvailable, null, LookupResultKind.Empty, GetBinaryOperatorErrorType(kind, diagnostics, node), true);
            }

            TypeSymbol leftType = left.Type;
            TypeSymbol rightType = right.Type;

            if ((object)leftType != null && leftType.IsDynamic() || (object)rightType != null && rightType.IsDynamic())
            {
                return BindDynamicBinaryOperator(node, kind, left, right, diagnostics);
            }

            // SPEC OMISSION: The C# 2.0 spec had a line in it that noted that the expressions "null == null"
            // SPEC OMISSION: and "null != null" were to be automatically treated as the appropriate constant;
            // SPEC OMISSION: overload resolution was to be skipped.  That's because a strict reading
            // SPEC OMISSION: of the overload resolution spec shows that overload resolution would give an
            // SPEC OMISSION: ambiguity error for this case; the expression is ambiguous between the int?,
            // SPEC OMISSION: bool? and string versions of equality.  This line was accidentally edited
            // SPEC OMISSION: out of the C# 3 specification; we should re-insert it. 

            bool leftNull = left.IsLiteralNull();
            bool rightNull = right.IsLiteralNull();
            bool isEquality = kind == BinaryOperatorKind.Equal || kind == BinaryOperatorKind.NotEqual;

            if (isEquality && leftNull && rightNull)
            {
                return new BoundLiteral(node, ConstantValue.Create(kind == BinaryOperatorKind.Equal), GetSpecialType(SpecialType.System_Boolean, diagnostics, node));
            }

            // SPEC: For an operation of one of the forms x == null, null == x, x != null, null != x,
            // SPEC: where x is an expression of nullable type, if operator overload resolution
            // SPEC: fails to find an applicable operator, the result is instead computed from
            // SPEC: the HasValue property of x.

            // Note that the spec says "fails to find an applicable operator", not "fails to
            // find a unique best applicable operator." For example:
            // struct X { 
            //   public static bool operator ==(X? x, double? y) {...}
            //   public static bool operator ==(X? x, decimal? y) {...}
            //
            // The comparison "x == null" should produce an ambiguity error rather
            // that being bound as !x.HasValue. 
            //

            LookupResultKind resultKind;
            ImmutableArray<MethodSymbol> originalUserDefinedOperators;
            var best = this.BinaryOperatorOverloadResolution(kind, left, right, node, diagnostics, out resultKind, out originalUserDefinedOperators);

            // However, as an implementation detail, we never "fail to find an applicable 
            // operator" during overload resolution if we have x == null, etc. We always
            // find at least the reference conversion object == object; the overload resolution
            // code does not reject that.  Therefore what we should do is only bind 
            // "x == null" as a nullable-to-null comparison if overload resolution chooses
            // the reference conversion.

            BoundExpression resultLeft = left;
            BoundExpression resultRight = right;
            MethodSymbol resultMethod = null;
            ConstantValue resultConstant = null;
            BinaryOperatorKind resultOperatorKind;
            TypeSymbol resultType;
            bool hasErrors;

            if (!best.HasValue)
            {
                resultOperatorKind = kind;
                resultType = CreateErrorType();
                hasErrors = true;
            }
            else
            {
                var signature = best.Signature;

                bool isObjectEquality = signature.Kind == BinaryOperatorKind.ObjectEqual || signature.Kind == BinaryOperatorKind.ObjectNotEqual;

                bool isNullableEquality = (object)signature.Method == null &&
                    (signature.Kind.Operator() == BinaryOperatorKind.Equal || signature.Kind.Operator() == BinaryOperatorKind.NotEqual) &&
                    (leftNull && (object)rightType != null && rightType.IsNullableType() ||
                    rightNull && (object)leftType != null && leftType.IsNullableType());

                if (isNullableEquality)
                {
                    resultOperatorKind = kind | BinaryOperatorKind.NullableNull;
                    resultType = GetSpecialType(SpecialType.System_Boolean, diagnostics, node);
                    hasErrors = false;
                }
                else
                {
                    resultOperatorKind = signature.Kind;
                    resultType = signature.ReturnType;
                    resultMethod = signature.Method;
                    resultLeft = CreateConversion(left, best.LeftConversion, signature.LeftType, diagnostics);
                    resultRight = CreateConversion(right, best.RightConversion, signature.RightType, diagnostics);
                    resultConstant = FoldBinaryOperator(node, resultOperatorKind, resultLeft, resultRight, resultType.SpecialType, diagnostics, ref compoundStringLength);
                    HashSet<DiagnosticInfo> useSiteDiagnostics = null;
                    hasErrors = isObjectEquality && !BuiltInOperators.IsValidObjectEquality(Conversions, leftType, leftNull, rightType, rightNull, ref useSiteDiagnostics);
                    diagnostics.Add(node, useSiteDiagnostics);
                }
            }

            if (hasErrors)
            {
                ReportBinaryOperatorError(node, diagnostics, node.OperatorToken, left, right, resultKind);
                resultOperatorKind &= ~BinaryOperatorKind.TypeMask;
            }

            switch (node.Kind())
            {
                case SyntaxKind.EqualsExpression:
                case SyntaxKind.NotEqualsExpression:
                case SyntaxKind.LessThanExpression:
                case SyntaxKind.LessThanOrEqualExpression:
                case SyntaxKind.GreaterThanExpression:
                case SyntaxKind.GreaterThanOrEqualExpression:
                    break;
                default:
                    if (leftType.IsVoidPointer() || rightType.IsVoidPointer())
                    {
                        // CONSIDER: dev10 cascades this, but roslyn doesn't have to.
                        Error(diagnostics, ErrorCode.ERR_VoidError, node);
                        hasErrors = true;
                    }
                    break;
            }

            hasErrors = hasErrors || resultConstant != null && resultConstant.IsBad;

            return new BoundBinaryOperator(
                node,
                resultOperatorKind.WithOverflowChecksIfApplicable(CheckOverflowAtRuntime),
                resultLeft,
                resultRight,
                resultConstant,
                resultMethod,
                resultKind,
                originalUserDefinedOperators,
                resultType,
                hasErrors);
        }

        private static void ReportUnaryOperatorError(CSharpSyntaxNode node, DiagnosticBag diagnostics, string operatorName, BoundExpression operand, LookupResultKind resultKind)
        {
            ErrorCode errorCode = resultKind == LookupResultKind.Ambiguous ?
                ErrorCode.ERR_AmbigUnaryOp : // Operator '{0}' is ambiguous on an operand of type '{1}'
                ErrorCode.ERR_BadUnaryOp;    // Operator '{0}' cannot be applied to operand of type '{1}'

            Error(diagnostics, errorCode, node, operatorName, operand.Display);
        }

        private void ReportAssignmentOperatorError(AssignmentExpressionSyntax node, DiagnosticBag diagnostics, BoundExpression left, BoundExpression right, LookupResultKind resultKind)
        {
            if (((SyntaxKind)node.OperatorToken.RawKind == SyntaxKind.PlusEqualsToken || (SyntaxKind)node.OperatorToken.RawKind == SyntaxKind.MinusEqualsToken) &&
                (object)left.Type != null && left.Type.TypeKind == TypeKind.Delegate)
            {
                // Special diagnostic for delegate += and -= about wrong right-hand-side
                HashSet<DiagnosticInfo> useSiteDiagnostics = null;
                var conversion = this.Conversions.ClassifyConversionFromExpression(right, left.Type, ref useSiteDiagnostics);
                Debug.Assert(!conversion.IsImplicit);
                GenerateImplicitConversionError(diagnostics, right.Syntax, conversion, right, left.Type);
                // discard use-site diagnostics
            }
            else
            {
                ReportBinaryOperatorError(node, diagnostics, node.OperatorToken, left, right, resultKind);
            }
        }

        private void ReportBinaryOperatorError(ExpressionSyntax node, DiagnosticBag diagnostics, SyntaxToken operatorToken, BoundExpression left, BoundExpression right, LookupResultKind resultKind)
        {
            ErrorCode errorCode = resultKind == LookupResultKind.Ambiguous ?
                ErrorCode.ERR_AmbigBinaryOps : // Operator '{0}' is ambiguous on operands of type '{1}' and '{2}'
                ErrorCode.ERR_BadBinaryOps;    // Operator '{0}' cannot be applied to operands of type '{1}' and '{2}'

            Error(diagnostics, errorCode, node, operatorToken.Text, left.Display, right.Display);
        }

        private BoundExpression BindConditionalLogicalOperator(BinaryExpressionSyntax node, DiagnosticBag diagnostics)
        {
            Debug.Assert(node.Kind() == SyntaxKind.LogicalOrExpression || node.Kind() == SyntaxKind.LogicalAndExpression);

            // Do not blow the stack due to a deep recursion on the left. 

            BinaryExpressionSyntax binary = node;
            ExpressionSyntax child;

            while (true)
            {
                child = binary.Left;
                var childAsBinary = child as BinaryExpressionSyntax;

                if (childAsBinary == null ||
                    (childAsBinary.Kind() != SyntaxKind.LogicalOrExpression && childAsBinary.Kind() != SyntaxKind.LogicalAndExpression))
                {
                    break;
                }

                binary = childAsBinary;
            }

            BoundExpression left = BindValue(child, diagnostics, BindValueKind.RValue);

            do
            {
                binary = (BinaryExpressionSyntax)child.Parent;
                BoundExpression right = BindValue(binary.Right, diagnostics, BindValueKind.RValue);

                left = BindConditionalLogicalOperator(binary, left, right, diagnostics);
                child = binary;
            }
            while ((object)child != node);

            return left;
        }

        private BoundExpression BindConditionalLogicalOperator(BinaryExpressionSyntax node, BoundExpression left, BoundExpression right, DiagnosticBag diagnostics)
        {
            BinaryOperatorKind kind = SyntaxKindToBinaryOperatorKind(node.Kind());

            Debug.Assert(kind == BinaryOperatorKind.LogicalAnd || kind == BinaryOperatorKind.LogicalOr);

            // If either operand is bad, don't try to do binary operator overload resolution; that will just
            // make cascading errors.  

            if (left.HasAnyErrors || right.HasAnyErrors)
            {
                // NOTE: no candidate user-defined operators.
                return new BoundBinaryOperator(node, kind, left, right, ConstantValue.NotAvailable, methodOpt: null,
                    resultKind: LookupResultKind.Empty, type: GetBinaryOperatorErrorType(kind, diagnostics, node), hasErrors: true);
            }

            // Let's take an easy out here. The vast majority of the time the operands will
            // both be bool. This is the only situation in which the expression can be a 
            // constant expression, so do the folding now if we can.

            if ((object)left.Type != null && left.Type.SpecialType == SpecialType.System_Boolean &&
                (object)right.Type != null && right.Type.SpecialType == SpecialType.System_Boolean)
            {
                var constantValue = FoldBinaryOperator(node, kind | BinaryOperatorKind.Bool, left, right, SpecialType.System_Boolean, diagnostics);

                // NOTE: no candidate user-defined operators.
                return new BoundBinaryOperator(node, kind | BinaryOperatorKind.Bool, left, right, constantValue, methodOpt: null,
                    resultKind: LookupResultKind.Viable, type: left.Type, hasErrors: constantValue != null && constantValue.IsBad);
            }

            if (left.HasDynamicType() || right.HasDynamicType())
            {
                return BindDynamicBinaryOperator(node, kind, left, right, diagnostics);
            }

            LookupResultKind lookupResult;
            ImmutableArray<MethodSymbol> originalUserDefinedOperators;
            var best = this.BinaryOperatorOverloadResolution(kind, left, right, node, diagnostics, out lookupResult, out originalUserDefinedOperators);

            // SPEC: If overload resolution fails to find a single best operator, or if overload
            // SPEC: resolution selects one of the predefined integer logical operators, a binding-
            // SPEC: time error occurs.
            //
            // SPEC OMISSION: We should probably clarify that the enum logical operators count as
            // SPEC OMISSION: integer logical operators. Basically the rule here should actually be:
            // SPEC OMISSION: if overload resolution selects something other than a user-defined 
            // SPEC OMISSION: operator or the built in not-lifted operator on bool, an error occurs.
            // 

            if (!best.HasValue)
            {
                ReportBinaryOperatorError(node, diagnostics, node.OperatorToken, left, right, lookupResult);
            }
            else
            {
                // There are two non-error possibilities. Either both operands are implicitly convertible to 
                // bool, or we've got a valid user-defined operator.
                BinaryOperatorSignature signature = best.Signature;

                bool bothBool = signature.LeftType.SpecialType == SpecialType.System_Boolean &&
                        signature.RightType.SpecialType == SpecialType.System_Boolean;

                MethodSymbol trueOperator = null, falseOperator = null;

                if (!bothBool && !signature.Kind.IsUserDefined())
                {
                    ReportBinaryOperatorError(node, diagnostics, node.OperatorToken, left, right, lookupResult);
                }
                else if (bothBool || IsValidUserDefinedConditionalLogicalOperator(node, signature, diagnostics, out trueOperator, out falseOperator))
                {
                    var resultLeft = CreateConversion(left, best.LeftConversion, signature.LeftType, diagnostics);
                    var resultRight = CreateConversion(right, best.RightConversion, signature.RightType, diagnostics);
                    var resultKind = kind | signature.Kind.OperandTypes();
                    if (signature.Kind.IsLifted())
                    {
                        resultKind |= BinaryOperatorKind.Lifted;
                    }

                    if (resultKind.IsUserDefined())
                    {
                        Debug.Assert(trueOperator != null && falseOperator != null);

                        return new BoundUserDefinedConditionalLogicalOperator(
                            node,
                            resultKind,
                            resultLeft,
                            resultRight,
                            signature.Method,
                            trueOperator,
                            falseOperator,
                            lookupResult,
                            originalUserDefinedOperators,
                            signature.ReturnType);
                    }
                    else
                    {
                        Debug.Assert(bothBool);

                        return new BoundBinaryOperator(
                            node,
                            resultKind,
                            resultLeft,
                            resultRight,
                            ConstantValue.NotAvailable,
                            signature.Method,
                            lookupResult,
                            originalUserDefinedOperators,
                            signature.ReturnType);
                    }
                }
            }

            // We've already reported the error.
            return new BoundBinaryOperator(node, kind, left, right, ConstantValue.NotAvailable, null, lookupResult, originalUserDefinedOperators, CreateErrorType(), true);
        }

        private bool IsValidDynamicCondition(BoundExpression left, bool isNegative, ref HashSet<DiagnosticInfo> useSiteDiagnostics, out MethodSymbol userDefinedOperator)
        {
            userDefinedOperator = null;

            var type = left.Type;
            if ((object)type == null)
            {
                return false;
            }

            if (type.IsDynamic())
            {
                return true;
            }

            var implicitConversion = Conversions.ClassifyImplicitConversionFromExpression(left, Compilation.GetSpecialType(SpecialType.System_Boolean), ref useSiteDiagnostics);
            if (implicitConversion.Exists)
            {
                return true;
            }

            if (type.Kind != SymbolKind.NamedType)
            {
                return false;
            }

            var namedType = type as NamedTypeSymbol;
            return HasApplicableBooleanOperator(namedType, isNegative ? WellKnownMemberNames.FalseOperatorName : WellKnownMemberNames.TrueOperatorName, type, ref useSiteDiagnostics, out userDefinedOperator);
        }

        private bool IsValidUserDefinedConditionalLogicalOperator(
            CSharpSyntaxNode syntax,
            BinaryOperatorSignature signature,
            DiagnosticBag diagnostics,
            out MethodSymbol trueOperator,
            out MethodSymbol falseOperator)
        {
            Debug.Assert(signature.Kind.OperandTypes() == BinaryOperatorKind.UserDefined);

            // SPEC: When the operands of && or || are of types that declare an applicable
            // SPEC: user-defined operator & or |, both of the following must be true, where
            // SPEC: T is the type in which the selected operator is defined:

            // SPEC VIOLATION:
            //
            // The native compiler violates the specification, the native compiler allows:
            //
            // public static D? operator &(D? d1, D? d2) { ... }
            // public static bool operator true(D? d) { ... }
            // public static bool operator false(D? d) { ... }
            //
            // to be used as D? && D? or D? || D?. But if you do this:
            //
            // public static D operator &(D d1, D d2) { ... }
            // public static bool operator true(D? d) { ... }
            // public static bool operator false(D? d) { ... }
            //
            // And use the *lifted* form of the operator, this is disallowed.            
            //
            // public static D? operator &(D? d1, D d2) { ... }
            // public static bool operator true(D? d) { ... }
            // public static bool operator false(D? d) { ... }
            //
            // Is not allowed because "the return type must be the same as the type of both operands"
            // which is not at all what the spec says. 
            //
            // We ought not to break backwards compatibility with the native compiler. The spec
            // is plausibly in error; it is possible that this section of the specification was 
            // never updated when nullable types and lifted operators were added to the language. 
            // And it seems like the native compiler's behavior of allowing a nullable
            // version but not a lifted version is a bug that should be fixed.
            //
            // Therefore we will do the following in Roslyn:
            //
            // * The return and parameter types of the chosen operator, whether lifted or unlifted,
            //   must be the same. 
            // * The return and parameter types must be either the enclosing type, or its corresponding
            //   nullable type.
            // * There must be an operator true/operator false that takes the left hand type of the operator.

            // Only classes and structs contain user-defined operators, so we know it is a named type symbol.
            NamedTypeSymbol t = (NamedTypeSymbol)signature.Method.ContainingType;

            // SPEC: The return type and the type of each parameter of the selected operator
            // SPEC: must be T.

            // As mentioned above, we relax this restriction. The types must all be the same.

            bool typesAreSame = signature.LeftType == signature.RightType && signature.LeftType == signature.ReturnType;
            bool typeMatchesContainer = signature.ReturnType == t ||
                signature.ReturnType.IsNullableType() && signature.ReturnType.GetNullableUnderlyingType() == t;

            if (!typesAreSame || !typeMatchesContainer)
            {
                // CS0217: In order to be applicable as a short circuit operator a user-defined logical 
                // operator ('{0}') must have the same return type and parameter types

                Error(diagnostics, ErrorCode.ERR_BadBoolOp, syntax, signature.Method);

                trueOperator = null;
                falseOperator = null;
                return false;
            }

            // SPEC: T must contain declarations of operator true and operator false.

            // As mentioned above, we need more than just op true and op false existing; we need
            // to know that the first operand can be passed to it. 

            HashSet<DiagnosticInfo> useSiteDiagnostics = null;
            if (!HasApplicableBooleanOperator(t, WellKnownMemberNames.TrueOperatorName, signature.LeftType, ref useSiteDiagnostics, out trueOperator) ||
                !HasApplicableBooleanOperator(t, WellKnownMemberNames.FalseOperatorName, signature.LeftType, ref useSiteDiagnostics, out falseOperator))
            {
                // I have changed the wording of this error message. The original wording was:

                // CS0218: The type ('T') must contain declarations of operator true and operator false

                // I have changed that to:

                // CS0218: In order to be applicable as a short circuit operator, the declaring type
                // '{1}' of user-defined operator '{0}' must declare operator true and operator false.

                Error(diagnostics, ErrorCode.ERR_MustHaveOpTF, syntax, signature.Method, t);
                diagnostics.Add(syntax, useSiteDiagnostics);

                trueOperator = null;
                falseOperator = null;
                return false;
            }

            diagnostics.Add(syntax, useSiteDiagnostics);

            // For the remainder of this method the comments WOLOG assume that we're analyzing an &&. The
            // exact same issues apply to ||.

            // Note that the mere *existence* of operator true and operator false is sufficient.  They
            // are already constrained to take either T or T?. Since we know that the applicable 
            // T.& takes (T, T), we know that both sides of the && are implicitly convertible
            // to T, and therefore the left side is implicitly convertible to T or T?.  

            // SPEC: The expression x && y is evaluated as T.false(x) ? x : T.&(x,y) ... except that
            // SPEC: x is only evaluated once.
            //
            // DELIBERATE SPEC VIOLATION: The native compiler does not actually evaluate x&&y in this 
            // manner. Suppose X is of type X. The code above is equivalent to:
            //
            // X temp = x, then evaluate:
            // T.false(temp) ? temp : T.&(temp, y)
            //
            // What the native compiler actually evaluates is:
            // 
            // T temp = x, then evaluate
            // T.false(temp) ? temp : T.&(temp, y)
            //
            // That is a small difference but it has an observable effect. For example:
            // 
            // class V { public static implicit operator T(V v) { ... } }
            // class X : V { public static implicit operator T?(X x) { ... } }
            // struct T {
            //   public static operator false(T? t) { ... }
            //   public static operator true(T? t) { ... }
            //   public static T operator &(T t1, T t2) { ... }
            // }
            //
            // Under the spec'd interpretation, if we had x of type X and y of type T then x && y is
            //
            // X temp = x;
            // T.false(temp) ? temp : T.&(temp, y)
            //
            // which would then be analyzed as:
            //
            // T.false(X.op_Implicit_To_Nullable_T(temp)) ? 
            //     V.op_Implicit_To_T(temp) : 
            //     T.&(op_Implicit_To_T(temp), y)
            //
            // But the native compiler actually generates:
            //
            // T temp = V.Op_Implicit_To_T(x);
            // T.false(new T?(temp)) ? temp : T.&(temp, y)
            //
            // That is, the native compiler converts the temporary to the type of the declaring operator type
            // regardless of the fact that there is a better conversion for the T.false call.
            //
            // We choose to match the native compiler behavior here; we might consider fixing
            // the spec to match the compiler.
            //
            // With this decision we need not keep track of any extra information in the bound 
            // binary operator node; we need to know the left hand side converted to T, the right
            // hand side converted to T, and the method symbol of the chosen T.&(T, T) method. 
            // The rewriting pass has enough information to deduce which T.false is to be called,
            // and can convert the T to T? if necessary.

            return true;
        }

        private bool HasApplicableBooleanOperator(NamedTypeSymbol containingType, string name, TypeSymbol argumentType, ref HashSet<DiagnosticInfo> useSiteDiagnostics, out MethodSymbol @operator)
        {
            for (var type = containingType; type != null; type = type.BaseTypeWithDefinitionUseSiteDiagnostics(ref useSiteDiagnostics))
            {
                var operators = type.GetOperators(name);
                for (var i = 0; i < operators.Length; i++)
                {
                    var op = operators[i];
                    if (op.ParameterCount == 1 && op.DeclaredAccessibility == Accessibility.Public)
                    {
                        var conversion = this.Conversions.ClassifyConversion(argumentType, op.ParameterTypes[0], ref useSiteDiagnostics);
                        if (conversion.IsImplicit)
                        {
                            @operator = op;
                            return true;
                        }
                    }
                }
            }

            @operator = null;
            return false;
        }

        private TypeSymbol GetBinaryOperatorErrorType(BinaryOperatorKind kind, DiagnosticBag diagnostics, CSharpSyntaxNode node)
        {
            switch (kind)
            {
                case BinaryOperatorKind.Equal:
                case BinaryOperatorKind.NotEqual:
                case BinaryOperatorKind.GreaterThan:
                case BinaryOperatorKind.LessThan:
                case BinaryOperatorKind.GreaterThanOrEqual:
                case BinaryOperatorKind.LessThanOrEqual:
                    return GetSpecialType(SpecialType.System_Boolean, diagnostics, node);
                default:
                    return CreateErrorType();
            }
        }

        private BinaryOperatorAnalysisResult BinaryOperatorOverloadResolution(BinaryOperatorKind kind, BoundExpression left, BoundExpression right, CSharpSyntaxNode node, DiagnosticBag diagnostics, out LookupResultKind resultKind, out ImmutableArray<MethodSymbol> originalUserDefinedOperators)
        {
            var result = BinaryOperatorOverloadResolutionResult.GetInstance();
            HashSet<DiagnosticInfo> useSiteDiagnostics = null;
            this.OverloadResolution.BinaryOperatorOverloadResolution(kind, left, right, result, ref useSiteDiagnostics);
            diagnostics.Add(node, useSiteDiagnostics);

            var possiblyBest = result.Best;

            if (result.Results.Any())
            {
                var builder = ArrayBuilder<MethodSymbol>.GetInstance();
                foreach (var analysisResult in result.Results)
                {
                    MethodSymbol method = analysisResult.Signature.Method;
                    if ((object)method != null)
                    {
                        builder.Add(method);
                    }
                }
                originalUserDefinedOperators = builder.ToImmutableAndFree();

                if (possiblyBest.HasValue)
                {
                    resultKind = LookupResultKind.Viable;
                }
                else if (result.AnyValid())
                {
                    resultKind = LookupResultKind.Ambiguous;
                }
                else
                {
                    resultKind = LookupResultKind.OverloadResolutionFailure;
                }
            }
            else
            {
                originalUserDefinedOperators = ImmutableArray<MethodSymbol>.Empty;
                resultKind = possiblyBest.HasValue ? LookupResultKind.Viable : LookupResultKind.Empty;
            }

            if (possiblyBest.HasValue &&
                (object)possiblyBest.Signature.Method != null)
            {
                Symbol symbol = possiblyBest.Signature.Method;
                ReportDiagnosticsIfObsolete(diagnostics, symbol, node, hasBaseReceiver: false);
            }

            result.Free();
            return possiblyBest;
        }

        private UnaryOperatorAnalysisResult UnaryOperatorOverloadResolution(
            UnaryOperatorKind kind,
            BoundExpression operand,
            CSharpSyntaxNode node,
            DiagnosticBag diagnostics,
            out LookupResultKind resultKind,
            out ImmutableArray<MethodSymbol> originalUserDefinedOperators)
        {
            var result = UnaryOperatorOverloadResolutionResult.GetInstance();
            HashSet<DiagnosticInfo> useSiteDiagnostics = null;
            this.OverloadResolution.UnaryOperatorOverloadResolution(kind, operand, result, ref useSiteDiagnostics);
            diagnostics.Add(node, useSiteDiagnostics);

            var possiblyBest = result.Best;

            if (result.Results.Any())
            {
                var builder = ArrayBuilder<MethodSymbol>.GetInstance();
                foreach (var analysisResult in result.Results)
                {
                    MethodSymbol method = analysisResult.Signature.Method;
                    if ((object)method != null)
                    {
                        builder.Add(method);
                    }
                }
                originalUserDefinedOperators = builder.ToImmutableAndFree();

                if (possiblyBest.HasValue)
                {
                    resultKind = LookupResultKind.Viable;
                }
                else if (result.AnyValid())
                {
                    // Special case: If we have the unary minus operator applied to a ulong, technically that should be
                    // an ambiguity. The ulong could be implicitly converted to float, double or decimal, and then
                    // the unary minus operator could be applied to the result. But though float is better than double,
                    // float is neither better nor worse than decimal. However it seems odd to give an ambiguity error
                    // when trying to do something such as applying a unary minus operator to an unsigned long.

                    if (kind == UnaryOperatorKind.UnaryMinus &&
                        (object)operand.Type != null &&
                        operand.Type.SpecialType == SpecialType.System_UInt64)
                    {
                        resultKind = LookupResultKind.OverloadResolutionFailure;
                    }
                    else
                    {
                        resultKind = LookupResultKind.Ambiguous;
                    }
                }
                else
                {
                    resultKind = LookupResultKind.OverloadResolutionFailure;
                }
            }
            else
            {
                originalUserDefinedOperators = ImmutableArray<MethodSymbol>.Empty;
                resultKind = possiblyBest.HasValue ? LookupResultKind.Viable : LookupResultKind.Empty;
            }

            if (possiblyBest.HasValue &&
                (object)possiblyBest.Signature.Method != null)
            {
                Symbol symbol = possiblyBest.Signature.Method;
                ReportDiagnosticsIfObsolete(diagnostics, symbol, node, hasBaseReceiver: false);
            }

            result.Free();
            return possiblyBest;
        }

        private static object FoldDecimalBinaryOperators(BinaryOperatorKind kind, ConstantValue valueLeft, ConstantValue valueRight)
        {
            Debug.Assert(valueLeft != null);
            Debug.Assert(valueRight != null);

            // Roslyn uses Decimal.operator+, operator-, etc. for both constant expressions and
            // non-constant expressions. Dev11 uses Decimal.operator+ etc. for non-constant
            // expressions only. This leads to different results between the two compilers
            // for certain constant expressions involving +/-0. (See bug #529730.) For instance,
            // +0 + -0 == +0 in Roslyn and == -0 in Dev11. Similarly, -0 - -0 == -0 in Roslyn, +0 in Dev11.
            // This is a breaking change from the native compiler but seems acceptable since
            // constant and non-constant expressions behave consistently in Roslyn.
            // (In Dev11, (+0 + -0) != (x + y) when x = +0, y = -0.)

            switch (kind)
            {
                case BinaryOperatorKind.DecimalAddition:
                    return valueLeft.DecimalValue + valueRight.DecimalValue;
                case BinaryOperatorKind.DecimalSubtraction:
                    return valueLeft.DecimalValue - valueRight.DecimalValue;
                case BinaryOperatorKind.DecimalMultiplication:
                    return valueLeft.DecimalValue * valueRight.DecimalValue;
                case BinaryOperatorKind.DecimalDivision:
                    return valueLeft.DecimalValue / valueRight.DecimalValue;
                case BinaryOperatorKind.DecimalRemainder:
                    return valueLeft.DecimalValue % valueRight.DecimalValue;
            }

            return null;
        }

        private static object FoldUncheckedIntegralBinaryOperator(BinaryOperatorKind kind, ConstantValue valueLeft, ConstantValue valueRight)
        {
            unchecked
            {
                Debug.Assert(valueLeft != null);
                Debug.Assert(valueRight != null);

                switch (kind)
                {
                    case BinaryOperatorKind.IntAddition:
                        return valueLeft.Int32Value + valueRight.Int32Value;
                    case BinaryOperatorKind.LongAddition:
                        return valueLeft.Int64Value + valueRight.Int64Value;
                    case BinaryOperatorKind.UIntAddition:
                        return valueLeft.UInt32Value + valueRight.UInt32Value;
                    case BinaryOperatorKind.ULongAddition:
                        return valueLeft.UInt64Value + valueRight.UInt64Value;
                    case BinaryOperatorKind.IntSubtraction:
                        return valueLeft.Int32Value - valueRight.Int32Value;
                    case BinaryOperatorKind.LongSubtraction:
                        return valueLeft.Int64Value - valueRight.Int64Value;
                    case BinaryOperatorKind.UIntSubtraction:
                        return valueLeft.UInt32Value - valueRight.UInt32Value;
                    case BinaryOperatorKind.ULongSubtraction:
                        return valueLeft.UInt64Value - valueRight.UInt64Value;
                    case BinaryOperatorKind.IntMultiplication:
                        return valueLeft.Int32Value * valueRight.Int32Value;
                    case BinaryOperatorKind.LongMultiplication:
                        return valueLeft.Int64Value * valueRight.Int64Value;
                    case BinaryOperatorKind.UIntMultiplication:
                        return valueLeft.UInt32Value * valueRight.UInt32Value;
                    case BinaryOperatorKind.ULongMultiplication:
                        return valueLeft.UInt64Value * valueRight.UInt64Value;

                    // even in unchecked context division may overflow:
                    case BinaryOperatorKind.IntDivision:
                        if (valueLeft.Int32Value == int.MinValue && valueRight.Int32Value == -1)
                        {
                            return int.MinValue;
                        }

                        return valueLeft.Int32Value / valueRight.Int32Value;

                    case BinaryOperatorKind.LongDivision:
                        if (valueLeft.Int64Value == long.MinValue && valueRight.Int64Value == -1)
                        {
                            return long.MinValue;
                        }

                        return valueLeft.Int64Value / valueRight.Int64Value;
                }

                return null;
            }
        }

        private static object FoldCheckedIntegralBinaryOperator(BinaryOperatorKind kind, ConstantValue valueLeft, ConstantValue valueRight)
        {
            checked
            {
                Debug.Assert(valueLeft != null);
                Debug.Assert(valueRight != null);

                switch (kind)
                {
                    case BinaryOperatorKind.IntAddition:
                        return valueLeft.Int32Value + valueRight.Int32Value;
                    case BinaryOperatorKind.LongAddition:
                        return valueLeft.Int64Value + valueRight.Int64Value;
                    case BinaryOperatorKind.UIntAddition:
                        return valueLeft.UInt32Value + valueRight.UInt32Value;
                    case BinaryOperatorKind.ULongAddition:
                        return valueLeft.UInt64Value + valueRight.UInt64Value;
                    case BinaryOperatorKind.IntSubtraction:
                        return valueLeft.Int32Value - valueRight.Int32Value;
                    case BinaryOperatorKind.LongSubtraction:
                        return valueLeft.Int64Value - valueRight.Int64Value;
                    case BinaryOperatorKind.UIntSubtraction:
                        return valueLeft.UInt32Value - valueRight.UInt32Value;
                    case BinaryOperatorKind.ULongSubtraction:
                        return valueLeft.UInt64Value - valueRight.UInt64Value;
                    case BinaryOperatorKind.IntMultiplication:
                        return valueLeft.Int32Value * valueRight.Int32Value;
                    case BinaryOperatorKind.LongMultiplication:
                        return valueLeft.Int64Value * valueRight.Int64Value;
                    case BinaryOperatorKind.UIntMultiplication:
                        return valueLeft.UInt32Value * valueRight.UInt32Value;
                    case BinaryOperatorKind.ULongMultiplication:
                        return valueLeft.UInt64Value * valueRight.UInt64Value;
                    case BinaryOperatorKind.IntDivision:
                        return valueLeft.Int32Value / valueRight.Int32Value;
                    case BinaryOperatorKind.LongDivision:
                        return valueLeft.Int64Value / valueRight.Int64Value;
                }

                return null;
            }
        }

        internal static TypeSymbol GetEnumType(BinaryOperatorKind kind, BoundExpression left, BoundExpression right)
        {
            switch (kind)
            {
                case BinaryOperatorKind.EnumAndUnderlyingAddition:
                case BinaryOperatorKind.EnumAndUnderlyingSubtraction:
                case BinaryOperatorKind.EnumAnd:
                case BinaryOperatorKind.EnumOr:
                case BinaryOperatorKind.EnumXor:
                case BinaryOperatorKind.EnumEqual:
                case BinaryOperatorKind.EnumGreaterThan:
                case BinaryOperatorKind.EnumGreaterThanOrEqual:
                case BinaryOperatorKind.EnumLessThan:
                case BinaryOperatorKind.EnumLessThanOrEqual:
                case BinaryOperatorKind.EnumNotEqual:
                case BinaryOperatorKind.EnumSubtraction:
                    return left.Type;
                case BinaryOperatorKind.UnderlyingAndEnumAddition:
                case BinaryOperatorKind.UnderlyingAndEnumSubtraction:
                    return right.Type;
                default:
                    throw ExceptionUtilities.UnexpectedValue(kind);
            }
        }

        internal static SpecialType GetEnumPromotedType(SpecialType underlyingType)
        {
            switch (underlyingType)
            {
                case SpecialType.System_Byte:
                case SpecialType.System_SByte:
                case SpecialType.System_Int16:
                case SpecialType.System_UInt16:
                    return SpecialType.System_Int32;

                case SpecialType.System_Int32:
                case SpecialType.System_UInt32:
                case SpecialType.System_Int64:
                case SpecialType.System_UInt64:
                    return underlyingType;

                default:
                    throw ExceptionUtilities.UnexpectedValue(underlyingType);
            }
        }


        private ConstantValue FoldEnumBinaryOperator(
            CSharpSyntaxNode syntax,
            BinaryOperatorKind kind,
            BoundExpression left,
            BoundExpression right,
            DiagnosticBag diagnostics)
        {
            Debug.Assert(left != null);
            Debug.Assert(right != null);
            Debug.Assert(kind.IsEnum());
            Debug.Assert(!kind.IsLifted());

            // A built-in binary operation on constant enum operands is evaluated into an operation on 
            // constants of the underlying type U of the enum type E. Comparison operators are lowered as
            // simply computing U<U. All other operators are computed as (E)(U op U) or in the case of 
            // E-E, (U)(U-U).  

            TypeSymbol enumType = GetEnumType(kind, left, right);
            TypeSymbol underlyingType = enumType.GetEnumUnderlyingType();

            BoundExpression newLeftOperand = CreateConversion(left, underlyingType, diagnostics);
            BoundExpression newRightOperand = CreateConversion(right, underlyingType, diagnostics);

            // If the underlying type is byte, sbyte, short, ushort or nullables of those then we'll need
            // to convert it up to int or int? because there are no + - * & | ^ < > <= >= == != operators
            // on byte, sbyte, short or ushort. They all convert to int.

            SpecialType operandSpecialType = GetEnumPromotedType(underlyingType.SpecialType);
            TypeSymbol operandType = (operandSpecialType == underlyingType.SpecialType) ?
                underlyingType :
                GetSpecialType(operandSpecialType, diagnostics, syntax);

            newLeftOperand = CreateConversion(newLeftOperand, operandType, diagnostics);
            newRightOperand = CreateConversion(newRightOperand, operandType, diagnostics);

            BinaryOperatorKind newKind = kind.Operator().WithType(newLeftOperand.Type.SpecialType);

            SpecialType operatorType = SpecialType.None;

            switch (newKind.Operator())
            {
                case BinaryOperatorKind.Addition:
                case BinaryOperatorKind.Subtraction:
                case BinaryOperatorKind.And:
                case BinaryOperatorKind.Or:
                case BinaryOperatorKind.Xor:
                    operatorType = operandType.SpecialType;
                    break;

                case BinaryOperatorKind.LessThan:
                case BinaryOperatorKind.LessThanOrEqual:
                case BinaryOperatorKind.GreaterThan:
                case BinaryOperatorKind.GreaterThanOrEqual:
                case BinaryOperatorKind.Equal:
                case BinaryOperatorKind.NotEqual:
                    operatorType = SpecialType.System_Boolean;
                    break;

                default:
                    throw ExceptionUtilities.UnexpectedValue(newKind.Operator());
            }

            var constantValue = FoldBinaryOperator(syntax, newKind, newLeftOperand, newRightOperand, operatorType, diagnostics);

            if (operatorType != SpecialType.System_Boolean && constantValue != null && !constantValue.IsBad)
            {
                TypeSymbol resultType = kind == BinaryOperatorKind.EnumSubtraction ? underlyingType : enumType;

                // We might need to convert back to the underlying type.
                return FoldConstantNumericConversion(syntax, constantValue, resultType, diagnostics);
            }

            return constantValue;
        }

        // Returns null if the operator can't be evaluated at compile time.
        private ConstantValue FoldBinaryOperator(
            CSharpSyntaxNode syntax,
            BinaryOperatorKind kind,
            BoundExpression left,
            BoundExpression right,
            SpecialType resultType,
            DiagnosticBag diagnostics)
        {
            int compoundStringLength = 0;
            return FoldBinaryOperator(syntax, kind, left, right, resultType, diagnostics, ref compoundStringLength);
        }

        // Returns null if the operator can't be evaluated at compile time.
        private ConstantValue FoldBinaryOperator(
            CSharpSyntaxNode syntax,
            BinaryOperatorKind kind,
            BoundExpression left,
            BoundExpression right,
            SpecialType resultType,
            DiagnosticBag diagnostics,
            ref int compoundStringLength)
        {
            Debug.Assert(left != null);
            Debug.Assert(right != null);

            if (left.HasAnyErrors || right.HasAnyErrors)
            {
                return null;
            }

            // SPEC VIOLATION: see method definition for details
            ConstantValue nullableEqualityResult = TryFoldingNullableEquality(kind, left, right);
            if (nullableEqualityResult != null)
            {
                return nullableEqualityResult;
            }

            var valueLeft = left.ConstantValue;
            var valueRight = right.ConstantValue;
            if (valueLeft == null || valueRight == null)
            {
                return null;
            }

            if (valueLeft.IsBad || valueRight.IsBad)
            {
                return ConstantValue.Bad;
            }

            if (kind.IsEnum() && !kind.IsLifted())
            {
                return FoldEnumBinaryOperator(syntax, kind, left, right, diagnostics);
            }

            // Divisions by zero on integral types and decimal always fail even in an unchecked context.
            if (IsDivisionByZero(kind, valueRight))
            {
                Error(diagnostics, ErrorCode.ERR_IntDivByZero, syntax);
                return ConstantValue.Bad;
            }

            object newValue = null;

            // Certain binary operations never fail; bool & bool, for example. If we are in one of those
            // cases, simply fold the operation and return.
            //
            // Although remainder and division always overflow at runtime with arguments int.MinValue/long.MinValue and -1 
            // (regardless of checked context) the constant folding behavior is different. 
            // Remainder never overflows at compile time while division does.
            newValue = FoldNeverOverflowBinaryOperators(kind, valueLeft, valueRight);
            if (newValue != null)
            {
                return ConstantValue.Create(newValue, resultType);
            }

            ConstantValue concatResult = FoldStringConcatenation(kind, valueLeft, valueRight, ref compoundStringLength);
            if (concatResult != null)
            {
                if (concatResult.IsBad)
                {
                    Error(diagnostics, ErrorCode.ERR_ConstantStringTooLong, syntax);
                }

                return concatResult;
            }

            // Certain binary operations always fail if they overflow even when in an unchecked context;
            // decimal + decimal, for example. If we are in one of those cases, make the attempt. If it
            // succeeds, return the result. If not, give a compile-time error regardless of context.
            try
            {
                newValue = FoldDecimalBinaryOperators(kind, valueLeft, valueRight);
            }
            catch (OverflowException)
            {
                Error(diagnostics, ErrorCode.ERR_DecConstError, syntax);
                return ConstantValue.Bad;
            }

            if (newValue != null)
            {
                return ConstantValue.Create(newValue, resultType);
            }

            if (CheckOverflowAtCompileTime)
            {
                try
                {
                    newValue = FoldCheckedIntegralBinaryOperator(kind, valueLeft, valueRight);
                }
                catch (OverflowException)
                {
                    Error(diagnostics, ErrorCode.ERR_CheckedOverflow, syntax);
                    return ConstantValue.Bad;
                }
            }
            else
            {
                newValue = FoldUncheckedIntegralBinaryOperator(kind, valueLeft, valueRight);
            }

            if (newValue != null)
            {
                return ConstantValue.Create(newValue, resultType);
            }

            return null;
        }

        /// <summary>
        /// If one of the (unconverted) operands has constant value null and the other has
        /// a null constant value other than null, then they are definitely not equal
        /// and we can give a constant value for either == or !=.  This is a spec violation
        /// that we retain from Dev10.
        /// </summary>
        /// <param name="kind">The operator kind.  Nothing will happen if it is not a lifted equality operator.</param>
        /// <param name="left">The left-hand operand of the operation (possibly wrapped in a conversion).</param>
        /// <param name="right">The right-hand operand of the operation (possibly wrapped in a conversion).</param>
        /// <returns>
        /// If the operator represents lifted equality, then constant value true if both arguments have constant
        /// value null, constant value false if exactly one argument has constant value null, and null otherwise.
        /// If the operator represents lifted inequality, then constant value false if both arguments have constant
        /// value null, constant value true if exactly one argument has constant value null, and null otherwise.
        /// </returns>
        /// <remarks>
        /// SPEC VIOLATION: according to the spec (section 7.19) constant expressions cannot
        /// include implicit nullable conversions or nullable subexpressions.  However, Dev10
        /// specifically folds over lifted == and != (see ExpressionBinder::TryFoldingNullableEquality).
        /// Dev 10 does do compile-time evaluation of simple lifted operators, but it does so
        /// in a rewriting pass (see NullableRewriter) - they are not treated as constant values.
        /// </remarks>
        private static ConstantValue TryFoldingNullableEquality(BinaryOperatorKind kind, BoundExpression left, BoundExpression right)
        {
            if (kind.IsLifted())
            {
                BinaryOperatorKind op = kind.Operator();
                if (op == BinaryOperatorKind.Equal || op == BinaryOperatorKind.NotEqual)
                {
                    if (left.Kind == BoundKind.Conversion && right.Kind == BoundKind.Conversion)
                    {
                        BoundConversion leftConv = (BoundConversion)left;
                        BoundConversion rightConv = (BoundConversion)right;
                        ConstantValue leftConstant = leftConv.Operand.ConstantValue;
                        ConstantValue rightConstant = rightConv.Operand.ConstantValue;

                        if (leftConstant != null && rightConstant != null)
                        {
                            bool leftIsNull = leftConstant.IsNull;
                            bool rightIsNull = rightConstant.IsNull;
                            if (leftIsNull || rightIsNull)
                            {
                                // IMPL CHANGE: Dev10 raises WRN_NubExprIsConstBool in some cases, but that really doesn't
                                // make sense (why warn that a constant has a constant value?).
                                return (leftIsNull == rightIsNull) == (op == BinaryOperatorKind.Equal) ? ConstantValue.True : ConstantValue.False;
                            }
                        }
                    }
                }
            }

            return null;
        }

        // Some binary operators on constants never overflow, regardless of whether the context is checked or not.
        private static object FoldNeverOverflowBinaryOperators(BinaryOperatorKind kind, ConstantValue valueLeft, ConstantValue valueRight)
        {
            Debug.Assert(valueLeft != null);
            Debug.Assert(valueRight != null);

            // Note that we *cannot* do folding on single-precision floats as doubles to preserve precision,
            // as that would cause incorrect rounding that would be impossible to correct afterwards.
            switch (kind)
            {
                case BinaryOperatorKind.ObjectEqual:
                    if (valueLeft.IsNull) return valueRight.IsNull;
                    if (valueRight.IsNull) return false;
                    break;
                case BinaryOperatorKind.ObjectNotEqual:
                    if (valueLeft.IsNull) return !valueRight.IsNull;
                    if (valueRight.IsNull) return true;
                    break;
                case BinaryOperatorKind.DoubleAddition:
                    return valueLeft.DoubleValue + valueRight.DoubleValue;
                case BinaryOperatorKind.FloatAddition:
                    return valueLeft.SingleValue + valueRight.SingleValue;
                case BinaryOperatorKind.DoubleSubtraction:
                    return valueLeft.DoubleValue - valueRight.DoubleValue;
                case BinaryOperatorKind.FloatSubtraction:
                    return valueLeft.SingleValue - valueRight.SingleValue;
                case BinaryOperatorKind.DoubleMultiplication:
                    return valueLeft.DoubleValue * valueRight.DoubleValue;
                case BinaryOperatorKind.FloatMultiplication:
                    return valueLeft.SingleValue * valueRight.SingleValue;
                case BinaryOperatorKind.DoubleDivision:
                    return valueLeft.DoubleValue / valueRight.DoubleValue;
                case BinaryOperatorKind.FloatDivision:
                    return valueLeft.SingleValue / valueRight.SingleValue;
                case BinaryOperatorKind.DoubleRemainder:
                    return valueLeft.DoubleValue % valueRight.DoubleValue;
                case BinaryOperatorKind.FloatRemainder:
                    return valueLeft.SingleValue % valueRight.SingleValue;
                case BinaryOperatorKind.IntLeftShift:
                    return valueLeft.Int32Value << valueRight.Int32Value;
                case BinaryOperatorKind.LongLeftShift:
                    return valueLeft.Int64Value << valueRight.Int32Value;
                case BinaryOperatorKind.UIntLeftShift:
                    return valueLeft.UInt32Value << valueRight.Int32Value;
                case BinaryOperatorKind.ULongLeftShift:
                    return valueLeft.UInt64Value << valueRight.Int32Value;
                case BinaryOperatorKind.IntRightShift:
                    return valueLeft.Int32Value >> valueRight.Int32Value;
                case BinaryOperatorKind.LongRightShift:
                    return valueLeft.Int64Value >> valueRight.Int32Value;
                case BinaryOperatorKind.UIntRightShift:
                    return valueLeft.UInt32Value >> valueRight.Int32Value;
                case BinaryOperatorKind.ULongRightShift:
                    return valueLeft.UInt64Value >> valueRight.Int32Value;
                case BinaryOperatorKind.BoolAnd:
                    return valueLeft.BooleanValue & valueRight.BooleanValue;
                case BinaryOperatorKind.IntAnd:
                    return valueLeft.Int32Value & valueRight.Int32Value;
                case BinaryOperatorKind.LongAnd:
                    return valueLeft.Int64Value & valueRight.Int64Value;
                case BinaryOperatorKind.UIntAnd:
                    return valueLeft.UInt32Value & valueRight.UInt32Value;
                case BinaryOperatorKind.ULongAnd:
                    return valueLeft.UInt64Value & valueRight.UInt64Value;
                case BinaryOperatorKind.BoolOr:
                    return valueLeft.BooleanValue | valueRight.BooleanValue;
                case BinaryOperatorKind.IntOr:
                    return valueLeft.Int32Value | valueRight.Int32Value;
                case BinaryOperatorKind.LongOr:
                    return valueLeft.Int64Value | valueRight.Int64Value;
                case BinaryOperatorKind.UIntOr:
                    return valueLeft.UInt32Value | valueRight.UInt32Value;
                case BinaryOperatorKind.ULongOr:
                    return valueLeft.UInt64Value | valueRight.UInt64Value;
                case BinaryOperatorKind.BoolXor:
                    return valueLeft.BooleanValue ^ valueRight.BooleanValue;
                case BinaryOperatorKind.IntXor:
                    return valueLeft.Int32Value ^ valueRight.Int32Value;
                case BinaryOperatorKind.LongXor:
                    return valueLeft.Int64Value ^ valueRight.Int64Value;
                case BinaryOperatorKind.UIntXor:
                    return valueLeft.UInt32Value ^ valueRight.UInt32Value;
                case BinaryOperatorKind.ULongXor:
                    return valueLeft.UInt64Value ^ valueRight.UInt64Value;
                case BinaryOperatorKind.LogicalBoolAnd:
                    return valueLeft.BooleanValue && valueRight.BooleanValue;
                case BinaryOperatorKind.LogicalBoolOr:
                    return valueLeft.BooleanValue || valueRight.BooleanValue;
                case BinaryOperatorKind.BoolEqual:
                    return valueLeft.BooleanValue == valueRight.BooleanValue;
                case BinaryOperatorKind.StringEqual:
                    return valueLeft.StringValue == valueRight.StringValue;
                case BinaryOperatorKind.DecimalEqual:
                    return valueLeft.DecimalValue == valueRight.DecimalValue;
                case BinaryOperatorKind.FloatEqual:
                    return valueLeft.SingleValue == valueRight.SingleValue;
                case BinaryOperatorKind.DoubleEqual:
                    return valueLeft.DoubleValue == valueRight.DoubleValue;
                case BinaryOperatorKind.IntEqual:
                    return valueLeft.Int32Value == valueRight.Int32Value;
                case BinaryOperatorKind.LongEqual:
                    return valueLeft.Int64Value == valueRight.Int64Value;
                case BinaryOperatorKind.UIntEqual:
                    return valueLeft.UInt32Value == valueRight.UInt32Value;
                case BinaryOperatorKind.ULongEqual:
                    return valueLeft.UInt64Value == valueRight.UInt64Value;
                case BinaryOperatorKind.BoolNotEqual:
                    return valueLeft.BooleanValue != valueRight.BooleanValue;
                case BinaryOperatorKind.StringNotEqual:
                    return valueLeft.StringValue != valueRight.StringValue;
                case BinaryOperatorKind.DecimalNotEqual:
                    return valueLeft.DecimalValue != valueRight.DecimalValue;
                case BinaryOperatorKind.FloatNotEqual:
                    return valueLeft.SingleValue != valueRight.SingleValue;
                case BinaryOperatorKind.DoubleNotEqual:
                    return valueLeft.DoubleValue != valueRight.DoubleValue;
                case BinaryOperatorKind.IntNotEqual:
                    return valueLeft.Int32Value != valueRight.Int32Value;
                case BinaryOperatorKind.LongNotEqual:
                    return valueLeft.Int64Value != valueRight.Int64Value;
                case BinaryOperatorKind.UIntNotEqual:
                    return valueLeft.UInt32Value != valueRight.UInt32Value;
                case BinaryOperatorKind.ULongNotEqual:
                    return valueLeft.UInt64Value != valueRight.UInt64Value;
                case BinaryOperatorKind.DecimalLessThan:
                    return valueLeft.DecimalValue < valueRight.DecimalValue;
                case BinaryOperatorKind.FloatLessThan:
                    return valueLeft.SingleValue < valueRight.SingleValue;
                case BinaryOperatorKind.DoubleLessThan:
                    return valueLeft.DoubleValue < valueRight.DoubleValue;
                case BinaryOperatorKind.IntLessThan:
                    return valueLeft.Int32Value < valueRight.Int32Value;
                case BinaryOperatorKind.LongLessThan:
                    return valueLeft.Int64Value < valueRight.Int64Value;
                case BinaryOperatorKind.UIntLessThan:
                    return valueLeft.UInt32Value < valueRight.UInt32Value;
                case BinaryOperatorKind.ULongLessThan:
                    return valueLeft.UInt64Value < valueRight.UInt64Value;
                case BinaryOperatorKind.DecimalGreaterThan:
                    return valueLeft.DecimalValue > valueRight.DecimalValue;
                case BinaryOperatorKind.FloatGreaterThan:
                    return valueLeft.SingleValue > valueRight.SingleValue;
                case BinaryOperatorKind.DoubleGreaterThan:
                    return valueLeft.DoubleValue > valueRight.DoubleValue;
                case BinaryOperatorKind.IntGreaterThan:
                    return valueLeft.Int32Value > valueRight.Int32Value;
                case BinaryOperatorKind.LongGreaterThan:
                    return valueLeft.Int64Value > valueRight.Int64Value;
                case BinaryOperatorKind.UIntGreaterThan:
                    return valueLeft.UInt32Value > valueRight.UInt32Value;
                case BinaryOperatorKind.ULongGreaterThan:
                    return valueLeft.UInt64Value > valueRight.UInt64Value;
                case BinaryOperatorKind.DecimalLessThanOrEqual:
                    return valueLeft.DecimalValue <= valueRight.DecimalValue;
                case BinaryOperatorKind.FloatLessThanOrEqual:
                    return valueLeft.SingleValue <= valueRight.SingleValue;
                case BinaryOperatorKind.DoubleLessThanOrEqual:
                    return valueLeft.DoubleValue <= valueRight.DoubleValue;
                case BinaryOperatorKind.IntLessThanOrEqual:
                    return valueLeft.Int32Value <= valueRight.Int32Value;
                case BinaryOperatorKind.LongLessThanOrEqual:
                    return valueLeft.Int64Value <= valueRight.Int64Value;
                case BinaryOperatorKind.UIntLessThanOrEqual:
                    return valueLeft.UInt32Value <= valueRight.UInt32Value;
                case BinaryOperatorKind.ULongLessThanOrEqual:
                    return valueLeft.UInt64Value <= valueRight.UInt64Value;
                case BinaryOperatorKind.DecimalGreaterThanOrEqual:
                    return valueLeft.DecimalValue >= valueRight.DecimalValue;
                case BinaryOperatorKind.FloatGreaterThanOrEqual:
                    return valueLeft.SingleValue >= valueRight.SingleValue;
                case BinaryOperatorKind.DoubleGreaterThanOrEqual:
                    return valueLeft.DoubleValue >= valueRight.DoubleValue;
                case BinaryOperatorKind.IntGreaterThanOrEqual:
                    return valueLeft.Int32Value >= valueRight.Int32Value;
                case BinaryOperatorKind.LongGreaterThanOrEqual:
                    return valueLeft.Int64Value >= valueRight.Int64Value;
                case BinaryOperatorKind.UIntGreaterThanOrEqual:
                    return valueLeft.UInt32Value >= valueRight.UInt32Value;
                case BinaryOperatorKind.ULongGreaterThanOrEqual:
                    return valueLeft.UInt64Value >= valueRight.UInt64Value;
                case BinaryOperatorKind.UIntDivision:
                    return valueLeft.UInt32Value / valueRight.UInt32Value;
                case BinaryOperatorKind.ULongDivision:
                    return valueLeft.UInt64Value / valueRight.UInt64Value;

                // MinValue % -1 always overflows at runtime but never at compile time
                case BinaryOperatorKind.IntRemainder:
                    return (valueRight.Int32Value != -1) ? valueLeft.Int32Value % valueRight.Int32Value : 0;
                case BinaryOperatorKind.LongRemainder:
                    return (valueRight.Int64Value != -1) ? valueLeft.Int64Value % valueRight.Int64Value : 0;
                case BinaryOperatorKind.UIntRemainder:
                    return valueLeft.UInt32Value % valueRight.UInt32Value;
                case BinaryOperatorKind.ULongRemainder:
                    return valueLeft.UInt64Value % valueRight.UInt64Value;
            }

            return null;
        }

        /// <summary>
        /// Returns ConstantValue.Bad if, and only if, compound string length is out of supported limit.
        /// The <paramref name="compoundStringLength"/> parameter contains value corresponding to the 
        /// left node, or zero, which will trigger inference. Upon return, it will 
        /// be adjusted to correspond future result node.
        /// </summary>
        private static ConstantValue FoldStringConcatenation(BinaryOperatorKind kind, ConstantValue valueLeft, ConstantValue valueRight, ref int compoundStringLength)
        {
            Debug.Assert(valueLeft != null);
            Debug.Assert(valueRight != null);

            if (kind == BinaryOperatorKind.StringConcatenation)
            {
                string leftValue = valueLeft.StringValue ?? string.Empty;
                string rightValue = valueRight.StringValue ?? string.Empty;

                if (compoundStringLength == 0)
                {
                    // Infer. Keep it simple for now.
                    compoundStringLength = leftValue.Length;
                }

                Debug.Assert(compoundStringLength >= leftValue.Length);

                long newCompoundLength = (long)compoundStringLength + (long)leftValue.Length + (long)rightValue.Length;

                if (newCompoundLength > int.MaxValue)
                {
                    return ConstantValue.Bad;
                }

                ConstantValue result;

                try
                {
                    result = ConstantValue.Create(String.Concat(leftValue, rightValue));
                    compoundStringLength = (int)newCompoundLength;
                }
                catch (System.OutOfMemoryException)
                {
                    return ConstantValue.Bad;
                }

                return result;
            }

            return null;
        }

        private static BinaryOperatorKind SyntaxKindToBinaryOperatorKind(SyntaxKind kind)
        {
            switch (kind)
            {
                case SyntaxKind.MultiplyAssignmentExpression:
                case SyntaxKind.MultiplyExpression: return BinaryOperatorKind.Multiplication;
                case SyntaxKind.DivideAssignmentExpression:
                case SyntaxKind.DivideExpression: return BinaryOperatorKind.Division;
                case SyntaxKind.ModuloAssignmentExpression:
                case SyntaxKind.ModuloExpression: return BinaryOperatorKind.Remainder;
                case SyntaxKind.AddAssignmentExpression:
                case SyntaxKind.AddExpression: return BinaryOperatorKind.Addition;
                case SyntaxKind.SubtractAssignmentExpression:
                case SyntaxKind.SubtractExpression: return BinaryOperatorKind.Subtraction;
                case SyntaxKind.RightShiftAssignmentExpression:
                case SyntaxKind.RightShiftExpression: return BinaryOperatorKind.RightShift;
                case SyntaxKind.LeftShiftAssignmentExpression:
                case SyntaxKind.LeftShiftExpression: return BinaryOperatorKind.LeftShift;
                case SyntaxKind.EqualsExpression: return BinaryOperatorKind.Equal;
                case SyntaxKind.NotEqualsExpression: return BinaryOperatorKind.NotEqual;
                case SyntaxKind.GreaterThanExpression: return BinaryOperatorKind.GreaterThan;
                case SyntaxKind.LessThanExpression: return BinaryOperatorKind.LessThan;
                case SyntaxKind.GreaterThanOrEqualExpression: return BinaryOperatorKind.GreaterThanOrEqual;
                case SyntaxKind.LessThanOrEqualExpression: return BinaryOperatorKind.LessThanOrEqual;
                case SyntaxKind.AndAssignmentExpression:
                case SyntaxKind.BitwiseAndExpression: return BinaryOperatorKind.And;
                case SyntaxKind.OrAssignmentExpression:
                case SyntaxKind.BitwiseOrExpression: return BinaryOperatorKind.Or;
                case SyntaxKind.ExclusiveOrAssignmentExpression:
                case SyntaxKind.ExclusiveOrExpression: return BinaryOperatorKind.Xor;
                case SyntaxKind.LogicalAndExpression: return BinaryOperatorKind.LogicalAnd;
                case SyntaxKind.LogicalOrExpression: return BinaryOperatorKind.LogicalOr;
                default: throw ExceptionUtilities.UnexpectedValue(kind);
            }
        }

        private BoundExpression BindIncrementOperator(CSharpSyntaxNode node, ExpressionSyntax operandSyntax, SyntaxToken operatorToken, DiagnosticBag diagnostics)
        {
            BoundExpression operand = BindValue(operandSyntax, diagnostics, BindValueKind.IncrementDecrement);
            UnaryOperatorKind kind = SyntaxKindToUnaryOperatorKind(node.Kind());

            // If the operand is bad, avoid generating cascading errors.
            if (operand.HasAnyErrors)
            {
                // NOTE: no candidate user-defined operators.
                return new BoundIncrementOperator(
                    node,
                    kind,
                    operand,
                    null,
                    Conversion.NoConversion,
                    Conversion.NoConversion,
                    LookupResultKind.Empty,
                    GetSpecialType(SpecialType.System_Object, diagnostics, node),
                    hasErrors: true);
            }

            // The operand has to be a variable, property or indexer, so it must have a type.
            var operandType = operand.Type;
            Debug.Assert((object)operandType != null);

            if (operandType.IsDynamic())
            {
                return new BoundIncrementOperator(
                    node,
                    kind.WithType(UnaryOperatorKind.Dynamic).WithOverflowChecksIfApplicable(CheckOverflowAtRuntime),
                    operand,
                    methodOpt: null,
                    operandConversion: Conversion.NoConversion,
                    resultConversion: Conversion.NoConversion,
                    resultKind: LookupResultKind.Viable,
                    originalUserDefinedOperatorsOpt: default(ImmutableArray<MethodSymbol>),
                    type: operandType,
                    hasErrors: false);
            }

            LookupResultKind resultKind;
            ImmutableArray<MethodSymbol> originalUserDefinedOperators;
            var best = this.UnaryOperatorOverloadResolution(kind, operand, node, diagnostics, out resultKind, out originalUserDefinedOperators);
            if (!best.HasValue)
            {
                ReportUnaryOperatorError(node, diagnostics, operatorToken.Text, operand, resultKind);
                return new BoundIncrementOperator(
                    node,
                    kind,
                    operand,
                    null,
                    Conversion.NoConversion,
                    Conversion.NoConversion,
                    resultKind,
                    originalUserDefinedOperators,
                    GetSpecialType(SpecialType.System_Object, diagnostics, node),
                    hasErrors: true);
            }

            var signature = best.Signature;

            HashSet<DiagnosticInfo> useSiteDiagnostics = null;
            var resultConversion = Conversions.ClassifyConversion(signature.ReturnType, operandType, ref useSiteDiagnostics);
            diagnostics.Add(node, useSiteDiagnostics);

            bool hasErrors = false;
            if (!resultConversion.IsImplicit || !resultConversion.IsValid)
            {
                GenerateImplicitConversionError(diagnostics, this.Compilation, node, resultConversion, signature.ReturnType, operandType);
                hasErrors = true;
            }
            else
            {
                ReportDiagnosticsIfObsolete(diagnostics, resultConversion, node, hasBaseReceiver: false);
            }

            if (!hasErrors && operandType.IsVoidPointer())
            {
                Error(diagnostics, ErrorCode.ERR_VoidError, node);
                hasErrors = true;
            }

            Conversion operandConversion = best.Conversion;

            ReportDiagnosticsIfObsolete(diagnostics, operandConversion, node, hasBaseReceiver: false);

            return new BoundIncrementOperator(
                node,
                signature.Kind.WithOverflowChecksIfApplicable(CheckOverflowAtRuntime),
                operand,
                signature.Method,
                operandConversion,
                resultConversion,
                resultKind,
                originalUserDefinedOperators,
                operandType,
                hasErrors);
        }

        // Based on ExpressionBinder::bindPtrIndirection.
        private BoundExpression BindPointerIndirectionExpression(PrefixUnaryExpressionSyntax node, DiagnosticBag diagnostics)
        {
            BoundExpression operand = BindValue(node.Operand, diagnostics, GetUnaryAssignmentKind(node.Kind()));

            TypeSymbol pointedAtType;
            bool hasErrors;
            BindPointerIndirectionExpressionInternal(node, operand, diagnostics, out pointedAtType, out hasErrors);

            return new BoundPointerIndirectionOperator(node, operand, pointedAtType ?? CreateErrorType(), hasErrors);
        }

        private static void BindPointerIndirectionExpressionInternal(CSharpSyntaxNode node, BoundExpression operand, DiagnosticBag diagnostics, out TypeSymbol pointedAtType, out bool hasErrors)
        {
            var operandType = operand.Type as PointerTypeSymbol;

            hasErrors = operand.HasAnyErrors; // This would propagate automatically, but by reading it explicitly we can reduce cascading.

            if ((object)operandType == null)
            {
                pointedAtType = null;

                if (!hasErrors)
                {
                    // NOTE: Dev10 actually reports ERR_BadUnaryOp if the operand has Type == null,
                    // but this seems clearer.
                    Error(diagnostics, ErrorCode.ERR_PtrExpected, node);
                    hasErrors = true;
                }
            }
            else
            {
                pointedAtType = operandType.PointedAtType.TypeSymbol;

                if (pointedAtType.SpecialType == SpecialType.System_Void)
                {
                    pointedAtType = null;

                    if (!hasErrors)
                    {
                        Error(diagnostics, ErrorCode.ERR_VoidError, node);
                        hasErrors = true;
                    }
                }
            }
        }

        // Based on ExpressionBinder::bindPtrAddr.
        private BoundExpression BindAddressOfExpression(PrefixUnaryExpressionSyntax node, DiagnosticBag diagnostics)
        {
            BoundExpression operand = BindValue(node.Operand, diagnostics, BindValueKind.AddressOf);

            bool hasErrors = operand.HasAnyErrors; // This would propagate automatically, but by reading it explicitly we can reduce cascading.
            bool isFixedStatementAddressOfExpression = SyntaxFacts.IsFixedStatementExpression(node);

            switch (operand.Kind)
            {
                case BoundKind.MethodGroup:
                case BoundKind.Lambda:
                case BoundKind.UnboundLambda:
                    {
                        Debug.Assert(hasErrors);
                        return new BoundAddressOfOperator(node, operand, isFixedStatementAddressOfExpression, CreateErrorType(), hasErrors: true);
                    }
            }

            TypeSymbol operandType = operand.Type;
            Debug.Assert((object)operandType != null || hasErrors, "BindValue should have caught a null operand type");

            bool isManagedType = operandType.IsManagedType;
            bool allowManagedAddressOf = Flags.Includes(BinderFlags.AllowManagedAddressOf);
            if (!allowManagedAddressOf)
            {
                if (!hasErrors && isManagedType)
                {
                    hasErrors = true;
                    Error(diagnostics, ErrorCode.ERR_ManagedAddr, node, operandType);
                }

                if (!hasErrors)
                {
                    Symbol accessedLocalOrParameterOpt;
                    if (IsNonMoveableVariable(operand, out accessedLocalOrParameterOpt) == isFixedStatementAddressOfExpression)
                    {
                        Error(diagnostics, isFixedStatementAddressOfExpression ? ErrorCode.ERR_FixedNotNeeded : ErrorCode.ERR_FixedNeeded, node);
                        hasErrors = true;
                    }
                }
            }

            TypeSymbol pointerType = new PointerTypeSymbol(TypeSymbolWithAnnotations.Create(isManagedType && allowManagedAddressOf
                ? GetSpecialType(SpecialType.System_IntPtr, diagnostics, node)
                : operandType ?? CreateErrorType()));
            return new BoundAddressOfOperator(node, operand, isFixedStatementAddressOfExpression, pointerType, hasErrors);
        }

        // Basically a port of ExpressionBinder::isFixedExpression, which basically implements spec section 18.3.
        // Renamed because there are already too many things called "fixed".
        // NOTE: internal purely for testing purposes.
        internal bool IsNonMoveableVariable(BoundExpression expr, out Symbol accessedLocalOrParameterOpt)
        {
            accessedLocalOrParameterOpt = null;

            while (true)
            {
                BoundKind exprKind = expr.Kind;
                switch (exprKind)
                {
                    case BoundKind.FieldAccess:
                    case BoundKind.EventAccess:
                        {
                            FieldSymbol fieldSymbol;
                            BoundExpression receiver;
                            if (exprKind == BoundKind.FieldAccess)
                            {
                                BoundFieldAccess fieldAccess = (BoundFieldAccess)expr;
                                fieldSymbol = fieldAccess.FieldSymbol;
                                receiver = fieldAccess.ReceiverOpt;
                            }
                            else
                            {
                                BoundEventAccess eventAccess = (BoundEventAccess)expr;
                                if (!eventAccess.IsUsableAsField || eventAccess.EventSymbol.IsWindowsRuntimeEvent)
                                {
                                    return false;
                                }
                                EventSymbol eventSymbol = eventAccess.EventSymbol;
                                fieldSymbol = eventSymbol.AssociatedField;
                                receiver = eventAccess.ReceiverOpt;
                            }

                            if ((object)fieldSymbol == null || fieldSymbol.IsStatic || (object)receiver == null)
                            {
                                return false;
                            }

                            var unusedDiagnostics = DiagnosticBag.GetInstance();
                            bool receiverIsLValue = CheckValueKind(receiver, BindValueKind.AddressOf, unusedDiagnostics);
                            unusedDiagnostics.Free();

                            if (!receiverIsLValue)
                            {
                                return false;
                            }

                            // NOTE: type parameters will already have been weeded out, since a
                            // variable of type parameter type has to be cast to an effective
                            // base or interface type before its fields can be accessed and a
                            // conversion isn't an lvalue.
                            if (receiver.Type.IsReferenceType)
                            {
                                return false;
                            }

                            expr = receiver;
                            continue;
                        }
                    case BoundKind.RangeVariable:
                        {
                            // NOTE: there are cases where you can take the address of a range variable.
                            // e.g. from x in new int[3] select *(&x)
                            BoundRangeVariable variableAccess = (BoundRangeVariable)expr;
                            expr = variableAccess.Value; //Check the underlying expression.
                            continue;
                        }
                    case BoundKind.Parameter:
                        {
                            BoundParameter parameterAccess = (BoundParameter)expr;
                            ParameterSymbol parameterSymbol = parameterAccess.ParameterSymbol;
                            accessedLocalOrParameterOpt = parameterSymbol;
                            return parameterSymbol.RefKind == RefKind.None;
                        }
                    case BoundKind.ThisReference:
                    case BoundKind.BaseReference:
                        {
                            accessedLocalOrParameterOpt = this.ContainingMemberOrLambda.EnclosingThisSymbol();
                            return false;
                        }
                    case BoundKind.Local:
                        {
                            BoundLocal localAccess = (BoundLocal)expr;
                            LocalSymbol localSymbol = localAccess.LocalSymbol;
                            accessedLocalOrParameterOpt = localSymbol;
                            // NOTE: The spec says that this is moveable if it is captured by an anonymous function,
                            // but that will be reported separately and error-recovery is better if we say that
                            // such locals are not moveable.
                            return localSymbol.RefKind == RefKind.None;
                        }
                    case BoundKind.PointerIndirectionOperator: //Covers ->, since the receiver will be one of these.
                    case BoundKind.PointerElementAccess:
                    case BoundKind.StackAllocArrayCreation:
                        {
                            return true;
                        }
                    case BoundKind.PropertyAccess: // Never a variable.
                    case BoundKind.IndexerAccess: // Never a variable.
                    default:
                        {
                            return false;
                        }
                }
            }
        }

        private BoundExpression BindUnaryOperator(PrefixUnaryExpressionSyntax node, DiagnosticBag diagnostics)
        {
            BoundExpression operand = BindValue(node.Operand, diagnostics, GetUnaryAssignmentKind(node.Kind()));
            BoundLiteral constant = BindIntegralMinValConstants(node, operand, diagnostics);
            return constant ?? BindUnaryOperatorCore(node, node.OperatorToken.Text, operand, diagnostics);
        }

        private BoundExpression BindUnaryOperatorCore(CSharpSyntaxNode node, string operatorText, BoundExpression operand, DiagnosticBag diagnostics)
        {
            UnaryOperatorKind kind = SyntaxKindToUnaryOperatorKind(node.Kind());

            bool isOperandTypeNull = (object)operand.Type == null;
            if (isOperandTypeNull)
            {
                // Dev10 does not allow unary prefix operators to be applied to the null literal
                // (or other typeless expressions).
                Error(diagnostics, ErrorCode.ERR_BadUnaryOp, node, operatorText, operand.Display);
            }

            // If the operand is bad, avoid generating cascading errors.
            if (operand.HasAnyErrors || isOperandTypeNull)
            {
                // Note: no candidate user-defined operators.
                return new BoundUnaryOperator(node, kind, operand, ConstantValue.NotAvailable,
                    methodOpt: null,
                    resultKind: LookupResultKind.Empty,
                    type: GetSpecialType(SpecialType.System_Object, diagnostics, node),
                    hasErrors: true);
            }

            // If the operand is dynamic then we do not attempt to do overload resolution at compile
            // time; we defer that until runtime. If we did overload resolution then the dynamic
            // operand would be implicitly convertible to the parameter type of each operator 
            // signature, and therefore every operator would be an applicable candidate. Instead 
            // of changing overload resolution to handle dynamic, we just handle it here and let
            // overload resolution implement the specification.

            if (operand.HasDynamicType())
            {
                return new BoundUnaryOperator(
                    syntax: node,
                    operatorKind: kind.WithType(UnaryOperatorKind.Dynamic).WithOverflowChecksIfApplicable(CheckOverflowAtRuntime),
                    operand: operand,
                    constantValueOpt: ConstantValue.NotAvailable,
                    methodOpt: null,
                    resultKind: LookupResultKind.Viable,
                    type: operand.Type);
            }

            LookupResultKind resultKind;
            ImmutableArray<MethodSymbol> originalUserDefinedOperators;
            var best = this.UnaryOperatorOverloadResolution(kind, operand, node, diagnostics, out resultKind, out originalUserDefinedOperators);
            if (!best.HasValue)
            {
                ReportUnaryOperatorError(node, diagnostics, operatorText, operand, resultKind);
                return new BoundUnaryOperator(
                    node,
                    kind,
                    operand,
                    ConstantValue.NotAvailable,
                    null,
                    resultKind,
                    originalUserDefinedOperators,
                    GetSpecialType(SpecialType.System_Object, diagnostics, node),
                    hasErrors: true);
            }

            var signature = best.Signature;

            var resultOperand = CreateConversion(operand.Syntax, operand, best.Conversion, false, signature.OperandType, diagnostics);
            var resultType = signature.ReturnType;
            UnaryOperatorKind resultOperatorKind = signature.Kind;
            var resultMethod = signature.Method;
            var resultConstant = FoldUnaryOperator(node, resultOperatorKind, resultOperand, resultType.SpecialType, diagnostics);

            return new BoundUnaryOperator(
                node,
                resultOperatorKind.WithOverflowChecksIfApplicable(CheckOverflowAtRuntime),
                resultOperand,
                resultConstant,
                resultMethod,
                resultKind,
                resultType);
        }

        private ConstantValue FoldEnumUnaryOperator(
            CSharpSyntaxNode syntax,
            UnaryOperatorKind kind,
            BoundExpression operand,
            DiagnosticBag diagnostics)
        {
            var underlyingType = operand.Type.GetEnumUnderlyingType();

            BoundExpression newOperand = CreateConversion(operand, underlyingType, diagnostics);

            // We may have to upconvert the type if it is a byte, sbyte, short, ushort
            // or nullable of those, because there is no ~ operator
            var upconvertSpecialType = GetEnumPromotedType(underlyingType.SpecialType);
            var upconvertType = upconvertSpecialType == underlyingType.SpecialType ?
                underlyingType :
                GetSpecialType(upconvertSpecialType, diagnostics, syntax);

            newOperand = CreateConversion(newOperand, upconvertType, diagnostics);

            UnaryOperatorKind newKind = kind.Operator().WithType(upconvertSpecialType);

            var constantValue = FoldUnaryOperator(syntax, newKind, operand, upconvertType.SpecialType, diagnostics);

            // Convert back to the underlying type
            if (!constantValue.IsBad)
            {
                // Do an unchecked conversion if bitwise complement
                var binder = kind.Operator() == UnaryOperatorKind.BitwiseComplement ?
                    this.WithCheckedOrUncheckedRegion(@checked: false) : this;
                return binder.FoldConstantNumericConversion(syntax, constantValue, underlyingType, diagnostics);
            }

            return constantValue;
        }

        private ConstantValue FoldUnaryOperator(
            CSharpSyntaxNode syntax,
            UnaryOperatorKind kind,
            BoundExpression operand,
            SpecialType resultType,
            DiagnosticBag diagnostics)
        {
            Debug.Assert(operand != null);
            // UNDONE: report errors when in a checked context.

            if (operand.HasAnyErrors)
            {
                return null;
            }

            var value = operand.ConstantValue;
            if (value == null || value.IsBad)
            {
                return value;
            }

            if (kind.IsEnum() && !kind.IsLifted())
            {
                return FoldEnumUnaryOperator(syntax, kind, operand, diagnostics);
            }

            var newValue = FoldNeverOverflowUnaryOperator(kind, value);
            if (newValue != null)
            {
                return ConstantValue.Create(newValue, resultType);
            }

            if (CheckOverflowAtCompileTime)
            {
                try
                {
                    newValue = FoldCheckedIntegralUnaryOperator(kind, value);
                }
                catch (OverflowException)
                {
                    Error(diagnostics, ErrorCode.ERR_CheckedOverflow, syntax);
                    return ConstantValue.Bad;
                }
            }
            else
            {
                newValue = FoldUncheckedIntegralUnaryOperator(kind, value);
            }

            if (newValue != null)
            {
                return ConstantValue.Create(newValue, resultType);
            }

            return null;
        }

        private static object FoldNeverOverflowUnaryOperator(UnaryOperatorKind kind, ConstantValue value)
        {
            // Note that we do operations on single-precision floats as double-precision.
            switch (kind)
            {
                case UnaryOperatorKind.DecimalUnaryMinus:
                    return -value.DecimalValue;
                case UnaryOperatorKind.DoubleUnaryMinus:
                case UnaryOperatorKind.FloatUnaryMinus:
                    return -value.DoubleValue;
                case UnaryOperatorKind.DecimalUnaryPlus:
                    return +value.DecimalValue;
                case UnaryOperatorKind.FloatUnaryPlus:
                case UnaryOperatorKind.DoubleUnaryPlus:
                    return +value.DoubleValue;
                case UnaryOperatorKind.LongUnaryPlus:
                    return +value.Int64Value;
                case UnaryOperatorKind.ULongUnaryPlus:
                    return +value.UInt64Value;
                case UnaryOperatorKind.IntUnaryPlus:
                    return +value.Int32Value;
                case UnaryOperatorKind.UIntUnaryPlus:
                    return +value.UInt32Value;
                case UnaryOperatorKind.BoolLogicalNegation:
                    return !value.BooleanValue;
                case UnaryOperatorKind.IntBitwiseComplement:
                    return ~value.Int32Value;
                case UnaryOperatorKind.LongBitwiseComplement:
                    return ~value.Int64Value;
                case UnaryOperatorKind.UIntBitwiseComplement:
                    return ~value.UInt32Value;
                case UnaryOperatorKind.ULongBitwiseComplement:
                    return ~value.UInt64Value;
            }

            return null;
        }

        private static object FoldUncheckedIntegralUnaryOperator(UnaryOperatorKind kind, ConstantValue value)
        {
            unchecked
            {
                switch (kind)
                {
                    case UnaryOperatorKind.LongUnaryMinus:
                        return -value.Int64Value;
                    case UnaryOperatorKind.IntUnaryMinus:
                        return -value.Int32Value;
                }
            }

            return null;
        }

        private static object FoldCheckedIntegralUnaryOperator(UnaryOperatorKind kind, ConstantValue value)
        {
            checked
            {
                switch (kind)
                {
                    case UnaryOperatorKind.LongUnaryMinus:
                        return -value.Int64Value;
                    case UnaryOperatorKind.IntUnaryMinus:
                        return -value.Int32Value;
                }
            }

            return null;
        }

        private static UnaryOperatorKind SyntaxKindToUnaryOperatorKind(SyntaxKind kind)
        {
            switch (kind)
            {
                case SyntaxKind.PreIncrementExpression: return UnaryOperatorKind.PrefixIncrement;
                case SyntaxKind.PostIncrementExpression: return UnaryOperatorKind.PostfixIncrement;
                case SyntaxKind.PreDecrementExpression: return UnaryOperatorKind.PrefixDecrement;
                case SyntaxKind.PostDecrementExpression: return UnaryOperatorKind.PostfixDecrement;
                case SyntaxKind.UnaryPlusExpression: return UnaryOperatorKind.UnaryPlus;
                case SyntaxKind.UnaryMinusExpression: return UnaryOperatorKind.UnaryMinus;
                case SyntaxKind.LogicalNotExpression: return UnaryOperatorKind.LogicalNegation;
                case SyntaxKind.BitwiseNotExpression: return UnaryOperatorKind.BitwiseComplement;
                default: throw ExceptionUtilities.UnexpectedValue(kind);
            }
        }

        private static BindValueKind GetBinaryAssignmentKind(SyntaxKind kind)
        {
            switch (kind)
            {
                case SyntaxKind.SimpleAssignmentExpression:
                    return BindValueKind.Assignment;
                case SyntaxKind.AddAssignmentExpression:
                case SyntaxKind.AndAssignmentExpression:
                case SyntaxKind.DivideAssignmentExpression:
                case SyntaxKind.ExclusiveOrAssignmentExpression:
                case SyntaxKind.LeftShiftAssignmentExpression:
                case SyntaxKind.ModuloAssignmentExpression:
                case SyntaxKind.MultiplyAssignmentExpression:
                case SyntaxKind.OrAssignmentExpression:
                case SyntaxKind.RightShiftAssignmentExpression:
                case SyntaxKind.SubtractAssignmentExpression:
                    return BindValueKind.CompoundAssignment;
                default:
                    return BindValueKind.RValue;
            }
        }

        private static BindValueKind GetUnaryAssignmentKind(SyntaxKind kind)
        {
            switch (kind)
            {
                case SyntaxKind.PreDecrementExpression:
                case SyntaxKind.PreIncrementExpression:
                case SyntaxKind.PostDecrementExpression:
                case SyntaxKind.PostIncrementExpression:
                    return BindValueKind.IncrementDecrement;
                case SyntaxKind.AddressOfExpression:
                    Debug.Assert(false, "Should be handled separately.");
                    goto default;
                default:
                    return BindValueKind.RValue;
            }
        }

        private BoundLiteral BindIntegralMinValConstants(PrefixUnaryExpressionSyntax node, BoundExpression operand, DiagnosticBag diagnostics)
        {
            // SPEC: To permit the smallest possible int and long values to be written as decimal integer 
            // SPEC: literals, the following two rules exist:

            // SPEC: When a decimal-integer-literal with the value 2147483648 and no integer-type-suffix 
            // SPEC: appears as the token immediately following a unary minus operator token, the result is a 
            // SPEC: constant of type int with the value −2147483648. 

            // SPEC: When a decimal-integer-literal with the value 9223372036854775808 and no integer-type-suffix 
            // SPEC: or the integer-type-suffix L or l appears as the token immediately following a unary minus 
            // SPEC: operator token, the result is a constant of type long with the value −9223372036854775808. 

            if (node.Kind() != SyntaxKind.UnaryMinusExpression)
            {
                return null;
            }

            if (node.Operand != operand.Syntax || operand.Syntax.Kind() != SyntaxKind.NumericLiteralExpression)
            {
                return null;
            }

            var literal = (LiteralExpressionSyntax)operand.Syntax;
            var token = literal.Token;
            if (token.Value is uint)
            {
                uint value = (uint)token.Value;
                if (value != 2147483648U)
                {
                    return null;
                }

                if (token.Text.Contains("u") || token.Text.Contains("U") || token.Text.Contains("l") || token.Text.Contains("L"))
                {
                    return null;
                }

                return new BoundLiteral(node, ConstantValue.Create((int)-2147483648), GetSpecialType(SpecialType.System_Int32, diagnostics, node));
            }
            else if (token.Value is ulong)
            {
                var value = (ulong)token.Value;
                if (value != 9223372036854775808UL)
                {
                    return null;
                }

                if (token.Text.Contains("u") || token.Text.Contains("U"))
                {
                    return null;
                }

                return new BoundLiteral(node, ConstantValue.Create(-9223372036854775808), GetSpecialType(SpecialType.System_Int64, diagnostics, node));
            }

            return null;
        }

        private static bool IsDivisionByZero(BinaryOperatorKind kind, ConstantValue valueRight)
        {
            Debug.Assert(valueRight != null);

            switch (kind)
            {
                case BinaryOperatorKind.DecimalDivision:
                case BinaryOperatorKind.DecimalRemainder:
                    return valueRight.DecimalValue == 0.0m;
                case BinaryOperatorKind.IntDivision:
                case BinaryOperatorKind.IntRemainder:
                    return valueRight.Int32Value == 0;
                case BinaryOperatorKind.LongDivision:
                case BinaryOperatorKind.LongRemainder:
                    return valueRight.Int64Value == 0;
                case BinaryOperatorKind.UIntDivision:
                case BinaryOperatorKind.UIntRemainder:
                    return valueRight.UInt32Value == 0;
                case BinaryOperatorKind.ULongDivision:
                case BinaryOperatorKind.ULongRemainder:
                    return valueRight.UInt64Value == 0;
            }

            return false;
        }

        private bool IsOperandErrors(CSharpSyntaxNode node, BoundExpression operand, DiagnosticBag diagnostics)
        {
<<<<<<< HEAD
            var operand = BindValue(node.Left, diagnostics, BindValueKind.RValue);
            AliasSymbol alias;
            TypeSymbol targetType = BindType(node.Right, diagnostics, out alias).TypeSymbol;
            var typeExpression = new BoundTypeExpression(node.Right, alias, targetType);
            var targetTypeKind = targetType.TypeKind;
            var resultType = (TypeSymbol)GetSpecialType(SpecialType.System_Boolean, diagnostics, node);

            // Is and As operator should have null ConstantValue as they are not constant expressions.
            // However we perform analysis of is/as expressions at bind time to detect if the expression 
            // will always evaluate to a constant to generate warnings (always true/false/null).
            // We also need this analysis result during rewrite to optimize away redundant isinst instructions.
            // We store the conversion from expression's operand type to target type to enable these
            // optimizations during is/as operator rewrite.

=======
>>>>>>> c7afb2d2
            switch (operand.Kind)
            {
                case BoundKind.UnboundLambda:
                case BoundKind.Lambda:
                case BoundKind.MethodGroup:  // New in Roslyn - see DevDiv #864740.
                    // operand for an is or as expression cannot be a lambda expression or method group
                    Error(diagnostics, ErrorCode.ERR_LambdaInIsAs, node);
                    return true;
            }

            return operand.HasAnyErrors;
        }

        private bool IsOperatorErrors(CSharpSyntaxNode node, TypeSymbol operandType, BoundTypeExpression typeExpression, DiagnosticBag diagnostics)
        {
            var targetType = typeExpression.Type;
            var targetTypeKind = targetType.TypeKind;

            // The native compiler allows "x is C" where C is a static class. This
            // is strictly illegal according to the specification (see the section
            // called "Referencing Static Class Types".) To retain compatibility we
            // allow it, but when /feature:strict is enabled we break with the native
            // compiler and turn this into an error, as it should be.
            if (targetType.IsStatic && Compilation.FeatureStrictEnabled)
            {
                Error(diagnostics, ErrorCode.ERR_StaticInAsOrIs, node, targetType);
                return true;
            }

            if ((object)operandType != null && operandType.TypeKind == TypeKind.Pointer || targetTypeKind == TypeKind.Pointer)
            {
                // operand for an is or as expression cannot be of pointer type
                Error(diagnostics, ErrorCode.ERR_PointerInAsOrIs, node);
                return true;
            }

            return targetTypeKind == TypeKind.Error;
        }

        private BoundExpression BindIsOperator(BinaryExpressionSyntax node, DiagnosticBag diagnostics)
        {
            var operand = BindValue(node.Left, diagnostics, BindValueKind.RValue);
            AliasSymbol alias;
            TypeSymbol targetType = BindType(node.Right, diagnostics, out alias);
            var typeExpression = new BoundTypeExpression(node.Right, alias, targetType);
            var targetTypeKind = targetType.TypeKind;
            var resultType = (TypeSymbol)GetSpecialType(SpecialType.System_Boolean, diagnostics, node);
            if (IsOperandErrors(node, operand, diagnostics) || IsOperatorErrors(node, operand.Type, typeExpression, diagnostics))
            {
                return new BoundIsOperator(node, operand, typeExpression, Conversion.NoConversion, resultType, hasErrors: true);
            }

            // Is and As operator should have null ConstantValue as they are not constant expressions.
            // However we perform analysis of is/as expressions at bind time to detect if the expression 
            // will always evaluate to a constant to generate warnings (always true/false/null).
            // We also need this analysis result during rewrite to optimize away redundant isinst instructions.
            // We store the conversion from expression's operand type to target type to enable these
            // optimizations during is/as operator rewrite.

            HashSet<DiagnosticInfo> useSiteDiagnostics = null;

            if (operand.ConstantValue == ConstantValue.Null ||
                operand.Kind == BoundKind.MethodGroup ||
                operand.Type.SpecialType == SpecialType.System_Void)
            {
                // warning for cases where the result is always false:
                // (a) "null is TYPE" OR operand evaluates to null 
                // (b) operand is a MethodGroup
                // (c) operand is of void type

                // NOTE:    Dev10 violates the SPEC for case (c) above and generates
                // NOTE:    an error ERR_NoExplicitBuiltinConv if the target type
                // NOTE:    is an open type. According to the specification, the result
                // NOTE:    is always false, but no compile time error occurs.
                // NOTE:    We follow the specification and generate WRN_IsAlwaysFalse
                // NOTE:    instead of an error.
                // NOTE:    See Test SyntaxBinderTests.TestIsOperatorWithTypeParameter

                Error(diagnostics, ErrorCode.WRN_IsAlwaysFalse, node, targetType);
                Conversion conv = Conversions.ClassifyConversionFromExpression(operand, targetType, ref useSiteDiagnostics);
                diagnostics.Add(node, useSiteDiagnostics);
                return new BoundIsOperator(node, operand, typeExpression, conv, resultType);
            }

            if (targetTypeKind == TypeKind.Dynamic)
            {
                // warning for dynamic target type
                Error(diagnostics, ErrorCode.WRN_IsDynamicIsConfusing,
                    node, node.OperatorToken.Text, targetType.Name,
                    GetSpecialType(SpecialType.System_Object, diagnostics, node).Name // a pretty way of getting the string "Object"
                    );
            }

            var operandType = operand.Type;
            Debug.Assert((object)operandType != null);
            if (operandType.TypeKind == TypeKind.Dynamic)
            {
                // if operand has a dynamic type, we do the same thing as though it were an object
                operandType = GetSpecialType(SpecialType.System_Object, diagnostics, node);
            }

            Conversion conversion = Conversions.ClassifyConversion(operandType, targetType, ref useSiteDiagnostics);
            diagnostics.Add(node, useSiteDiagnostics);
            ReportIsOperatorConstantWarnings(node, diagnostics, operandType, targetType, conversion.Kind, operand.ConstantValue);
            return new BoundIsOperator(node, operand, typeExpression, conversion, resultType);
        }

        private static void ReportIsOperatorConstantWarnings(
            CSharpSyntaxNode syntax,
            DiagnosticBag diagnostics,
            TypeSymbol operandType,
            TypeSymbol targetType,
            ConversionKind conversionKind,
            ConstantValue operandConstantValue)
        {
            // NOTE:    Even though BoundIsOperator and BoundAsOperator will always have no ConstantValue
            // NOTE:    (they are non-constant expressions according to Section 7.19 of the specification),
            // NOTE:    we want to perform constant analysis of is/as expressions to generate warnings if the
            // NOTE:    expression will always be true/false/null.

            ConstantValue constantValue = GetIsOperatorConstantResult(operandType, targetType, conversionKind, operandConstantValue);
            if (constantValue != null)
            {
                Debug.Assert(constantValue == ConstantValue.True || constantValue == ConstantValue.False);

                ErrorCode errorCode = constantValue == ConstantValue.True ? ErrorCode.WRN_IsAlwaysTrue : ErrorCode.WRN_IsAlwaysFalse;
                Error(diagnostics, errorCode, syntax, targetType);
            }
        }

        internal static ConstantValue GetIsOperatorConstantResult(TypeSymbol operandType, TypeSymbol targetType, ConversionKind conversionKind, ConstantValue operandConstantValue)
        {
            Debug.Assert((object)targetType != null);

            // SPEC:    The result of the operation depends on D and T as follows:
            // SPEC:    1)	If T is a reference type, the result is true if D and T are the same type, if D is a reference type and
            // SPEC:        an implicit reference conversion from D to T exists, or if D is a value type and a boxing conversion from D to T exists.
            // SPEC:    2)	If T is a nullable type, the result is true if D is the underlying type of T.
            // SPEC:    3)	If T is a non-nullable value type, the result is true if D and T are the same type.
            // SPEC:    4)	Otherwise, the result is false.

            // NOTE:    The language specification talks about the runtime evaluation of the is operation.
            // NOTE:    However, we are interested in computing the compile time constant value for the expression.
            // NOTE:    Even though BoundIsOperator and BoundAsOperator will always have no ConstantValue
            // NOTE:    (they are non-constant expressions according to Section 7.19 of the specification),
            // NOTE:    we want to perform constant analysis of is/as expressions during binding to generate warnings (always true/false/null)
            // NOTE:    and during rewriting for optimized codegen.
            // NOTE: 
            // NOTE:    Because the heuristic presented here is used to change codegen, it must be conservative. It is acceptable
            // NOTE:    for us to fail to report a warning in cases where humans could logically deduce that the operator will
            // NOTE:    always return false. It is not acceptable to inaccurately warn that the operator will always return false
            // NOTE:    if there are cases where it might succeed.
            // 

            // To begin our heuristic: if the operand is literal null then we automatically return that the
            // result is false. You might think that we can simply check to see if the conversion is 
            // ConversionKind.NullConversion, but "null is T" for a type parameter T is actually classified
            // as an implicit reference conversion if T is constrained to reference types. Rather
            // than deal with all those special cases we can simply bail out here.

            if (operandConstantValue == ConstantValue.Null)
            {
                return ConstantValue.False;
            }

            Debug.Assert((object)operandType != null);

            switch (conversionKind)
            {
                case ConversionKind.NoConversion:
                    // Oddly enough, "x is T" can be true even if there is no conversion from x to T! 
                    //
                    // Scenario 1: Type parameter compared to System.Enum.
                    //
                    // bool M1<X>(X x) where X : struct { return x is Enum; }
                    //
                    // There is no conversion from X to Enum, not even an explicit conversion. But
                    // nevertheless, X could be constructed as an enumerated type.
                    // However, we can sometimes know that the result will be false.
                    //
                    // Scenario 2: Constrained type parameter compared to reference type.
                    //
                    // bool M2<X>(X x) where X : struct { return x is string; }
                    //
                    // We know that X, constrained to struct, will never be string.
                    //
                    // Scenario 3: Value type compared to type parameter.
                    //
                    // bool M3<T>(int x) { return x is T; }
                    //
                    // There is no conversion from int to T, but T could nevertheless be int.
                    //
                    // Scenario 4: Constructed type compared to open type
                    //
                    // bool M4<T>(C<int> x) { return x is C<T>; } 
                    //
                    // There is no conversion from C<int> to C<T>, but nevertheless, T might be int.
                    //
                    // Scenario 5: Open type compared to constructed type:
                    //
                    // bool M5<X>(C<X> x) { return x is C<int>);
                    //
                    // Again, X could be int.
                    // 
                    // We could then go on to get more complicated. For example, 
                    //
                    // bool M6<X>(C<X> x) where X : struct { return x is C<string>; }
                    //
                    // We know that C<X> is never convertible to C<string> no matter what
                    // X is. Or:
                    //
                    // bool M7<T>(Dictionary<int, int> x) { return x is List<T>; }
                    //
                    // We know that no matter what T is, the conversion will never succeed.
                    //
                    // As noted above, we must be conservative. We follow the lead of the native compiler,
                    // which uses the following algorithm:
                    //
                    // * If neither type is open and there is no conversion then the result is always false:

                    if (!operandType.ContainsTypeParameter() && !targetType.ContainsTypeParameter())
                    {
                        return ConstantValue.False;
                    }

                    // * Otherwise, at least one of them is of an open type. If the operand is of value type 
                    //   and the target is a class type other than System.Enum, then we are in scenario 2, 
                    //   not scenario 1, and can correctly deduce that the result is false.

                    if (operandType.IsValueType && targetType.IsClassType() && targetType.SpecialType != SpecialType.System_Enum)
                    {
                        return ConstantValue.False;
                    }

                    // * Otherwise, we give up. Though there are other situations in which we can deduce that
                    //   the result will always be false, such as scenarios 6 and 7, but we do not attempt
                    //   to deduce this.

                    // CONSIDER: we could use TypeUnification.CanUnify to do additional compile-time checking.

                    return null;

                case ConversionKind.ImplicitNumeric:
                case ConversionKind.ExplicitNumeric:
                case ConversionKind.ImplicitEnumeration:
                // case ConversionKind.ExplicitEnumeration: // Handled separately below.
                case ConversionKind.ImplicitConstant:
                case ConversionKind.ImplicitUserDefined:
                case ConversionKind.ExplicitUserDefined:
                case ConversionKind.IntPtr:

                    // Consider all the cases where we know that "x is T" must be false just from
                    // the conversion classification.
                    //
                    // If we have "x is T" and the conversion from x to T is numeric or enum then the result must be false.
                    //
                    // If we have "null is T" then obviously that must be false.
                    //
                    // If we have "1 is long" then that must be false. (If we have "1 is int" then it is an identity conversion,
                    // not an implicit constant conversion.
                    //
                    // User-defined and IntPtr conversions are always false for "is".

                    return ConstantValue.False;

                case ConversionKind.ExplicitEnumeration:
                    // Enum-to-enum conversions should be treated the same as unsuccessful struct-to-struct
                    // conversions (i.e. make allowances for type unification, etc)
                    if (operandType.IsEnumType() && targetType.IsEnumType())
                    {
                        goto case ConversionKind.NoConversion;
                    }

                    return ConstantValue.False;

                case ConversionKind.ExplicitNullable:

                    // An explicit nullable conversion is a conversion of one of the following forms:
                    //
                    // 1) X? --> Y?, where X --> Y is an explicit conversion.  (If X --> Y is an implicit
                    //    conversion then X? --> Y? is an implicit nullable conversion.) In this case we
                    //    know that "X? is Y?" must be false because either X? is null, or we have an
                    //    explicit conversion from struct type X to struct type Y, and so X is never of type Y.)
                    //
                    // 2) X --> Y?, where again, X --> Y is an explicit conversion. By the same reasoning
                    //    as in case 1, this must be false.

                    if (targetType.IsNullableType())
                    {
                        return ConstantValue.False;
                    }

                    Debug.Assert(operandType.IsNullableType());

                    // 3) X? --> X. In this case, this is just a different way of writing "x != null".
                    //    We do not know what the result will be.
                    //    CONSIDER: If we know statically that the operand is going to be null or non-null
                    //    CONSIDER: then we could give a better result here.

                    if (Conversions.HasIdentityConversion(operandType.GetNullableUnderlyingType(), targetType))
                    {
                        return null;
                    }

                    // 4) X? --> Y where the conversion X --> Y is an implicit or explicit value type conversion.
                    //    "X? is Y" again must be false.

                    return ConstantValue.False;

                case ConversionKind.ImplicitReference:
                case ConversionKind.ExplicitReference:
                case ConversionKind.Unboxing:
                    // In these three cases, the expression type must be a reference type. Therefore,
                    // the result cannot be determined. The expression could be null, resulting 
                    // in false, or it could be a non-null reference to the appropriate type,
                    // resulting in true.
                    return null;

                case ConversionKind.Identity:
                    // The result of "x is T" can be statically determined to be true if x is an expression 
                    // of non-nullable value type T. If x is of reference or nullable value type then
                    // we cannot know, because again, the expression value could be null or it could be good. 
                    // If it is of pointer type then we have already given an error.
                    return (operandType.IsValueType && !operandType.IsNullableType()) ? ConstantValue.True : null;

                case ConversionKind.Boxing:

                    // A boxing conversion might be a conversion:
                    //
                    // * From a non-nullable value type to a reference type
                    // * From a nullable value type to a reference type
                    // * From a type parameter that *could* be a value type under construction
                    //   to a reference type
                    //
                    // In the first case we know that the conversion will always succeed and that the
                    // operand is never null, and therefore "is" will always result in true. 
                    //
                    // In the second two cases we do not know; either the nullable value type could be
                    // null, or the type parameter could be constructed with a reference type, and it
                    // could be null.

                    return operandType.IsValueType && !operandType.IsNullableType() ? ConstantValue.True : null;

                case ConversionKind.ImplicitNullable:
                    // We have "x is T" in one of the following situations:
                    // 1) x is of type X and T is X?.  The value is always true.
                    // 2) x is of type X and T is Y? where X is convertible to Y via an implicit numeric conversion. Eg, 
                    //    x is of type int and T is decimal?.  The value is always false.
                    // 3) x is of type X? and T is Y? where X is convertible to Y via an implicit numeric conversion.
                    //    The value is always false.

                    Debug.Assert(targetType.IsNullableType());
                    return (operandType == targetType.GetNullableUnderlyingType()) ? ConstantValue.True : ConstantValue.False;

                default:
                case ConversionKind.ImplicitDynamic:
                case ConversionKind.ExplicitDynamic:
                case ConversionKind.PointerToInteger:
                case ConversionKind.PointerToPointer:
                case ConversionKind.PointerToVoid:
                case ConversionKind.IntegerToPointer:
                case ConversionKind.NullToPointer:
                case ConversionKind.AnonymousFunction:
                case ConversionKind.NullLiteral:
                case ConversionKind.MethodGroup:
                    // We've either replaced Dynamic with Object, or already bailed out with an error.
                    throw ExceptionUtilities.UnexpectedValue(conversionKind);
            }
        }

        private BoundExpression BindAsOperator(BinaryExpressionSyntax node, DiagnosticBag diagnostics)
        {
            var operand = BindValue(node.Left, diagnostics, BindValueKind.RValue);
            AliasSymbol alias;
            var targetType = BindType(node.Right, diagnostics, out alias).TypeSymbol;
            var typeExpression = new BoundTypeExpression(node.Right, alias, targetType);
            var targetTypeKind = targetType.TypeKind;
            var resultType = targetType;

            // Is and As operator should have null ConstantValue as they are not constant expressions.
            // However we perform analysis of is/as expressions at bind time to detect if the expression 
            // will always evaluate to a constant to generate warnings (always true/false/null).
            // We also need this analysis result during rewrite to optimize away redundant isinst instructions.
            // We store the conversion kind from expression's operand type to target type to enable these
            // optimizations during is/as operator rewrite.            

            switch (operand.Kind)
            {
                case BoundKind.UnboundLambda:
                case BoundKind.Lambda:
                case BoundKind.MethodGroup:  // New in Roslyn - see DevDiv #864740.
                    // operand for an is or as expression cannot be a lambda expression or method group
                    Error(diagnostics, ErrorCode.ERR_LambdaInIsAs, node);
                    return new BoundAsOperator(node, operand, typeExpression, Conversion.NoConversion, resultType, hasErrors: true);
            }

            if (operand.HasAnyErrors || targetTypeKind == TypeKind.Error)
            {
                // If either operand is bad or target type has errors, bail out preventing more cascading errors.
                return new BoundAsOperator(node, operand, typeExpression, Conversion.NoConversion, resultType, hasErrors: true);
            }

            // SPEC:    In an operation of the form E as T, E must be an expression and T must be a
            // SPEC:    reference type, a type parameter known to be a reference type, or a nullable type.

            if (!targetType.IsReferenceType && !targetType.IsNullableType())
            {
                // target type for an as expression cannot be a non-nullable value type.
                // generate appropriate error
                if (targetTypeKind == TypeKind.TypeParameter)
                {
                    Error(diagnostics, ErrorCode.ERR_AsWithTypeVar, node, targetType);
                }
                else if (targetTypeKind == TypeKind.Pointer)
                {
                    Error(diagnostics, ErrorCode.ERR_PointerInAsOrIs, node);
                }
                else
                {
                    Error(diagnostics, ErrorCode.ERR_AsMustHaveReferenceType, node, targetType);
                }

                return new BoundAsOperator(node, operand, typeExpression, Conversion.NoConversion, resultType, hasErrors: true);
            }

            // The C# specification states in the section called 
            // "Referencing Static Class Types" that it is always
            // illegal to use "as" with a static type. The
            // native compiler actually allows "null as C" for
            // a static type C to be an expression of type C.
            // It also allows "someObject as C" if "someObject"
            // is of type object. To retain compatibility we
            // allow it, but when /feature:strict is enabled we break with the native
            // compiler and turn this into an error, as it should be.
            if (targetType.IsStatic && Compilation.FeatureStrictEnabled)
            {
                Error(diagnostics, ErrorCode.ERR_StaticInAsOrIs, node, targetType);
                return new BoundAsOperator(node, operand, typeExpression, Conversion.NoConversion, resultType, hasErrors: true);
            }

            if (operand.IsLiteralNull())
            {
                // We do not want to warn for the case "null as TYPE" where the null
                // is a literal, because the user might be saying it to cause overload resolution
                // to pick a particular method
                return new BoundAsOperator(node, operand, typeExpression, Conversion.NullLiteral, resultType);
            }

            if (operand.Kind == BoundKind.MethodGroup)
            {
                Error(diagnostics, ErrorCode.ERR_NoExplicitBuiltinConv, node, MessageID.IDS_MethodGroup.Localize(), targetType);
                return new BoundAsOperator(node, operand, typeExpression, Conversion.NoConversion, resultType, hasErrors: true);
            }

            var operandType = operand.Type;
            Debug.Assert((object)operandType != null);
            var operandTypeKind = operandType.TypeKind;

            Debug.Assert(targetTypeKind != TypeKind.Pointer, "Should have been caught above");
            if (operandTypeKind == TypeKind.Pointer)
            {
                // operand for an is or as expression cannot be of pointer type
                Error(diagnostics, ErrorCode.ERR_PointerInAsOrIs, node);
                return new BoundAsOperator(node, operand, typeExpression, Conversion.NoConversion, resultType, hasErrors: true);
            }

            if (operandTypeKind == TypeKind.Dynamic)
            {
                // if operand has a dynamic type, we do the same thing as though it were an object
                operandType = GetSpecialType(SpecialType.System_Object, diagnostics, node);
                operandTypeKind = operandType.TypeKind;
            }

            if (targetTypeKind == TypeKind.Dynamic)
            {
                // for "as dynamic", we do the same thing as though it were an "as object"
                targetType = GetSpecialType(SpecialType.System_Object, diagnostics, node);
                targetTypeKind = targetType.TypeKind;
            }

            HashSet<DiagnosticInfo> useSiteDiagnostics = null;
            Conversion conversion = Conversions.ClassifyConversion(operandType, targetType, ref useSiteDiagnostics, builtinOnly: true);
            diagnostics.Add(node, useSiteDiagnostics);
            bool hasErrors = ReportAsOperatorConversionDiagnostics(node, diagnostics, this.Compilation, operandType, targetType, conversion.Kind, operand.ConstantValue);

            return new BoundAsOperator(node, operand, typeExpression, conversion, resultType, hasErrors);
        }

        private static bool ReportAsOperatorConversionDiagnostics(
            CSharpSyntaxNode node,
            DiagnosticBag diagnostics,
            Compilation compilation,
            TypeSymbol operandType,
            TypeSymbol targetType,
            ConversionKind conversionKind,
            ConstantValue operandConstantValue)
        {
            // SPEC:    In an operation of the form E as T, E must be an expression and T must be a reference type,
            // SPEC:    a type parameter known to be a reference type, or a nullable type.
            // SPEC:    Furthermore, at least one of the following must be true, or otherwise a compile-time error occurs:
            // SPEC:    •	An identity (§6.1.1), implicit nullable (§6.1.4), implicit reference (§6.1.6), boxing (§6.1.7), 
            // SPEC:        explicit nullable (§6.2.3), explicit reference (§6.2.4), or unboxing (§6.2.5) conversion exists
            // SPEC:        from E to T.
            // SPEC:    •	The type of E or T is an open type.
            // SPEC:    •	E is the null literal.

            // SPEC VIOLATION:  The specification contains an error in the list of legal conversions above.
            // SPEC VIOLATION:  If we have "class C<T, U> where T : U where U : class" then there is
            // SPEC VIOLATION:  an implicit conversion from T to U, but it is not an identity, reference or
            // SPEC VIOLATION:  boxing conversion. It will be one of those at runtime, but at compile time
            // SPEC VIOLATION:  we do not know which, and therefore cannot classify it as any of those.
            // SPEC VIOLATION:  See Microsoft.CodeAnalysis.CSharp.UnitTests.SyntaxBinderTests.TestAsOperator_SpecErrorCase() test for an example.

            // SPEC VIOLATION:  The specification also unintentionally allows the case where requirement 2 above:
            // SPEC VIOLATION:  "The type of E or T is an open type" is true, but type of E is void type, i.e. T is an open type.
            // SPEC VIOLATION:  Dev10 compiler correctly generates an error for this case and we will maintain compatibility.

            bool hasErrors = false;
            switch (conversionKind)
            {
                case ConversionKind.ImplicitReference:
                case ConversionKind.Boxing:
                case ConversionKind.ImplicitNullable:
                case ConversionKind.Identity:
                case ConversionKind.ExplicitNullable:
                case ConversionKind.ExplicitReference:
                case ConversionKind.Unboxing:
                    break;

                default:
                    // Generate an error if there is no possible legal conversion and both the operandType
                    // and the targetType are closed types OR operandType is void type, otherwise we need a runtime check
                    if (!operandType.ContainsTypeParameter() && !targetType.ContainsTypeParameter() ||
                        operandType.SpecialType == SpecialType.System_Void)
                    {
                        SymbolDistinguisher distinguisher = new SymbolDistinguisher(compilation, operandType, targetType);
                        Error(diagnostics, ErrorCode.ERR_NoExplicitBuiltinConv, node, distinguisher.First, distinguisher.Second);
                        hasErrors = true;
                    }

                    break;
            }

            if (!hasErrors)
            {
                ReportAsOperatorConstantWarnings(node, diagnostics, operandType, targetType, conversionKind, operandConstantValue);
            }

            return hasErrors;
        }

        private static void ReportAsOperatorConstantWarnings(
            CSharpSyntaxNode node,
            DiagnosticBag diagnostics,
            TypeSymbol operandType,
            TypeSymbol targetType,
            ConversionKind conversionKind,
            ConstantValue operandConstantValue)
        {
            // NOTE:    Even though BoundIsOperator and BoundAsOperator will always have no ConstantValue
            // NOTE:    (they are non-constant expressions according to Section 7.19 of the specification),
            // NOTE:    we want to perform constant analysis of is/as expressions to generate warnings if the
            // NOTE:    expression will always be true/false/null.

            ConstantValue constantValue = GetAsOperatorConstantResult(operandType, targetType, conversionKind, operandConstantValue);
            if (constantValue != null)
            {
                Debug.Assert(constantValue.IsNull);
                Error(diagnostics, ErrorCode.WRN_AlwaysNull, node, targetType);
            }
        }

        internal static ConstantValue GetAsOperatorConstantResult(TypeSymbol operandType, TypeSymbol targetType, ConversionKind conversionKind, ConstantValue operandConstantValue)
        {
            // NOTE:    Even though BoundIsOperator and BoundAsOperator will always have no ConstantValue
            // NOTE:    (they are non-constant expressions according to Section 7.19 of the specification),
            // NOTE:    we want to perform constant analysis of is/as expressions during binding to generate warnings (always true/false/null)
            // NOTE:    and during rewriting for optimized codegen.

            ConstantValue isOperatorConstantResult = GetIsOperatorConstantResult(operandType, targetType, conversionKind, operandConstantValue);
            if (isOperatorConstantResult != null && !isOperatorConstantResult.BooleanValue)
            {
                return ConstantValue.Null;
            }

            return null;
        }

        private BoundExpression GenerateNullCoalescingBadBinaryOpsError(BinaryExpressionSyntax node, BoundExpression leftOperand, BoundExpression rightOperand, Conversion leftConversion, DiagnosticBag diagnostics)
        {
            Error(diagnostics, ErrorCode.ERR_BadBinaryOps, node, SyntaxFacts.GetText(node.OperatorToken.Kind()), leftOperand.Display, rightOperand.Display);
            return new BoundNullCoalescingOperator(node, leftOperand, rightOperand,
                leftConversion, CreateErrorType(), hasErrors: true);
        }

        private BoundExpression BindNullCoalescingOperator(BinaryExpressionSyntax node, DiagnosticBag diagnostics)
        {
            var leftOperand = BindValue(node.Left, diagnostics, BindValueKind.RValue);
            var rightOperand = BindValue(node.Right, diagnostics, BindValueKind.RValue);

            // If either operand is bad, bail out preventing more cascading errors
            if (leftOperand.HasAnyErrors || rightOperand.HasAnyErrors)
            {
                return new BoundNullCoalescingOperator(node, leftOperand, rightOperand,
                    Conversion.NoConversion, CreateErrorType(), hasErrors: true);
            }

            // SPEC ERROR: The specification states:
            // SPEC ERROR:
            // SPEC ERROR: "A null coalescing expression of the form a??b requires 'a' to be of 
            // SPEC ERROR: nullable type or reference type."
            // SPEC ERROR:
            // SPEC ERROR: This is an error because it disallows the pointless-but-legal expression
            // SPEC ERROR: null??whatever. We'll strike that from the specification.

            // SPEC: The type of the expression a ?? b depends on which implicit conversions are available 
            // SPEC: between the types of the operands. In order of preference, the type of a ?? b is A0, A, or B,
            // SPEC: where A is the type of a, B is the type of b (provided that b has a type),
            // SPEC: and A0 is the underlying type of A if A is a nullable type, or A otherwise.

            TypeSymbol optLeftType = leftOperand.Type;   // "A"
            TypeSymbol optRightType = rightOperand.Type; // "B"
            bool isLeftNullable = (object)optLeftType != null && optLeftType.IsNullableType();
            TypeSymbol optLeftType0 = isLeftNullable ?  // "A0"
                optLeftType.GetNullableUnderlyingType() :
                optLeftType;

            // SPEC ERROR: The spec does not call out that the left-hand side may not be a method group
            // SPEC ERROR: or anonymous function. We should add a line to the spec to say so.

            if (leftOperand.Kind == BoundKind.UnboundLambda || leftOperand.Kind == BoundKind.MethodGroup)
            {
                return GenerateNullCoalescingBadBinaryOpsError(node, leftOperand, rightOperand, Conversion.NoConversion, diagnostics);
            }

            // SPEC: Otherwise, if A exists and is not a nullable type or a reference type, a compile-time error occurs.

            if ((object)optLeftType != null && !optLeftType.IsReferenceType && !isLeftNullable)
            {
                return GenerateNullCoalescingBadBinaryOpsError(node, leftOperand, rightOperand, Conversion.NoConversion, diagnostics);
            }

            // SPEC:    If b is a dynamic expression, the result is dynamic. At runtime, a is first
            // SPEC:    evaluated. If a is not null, a is converted to a dynamic type, and this becomes
            // SPEC:    the result. Otherwise, b is evaluated, and the outcome becomes the result.
            // 
            // Note that there is no runtime dynamic dispatch since comparison with null is not a dynamic operation.
            HashSet<DiagnosticInfo> useSiteDiagnostics = null;

            if ((object)optRightType != null && optRightType.IsDynamic())
            {
                var leftConversion = Conversions.ClassifyConversionFromExpression(leftOperand, GetSpecialType(SpecialType.System_Object, diagnostics, node), ref useSiteDiagnostics);
                diagnostics.Add(node, useSiteDiagnostics);
                return new BoundNullCoalescingOperator(node, leftOperand, rightOperand,
                    leftConversion, optRightType);
            }

            // SPEC:    Otherwise, if A exists and is a nullable type and an implicit conversion exists from b to A0,
            // SPEC:    the result type is A0. At run-time, a is first evaluated. If a is not null,
            // SPEC:    a is unwrapped to type A0, and this becomes the result.
            // SPEC:    Otherwise, b is evaluated and converted to type A0, and this becomes the result.

            if (isLeftNullable)
            {
                var rightConversion = Conversions.ClassifyImplicitConversionFromExpression(rightOperand, optLeftType0, ref useSiteDiagnostics);
                if (rightConversion.Exists)
                {
                    var leftConversion = Conversions.ClassifyConversionFromExpression(leftOperand, optLeftType0, ref useSiteDiagnostics);
                    diagnostics.Add(node, useSiteDiagnostics);
                    var convertedRightOperand = CreateConversion(rightOperand, rightConversion, optLeftType0, diagnostics);
                    return new BoundNullCoalescingOperator(node, leftOperand, convertedRightOperand,
                        leftConversion, optLeftType0);
                }
            }

            // SPEC:    Otherwise, if A exists and an implicit conversion exists from b to A, the result type is A.
            // SPEC:    At run-time, a is first evaluated. If a is not null, a becomes the result.
            // SPEC:    Otherwise, b is evaluated and converted to type A, and this becomes the result.

            if ((object)optLeftType != null)
            {
                var rightConversion = Conversions.ClassifyImplicitConversionFromExpression(rightOperand, optLeftType, ref useSiteDiagnostics);
                if (rightConversion.Exists)
                {
                    var convertedRightOperand = CreateConversion(rightOperand, rightConversion, optLeftType, diagnostics);
                    var leftConversion = Conversion.Identity;
                    diagnostics.Add(node, useSiteDiagnostics);
                    return new BoundNullCoalescingOperator(node, leftOperand, convertedRightOperand,
                        leftConversion, optLeftType);
                }
            }

            // SPEC:    Otherwise, if b has a type B and an implicit conversion exists from a to B,
            // SPEC:    the result type is B. At run-time, a is first evaluated. If a is not null,
            // SPEC:    a is unwrapped to type A0 (if A exists and is nullable) and converted to type B,
            // SPEC:    and this becomes the result. Otherwise, b is evaluated and becomes the result.

            // SPEC VIOLATION:  Native compiler violates the specification here and implements this part based on
            // SPEC VIOLATION:  whether A is a nullable type or not.
            // SPEC VIOLATION:  We will maintain compatibility with the native compiler and do the same.
            // SPEC VIOLATION:  Following SPEC PROPOSAL states the current implementations in both compilers:

            // SPEC PROPOSAL:    Otherwise, if A exists and is a nullable type and if b has a type B and
            // SPEC PROPOSAL:    an implicit conversion exists from A0 to B, the result type is B.
            // SPEC PROPOSAL:    At run-time, a is first evaluated. If a is not null, a is unwrapped to type A0
            // SPEC PROPOSAL:    and converted to type B, and this becomes the result.
            // SPEC PROPOSAL:    Otherwise, b is evaluated and becomes the result.

            // SPEC PROPOSAL:    Otherwise, if A does not exist or is a non-nullable type and if b has a type B and
            // SPEC PROPOSAL:    an implicit conversion exists from a to B, the result type is B.
            // SPEC PROPOSAL:    At run-time, a is first evaluated. If a is not null, a is converted to type B,
            // SPEC PROPOSAL:    and this becomes the result. Otherwise, b is evaluated and becomes the result.

            // See test CodeGenTests.TestNullCoalescingOperatorWithNullableConversions for an example.

            if ((object)optRightType != null)
            {
                Conversion leftConversion;

                if (isLeftNullable)
                {
                    // This is the SPEC VIOLATION case.
                    // Note that at runtime we need two conversions on the left operand: 
                    //      1) Explicit nullable conversion from leftOperand to optLeftType0 and
                    //      2) Implicit conversion from optLeftType0 to optRightType.
                    // We just store the second conversion in the bound node and insert the first conversion during rewriting
                    // the null coalescing operator. See method LocalRewriter.GetConvertedLeftForNullCoalescingOperator.

                    leftConversion = Conversions.ClassifyImplicitConversion(optLeftType0, optRightType, ref useSiteDiagnostics);
                }
                else
                {
                    leftConversion = Conversions.ClassifyImplicitConversionFromExpression(leftOperand, optRightType, ref useSiteDiagnostics);
                }

                if (leftConversion.Exists)
                {
                    if (!leftConversion.IsValid)
                    {
                        // CreateConversion here to generate diagnostics.
                        if (isLeftNullable)
                        {
                            var strippedLeftOperand = CreateConversion(leftOperand, Conversion.ExplicitNullable, optLeftType0, diagnostics);
                            leftOperand = CreateConversion(strippedLeftOperand, leftConversion, optRightType, diagnostics);
                        }
                        else
                        {
                            leftOperand = CreateConversion(leftOperand, leftConversion, optRightType, diagnostics);
                        }

                        Debug.Assert(leftOperand.HasAnyErrors);
                    }
                    else
                    {
                        ReportDiagnosticsIfObsolete(diagnostics, leftConversion, node, hasBaseReceiver: false);
                    }

                    diagnostics.Add(node, useSiteDiagnostics);
                    return new BoundNullCoalescingOperator(node, leftOperand, rightOperand, leftConversion, optRightType);
                }
            }

            // SPEC:    Otherwise, a and b are incompatible, and a compile-time error occurs.
            diagnostics.Add(node, useSiteDiagnostics);
            return GenerateNullCoalescingBadBinaryOpsError(node, leftOperand, rightOperand, Conversion.NoConversion, diagnostics);
        }

        /// <remarks>
        /// From ExpressionBinder::EnsureQMarkTypesCompatible:
        /// 
        /// The v2.0 specification states that the types of the second and third operands T and S of a ternary operator
        /// must be TT and TS such that either (a) TT==TS, or (b), TT->TS or TS->TT but not both.
        ///
        /// Unfortunately that is not what we implemented in v2.0.  Instead, we implemented
        /// that either (a) TT=TS or (b) T->TS or S->TT but not both.  That is, we looked at the
        /// convertibility of the expressions, not the types.
        ///
        ///
        /// Changing that to the algorithm in the standard would be a breaking change.
        ///
        /// b ? (Func&lt;int&gt;)(delegate(){return 1;}) : (delegate(){return 2;})
        ///
        /// and
        ///
        /// b ? 0 : myenum
        ///
        /// would suddenly stop working.  (The first because o2 has no type, the second because 0 goes to
        /// any enum but enum doesn't go to int.)
        ///
        /// It gets worse.  We would like the 3.0 language features which require type inference to use
        /// a consistent algorithm, and that furthermore, the algorithm be smart about choosing the best
        /// of a set of types.  However, the language committee has decided that this algorithm will NOT
        /// consume information about the convertibility of expressions. Rather, it will gather up all
        /// the possible types and then pick the "largest" of them.
        ///
        /// To maintain backwards compatibility while still participating in the spirit of consistency,
        /// we implement an algorithm here which picks the type based on expression convertibility, but
        /// if there is a conflict, then it chooses the larger type rather than producing a type error.
        /// This means that b?0:myshort will have type int rather than producing an error (because 0->short,
        /// myshort->int).
        /// </remarks>
        private BoundExpression BindConditionalOperator(ConditionalExpressionSyntax node, DiagnosticBag diagnostics)
        {
            BoundExpression condition = BindBooleanExpression(node.Condition, diagnostics);
            BoundExpression trueExpr = BindValue(node.WhenTrue, diagnostics, BindValueKind.RValue);
            BoundExpression falseExpr = BindValue(node.WhenFalse, diagnostics, BindValueKind.RValue);

            TypeSymbol trueType = trueExpr.Type;
            TypeSymbol falseType = falseExpr.Type;

            TypeSymbol type;
            bool hasErrors = false;

            if (trueType == falseType)
            {
                // NOTE: Dev10 lets the type inferrer handle this case (presumably, for maximum consistency),
                // but it seems like a worthwhile short-circuit for a common case.

                if ((object)trueType == null)
                {
                    // If trueExpr and falseExpr both have type null, then we don't have any symbols
                    // to pass to a SymbolDistinguisher (which ERR_InvalidQM would usually require).
                    diagnostics.Add(ErrorCode.ERR_InvalidQM, node.Location, trueExpr.Display, falseExpr.Display);
                    type = CreateErrorType();
                    hasErrors = true;
                }
                else
                {
                    // <expr> ? T : T
                    type = trueType;
                }
            }
            else
            {
                bool hadMultipleCandidates;
                HashSet<DiagnosticInfo> useSiteDiagnostics = null;
                TypeSymbol bestType = BestTypeInferrer.InferBestTypeForConditionalOperator(trueExpr, falseExpr, this.Conversions, out hadMultipleCandidates, ref useSiteDiagnostics);
                diagnostics.Add(node, useSiteDiagnostics);

                if ((object)bestType == null)
                {
                    // CONSIDER: Dev10 suppresses ERR_InvalidQM unless the following is true for both trueType and falseType
                    // (!T->type->IsErrorType() || T->type->AsErrorType()->HasTypeParent() || T->type->AsErrorType()->HasNSParent())
                    if (hadMultipleCandidates)
                    {
                        diagnostics.Add(ErrorCode.ERR_AmbigQM, node.Location, trueExpr.Display, falseExpr.Display);
                    }
                    else
                    {
                        object trueArg = trueExpr.Display;
                        object falseArg = falseExpr.Display;

                        Symbol trueSymbol = trueArg as Symbol;
                        Symbol falseSymbol = falseArg as Symbol;
                        if ((object)trueSymbol != null && (object)falseSymbol != null)
                        {
                            SymbolDistinguisher distinguisher = new SymbolDistinguisher(this.Compilation, trueSymbol, falseSymbol);
                            trueArg = distinguisher.First;
                            falseArg = distinguisher.Second;
                        }

                        diagnostics.Add(ErrorCode.ERR_InvalidQM, node.Location, trueArg, falseArg);
                    }

                    type = CreateErrorType();
                    hasErrors = true;
                }
                else if (bestType.IsErrorType())
                {
                    type = bestType;
                    hasErrors = true;
                }
                else
                {
                    trueExpr = GenerateConversionForAssignment(bestType, trueExpr, diagnostics);
                    falseExpr = GenerateConversionForAssignment(bestType, falseExpr, diagnostics);

                    if (trueExpr.HasAnyErrors || falseExpr.HasAnyErrors)
                    {
                        // If one of the conversions went wrong (e.g. return type of method group being converted
                        // didn't match), then we don't want to use bestType because it's not accurate.
                        type = CreateErrorType();
                        hasErrors = true;
                    }
                    else
                    {
                        type = bestType;
                    }
                }
            }

            ConstantValue constantValue = null;

            if (!hasErrors)
            {
                constantValue = FoldConditionalOperator(condition, trueExpr, falseExpr);
                hasErrors = constantValue != null && constantValue.IsBad;
            }

            return new BoundConditionalOperator(node, condition, trueExpr, falseExpr, constantValue, type, hasErrors);
        }

        /// <summary>
        /// Constant folding for conditional (aka ternary) operators.
        /// </summary>
        private static ConstantValue FoldConditionalOperator(BoundExpression condition, BoundExpression trueExpr, BoundExpression falseExpr)
        {
            ConstantValue trueValue = trueExpr.ConstantValue;
            if (trueValue == null || trueValue.IsBad)
            {
                return trueValue;
            }

            ConstantValue falseValue = falseExpr.ConstantValue;
            if (falseValue == null || falseValue.IsBad)
            {
                return falseValue;
            }

            ConstantValue conditionValue = condition.ConstantValue;
            if (conditionValue == null || conditionValue.IsBad)
            {
                return conditionValue;
            }
            else if (conditionValue == ConstantValue.True)
            {
                return trueValue;
            }
            else if (conditionValue == ConstantValue.False)
            {
                return falseValue;
            }
            else
            {
                return ConstantValue.Bad;
            }
        }
    }
}<|MERGE_RESOLUTION|>--- conflicted
+++ resolved
@@ -2547,23 +2547,6 @@
 
         private bool IsOperandErrors(CSharpSyntaxNode node, BoundExpression operand, DiagnosticBag diagnostics)
         {
-<<<<<<< HEAD
-            var operand = BindValue(node.Left, diagnostics, BindValueKind.RValue);
-            AliasSymbol alias;
-            TypeSymbol targetType = BindType(node.Right, diagnostics, out alias).TypeSymbol;
-            var typeExpression = new BoundTypeExpression(node.Right, alias, targetType);
-            var targetTypeKind = targetType.TypeKind;
-            var resultType = (TypeSymbol)GetSpecialType(SpecialType.System_Boolean, diagnostics, node);
-
-            // Is and As operator should have null ConstantValue as they are not constant expressions.
-            // However we perform analysis of is/as expressions at bind time to detect if the expression 
-            // will always evaluate to a constant to generate warnings (always true/false/null).
-            // We also need this analysis result during rewrite to optimize away redundant isinst instructions.
-            // We store the conversion from expression's operand type to target type to enable these
-            // optimizations during is/as operator rewrite.
-
-=======
->>>>>>> c7afb2d2
             switch (operand.Kind)
             {
                 case BoundKind.UnboundLambda:
@@ -2575,7 +2558,7 @@
             }
 
             return operand.HasAnyErrors;
-        }
+            }
 
         private bool IsOperatorErrors(CSharpSyntaxNode node, TypeSymbol operandType, BoundTypeExpression typeExpression, DiagnosticBag diagnostics)
         {
