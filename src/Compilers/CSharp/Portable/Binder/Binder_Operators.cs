﻿// Licensed to the .NET Foundation under one or more agreements.
// The .NET Foundation licenses this file to you under the MIT license.
// See the LICENSE file in the project root for more information.

#nullable disable

using System;
using System.Collections.Generic;
using System.Collections.Immutable;
using System.Diagnostics;
using Microsoft.CodeAnalysis.CSharp.Symbols;
using Microsoft.CodeAnalysis.CSharp.Syntax;
using Microsoft.CodeAnalysis.PooledObjects;
using Roslyn.Utilities;

namespace Microsoft.CodeAnalysis.CSharp
{
    internal partial class Binder
    {
        private BoundExpression BindCompoundAssignment(AssignmentExpressionSyntax node, BindingDiagnosticBag diagnostics)
        {
            node.Left.CheckDeconstructionCompatibleArgument(diagnostics);

            BoundExpression left = BindValue(node.Left, diagnostics, GetBinaryAssignmentKind(node.Kind()));
            ReportSuppressionIfNeeded(left, diagnostics);
            BoundExpression right = BindValue(node.Right, diagnostics, BindValueKind.RValue);
            BinaryOperatorKind kind = SyntaxKindToBinaryOperatorKind(node.Kind());

            // If either operand is bad, don't try to do binary operator overload resolution; that will just
            // make cascading errors.

            if (left.Kind == BoundKind.EventAccess)
            {
                BinaryOperatorKind kindOperator = kind.Operator();
                switch (kindOperator)
                {
                    case BinaryOperatorKind.Addition:
                    case BinaryOperatorKind.Subtraction:
                        return BindEventAssignment(node, (BoundEventAccess)left, right, kindOperator, diagnostics);

                        // fall-through for other operators, if RHS is dynamic we produce dynamic operation, otherwise we'll report an error ...
                }
            }

            if (left.HasAnyErrors || right.HasAnyErrors)
            {
                // NOTE: no overload resolution candidates.
                left = BindToTypeForErrorRecovery(left);
                right = BindToTypeForErrorRecovery(right);
                return new BoundCompoundAssignmentOperator(node, BinaryOperatorSignature.Error, left, right,
                    Conversion.NoConversion, Conversion.NoConversion, LookupResultKind.Empty, CreateErrorType(), hasErrors: true);
            }

            CompoundUseSiteInfo<AssemblySymbol> useSiteInfo = GetNewCompoundUseSiteInfo(diagnostics);

            if (left.HasDynamicType() || right.HasDynamicType())
            {
                if (IsLegalDynamicOperand(right) && IsLegalDynamicOperand(left))
                {
                    left = BindToNaturalType(left, diagnostics);
                    right = BindToNaturalType(right, diagnostics);
                    var finalDynamicConversion = this.Compilation.Conversions.ClassifyConversionFromExpression(right, left.Type, ref useSiteInfo);
                    diagnostics.Add(node, useSiteInfo);

                    return new BoundCompoundAssignmentOperator(
                        node,
                        new BinaryOperatorSignature(
                            kind.WithType(BinaryOperatorKind.Dynamic).WithOverflowChecksIfApplicable(CheckOverflowAtRuntime),
                            left.Type,
                            right.Type,
                            Compilation.DynamicType),
                        left,
                        right,
                        Conversion.NoConversion,
                        finalDynamicConversion,
                        LookupResultKind.Viable,
                        left.Type,
                        hasErrors: false);
                }
                else
                {
                    Error(diagnostics, ErrorCode.ERR_BadBinaryOps, node, node.OperatorToken.Text, left.Display, right.Display);

                    // error: operator can't be applied on dynamic and a type that is not convertible to dynamic:
                    left = BindToTypeForErrorRecovery(left);
                    right = BindToTypeForErrorRecovery(right);
                    return new BoundCompoundAssignmentOperator(node, BinaryOperatorSignature.Error, left, right,
                        Conversion.NoConversion, Conversion.NoConversion, LookupResultKind.Empty, CreateErrorType(), hasErrors: true);
                }
            }

            if (left.Kind == BoundKind.EventAccess && !CheckEventValueKind((BoundEventAccess)left, BindValueKind.Assignable, diagnostics))
            {
                // If we're in a place where the event can be assigned, then continue so that we give errors
                // about the types and operator not lining up.  Otherwise, just report that the event can't
                // be used here.

                // NOTE: no overload resolution candidates.
                left = BindToTypeForErrorRecovery(left);
                right = BindToTypeForErrorRecovery(right);
                return new BoundCompoundAssignmentOperator(node, BinaryOperatorSignature.Error, left, right,
                    Conversion.NoConversion, Conversion.NoConversion, LookupResultKind.NotAVariable, CreateErrorType(), hasErrors: true);
            }

            // A compound operator, say, x |= y, is bound as x = (X)( ((T)x) | ((T)y) ). We must determine
            // the binary operator kind, the type conversions from each side to the types expected by
            // the operator, and the type conversion from the return type of the operand to the left hand side.
            //
            // We can get away with binding the right-hand-side of the operand into its converted form early.
            // This is convenient because first, it is never rewritten into an access to a temporary before
            // the conversion, and second, because that is more convenient for the "d += lambda" case.
            // We want to have the converted (bound) lambda in the bound tree, not the unconverted unbound lambda.

            LookupResultKind resultKind;
            ImmutableArray<MethodSymbol> originalUserDefinedOperators;
            BinaryOperatorAnalysisResult best = this.BinaryOperatorOverloadResolution(kind, left, right, node, diagnostics, out resultKind, out originalUserDefinedOperators);
            if (!best.HasValue)
            {
                ReportAssignmentOperatorError(node, diagnostics, left, right, resultKind);
                left = BindToTypeForErrorRecovery(left);
                right = BindToTypeForErrorRecovery(right);
                return new BoundCompoundAssignmentOperator(node, BinaryOperatorSignature.Error, left, right,
                    Conversion.NoConversion, Conversion.NoConversion, resultKind, originalUserDefinedOperators, CreateErrorType(), hasErrors: true);
            }

            // The rules in the spec for determining additional errors are bit confusing. In particular
            // this line is misleading:
            //
            // "for predefined operators ... x op= y is permitted if both x op y and x = y are permitted"
            //
            // That's not accurate in many cases. For example, "x += 1" is permitted if x is string or
            // any enum type, but x = 1 is not legal for strings or enums.
            //
            // The correct rules are spelled out in the spec:
            //
            // Spec §7.17.2:
            // An operation of the form x op= y is processed by applying binary operator overload
            // resolution (§7.3.4) as if the operation was written x op y.
            // Let R be the return type of the selected operator, and T the type of x. Then,
            //
            // * If an implicit conversion from an expression of type R to the type T exists,
            //   the operation is evaluated as x = (T)(x op y), except that x is evaluated only once.
            //   [no cast is inserted, unless the conversion is implicit dynamic]
            // * Otherwise, if
            //   (1) the selected operator is a predefined operator,
            //   (2) if R is explicitly convertible to T, and
            //   (3.1) if y is implicitly convertible to T or
            //   (3.2) the operator is a shift operator... [then cast the result to T]
            // * Otherwise ... a binding-time error occurs.

            // So let's tease that out. There are two possible errors: the conversion from the
            // operator result type to the left hand type could be bad, and the conversion
            // from the right hand side to the left hand type could be bad.
            //
            // We report the first error under the following circumstances:
            //
            // * The final conversion is bad, or
            // * The final conversion is explicit and the selected operator is not predefined
            //
            // We report the second error under the following circumstances:
            //
            // * The final conversion is explicit, and
            // * The selected operator is predefined, and
            // * the selected operator is not a shift, and
            // * the right-to-left conversion is not implicit

            bool hasError = false;

            BinaryOperatorSignature bestSignature = best.Signature;

            CheckNativeIntegerFeatureAvailability(bestSignature.Kind, node, diagnostics);

            if (CheckOverflowAtRuntime)
            {
                bestSignature = new BinaryOperatorSignature(
                    bestSignature.Kind.WithOverflowChecksIfApplicable(CheckOverflowAtRuntime),
                    bestSignature.LeftType,
                    bestSignature.RightType,
                    bestSignature.ReturnType,
                    bestSignature.Method);
            }

            BoundExpression rightConverted = CreateConversion(right, best.RightConversion, bestSignature.RightType, diagnostics);

            var leftType = left.Type;
            Conversion finalConversion = Conversions.ClassifyConversionFromExpressionType(bestSignature.ReturnType, leftType, ref useSiteInfo);

            bool isPredefinedOperator = !bestSignature.Kind.IsUserDefined();

            if (!finalConversion.IsValid || finalConversion.IsExplicit && !isPredefinedOperator)
            {
                hasError = true;
                GenerateImplicitConversionError(diagnostics, this.Compilation, node, finalConversion, bestSignature.ReturnType, leftType);
            }
            else
            {
                ReportDiagnosticsIfObsolete(diagnostics, finalConversion, node, hasBaseReceiver: false);
            }

            if (finalConversion.IsExplicit &&
                isPredefinedOperator &&
                !kind.IsShift())
            {
                Conversion rightToLeftConversion = this.Conversions.ClassifyConversionFromExpression(right, leftType, ref useSiteInfo);
                if (!rightToLeftConversion.IsImplicit || !rightToLeftConversion.IsValid)
                {
                    hasError = true;
                    GenerateImplicitConversionError(diagnostics, node, rightToLeftConversion, right, leftType);
                }
            }

            diagnostics.Add(node, useSiteInfo);

            if (!hasError && leftType.IsVoidPointer())
            {
                Error(diagnostics, ErrorCode.ERR_VoidError, node);
                hasError = true;
            }

            // Any events that weren't handled above (by BindEventAssignment) are bad - we just followed this
            // code path for the diagnostics.  Make sure we don't report success.
            Debug.Assert(left.Kind != BoundKind.EventAccess || hasError);

            Conversion leftConversion = best.LeftConversion;
            ReportDiagnosticsIfObsolete(diagnostics, leftConversion, node, hasBaseReceiver: false);

            return new BoundCompoundAssignmentOperator(node, bestSignature, left, rightConverted,
                leftConversion, finalConversion, resultKind, originalUserDefinedOperators, leftType, hasError);
        }

        /// <summary>
        /// For "receiver.event += expr", produce "receiver.add_event(expr)".
        /// For "receiver.event -= expr", produce "receiver.remove_event(expr)".
        /// </summary>
        /// <remarks>
        /// Performs some validation of the accessor that couldn't be done in CheckEventValueKind, because
        /// the specific accessor wasn't known.
        /// </remarks>
        private BoundExpression BindEventAssignment(AssignmentExpressionSyntax node, BoundEventAccess left, BoundExpression right, BinaryOperatorKind opKind, BindingDiagnosticBag diagnostics)
        {
            Debug.Assert(opKind == BinaryOperatorKind.Addition || opKind == BinaryOperatorKind.Subtraction);

            bool hasErrors = false;

            EventSymbol eventSymbol = left.EventSymbol;
            BoundExpression receiverOpt = left.ReceiverOpt;

            TypeSymbol delegateType = left.Type;

            CompoundUseSiteInfo<AssemblySymbol> useSiteInfo = GetNewCompoundUseSiteInfo(diagnostics);
            Conversion argumentConversion = this.Conversions.ClassifyConversionFromExpression(right, delegateType, ref useSiteInfo);

            if (!argumentConversion.IsImplicit || !argumentConversion.IsValid) // NOTE: dev10 appears to allow user-defined conversions here.
            {
                hasErrors = true;
                if (delegateType.IsDelegateType()) // Otherwise, suppress cascading.
                {
                    GenerateImplicitConversionError(diagnostics, node, argumentConversion, right, delegateType);
                }
            }

            BoundExpression argument = CreateConversion(right, argumentConversion, delegateType, diagnostics);

            bool isAddition = opKind == BinaryOperatorKind.Addition;
            MethodSymbol method = isAddition ? eventSymbol.AddMethod : eventSymbol.RemoveMethod;

            TypeSymbol type;
            if ((object)method == null)
            {
                type = this.GetSpecialType(SpecialType.System_Void, diagnostics, node); //we know the return type would have been void

                // There will be a diagnostic on the declaration if it is from source.
                if (!eventSymbol.OriginalDefinition.IsFromCompilation(this.Compilation))
                {
                    // CONSIDER: better error code?  ERR_EventNeedsBothAccessors?
                    Error(diagnostics, ErrorCode.ERR_MissingPredefinedMember, node, delegateType, SourceEventSymbol.GetAccessorName(eventSymbol.Name, isAddition));
                }
            }
            else
            {
                CheckImplicitThisCopyInReadOnlyMember(receiverOpt, method, diagnostics);

                if (!this.IsAccessible(method, ref useSiteInfo, this.GetAccessThroughType(receiverOpt)))
                {
                    // CONSIDER: depending on the accessibility (e.g. if it's private), dev10 might just report the whole event bogus.
                    Error(diagnostics, ErrorCode.ERR_BadAccess, node, method);
                    hasErrors = true;
                }
                else if (IsBadBaseAccess(node, receiverOpt, method, diagnostics, eventSymbol))
                {
                    hasErrors = true;
                }
                else
                {
                    CheckRuntimeSupportForSymbolAccess(node, receiverOpt, method, diagnostics);
                }

                if (eventSymbol.IsWindowsRuntimeEvent)
                {
                    // Return type is actually void because this call will be later encapsulated in a call
                    // to WindowsRuntimeMarshal.AddEventHandler or RemoveEventHandler, which has the return
                    // type of void.
                    type = this.GetSpecialType(SpecialType.System_Void, diagnostics, node);
                }
                else
                {
                    type = method.ReturnType;
                }
            }

            diagnostics.Add(node, useSiteInfo);

            return new BoundEventAssignmentOperator(
                syntax: node,
                @event: eventSymbol,
                isAddition: isAddition,
                isDynamic: right.HasDynamicType(),
                receiverOpt: receiverOpt,
                argument: argument,
                type: type,
                hasErrors: hasErrors);
        }

        private static bool IsLegalDynamicOperand(BoundExpression operand)
        {
            Debug.Assert(operand != null);

            TypeSymbol type = operand.Type;

            // Literal null is a legal operand to a dynamic operation. The other typeless expressions --
            // method groups, lambdas, anonymous methods -- are not.

            // If the operand is of a class, interface, delegate, array, struct, enum, nullable
            // or type param types, it's legal to use in a dynamic expression. In short, the type
            // must be one that is convertible to object.

            if ((object)type == null)
            {
                return operand.IsLiteralNull();
            }

            // Pointer types and very special types are not convertible to object.

            return !type.IsPointerOrFunctionPointer() && !type.IsRestrictedType() && !type.IsVoidType();
        }

        private BoundExpression BindDynamicBinaryOperator(
            BinaryExpressionSyntax node,
            BinaryOperatorKind kind,
            BoundExpression left,
            BoundExpression right,
            BindingDiagnosticBag diagnostics)
        {
            // This method binds binary * / % + - << >> < > <= >= == != & ! ^ && || operators where one or both
            // of the operands are dynamic.
            Debug.Assert((object)left.Type != null && left.Type.IsDynamic() || (object)right.Type != null && right.Type.IsDynamic());

            bool hasError = false;
            bool leftValidOperand = IsLegalDynamicOperand(left);
            bool rightValidOperand = IsLegalDynamicOperand(right);

            if (!leftValidOperand || !rightValidOperand)
            {
                // Operator '{0}' cannot be applied to operands of type '{1}' and '{2}'
                Error(diagnostics, ErrorCode.ERR_BadBinaryOps, node, node.OperatorToken.Text, left.Display, right.Display);
                hasError = true;
            }

            MethodSymbol userDefinedOperator = null;

            if (kind.IsLogical() && leftValidOperand)
            {
                // We need to make sure left is either implicitly convertible to Boolean or has user defined truth operator.
                //   left && right is lowered to {op_False|op_Implicit}(left) ? left : And(left, right)
                //   left || right is lowered to {op_True|!op_Implicit}(left) ? left : Or(left, right)
                CompoundUseSiteInfo<AssemblySymbol> useSiteInfo = GetNewCompoundUseSiteInfo(diagnostics);
                if (!IsValidDynamicCondition(left, isNegative: kind == BinaryOperatorKind.LogicalAnd, useSiteInfo: ref useSiteInfo, userDefinedOperator: out userDefinedOperator))
                {
                    // Dev11 reports ERR_MustHaveOpTF. The error was shared between this case and user-defined binary Boolean operators.
                    // We report two distinct more specific error messages.
                    Error(diagnostics, ErrorCode.ERR_InvalidDynamicCondition, node.Left, left.Type, kind == BinaryOperatorKind.LogicalAnd ? "false" : "true");

                    hasError = true;
                }
                diagnostics.Add(node, useSiteInfo);
            }

            return new BoundBinaryOperator(
                syntax: node,
                operatorKind: (hasError ? kind : kind.WithType(BinaryOperatorKind.Dynamic)).WithOverflowChecksIfApplicable(CheckOverflowAtRuntime),
                left: BindToNaturalType(left, diagnostics),
                right: BindToNaturalType(right, diagnostics),
                constantValueOpt: ConstantValue.NotAvailable,
                methodOpt: userDefinedOperator,
                resultKind: LookupResultKind.Viable,
                type: Compilation.DynamicType,
                hasErrors: hasError);
        }

        protected static bool IsSimpleBinaryOperator(SyntaxKind kind)
        {
            // We deliberately exclude &&, ||, ??, etc.
            switch (kind)
            {
                case SyntaxKind.AddExpression:
                case SyntaxKind.MultiplyExpression:
                case SyntaxKind.SubtractExpression:
                case SyntaxKind.DivideExpression:
                case SyntaxKind.ModuloExpression:
                case SyntaxKind.EqualsExpression:
                case SyntaxKind.NotEqualsExpression:
                case SyntaxKind.GreaterThanExpression:
                case SyntaxKind.LessThanExpression:
                case SyntaxKind.GreaterThanOrEqualExpression:
                case SyntaxKind.LessThanOrEqualExpression:
                case SyntaxKind.BitwiseAndExpression:
                case SyntaxKind.BitwiseOrExpression:
                case SyntaxKind.ExclusiveOrExpression:
                case SyntaxKind.LeftShiftExpression:
                case SyntaxKind.RightShiftExpression:
                    return true;
            }
            return false;
        }

        private BoundExpression BindSimpleBinaryOperator(BinaryExpressionSyntax node, BindingDiagnosticBag diagnostics)
        {
            // The simple binary operators are left-associative, and expressions of the form
            // a + b + c + d .... are relatively common in machine-generated code. The parser can handle
            // creating a deep-on-the-left syntax tree no problem, and then we promptly blow the stack during
            // semantic analysis. Here we build an explicit stack to handle the left-hand recursion.

            Debug.Assert(IsSimpleBinaryOperator(node.Kind()));

            var syntaxNodes = ArrayBuilder<BinaryExpressionSyntax>.GetInstance();

            ExpressionSyntax current = node;
            while (IsSimpleBinaryOperator(current.Kind()))
            {
                var binOp = (BinaryExpressionSyntax)current;
                syntaxNodes.Push(binOp);
                current = binOp.Left;
            }

            BoundExpression result = BindExpression(current, diagnostics);

            if (node.IsKind(SyntaxKind.SubtractExpression)
                && current.IsKind(SyntaxKind.ParenthesizedExpression))
            {
                if (result.Kind == BoundKind.TypeExpression
                    && !((ParenthesizedExpressionSyntax)current).Expression.IsKind(SyntaxKind.ParenthesizedExpression))
                {
                    Error(diagnostics, ErrorCode.ERR_PossibleBadNegCast, node);
                }
                else if (result.Kind == BoundKind.BadExpression)
                {
                    var parenthesizedExpression = (ParenthesizedExpressionSyntax)current;

                    if (parenthesizedExpression.Expression.IsKind(SyntaxKind.IdentifierName)
                        && ((IdentifierNameSyntax)parenthesizedExpression.Expression).Identifier.ValueText == "dynamic")
                    {
                        Error(diagnostics, ErrorCode.ERR_PossibleBadNegCast, node);
                    }
                }
            }

            while (syntaxNodes.Count > 0)
            {
                BinaryExpressionSyntax syntaxNode = syntaxNodes.Pop();
                BindValueKind bindValueKind = GetBinaryAssignmentKind(syntaxNode.Kind());
                BoundExpression left = CheckValue(result, bindValueKind, diagnostics);
                BoundExpression right = BindValue(syntaxNode.Right, diagnostics, BindValueKind.RValue);
                BoundExpression boundOp = BindSimpleBinaryOperator(syntaxNode, diagnostics, left, right);
                result = boundOp;
            }

            syntaxNodes.Free();
            return result;
        }

        private BoundExpression BindSimpleBinaryOperator(BinaryExpressionSyntax node, BindingDiagnosticBag diagnostics,
            BoundExpression left, BoundExpression right)
        {
            BinaryOperatorKind kind = SyntaxKindToBinaryOperatorKind(node.Kind());

            // If either operand is bad, don't try to do binary operator overload resolution; that would just
            // make cascading errors.

            if (left.HasAnyErrors || right.HasAnyErrors)
            {
                // NOTE: no user-defined conversion candidates
                left = BindToTypeForErrorRecovery(left);
                right = BindToTypeForErrorRecovery(right);
                return new BoundBinaryOperator(node, kind, ConstantValue.NotAvailable, null, LookupResultKind.Empty, left, right, GetBinaryOperatorErrorType(kind, diagnostics, node), true);
            }

            TypeSymbol leftType = left.Type;
            TypeSymbol rightType = right.Type;

            if ((object)leftType != null && leftType.IsDynamic() || (object)rightType != null && rightType.IsDynamic())
            {
                return BindDynamicBinaryOperator(node, kind, left, right, diagnostics);
            }

            // SPEC OMISSION: The C# 2.0 spec had a line in it that noted that the expressions "null == null"
            // SPEC OMISSION: and "null != null" were to be automatically treated as the appropriate constant;
            // SPEC OMISSION: overload resolution was to be skipped.  That's because a strict reading
            // SPEC OMISSION: of the overload resolution spec shows that overload resolution would give an
            // SPEC OMISSION: ambiguity error for this case; the expression is ambiguous between the int?,
            // SPEC OMISSION: bool? and string versions of equality.  This line was accidentally edited
            // SPEC OMISSION: out of the C# 3 specification; we should re-insert it.

            bool leftNull = left.IsLiteralNull();
            bool rightNull = right.IsLiteralNull();
            bool isEquality = kind == BinaryOperatorKind.Equal || kind == BinaryOperatorKind.NotEqual;
            if (isEquality && leftNull && rightNull)
            {
                return new BoundLiteral(node, ConstantValue.Create(kind == BinaryOperatorKind.Equal), GetSpecialType(SpecialType.System_Boolean, diagnostics, node));
            }

            if (IsTupleBinaryOperation(left, right) &&
                (kind == BinaryOperatorKind.Equal || kind == BinaryOperatorKind.NotEqual))
            {
                CheckFeatureAvailability(node, MessageID.IDS_FeatureTupleEquality, diagnostics);
                return BindTupleBinaryOperator(node, kind, left, right, diagnostics);
            }

            // SPEC: For an operation of one of the forms x == null, null == x, x != null, null != x,
            // SPEC: where x is an expression of nullable type, if operator overload resolution
            // SPEC: fails to find an applicable operator, the result is instead computed from
            // SPEC: the HasValue property of x.

            // Note that the spec says "fails to find an applicable operator", not "fails to
            // find a unique best applicable operator." For example:
            // struct X {
            //   public static bool operator ==(X? x, double? y) {...}
            //   public static bool operator ==(X? x, decimal? y) {...}
            //
            // The comparison "x == null" should produce an ambiguity error rather
            // that being bound as !x.HasValue.
            //

            LookupResultKind resultKind;
            ImmutableArray<MethodSymbol> originalUserDefinedOperators;
            BinaryOperatorSignature signature;
            BinaryOperatorAnalysisResult best;
            bool foundOperator = BindSimpleBinaryOperatorParts(node, diagnostics, left, right, kind,
                out resultKind, out originalUserDefinedOperators, out signature, out best);

            BinaryOperatorKind resultOperatorKind = signature.Kind;
            bool hasErrors = false;
            if (!foundOperator)
            {
                ReportBinaryOperatorError(node, diagnostics, node.OperatorToken, left, right, resultKind);
                resultOperatorKind &= ~BinaryOperatorKind.TypeMask;
                hasErrors = true;
            }

            switch (node.Kind())
            {
                case SyntaxKind.EqualsExpression:
                case SyntaxKind.NotEqualsExpression:
                case SyntaxKind.LessThanExpression:
                case SyntaxKind.LessThanOrEqualExpression:
                case SyntaxKind.GreaterThanExpression:
                case SyntaxKind.GreaterThanOrEqualExpression:
                    // Function pointer comparisons are defined on `void*` with implicit conversions to `void*` on both sides. So if this is a
                    // pointer comparison operation, and the underlying types of the left and right are both function pointers, then we need to
                    // warn about them because of JIT recompilation. If either side is explicitly cast to void*, that side's type will be void*,
                    // not delegate*, and we won't warn.
                    if ((resultOperatorKind & BinaryOperatorKind.Pointer) == BinaryOperatorKind.Pointer &&
                        leftType?.TypeKind == TypeKind.FunctionPointer && rightType?.TypeKind == TypeKind.FunctionPointer)
                    {
                        // Comparison of function pointers might yield an unexpected result, since pointers to the same function may be distinct.
                        Error(diagnostics, ErrorCode.WRN_DoNotCompareFunctionPointers, node.OperatorToken);
                    }

                    break;
                default:
                    if (leftType.IsVoidPointer() || rightType.IsVoidPointer())
                    {
                        // CONSIDER: dev10 cascades this, but roslyn doesn't have to.
                        Error(diagnostics, ErrorCode.ERR_VoidError, node);
                        hasErrors = true;
                    }
                    break;
            }

            CheckNativeIntegerFeatureAvailability(resultOperatorKind, node, diagnostics);

            TypeSymbol resultType = signature.ReturnType;
            BoundExpression resultLeft = left;
            BoundExpression resultRight = right;
            ConstantValue resultConstant = null;

            if (foundOperator && (resultOperatorKind.OperandTypes() != BinaryOperatorKind.NullableNull))
            {
                Debug.Assert((object)signature.LeftType != null);
                Debug.Assert((object)signature.RightType != null);

                resultLeft = CreateConversion(left, best.LeftConversion, signature.LeftType, diagnostics);
                resultRight = CreateConversion(right, best.RightConversion, signature.RightType, diagnostics);
                resultConstant = FoldBinaryOperator(node, resultOperatorKind, resultLeft, resultRight, resultType.SpecialType, diagnostics);
            }
            else
            {
                // If we found an operator, we'll have given the `default` literal a type.
                // Otherwise, we'll have reported the problem in ReportBinaryOperatorError.
                resultLeft = BindToNaturalType(resultLeft, diagnostics, reportNoTargetType: false);
                resultRight = BindToNaturalType(resultRight, diagnostics, reportNoTargetType: false);
            }

            hasErrors = hasErrors || resultConstant != null && resultConstant.IsBad;

            return new BoundBinaryOperator(
                node,
                resultOperatorKind.WithOverflowChecksIfApplicable(CheckOverflowAtRuntime),
                resultLeft,
                resultRight,
                resultConstant,
                signature.Method,
                resultKind,
                originalUserDefinedOperators,
                resultType,
                hasErrors);
        }

        private bool BindSimpleBinaryOperatorParts(BinaryExpressionSyntax node, BindingDiagnosticBag diagnostics, BoundExpression left, BoundExpression right, BinaryOperatorKind kind,
            out LookupResultKind resultKind, out ImmutableArray<MethodSymbol> originalUserDefinedOperators,
            out BinaryOperatorSignature resultSignature, out BinaryOperatorAnalysisResult best)
        {
            bool foundOperator;
            best = this.BinaryOperatorOverloadResolution(kind, left, right, node, diagnostics, out resultKind, out originalUserDefinedOperators);

            // However, as an implementation detail, we never "fail to find an applicable
            // operator" during overload resolution if we have x == null, x == default, etc. We always
            // find at least the reference conversion object == object; the overload resolution
            // code does not reject that.  Therefore what we should do is only bind
            // "x == null" as a nullable-to-null comparison if overload resolution chooses
            // the reference conversion.

            if (!best.HasValue)
            {
                resultSignature = new BinaryOperatorSignature(kind, leftType: null, rightType: null, CreateErrorType());
                foundOperator = false;
            }
            else
            {
                var signature = best.Signature;

                bool isObjectEquality = signature.Kind == BinaryOperatorKind.ObjectEqual || signature.Kind == BinaryOperatorKind.ObjectNotEqual;

                bool leftNull = left.IsLiteralNull();
                bool rightNull = right.IsLiteralNull();

                TypeSymbol leftType = left.Type;
                TypeSymbol rightType = right.Type;

                bool isNullableEquality = (object)signature.Method == null &&
                    (signature.Kind.Operator() == BinaryOperatorKind.Equal || signature.Kind.Operator() == BinaryOperatorKind.NotEqual) &&
                    (leftNull && (object)rightType != null && rightType.IsNullableType() ||
                        rightNull && (object)leftType != null && leftType.IsNullableType());

                if (isNullableEquality)
                {
                    resultSignature = new BinaryOperatorSignature(kind | BinaryOperatorKind.NullableNull, leftType: null, rightType: null,
                        GetSpecialType(SpecialType.System_Boolean, diagnostics, node));

                    foundOperator = true;
                }
                else
                {
                    resultSignature = signature;
                    CompoundUseSiteInfo<AssemblySymbol> useSiteInfo = GetNewCompoundUseSiteInfo(diagnostics);
                    bool leftDefault = left.IsLiteralDefault();
                    bool rightDefault = right.IsLiteralDefault();
                    foundOperator = !isObjectEquality || BuiltInOperators.IsValidObjectEquality(Conversions, leftType, leftNull, leftDefault, rightType, rightNull, rightDefault, ref useSiteInfo);
                    diagnostics.Add(node, useSiteInfo);
                }
            }
            return foundOperator;
        }

        private static void ReportUnaryOperatorError(CSharpSyntaxNode node, BindingDiagnosticBag diagnostics, string operatorName, BoundExpression operand, LookupResultKind resultKind)
        {
            if (operand.IsLiteralDefault())
            {
                // We'll have reported an error for not being able to target-type `default` so we can avoid a cascading diagnostic
                return;
            }

            ErrorCode errorCode = resultKind == LookupResultKind.Ambiguous ?
                ErrorCode.ERR_AmbigUnaryOp : // Operator '{0}' is ambiguous on an operand of type '{1}'
                ErrorCode.ERR_BadUnaryOp;    // Operator '{0}' cannot be applied to operand of type '{1}'

            Error(diagnostics, errorCode, node, operatorName, operand.Display);
        }

        private void ReportAssignmentOperatorError(AssignmentExpressionSyntax node, BindingDiagnosticBag diagnostics, BoundExpression left, BoundExpression right, LookupResultKind resultKind)
        {
            if (((SyntaxKind)node.OperatorToken.RawKind == SyntaxKind.PlusEqualsToken || (SyntaxKind)node.OperatorToken.RawKind == SyntaxKind.MinusEqualsToken) &&
                (object)left.Type != null && left.Type.TypeKind == TypeKind.Delegate)
            {
                // Special diagnostic for delegate += and -= about wrong right-hand-side
                var discardedUseSiteInfo = CompoundUseSiteInfo<AssemblySymbol>.Discarded;
                var conversion = this.Conversions.ClassifyConversionFromExpression(right, left.Type, ref discardedUseSiteInfo);
                Debug.Assert(!conversion.IsImplicit);
                GenerateImplicitConversionError(diagnostics, right.Syntax, conversion, right, left.Type);
                // discard use-site diagnostics
            }
            else
            {
                ReportBinaryOperatorError(node, diagnostics, node.OperatorToken, left, right, resultKind);
            }
        }

        private static void ReportBinaryOperatorError(ExpressionSyntax node, BindingDiagnosticBag diagnostics, SyntaxToken operatorToken, BoundExpression left, BoundExpression right, LookupResultKind resultKind)
        {
            bool isEquality = operatorToken.Kind() == SyntaxKind.EqualsEqualsToken || operatorToken.Kind() == SyntaxKind.ExclamationEqualsToken;
            switch (left.Kind, right.Kind)
            {
                case (BoundKind.DefaultLiteral, _) when !isEquality:
                case (_, BoundKind.DefaultLiteral) when !isEquality:
                    // other than == and !=, binary operators are disallowed on `default` literal
                    Error(diagnostics, ErrorCode.ERR_BadOpOnNullOrDefaultOrNew, node, operatorToken.Text, "default");
                    return;
                case (BoundKind.DefaultLiteral, BoundKind.DefaultLiteral):
                    Error(diagnostics, ErrorCode.ERR_AmbigBinaryOpsOnDefault, node, operatorToken.Text, left.Display, right.Display);
                    return;
                case (BoundKind.DefaultLiteral, _) when right.Type is TypeParameterSymbol:
                    Debug.Assert(!right.Type.IsReferenceType);
                    Error(diagnostics, ErrorCode.ERR_AmbigBinaryOpsOnUnconstrainedDefault, node, operatorToken.Text, right.Type);
                    return;
                case (_, BoundKind.DefaultLiteral) when left.Type is TypeParameterSymbol:
                    Debug.Assert(!left.Type.IsReferenceType);
                    Error(diagnostics, ErrorCode.ERR_AmbigBinaryOpsOnUnconstrainedDefault, node, operatorToken.Text, left.Type);
                    return;
                case (BoundKind.UnconvertedObjectCreationExpression, _):
                    Error(diagnostics, ErrorCode.ERR_BadOpOnNullOrDefaultOrNew, node, operatorToken.Text, left.Display);
                    return;
                case (_, BoundKind.UnconvertedObjectCreationExpression):
                    Error(diagnostics, ErrorCode.ERR_BadOpOnNullOrDefaultOrNew, node, operatorToken.Text, right.Display);
                    return;
            }

            ErrorCode errorCode = resultKind == LookupResultKind.Ambiguous ?
                ErrorCode.ERR_AmbigBinaryOps : // Operator '{0}' is ambiguous on operands of type '{1}' and '{2}'
                ErrorCode.ERR_BadBinaryOps;    // Operator '{0}' cannot be applied to operands of type '{1}' and '{2}'

            Error(diagnostics, errorCode, node, operatorToken.Text, left.Display, right.Display);
        }

        private BoundExpression BindConditionalLogicalOperator(BinaryExpressionSyntax node, BindingDiagnosticBag diagnostics)
        {
            Debug.Assert(node.Kind() == SyntaxKind.LogicalOrExpression || node.Kind() == SyntaxKind.LogicalAndExpression);

            // Do not blow the stack due to a deep recursion on the left.

            BinaryExpressionSyntax binary = node;
            ExpressionSyntax child;

            while (true)
            {
                child = binary.Left;
                var childAsBinary = child as BinaryExpressionSyntax;

                if (childAsBinary == null ||
                    (childAsBinary.Kind() != SyntaxKind.LogicalOrExpression && childAsBinary.Kind() != SyntaxKind.LogicalAndExpression))
                {
                    break;
                }

                binary = childAsBinary;
            }

            BoundExpression left = BindRValueWithoutTargetType(child, diagnostics);

            do
            {
                binary = (BinaryExpressionSyntax)child.Parent;
                BoundExpression right = BindRValueWithoutTargetType(binary.Right, diagnostics);
                left = BindConditionalLogicalOperator(binary, left, right, diagnostics);
                child = binary;
            }
            while ((object)child != node);

            return left;
        }

        private BoundExpression BindConditionalLogicalOperator(BinaryExpressionSyntax node, BoundExpression left, BoundExpression right, BindingDiagnosticBag diagnostics)
        {
            BinaryOperatorKind kind = SyntaxKindToBinaryOperatorKind(node.Kind());

            Debug.Assert(kind == BinaryOperatorKind.LogicalAnd || kind == BinaryOperatorKind.LogicalOr);

            // Let's take an easy out here. The vast majority of the time the operands will
            // both be bool. This is the only situation in which the expression can be a
            // constant expression, so do the folding now if we can.

            if ((object)left.Type != null && left.Type.SpecialType == SpecialType.System_Boolean &&
                (object)right.Type != null && right.Type.SpecialType == SpecialType.System_Boolean)
            {
                var constantValue = FoldBinaryOperator(node, kind | BinaryOperatorKind.Bool, left, right, SpecialType.System_Boolean, diagnostics);

                // NOTE: no candidate user-defined operators.
                return new BoundBinaryOperator(node, kind | BinaryOperatorKind.Bool, constantValue, methodOpt: null,
                    resultKind: LookupResultKind.Viable, left, right, type: left.Type, hasErrors: constantValue != null && constantValue.IsBad);
            }

            // If either operand is bad, don't try to do binary operator overload resolution; that will just
            // make cascading errors.

            if (left.HasAnyErrors || right.HasAnyErrors)
            {
                // NOTE: no candidate user-defined operators.
                return new BoundBinaryOperator(node, kind, ConstantValue.NotAvailable, methodOpt: null,
                    resultKind: LookupResultKind.Empty, left, right, type: GetBinaryOperatorErrorType(kind, diagnostics, node), hasErrors: true);
            }

            if (left.HasDynamicType() || right.HasDynamicType())
            {
                left = BindToNaturalType(left, diagnostics);
                right = BindToNaturalType(right, diagnostics);
                return BindDynamicBinaryOperator(node, kind, left, right, diagnostics);
            }

            LookupResultKind lookupResult;
            ImmutableArray<MethodSymbol> originalUserDefinedOperators;
            var best = this.BinaryOperatorOverloadResolution(kind, left, right, node, diagnostics, out lookupResult, out originalUserDefinedOperators);

            // SPEC: If overload resolution fails to find a single best operator, or if overload
            // SPEC: resolution selects one of the predefined integer logical operators, a binding-
            // SPEC: time error occurs.
            //
            // SPEC OMISSION: We should probably clarify that the enum logical operators count as
            // SPEC OMISSION: integer logical operators. Basically the rule here should actually be:
            // SPEC OMISSION: if overload resolution selects something other than a user-defined
            // SPEC OMISSION: operator or the built in not-lifted operator on bool, an error occurs.
            //

            if (!best.HasValue)
            {
                ReportBinaryOperatorError(node, diagnostics, node.OperatorToken, left, right, lookupResult);
            }
            else
            {
                // There are two non-error possibilities. Either both operands are implicitly convertible to
                // bool, or we've got a valid user-defined operator.
                BinaryOperatorSignature signature = best.Signature;

                bool bothBool = signature.LeftType.SpecialType == SpecialType.System_Boolean &&
                        signature.RightType.SpecialType == SpecialType.System_Boolean;

                MethodSymbol trueOperator = null, falseOperator = null;

                if (!bothBool && !signature.Kind.IsUserDefined())
                {
                    ReportBinaryOperatorError(node, diagnostics, node.OperatorToken, left, right, lookupResult);
                }
                else if (bothBool || IsValidUserDefinedConditionalLogicalOperator(node, signature, diagnostics, out trueOperator, out falseOperator))
                {
                    var resultLeft = CreateConversion(left, best.LeftConversion, signature.LeftType, diagnostics);
                    var resultRight = CreateConversion(right, best.RightConversion, signature.RightType, diagnostics);
                    var resultKind = kind | signature.Kind.OperandTypes();
                    if (signature.Kind.IsLifted())
                    {
                        resultKind |= BinaryOperatorKind.Lifted;
                    }

                    if (resultKind.IsUserDefined())
                    {
                        Debug.Assert(trueOperator != null && falseOperator != null);

                        return new BoundUserDefinedConditionalLogicalOperator(
                            node,
                            resultKind,
                            resultLeft,
                            resultRight,
                            signature.Method,
                            trueOperator,
                            falseOperator,
                            lookupResult,
                            originalUserDefinedOperators,
                            signature.ReturnType);
                    }
                    else
                    {
                        Debug.Assert(bothBool);

                        return new BoundBinaryOperator(
                            node,
                            resultKind,
                            resultLeft,
                            resultRight,
                            ConstantValue.NotAvailable,
                            signature.Method,
                            lookupResult,
                            originalUserDefinedOperators,
                            signature.ReturnType);
                    }
                }
            }

            // We've already reported the error.
            return new BoundBinaryOperator(node, kind, left, right, ConstantValue.NotAvailable, null, lookupResult, originalUserDefinedOperators, CreateErrorType(), true);
        }

        private bool IsValidDynamicCondition(BoundExpression left, bool isNegative, ref CompoundUseSiteInfo<AssemblySymbol> useSiteInfo, out MethodSymbol userDefinedOperator)
        {
            userDefinedOperator = null;

            var type = left.Type;
            if ((object)type == null)
            {
                return false;
            }

            if (type.IsDynamic())
            {
                return true;
            }

            var implicitConversion = Conversions.ClassifyImplicitConversionFromExpression(left, Compilation.GetSpecialType(SpecialType.System_Boolean), ref useSiteInfo);
            if (implicitConversion.Exists)
            {
                return true;
            }

            if (type.Kind != SymbolKind.NamedType)
            {
                return false;
            }

            var namedType = type as NamedTypeSymbol;
            return HasApplicableBooleanOperator(namedType, isNegative ? WellKnownMemberNames.FalseOperatorName : WellKnownMemberNames.TrueOperatorName, type, ref useSiteInfo, out userDefinedOperator);
        }

        private bool IsValidUserDefinedConditionalLogicalOperator(
            CSharpSyntaxNode syntax,
            BinaryOperatorSignature signature,
            BindingDiagnosticBag diagnostics,
            out MethodSymbol trueOperator,
            out MethodSymbol falseOperator)
        {
            Debug.Assert(signature.Kind.OperandTypes() == BinaryOperatorKind.UserDefined);

            // SPEC: When the operands of && or || are of types that declare an applicable
            // SPEC: user-defined operator & or |, both of the following must be true, where
            // SPEC: T is the type in which the selected operator is defined:

            // SPEC VIOLATION:
            //
            // The native compiler violates the specification, the native compiler allows:
            //
            // public static D? operator &(D? d1, D? d2) { ... }
            // public static bool operator true(D? d) { ... }
            // public static bool operator false(D? d) { ... }
            //
            // to be used as D? && D? or D? || D?. But if you do this:
            //
            // public static D operator &(D d1, D d2) { ... }
            // public static bool operator true(D? d) { ... }
            // public static bool operator false(D? d) { ... }
            //
            // And use the *lifted* form of the operator, this is disallowed.
            //
            // public static D? operator &(D? d1, D d2) { ... }
            // public static bool operator true(D? d) { ... }
            // public static bool operator false(D? d) { ... }
            //
            // Is not allowed because "the return type must be the same as the type of both operands"
            // which is not at all what the spec says.
            //
            // We ought not to break backwards compatibility with the native compiler. The spec
            // is plausibly in error; it is possible that this section of the specification was
            // never updated when nullable types and lifted operators were added to the language.
            // And it seems like the native compiler's behavior of allowing a nullable
            // version but not a lifted version is a bug that should be fixed.
            //
            // Therefore we will do the following in Roslyn:
            //
            // * The return and parameter types of the chosen operator, whether lifted or unlifted,
            //   must be the same.
            // * The return and parameter types must be either the enclosing type, or its corresponding
            //   nullable type.
            // * There must be an operator true/operator false that takes the left hand type of the operator.

            // Only classes and structs contain user-defined operators, so we know it is a named type symbol.
            NamedTypeSymbol t = (NamedTypeSymbol)signature.Method.ContainingType;

            // SPEC: The return type and the type of each parameter of the selected operator
            // SPEC: must be T.

            // As mentioned above, we relax this restriction. The types must all be the same.

            bool typesAreSame = TypeSymbol.Equals(signature.LeftType, signature.RightType, TypeCompareKind.ConsiderEverything2) && TypeSymbol.Equals(signature.LeftType, signature.ReturnType, TypeCompareKind.ConsiderEverything2);
            bool typeMatchesContainer = TypeSymbol.Equals(signature.ReturnType, t, TypeCompareKind.ConsiderEverything2) ||
                signature.ReturnType.IsNullableType() && TypeSymbol.Equals(signature.ReturnType.GetNullableUnderlyingType(), t, TypeCompareKind.ConsiderEverything2);

            if (!typesAreSame || !typeMatchesContainer)
            {
                // CS0217: In order to be applicable as a short circuit operator a user-defined logical
                // operator ('{0}') must have the same return type and parameter types

                Error(diagnostics, ErrorCode.ERR_BadBoolOp, syntax, signature.Method);

                trueOperator = null;
                falseOperator = null;
                return false;
            }

            // SPEC: T must contain declarations of operator true and operator false.

            // As mentioned above, we need more than just op true and op false existing; we need
            // to know that the first operand can be passed to it.

            CompoundUseSiteInfo<AssemblySymbol> useSiteInfo = GetNewCompoundUseSiteInfo(diagnostics);
            if (!HasApplicableBooleanOperator(t, WellKnownMemberNames.TrueOperatorName, signature.LeftType, ref useSiteInfo, out trueOperator) ||
                !HasApplicableBooleanOperator(t, WellKnownMemberNames.FalseOperatorName, signature.LeftType, ref useSiteInfo, out falseOperator))
            {
                // I have changed the wording of this error message. The original wording was:

                // CS0218: The type ('T') must contain declarations of operator true and operator false

                // I have changed that to:

                // CS0218: In order to be applicable as a short circuit operator, the declaring type
                // '{1}' of user-defined operator '{0}' must declare operator true and operator false.

                Error(diagnostics, ErrorCode.ERR_MustHaveOpTF, syntax, signature.Method, t);
                diagnostics.Add(syntax, useSiteInfo);

                trueOperator = null;
                falseOperator = null;
                return false;
            }

            diagnostics.Add(syntax, useSiteInfo);

            // For the remainder of this method the comments WOLOG assume that we're analyzing an &&. The
            // exact same issues apply to ||.

            // Note that the mere *existence* of operator true and operator false is sufficient.  They
            // are already constrained to take either T or T?. Since we know that the applicable
            // T.& takes (T, T), we know that both sides of the && are implicitly convertible
            // to T, and therefore the left side is implicitly convertible to T or T?.

            // SPEC: The expression x && y is evaluated as T.false(x) ? x : T.&(x,y) ... except that
            // SPEC: x is only evaluated once.
            //
            // DELIBERATE SPEC VIOLATION: The native compiler does not actually evaluate x&&y in this
            // manner. Suppose X is of type X. The code above is equivalent to:
            //
            // X temp = x, then evaluate:
            // T.false(temp) ? temp : T.&(temp, y)
            //
            // What the native compiler actually evaluates is:
            //
            // T temp = x, then evaluate
            // T.false(temp) ? temp : T.&(temp, y)
            //
            // That is a small difference but it has an observable effect. For example:
            //
            // class V { public static implicit operator T(V v) { ... } }
            // class X : V { public static implicit operator T?(X x) { ... } }
            // struct T {
            //   public static operator false(T? t) { ... }
            //   public static operator true(T? t) { ... }
            //   public static T operator &(T t1, T t2) { ... }
            // }
            //
            // Under the spec'd interpretation, if we had x of type X and y of type T then x && y is
            //
            // X temp = x;
            // T.false(temp) ? temp : T.&(temp, y)
            //
            // which would then be analyzed as:
            //
            // T.false(X.op_Implicit_To_Nullable_T(temp)) ?
            //     V.op_Implicit_To_T(temp) :
            //     T.&(op_Implicit_To_T(temp), y)
            //
            // But the native compiler actually generates:
            //
            // T temp = V.Op_Implicit_To_T(x);
            // T.false(new T?(temp)) ? temp : T.&(temp, y)
            //
            // That is, the native compiler converts the temporary to the type of the declaring operator type
            // regardless of the fact that there is a better conversion for the T.false call.
            //
            // We choose to match the native compiler behavior here; we might consider fixing
            // the spec to match the compiler.
            //
            // With this decision we need not keep track of any extra information in the bound
            // binary operator node; we need to know the left hand side converted to T, the right
            // hand side converted to T, and the method symbol of the chosen T.&(T, T) method.
            // The rewriting pass has enough information to deduce which T.false is to be called,
            // and can convert the T to T? if necessary.

            return true;
        }

        private bool HasApplicableBooleanOperator(NamedTypeSymbol containingType, string name, TypeSymbol argumentType, ref CompoundUseSiteInfo<AssemblySymbol> useSiteInfo, out MethodSymbol @operator)
        {
            for (var type = containingType; (object)type != null; type = type.BaseTypeWithDefinitionUseSiteDiagnostics(ref useSiteInfo))
            {
                var operators = type.GetOperators(name);
                for (var i = 0; i < operators.Length; i++)
                {
                    var op = operators[i];
                    if (op.ParameterCount == 1 && op.DeclaredAccessibility == Accessibility.Public)
                    {
                        var conversion = this.Conversions.ClassifyConversionFromType(argumentType, op.GetParameterType(0), ref useSiteInfo);
                        if (conversion.IsImplicit)
                        {
                            @operator = op;
                            return true;
                        }
                    }
                }
            }

            @operator = null;
            return false;
        }

        private TypeSymbol GetBinaryOperatorErrorType(BinaryOperatorKind kind, BindingDiagnosticBag diagnostics, CSharpSyntaxNode node)
        {
            switch (kind)
            {
                case BinaryOperatorKind.Equal:
                case BinaryOperatorKind.NotEqual:
                case BinaryOperatorKind.GreaterThan:
                case BinaryOperatorKind.LessThan:
                case BinaryOperatorKind.GreaterThanOrEqual:
                case BinaryOperatorKind.LessThanOrEqual:
                    return GetSpecialType(SpecialType.System_Boolean, diagnostics, node);
                default:
                    return CreateErrorType();
            }
        }

        private BinaryOperatorAnalysisResult BinaryOperatorOverloadResolution(BinaryOperatorKind kind, BoundExpression left, BoundExpression right, CSharpSyntaxNode node, BindingDiagnosticBag diagnostics, out LookupResultKind resultKind, out ImmutableArray<MethodSymbol> originalUserDefinedOperators)
        {
            if (!IsTypelessExpressionAllowedInBinaryOperator(kind, left, right))
            {
                resultKind = LookupResultKind.OverloadResolutionFailure;
                originalUserDefinedOperators = default(ImmutableArray<MethodSymbol>);
                return default(BinaryOperatorAnalysisResult);
            }

            var result = BinaryOperatorOverloadResolutionResult.GetInstance();
            CompoundUseSiteInfo<AssemblySymbol> useSiteInfo = GetNewCompoundUseSiteInfo(diagnostics);
            this.OverloadResolution.BinaryOperatorOverloadResolution(kind, left, right, result, ref useSiteInfo);
            diagnostics.Add(node, useSiteInfo);

            var possiblyBest = result.Best;

            if (result.Results.Any())
            {
                var builder = ArrayBuilder<MethodSymbol>.GetInstance();
                foreach (var analysisResult in result.Results)
                {
                    MethodSymbol method = analysisResult.Signature.Method;
                    if ((object)method != null)
                    {
                        builder.Add(method);
                    }
                }
                originalUserDefinedOperators = builder.ToImmutableAndFree();

                if (possiblyBest.HasValue)
                {
                    resultKind = LookupResultKind.Viable;
                }
                else if (result.AnyValid())
                {
                    resultKind = LookupResultKind.Ambiguous;
                }
                else
                {
                    resultKind = LookupResultKind.OverloadResolutionFailure;
                }
            }
            else
            {
                originalUserDefinedOperators = ImmutableArray<MethodSymbol>.Empty;
                resultKind = possiblyBest.HasValue ? LookupResultKind.Viable : LookupResultKind.Empty;
            }

            if (possiblyBest is { HasValue: true, Signature: { Method: { } bestMethod } })
            {
                ReportObsoleteAndFeatureAvailabilityDiagnostics(bestMethod, node, diagnostics);
                ReportUseSite(bestMethod, diagnostics, node);
            }

            result.Free();
            return possiblyBest;
        }

        private void ReportObsoleteAndFeatureAvailabilityDiagnostics(MethodSymbol operatorMethod, CSharpSyntaxNode node, BindingDiagnosticBag diagnostics)
        {
            if ((object)operatorMethod != null)
            {
                ReportDiagnosticsIfObsolete(diagnostics, operatorMethod, node, hasBaseReceiver: false);

                if (operatorMethod.ContainingType.IsInterface &&
                    operatorMethod.ContainingModule != Compilation.SourceModule)
                {
                    Binder.CheckFeatureAvailability(node, MessageID.IDS_DefaultInterfaceImplementation, diagnostics);
                }
            }
        }

        private bool IsTypelessExpressionAllowedInBinaryOperator(BinaryOperatorKind kind, BoundExpression left, BoundExpression right)
        {
            // The default literal is only allowed with equality operators and both operands cannot be typeless at the same time.
            // Note: we only need to restrict expressions that can be converted to *any* type, in which case the resolution could always succeed.

            if (left.IsImplicitObjectCreation() ||
                right.IsImplicitObjectCreation())
            {
                return false;
            }

            bool isEquality = kind == BinaryOperatorKind.Equal || kind == BinaryOperatorKind.NotEqual;
            if (isEquality)
            {
                return !left.IsLiteralDefault() || !right.IsLiteralDefault();
            }
            else
            {
                return !left.IsLiteralDefault() && !right.IsLiteralDefault();
            }
        }

        private UnaryOperatorAnalysisResult UnaryOperatorOverloadResolution(
            UnaryOperatorKind kind,
            BoundExpression operand,
            CSharpSyntaxNode node,
            BindingDiagnosticBag diagnostics,
            out LookupResultKind resultKind,
            out ImmutableArray<MethodSymbol> originalUserDefinedOperators)
        {
            var result = UnaryOperatorOverloadResolutionResult.GetInstance();
            CompoundUseSiteInfo<AssemblySymbol> useSiteInfo = GetNewCompoundUseSiteInfo(diagnostics);
            this.OverloadResolution.UnaryOperatorOverloadResolution(kind, operand, result, ref useSiteInfo);
            diagnostics.Add(node, useSiteInfo);

            var possiblyBest = result.Best;

            if (result.Results.Any())
            {
                var builder = ArrayBuilder<MethodSymbol>.GetInstance();
                foreach (var analysisResult in result.Results)
                {
                    MethodSymbol method = analysisResult.Signature.Method;
                    if ((object)method != null)
                    {
                        builder.Add(method);
                    }
                }
                originalUserDefinedOperators = builder.ToImmutableAndFree();

                if (possiblyBest.HasValue)
                {
                    resultKind = LookupResultKind.Viable;
                }
                else if (result.AnyValid())
                {
                    // Special case: If we have the unary minus operator applied to a ulong, technically that should be
                    // an ambiguity. The ulong could be implicitly converted to float, double or decimal, and then
                    // the unary minus operator could be applied to the result. But though float is better than double,
                    // float is neither better nor worse than decimal. However it seems odd to give an ambiguity error
                    // when trying to do something such as applying a unary minus operator to an unsigned long.
                    // The same issue applies to unary minus applied to nuint.

                    if (kind == UnaryOperatorKind.UnaryMinus &&
                        (object)operand.Type != null &&
                        (operand.Type.SpecialType == SpecialType.System_UInt64 || (operand.Type.SpecialType == SpecialType.System_UIntPtr && operand.Type.IsNativeIntegerType)))
                    {
                        resultKind = LookupResultKind.OverloadResolutionFailure;
                    }
                    else
                    {
                        resultKind = LookupResultKind.Ambiguous;
                    }
                }
                else
                {
                    resultKind = LookupResultKind.OverloadResolutionFailure;
                }
            }
            else
            {
                originalUserDefinedOperators = ImmutableArray<MethodSymbol>.Empty;
                resultKind = possiblyBest.HasValue ? LookupResultKind.Viable : LookupResultKind.Empty;
            }

            if (possiblyBest is { HasValue: true, Signature: { Method: { } bestMethod } })
            {
                ReportObsoleteAndFeatureAvailabilityDiagnostics(bestMethod, node, diagnostics);
                ReportUseSite(bestMethod, diagnostics, node);
            }

            result.Free();
            return possiblyBest;
        }

        private static object FoldDecimalBinaryOperators(BinaryOperatorKind kind, ConstantValue valueLeft, ConstantValue valueRight)
        {
            Debug.Assert(valueLeft != null);
            Debug.Assert(valueRight != null);

            // Roslyn uses Decimal.operator+, operator-, etc. for both constant expressions and
            // non-constant expressions. Dev11 uses Decimal.operator+ etc. for non-constant
            // expressions only. This leads to different results between the two compilers
            // for certain constant expressions involving +/-0. (See bug #529730.) For instance,
            // +0 + -0 == +0 in Roslyn and == -0 in Dev11. Similarly, -0 - -0 == -0 in Roslyn, +0 in Dev11.
            // This is a breaking change from the native compiler but seems acceptable since
            // constant and non-constant expressions behave consistently in Roslyn.
            // (In Dev11, (+0 + -0) != (x + y) when x = +0, y = -0.)

            switch (kind)
            {
                case BinaryOperatorKind.DecimalAddition:
                    return valueLeft.DecimalValue + valueRight.DecimalValue;
                case BinaryOperatorKind.DecimalSubtraction:
                    return valueLeft.DecimalValue - valueRight.DecimalValue;
                case BinaryOperatorKind.DecimalMultiplication:
                    return valueLeft.DecimalValue * valueRight.DecimalValue;
                case BinaryOperatorKind.DecimalDivision:
                    return valueLeft.DecimalValue / valueRight.DecimalValue;
                case BinaryOperatorKind.DecimalRemainder:
                    return valueLeft.DecimalValue % valueRight.DecimalValue;
            }

            return null;
        }

        private static object FoldNativeIntegerOverflowingBinaryOperator(BinaryOperatorKind kind, ConstantValue valueLeft, ConstantValue valueRight)
        {
            Debug.Assert(valueLeft != null);
            Debug.Assert(valueRight != null);

            checked
            {
                switch (kind)
                {
                    case BinaryOperatorKind.NIntAddition:
                        return valueLeft.Int32Value + valueRight.Int32Value;
                    case BinaryOperatorKind.NUIntAddition:
                        return valueLeft.UInt32Value + valueRight.UInt32Value;
                    case BinaryOperatorKind.NIntSubtraction:
                        return valueLeft.Int32Value - valueRight.Int32Value;
                    case BinaryOperatorKind.NUIntSubtraction:
                        return valueLeft.UInt32Value - valueRight.UInt32Value;
                    case BinaryOperatorKind.NIntMultiplication:
                        return valueLeft.Int32Value * valueRight.Int32Value;
                    case BinaryOperatorKind.NUIntMultiplication:
                        return valueLeft.UInt32Value * valueRight.UInt32Value;
                    case BinaryOperatorKind.NIntDivision:
                        return valueLeft.Int32Value / valueRight.Int32Value;
                    case BinaryOperatorKind.NIntRemainder:
                        return valueLeft.Int32Value % valueRight.Int32Value;
                    case BinaryOperatorKind.NIntLeftShift:
                        {
                            var int32Value = valueLeft.Int32Value << valueRight.Int32Value;
                            var int64Value = valueLeft.Int64Value << valueRight.Int32Value;
                            return (int32Value == int64Value) ? int32Value : null;
                        }
                    case BinaryOperatorKind.NUIntLeftShift:
                        {
                            var uint32Value = valueLeft.UInt32Value << valueRight.Int32Value;
                            var uint64Value = valueLeft.UInt64Value << valueRight.Int32Value;
                            return (uint32Value == uint64Value) ? uint32Value : null;
                        }
                }

                return null;
            }
        }

        private static object FoldUncheckedIntegralBinaryOperator(BinaryOperatorKind kind, ConstantValue valueLeft, ConstantValue valueRight)
        {
            Debug.Assert(valueLeft != null);
            Debug.Assert(valueRight != null);

            unchecked
            {
                switch (kind)
                {
                    case BinaryOperatorKind.IntAddition:
                        return valueLeft.Int32Value + valueRight.Int32Value;
                    case BinaryOperatorKind.LongAddition:
                        return valueLeft.Int64Value + valueRight.Int64Value;
                    case BinaryOperatorKind.UIntAddition:
                        return valueLeft.UInt32Value + valueRight.UInt32Value;
                    case BinaryOperatorKind.ULongAddition:
                        return valueLeft.UInt64Value + valueRight.UInt64Value;
                    case BinaryOperatorKind.IntSubtraction:
                        return valueLeft.Int32Value - valueRight.Int32Value;
                    case BinaryOperatorKind.LongSubtraction:
                        return valueLeft.Int64Value - valueRight.Int64Value;
                    case BinaryOperatorKind.UIntSubtraction:
                        return valueLeft.UInt32Value - valueRight.UInt32Value;
                    case BinaryOperatorKind.ULongSubtraction:
                        return valueLeft.UInt64Value - valueRight.UInt64Value;
                    case BinaryOperatorKind.IntMultiplication:
                        return valueLeft.Int32Value * valueRight.Int32Value;
                    case BinaryOperatorKind.LongMultiplication:
                        return valueLeft.Int64Value * valueRight.Int64Value;
                    case BinaryOperatorKind.UIntMultiplication:
                        return valueLeft.UInt32Value * valueRight.UInt32Value;
                    case BinaryOperatorKind.ULongMultiplication:
                        return valueLeft.UInt64Value * valueRight.UInt64Value;

                    // even in unchecked context division may overflow:
                    case BinaryOperatorKind.IntDivision:
                        if (valueLeft.Int32Value == int.MinValue && valueRight.Int32Value == -1)
                        {
                            return int.MinValue;
                        }

                        return valueLeft.Int32Value / valueRight.Int32Value;

                    case BinaryOperatorKind.LongDivision:
                        if (valueLeft.Int64Value == long.MinValue && valueRight.Int64Value == -1)
                        {
                            return long.MinValue;
                        }

                        return valueLeft.Int64Value / valueRight.Int64Value;
                }

                return null;
            }
        }

        private static object FoldCheckedIntegralBinaryOperator(BinaryOperatorKind kind, ConstantValue valueLeft, ConstantValue valueRight)
        {
            Debug.Assert(valueLeft != null);
            Debug.Assert(valueRight != null);

            checked
            {
                switch (kind)
                {
                    case BinaryOperatorKind.IntAddition:
                        return valueLeft.Int32Value + valueRight.Int32Value;
                    case BinaryOperatorKind.LongAddition:
                        return valueLeft.Int64Value + valueRight.Int64Value;
                    case BinaryOperatorKind.UIntAddition:
                        return valueLeft.UInt32Value + valueRight.UInt32Value;
                    case BinaryOperatorKind.ULongAddition:
                        return valueLeft.UInt64Value + valueRight.UInt64Value;
                    case BinaryOperatorKind.IntSubtraction:
                        return valueLeft.Int32Value - valueRight.Int32Value;
                    case BinaryOperatorKind.LongSubtraction:
                        return valueLeft.Int64Value - valueRight.Int64Value;
                    case BinaryOperatorKind.UIntSubtraction:
                        return valueLeft.UInt32Value - valueRight.UInt32Value;
                    case BinaryOperatorKind.ULongSubtraction:
                        return valueLeft.UInt64Value - valueRight.UInt64Value;
                    case BinaryOperatorKind.IntMultiplication:
                        return valueLeft.Int32Value * valueRight.Int32Value;
                    case BinaryOperatorKind.LongMultiplication:
                        return valueLeft.Int64Value * valueRight.Int64Value;
                    case BinaryOperatorKind.UIntMultiplication:
                        return valueLeft.UInt32Value * valueRight.UInt32Value;
                    case BinaryOperatorKind.ULongMultiplication:
                        return valueLeft.UInt64Value * valueRight.UInt64Value;
                    case BinaryOperatorKind.IntDivision:
                        return valueLeft.Int32Value / valueRight.Int32Value;
                    case BinaryOperatorKind.LongDivision:
                        return valueLeft.Int64Value / valueRight.Int64Value;
                }

                return null;
            }
        }

        internal static TypeSymbol GetEnumType(BinaryOperatorKind kind, BoundExpression left, BoundExpression right)
        {
            switch (kind)
            {
                case BinaryOperatorKind.EnumAndUnderlyingAddition:
                case BinaryOperatorKind.EnumAndUnderlyingSubtraction:
                case BinaryOperatorKind.EnumAnd:
                case BinaryOperatorKind.EnumOr:
                case BinaryOperatorKind.EnumXor:
                case BinaryOperatorKind.EnumEqual:
                case BinaryOperatorKind.EnumGreaterThan:
                case BinaryOperatorKind.EnumGreaterThanOrEqual:
                case BinaryOperatorKind.EnumLessThan:
                case BinaryOperatorKind.EnumLessThanOrEqual:
                case BinaryOperatorKind.EnumNotEqual:
                case BinaryOperatorKind.EnumSubtraction:
                    return left.Type;
                case BinaryOperatorKind.UnderlyingAndEnumAddition:
                case BinaryOperatorKind.UnderlyingAndEnumSubtraction:
                    return right.Type;
                default:
                    throw ExceptionUtilities.UnexpectedValue(kind);
            }
        }

        internal static SpecialType GetEnumPromotedType(SpecialType underlyingType)
        {
            switch (underlyingType)
            {
                case SpecialType.System_Byte:
                case SpecialType.System_SByte:
                case SpecialType.System_Int16:
                case SpecialType.System_UInt16:
                    return SpecialType.System_Int32;

                case SpecialType.System_Int32:
                case SpecialType.System_UInt32:
                case SpecialType.System_Int64:
                case SpecialType.System_UInt64:
                    return underlyingType;

                default:
                    throw ExceptionUtilities.UnexpectedValue(underlyingType);
            }
        }

#nullable enable
        private ConstantValue? FoldEnumBinaryOperator(
            CSharpSyntaxNode syntax,
            BinaryOperatorKind kind,
            BoundExpression left,
            BoundExpression right,
            BindingDiagnosticBag diagnostics)
        {
            Debug.Assert(left != null);
            Debug.Assert(right != null);
            Debug.Assert(kind.IsEnum());
            Debug.Assert(!kind.IsLifted());

            // A built-in binary operation on constant enum operands is evaluated into an operation on
            // constants of the underlying type U of the enum type E. Comparison operators are lowered as
            // simply computing U<U. All other operators are computed as (E)(U op U) or in the case of
            // E-E, (U)(U-U).

            TypeSymbol enumType = GetEnumType(kind, left, right);
            TypeSymbol underlyingType = enumType.GetEnumUnderlyingType()!;

            BoundExpression newLeftOperand = CreateConversion(left, underlyingType, diagnostics);
            BoundExpression newRightOperand = CreateConversion(right, underlyingType, diagnostics);

            // If the underlying type is byte, sbyte, short, ushort or nullables of those then we'll need
            // to convert it up to int or int? because there are no + - * & | ^ < > <= >= == != operators
            // on byte, sbyte, short or ushort. They all convert to int.

            SpecialType operandSpecialType = GetEnumPromotedType(underlyingType.SpecialType);
            TypeSymbol operandType = (operandSpecialType == underlyingType.SpecialType) ?
                underlyingType :
                GetSpecialType(operandSpecialType, diagnostics, syntax);

            newLeftOperand = CreateConversion(newLeftOperand, operandType, diagnostics);
            newRightOperand = CreateConversion(newRightOperand, operandType, diagnostics);

            BinaryOperatorKind newKind = kind.Operator().WithType(newLeftOperand.Type!.SpecialType);

            SpecialType operatorType = SpecialType.None;

            switch (newKind.Operator())
            {
                case BinaryOperatorKind.Addition:
                case BinaryOperatorKind.Subtraction:
                case BinaryOperatorKind.And:
                case BinaryOperatorKind.Or:
                case BinaryOperatorKind.Xor:
                    operatorType = operandType.SpecialType;
                    break;

                case BinaryOperatorKind.LessThan:
                case BinaryOperatorKind.LessThanOrEqual:
                case BinaryOperatorKind.GreaterThan:
                case BinaryOperatorKind.GreaterThanOrEqual:
                case BinaryOperatorKind.Equal:
                case BinaryOperatorKind.NotEqual:
                    operatorType = SpecialType.System_Boolean;
                    break;

                default:
                    throw ExceptionUtilities.UnexpectedValue(newKind.Operator());
            }

            var constantValue = FoldBinaryOperator(syntax, newKind, newLeftOperand, newRightOperand, operatorType, diagnostics);

            if (operatorType != SpecialType.System_Boolean && constantValue != null && !constantValue.IsBad)
            {
                TypeSymbol resultType = kind == BinaryOperatorKind.EnumSubtraction ? underlyingType : enumType;

                // We might need to convert back to the underlying type.
                return FoldConstantNumericConversion(syntax, constantValue, resultType, diagnostics);
            }

            return constantValue;
        }

        // Returns null if the operator can't be evaluated at compile time.
        private ConstantValue? FoldBinaryOperator(
            CSharpSyntaxNode syntax,
            BinaryOperatorKind kind,
            BoundExpression left,
            BoundExpression right,
            SpecialType resultType,
            BindingDiagnosticBag diagnostics)
        {
            Debug.Assert(left != null);
            Debug.Assert(right != null);

            if (left.HasAnyErrors || right.HasAnyErrors)
            {
                return null;
            }

            // SPEC VIOLATION: see method definition for details
            ConstantValue? nullableEqualityResult = TryFoldingNullableEquality(kind, left, right);
            if (nullableEqualityResult != null)
            {
                return nullableEqualityResult;
            }

            var valueLeft = left.ConstantValue;
            var valueRight = right.ConstantValue;
            if (valueLeft == null || valueRight == null)
            {
                return null;
            }

            if (valueLeft.IsBad || valueRight.IsBad)
            {
                return ConstantValue.Bad;
            }

            if (kind.IsEnum() && !kind.IsLifted())
            {
                return FoldEnumBinaryOperator(syntax, kind, left, right, diagnostics);
            }

            // Divisions by zero on integral types and decimal always fail even in an unchecked context.
            if (IsDivisionByZero(kind, valueRight))
            {
                Error(diagnostics, ErrorCode.ERR_IntDivByZero, syntax);
                return ConstantValue.Bad;
            }

            object? newValue = null;

            // Certain binary operations never fail; bool & bool, for example. If we are in one of those
            // cases, simply fold the operation and return.
            //
            // Although remainder and division always overflow at runtime with arguments int.MinValue/long.MinValue and -1
            // (regardless of checked context) the constant folding behavior is different.
            // Remainder never overflows at compile time while division does.
            newValue = FoldNeverOverflowBinaryOperators(kind, valueLeft, valueRight);
            if (newValue != null)
            {
                return ConstantValue.Create(newValue, resultType);
            }

            ConstantValue? concatResult = FoldStringConcatenation(kind, valueLeft, valueRight);
            if (concatResult != null)
            {
                if (concatResult.IsBad)
                {
                    Error(diagnostics, ErrorCode.ERR_ConstantStringTooLong, right.Syntax);
                }

                return concatResult;
            }

            // Certain binary operations always fail if they overflow even when in an unchecked context;
            // decimal + decimal, for example. If we are in one of those cases, make the attempt. If it
            // succeeds, return the result. If not, give a compile-time error regardless of context.
            try
            {
                newValue = FoldDecimalBinaryOperators(kind, valueLeft, valueRight);
            }
            catch (OverflowException)
            {
                Error(diagnostics, ErrorCode.ERR_DecConstError, syntax);
                return ConstantValue.Bad;
            }

            if (newValue != null)
            {
                return ConstantValue.Create(newValue, resultType);
            }

            try
            {
                newValue = FoldNativeIntegerOverflowingBinaryOperator(kind, valueLeft, valueRight);
            }
            catch (OverflowException)
            {
                if (CheckOverflowAtCompileTime)
                {
                    Error(diagnostics, ErrorCode.ERR_CheckedOverflow, syntax);
                    return ConstantValue.Bad;
                }
                else
                {
                    return null;
                }
            }

            if (newValue != null)
            {
                return ConstantValue.Create(newValue, resultType);
            }

            if (CheckOverflowAtCompileTime)
            {
                try
                {
                    newValue = FoldCheckedIntegralBinaryOperator(kind, valueLeft, valueRight);
                }
                catch (OverflowException)
                {
                    Error(diagnostics, ErrorCode.ERR_CheckedOverflow, syntax);
                    return ConstantValue.Bad;
                }
            }
            else
            {
                newValue = FoldUncheckedIntegralBinaryOperator(kind, valueLeft, valueRight);
            }

            if (newValue != null)
            {
                return ConstantValue.Create(newValue, resultType);
            }

            return null;
        }

        /// <summary>
        /// If one of the (unconverted) operands has constant value null and the other has
        /// a null constant value other than null, then they are definitely not equal
        /// and we can give a constant value for either == or !=.  This is a spec violation
        /// that we retain from Dev10.
        /// </summary>
        /// <param name="kind">The operator kind.  Nothing will happen if it is not a lifted equality operator.</param>
        /// <param name="left">The left-hand operand of the operation (possibly wrapped in a conversion).</param>
        /// <param name="right">The right-hand operand of the operation (possibly wrapped in a conversion).</param>
        /// <returns>
        /// If the operator represents lifted equality, then constant value true if both arguments have constant
        /// value null, constant value false if exactly one argument has constant value null, and null otherwise.
        /// If the operator represents lifted inequality, then constant value false if both arguments have constant
        /// value null, constant value true if exactly one argument has constant value null, and null otherwise.
        /// </returns>
        /// <remarks>
        /// SPEC VIOLATION: according to the spec (section 7.19) constant expressions cannot
        /// include implicit nullable conversions or nullable subexpressions.  However, Dev10
        /// specifically folds over lifted == and != (see ExpressionBinder::TryFoldingNullableEquality).
        /// Dev 10 does do compile-time evaluation of simple lifted operators, but it does so
        /// in a rewriting pass (see NullableRewriter) - they are not treated as constant values.
        /// </remarks>
        private static ConstantValue? TryFoldingNullableEquality(BinaryOperatorKind kind, BoundExpression left, BoundExpression right)
        {
            if (kind.IsLifted())
            {
                BinaryOperatorKind op = kind.Operator();
                if (op == BinaryOperatorKind.Equal || op == BinaryOperatorKind.NotEqual)
                {
                    if (left.Kind == BoundKind.Conversion && right.Kind == BoundKind.Conversion)
                    {
                        BoundConversion leftConv = (BoundConversion)left;
                        BoundConversion rightConv = (BoundConversion)right;
                        ConstantValue? leftConstant = leftConv.Operand.ConstantValue;
                        ConstantValue? rightConstant = rightConv.Operand.ConstantValue;

                        if (leftConstant != null && rightConstant != null)
                        {
                            bool leftIsNull = leftConstant.IsNull;
                            bool rightIsNull = rightConstant.IsNull;
                            if (leftIsNull || rightIsNull)
                            {
                                // IMPL CHANGE: Dev10 raises WRN_NubExprIsConstBool in some cases, but that really doesn't
                                // make sense (why warn that a constant has a constant value?).
                                return (leftIsNull == rightIsNull) == (op == BinaryOperatorKind.Equal) ? ConstantValue.True : ConstantValue.False;
                            }
                        }
                    }
                }
            }

            return null;
        }

        // Some binary operators on constants never overflow, regardless of whether the context is checked or not.
        private static object? FoldNeverOverflowBinaryOperators(BinaryOperatorKind kind, ConstantValue valueLeft, ConstantValue valueRight)
        {
            Debug.Assert(valueLeft != null);
            Debug.Assert(valueRight != null);

            // Note that we *cannot* do folding on single-precision floats as doubles to preserve precision,
            // as that would cause incorrect rounding that would be impossible to correct afterwards.
            switch (kind)
            {
                case BinaryOperatorKind.ObjectEqual:
                    if (valueLeft.IsNull) return valueRight.IsNull;
                    if (valueRight.IsNull) return false;
                    break;
                case BinaryOperatorKind.ObjectNotEqual:
                    if (valueLeft.IsNull) return !valueRight.IsNull;
                    if (valueRight.IsNull) return true;
                    break;
                case BinaryOperatorKind.DoubleAddition:
                    return valueLeft.DoubleValue + valueRight.DoubleValue;
                case BinaryOperatorKind.FloatAddition:
                    return valueLeft.SingleValue + valueRight.SingleValue;
                case BinaryOperatorKind.DoubleSubtraction:
                    return valueLeft.DoubleValue - valueRight.DoubleValue;
                case BinaryOperatorKind.FloatSubtraction:
                    return valueLeft.SingleValue - valueRight.SingleValue;
                case BinaryOperatorKind.DoubleMultiplication:
                    return valueLeft.DoubleValue * valueRight.DoubleValue;
                case BinaryOperatorKind.FloatMultiplication:
                    return valueLeft.SingleValue * valueRight.SingleValue;
                case BinaryOperatorKind.DoubleDivision:
                    return valueLeft.DoubleValue / valueRight.DoubleValue;
                case BinaryOperatorKind.FloatDivision:
                    return valueLeft.SingleValue / valueRight.SingleValue;
                case BinaryOperatorKind.DoubleRemainder:
                    return valueLeft.DoubleValue % valueRight.DoubleValue;
                case BinaryOperatorKind.FloatRemainder:
                    return valueLeft.SingleValue % valueRight.SingleValue;
                case BinaryOperatorKind.IntLeftShift:
                    return valueLeft.Int32Value << valueRight.Int32Value;
                case BinaryOperatorKind.LongLeftShift:
                    return valueLeft.Int64Value << valueRight.Int32Value;
                case BinaryOperatorKind.UIntLeftShift:
                    return valueLeft.UInt32Value << valueRight.Int32Value;
                case BinaryOperatorKind.ULongLeftShift:
                    return valueLeft.UInt64Value << valueRight.Int32Value;
                case BinaryOperatorKind.IntRightShift:
                case BinaryOperatorKind.NIntRightShift:
                    return valueLeft.Int32Value >> valueRight.Int32Value;
                case BinaryOperatorKind.LongRightShift:
                    return valueLeft.Int64Value >> valueRight.Int32Value;
                case BinaryOperatorKind.UIntRightShift:
                case BinaryOperatorKind.NUIntRightShift:
                    return valueLeft.UInt32Value >> valueRight.Int32Value;
                case BinaryOperatorKind.ULongRightShift:
                    return valueLeft.UInt64Value >> valueRight.Int32Value;
                case BinaryOperatorKind.BoolAnd:
                    return valueLeft.BooleanValue & valueRight.BooleanValue;
                case BinaryOperatorKind.IntAnd:
                case BinaryOperatorKind.NIntAnd:
                    return valueLeft.Int32Value & valueRight.Int32Value;
                case BinaryOperatorKind.LongAnd:
                    return valueLeft.Int64Value & valueRight.Int64Value;
                case BinaryOperatorKind.UIntAnd:
                case BinaryOperatorKind.NUIntAnd:
                    return valueLeft.UInt32Value & valueRight.UInt32Value;
                case BinaryOperatorKind.ULongAnd:
                    return valueLeft.UInt64Value & valueRight.UInt64Value;
                case BinaryOperatorKind.BoolOr:
                    return valueLeft.BooleanValue | valueRight.BooleanValue;
                case BinaryOperatorKind.IntOr:
                case BinaryOperatorKind.NIntOr:
                    return valueLeft.Int32Value | valueRight.Int32Value;
                case BinaryOperatorKind.LongOr:
                    return valueLeft.Int64Value | valueRight.Int64Value;
                case BinaryOperatorKind.UIntOr:
                case BinaryOperatorKind.NUIntOr:
                    return valueLeft.UInt32Value | valueRight.UInt32Value;
                case BinaryOperatorKind.ULongOr:
                    return valueLeft.UInt64Value | valueRight.UInt64Value;
                case BinaryOperatorKind.BoolXor:
                    return valueLeft.BooleanValue ^ valueRight.BooleanValue;
                case BinaryOperatorKind.IntXor:
                case BinaryOperatorKind.NIntXor:
                    return valueLeft.Int32Value ^ valueRight.Int32Value;
                case BinaryOperatorKind.LongXor:
                    return valueLeft.Int64Value ^ valueRight.Int64Value;
                case BinaryOperatorKind.UIntXor:
                case BinaryOperatorKind.NUIntXor:
                    return valueLeft.UInt32Value ^ valueRight.UInt32Value;
                case BinaryOperatorKind.ULongXor:
                    return valueLeft.UInt64Value ^ valueRight.UInt64Value;
                case BinaryOperatorKind.LogicalBoolAnd:
                    return valueLeft.BooleanValue && valueRight.BooleanValue;
                case BinaryOperatorKind.LogicalBoolOr:
                    return valueLeft.BooleanValue || valueRight.BooleanValue;
                case BinaryOperatorKind.BoolEqual:
                    return valueLeft.BooleanValue == valueRight.BooleanValue;
                case BinaryOperatorKind.StringEqual:
                    return valueLeft.StringValue == valueRight.StringValue;
                case BinaryOperatorKind.DecimalEqual:
                    return valueLeft.DecimalValue == valueRight.DecimalValue;
                case BinaryOperatorKind.FloatEqual:
                    return valueLeft.SingleValue == valueRight.SingleValue;
                case BinaryOperatorKind.DoubleEqual:
                    return valueLeft.DoubleValue == valueRight.DoubleValue;
                case BinaryOperatorKind.IntEqual:
                case BinaryOperatorKind.NIntEqual:
                    return valueLeft.Int32Value == valueRight.Int32Value;
                case BinaryOperatorKind.LongEqual:
                    return valueLeft.Int64Value == valueRight.Int64Value;
                case BinaryOperatorKind.UIntEqual:
                case BinaryOperatorKind.NUIntEqual:
                    return valueLeft.UInt32Value == valueRight.UInt32Value;
                case BinaryOperatorKind.ULongEqual:
                    return valueLeft.UInt64Value == valueRight.UInt64Value;
                case BinaryOperatorKind.BoolNotEqual:
                    return valueLeft.BooleanValue != valueRight.BooleanValue;
                case BinaryOperatorKind.StringNotEqual:
                    return valueLeft.StringValue != valueRight.StringValue;
                case BinaryOperatorKind.DecimalNotEqual:
                    return valueLeft.DecimalValue != valueRight.DecimalValue;
                case BinaryOperatorKind.FloatNotEqual:
                    return valueLeft.SingleValue != valueRight.SingleValue;
                case BinaryOperatorKind.DoubleNotEqual:
                    return valueLeft.DoubleValue != valueRight.DoubleValue;
                case BinaryOperatorKind.IntNotEqual:
                case BinaryOperatorKind.NIntNotEqual:
                    return valueLeft.Int32Value != valueRight.Int32Value;
                case BinaryOperatorKind.LongNotEqual:
                    return valueLeft.Int64Value != valueRight.Int64Value;
                case BinaryOperatorKind.UIntNotEqual:
                case BinaryOperatorKind.NUIntNotEqual:
                    return valueLeft.UInt32Value != valueRight.UInt32Value;
                case BinaryOperatorKind.ULongNotEqual:
                    return valueLeft.UInt64Value != valueRight.UInt64Value;
                case BinaryOperatorKind.DecimalLessThan:
                    return valueLeft.DecimalValue < valueRight.DecimalValue;
                case BinaryOperatorKind.FloatLessThan:
                    return valueLeft.SingleValue < valueRight.SingleValue;
                case BinaryOperatorKind.DoubleLessThan:
                    return valueLeft.DoubleValue < valueRight.DoubleValue;
                case BinaryOperatorKind.IntLessThan:
                case BinaryOperatorKind.NIntLessThan:
                    return valueLeft.Int32Value < valueRight.Int32Value;
                case BinaryOperatorKind.LongLessThan:
                    return valueLeft.Int64Value < valueRight.Int64Value;
                case BinaryOperatorKind.UIntLessThan:
                case BinaryOperatorKind.NUIntLessThan:
                    return valueLeft.UInt32Value < valueRight.UInt32Value;
                case BinaryOperatorKind.ULongLessThan:
                    return valueLeft.UInt64Value < valueRight.UInt64Value;
                case BinaryOperatorKind.DecimalGreaterThan:
                    return valueLeft.DecimalValue > valueRight.DecimalValue;
                case BinaryOperatorKind.FloatGreaterThan:
                    return valueLeft.SingleValue > valueRight.SingleValue;
                case BinaryOperatorKind.DoubleGreaterThan:
                    return valueLeft.DoubleValue > valueRight.DoubleValue;
                case BinaryOperatorKind.IntGreaterThan:
                case BinaryOperatorKind.NIntGreaterThan:
                    return valueLeft.Int32Value > valueRight.Int32Value;
                case BinaryOperatorKind.LongGreaterThan:
                    return valueLeft.Int64Value > valueRight.Int64Value;
                case BinaryOperatorKind.UIntGreaterThan:
                case BinaryOperatorKind.NUIntGreaterThan:
                    return valueLeft.UInt32Value > valueRight.UInt32Value;
                case BinaryOperatorKind.ULongGreaterThan:
                    return valueLeft.UInt64Value > valueRight.UInt64Value;
                case BinaryOperatorKind.DecimalLessThanOrEqual:
                    return valueLeft.DecimalValue <= valueRight.DecimalValue;
                case BinaryOperatorKind.FloatLessThanOrEqual:
                    return valueLeft.SingleValue <= valueRight.SingleValue;
                case BinaryOperatorKind.DoubleLessThanOrEqual:
                    return valueLeft.DoubleValue <= valueRight.DoubleValue;
                case BinaryOperatorKind.IntLessThanOrEqual:
                case BinaryOperatorKind.NIntLessThanOrEqual:
                    return valueLeft.Int32Value <= valueRight.Int32Value;
                case BinaryOperatorKind.LongLessThanOrEqual:
                    return valueLeft.Int64Value <= valueRight.Int64Value;
                case BinaryOperatorKind.UIntLessThanOrEqual:
                case BinaryOperatorKind.NUIntLessThanOrEqual:
                    return valueLeft.UInt32Value <= valueRight.UInt32Value;
                case BinaryOperatorKind.ULongLessThanOrEqual:
                    return valueLeft.UInt64Value <= valueRight.UInt64Value;
                case BinaryOperatorKind.DecimalGreaterThanOrEqual:
                    return valueLeft.DecimalValue >= valueRight.DecimalValue;
                case BinaryOperatorKind.FloatGreaterThanOrEqual:
                    return valueLeft.SingleValue >= valueRight.SingleValue;
                case BinaryOperatorKind.DoubleGreaterThanOrEqual:
                    return valueLeft.DoubleValue >= valueRight.DoubleValue;
                case BinaryOperatorKind.IntGreaterThanOrEqual:
                case BinaryOperatorKind.NIntGreaterThanOrEqual:
                    return valueLeft.Int32Value >= valueRight.Int32Value;
                case BinaryOperatorKind.LongGreaterThanOrEqual:
                    return valueLeft.Int64Value >= valueRight.Int64Value;
                case BinaryOperatorKind.UIntGreaterThanOrEqual:
                case BinaryOperatorKind.NUIntGreaterThanOrEqual:
                    return valueLeft.UInt32Value >= valueRight.UInt32Value;
                case BinaryOperatorKind.ULongGreaterThanOrEqual:
                    return valueLeft.UInt64Value >= valueRight.UInt64Value;
                case BinaryOperatorKind.UIntDivision:
                case BinaryOperatorKind.NUIntDivision:
                    return valueLeft.UInt32Value / valueRight.UInt32Value;
                case BinaryOperatorKind.ULongDivision:
                    return valueLeft.UInt64Value / valueRight.UInt64Value;

                // MinValue % -1 always overflows at runtime but never at compile time
                case BinaryOperatorKind.IntRemainder:
                    return (valueRight.Int32Value != -1) ? valueLeft.Int32Value % valueRight.Int32Value : 0;
                case BinaryOperatorKind.LongRemainder:
                    return (valueRight.Int64Value != -1) ? valueLeft.Int64Value % valueRight.Int64Value : 0;
                case BinaryOperatorKind.UIntRemainder:
                case BinaryOperatorKind.NUIntRemainder:
                    return valueLeft.UInt32Value % valueRight.UInt32Value;
                case BinaryOperatorKind.ULongRemainder:
                    return valueLeft.UInt64Value % valueRight.UInt64Value;
            }

            return null;
        }

        /// <summary>
        /// Returns ConstantValue.Bad if, and only if, the resulting string length exceeds <see cref="int.MaxValue"/>.
        /// </summary>
        private static ConstantValue? FoldStringConcatenation(BinaryOperatorKind kind, ConstantValue valueLeft, ConstantValue valueRight)
        {
            Debug.Assert(valueLeft != null);
            Debug.Assert(valueRight != null);

            if (kind == BinaryOperatorKind.StringConcatenation)
            {
                Rope leftValue = valueLeft.RopeValue ?? Rope.Empty;
                Rope rightValue = valueRight.RopeValue ?? Rope.Empty;

                long newLength = (long)leftValue.Length + (long)rightValue.Length;
                return (newLength > int.MaxValue) ? ConstantValue.Bad : ConstantValue.CreateFromRope(Rope.Concat(leftValue, rightValue));
            }

            return null;
        }
#nullable disable

        private static BinaryOperatorKind SyntaxKindToBinaryOperatorKind(SyntaxKind kind)
        {
            switch (kind)
            {
                case SyntaxKind.MultiplyAssignmentExpression:
                case SyntaxKind.MultiplyExpression: return BinaryOperatorKind.Multiplication;
                case SyntaxKind.DivideAssignmentExpression:
                case SyntaxKind.DivideExpression: return BinaryOperatorKind.Division;
                case SyntaxKind.ModuloAssignmentExpression:
                case SyntaxKind.ModuloExpression: return BinaryOperatorKind.Remainder;
                case SyntaxKind.AddAssignmentExpression:
                case SyntaxKind.AddExpression: return BinaryOperatorKind.Addition;
                case SyntaxKind.SubtractAssignmentExpression:
                case SyntaxKind.SubtractExpression: return BinaryOperatorKind.Subtraction;
                case SyntaxKind.RightShiftAssignmentExpression:
                case SyntaxKind.RightShiftExpression: return BinaryOperatorKind.RightShift;
                case SyntaxKind.LeftShiftAssignmentExpression:
                case SyntaxKind.LeftShiftExpression: return BinaryOperatorKind.LeftShift;
                case SyntaxKind.EqualsExpression: return BinaryOperatorKind.Equal;
                case SyntaxKind.NotEqualsExpression: return BinaryOperatorKind.NotEqual;
                case SyntaxKind.GreaterThanExpression: return BinaryOperatorKind.GreaterThan;
                case SyntaxKind.LessThanExpression: return BinaryOperatorKind.LessThan;
                case SyntaxKind.GreaterThanOrEqualExpression: return BinaryOperatorKind.GreaterThanOrEqual;
                case SyntaxKind.LessThanOrEqualExpression: return BinaryOperatorKind.LessThanOrEqual;
                case SyntaxKind.AndAssignmentExpression:
                case SyntaxKind.BitwiseAndExpression: return BinaryOperatorKind.And;
                case SyntaxKind.OrAssignmentExpression:
                case SyntaxKind.BitwiseOrExpression: return BinaryOperatorKind.Or;
                case SyntaxKind.ExclusiveOrAssignmentExpression:
                case SyntaxKind.ExclusiveOrExpression: return BinaryOperatorKind.Xor;
                case SyntaxKind.LogicalAndExpression: return BinaryOperatorKind.LogicalAnd;
                case SyntaxKind.LogicalOrExpression: return BinaryOperatorKind.LogicalOr;
                default: throw ExceptionUtilities.UnexpectedValue(kind);
            }
        }

        private BoundExpression BindIncrementOperator(CSharpSyntaxNode node, ExpressionSyntax operandSyntax, SyntaxToken operatorToken, BindingDiagnosticBag diagnostics)
        {
            operandSyntax.CheckDeconstructionCompatibleArgument(diagnostics);

            BoundExpression operand = BindToNaturalType(BindValue(operandSyntax, diagnostics, BindValueKind.IncrementDecrement), diagnostics);
            UnaryOperatorKind kind = SyntaxKindToUnaryOperatorKind(node.Kind());

            // If the operand is bad, avoid generating cascading errors.
            if (operand.HasAnyErrors)
            {
                // NOTE: no candidate user-defined operators.
                return new BoundIncrementOperator(
                    node,
                    kind,
                    operand,
                    null,
                    Conversion.NoConversion,
                    Conversion.NoConversion,
                    LookupResultKind.Empty,
                    CreateErrorType(),
                    hasErrors: true);
            }

            // The operand has to be a variable, property or indexer, so it must have a type.
            var operandType = operand.Type;
            Debug.Assert((object)operandType != null);

            if (operandType.IsDynamic())
            {
                return new BoundIncrementOperator(
                    node,
                    kind.WithType(UnaryOperatorKind.Dynamic).WithOverflowChecksIfApplicable(CheckOverflowAtRuntime),
                    operand,
                    methodOpt: null,
                    operandConversion: Conversion.NoConversion,
                    resultConversion: Conversion.NoConversion,
                    resultKind: LookupResultKind.Viable,
                    originalUserDefinedOperatorsOpt: default(ImmutableArray<MethodSymbol>),
                    type: operandType,
                    hasErrors: false);
            }

            LookupResultKind resultKind;
            ImmutableArray<MethodSymbol> originalUserDefinedOperators;
            var best = this.UnaryOperatorOverloadResolution(kind, operand, node, diagnostics, out resultKind, out originalUserDefinedOperators);
            if (!best.HasValue)
            {
                ReportUnaryOperatorError(node, diagnostics, operatorToken.Text, operand, resultKind);
                return new BoundIncrementOperator(
                    node,
                    kind,
                    operand,
                    null,
                    Conversion.NoConversion,
                    Conversion.NoConversion,
                    resultKind,
                    originalUserDefinedOperators,
                    CreateErrorType(),
                    hasErrors: true);
            }

            var signature = best.Signature;

            CheckNativeIntegerFeatureAvailability(signature.Kind, node, diagnostics);

            CompoundUseSiteInfo<AssemblySymbol> useSiteInfo = GetNewCompoundUseSiteInfo(diagnostics);
            var resultConversion = Conversions.ClassifyConversionFromType(signature.ReturnType, operandType, ref useSiteInfo);
            diagnostics.Add(node, useSiteInfo);

            bool hasErrors = false;
            if (!resultConversion.IsImplicit || !resultConversion.IsValid)
            {
                GenerateImplicitConversionError(diagnostics, this.Compilation, node, resultConversion, signature.ReturnType, operandType);
                hasErrors = true;
            }
            else
            {
                ReportDiagnosticsIfObsolete(diagnostics, resultConversion, node, hasBaseReceiver: false);
            }

            if (!hasErrors && operandType.IsVoidPointer())
            {
                Error(diagnostics, ErrorCode.ERR_VoidError, node);
                hasErrors = true;
            }

            Conversion operandConversion = best.Conversion;

            ReportDiagnosticsIfObsolete(diagnostics, operandConversion, node, hasBaseReceiver: false);

            return new BoundIncrementOperator(
                node,
                signature.Kind.WithOverflowChecksIfApplicable(CheckOverflowAtRuntime),
                operand,
                signature.Method,
                operandConversion,
                resultConversion,
                resultKind,
                originalUserDefinedOperators,
                operandType,
                hasErrors);
        }

        private BoundExpression BindSuppressNullableWarningExpression(PostfixUnaryExpressionSyntax node, BindingDiagnosticBag diagnostics)
        {
            var expr = BindExpression(node.Operand, diagnostics);
            switch (expr.Kind)
            {
                case BoundKind.NamespaceExpression:
                case BoundKind.TypeExpression:
                    Error(diagnostics, ErrorCode.ERR_IllegalSuppression, expr.Syntax);
                    break;
                default:
                    if (expr.IsSuppressed)
                    {
                        Debug.Assert(node.Operand.SkipParens().GetLastToken().Kind() == SyntaxKind.ExclamationToken);
                        Error(diagnostics, ErrorCode.ERR_DuplicateNullSuppression, expr.Syntax);
                    }
                    break;
            }

            return expr.WithSuppression();
        }

        // Based on ExpressionBinder::bindPtrIndirection.
        private BoundExpression BindPointerIndirectionExpression(PrefixUnaryExpressionSyntax node, BindingDiagnosticBag diagnostics)
        {
            BoundExpression operand = BindToNaturalType(BindValue(node.Operand, diagnostics, GetUnaryAssignmentKind(node.Kind())), diagnostics);

            TypeSymbol pointedAtType;
            bool hasErrors;
            BindPointerIndirectionExpressionInternal(node, operand, diagnostics, out pointedAtType, out hasErrors);

            return new BoundPointerIndirectionOperator(node, operand, pointedAtType ?? CreateErrorType(), hasErrors);
        }

        private static void BindPointerIndirectionExpressionInternal(CSharpSyntaxNode node, BoundExpression operand, BindingDiagnosticBag diagnostics, out TypeSymbol pointedAtType, out bool hasErrors)
        {
            var operandType = operand.Type as PointerTypeSymbol;

            hasErrors = operand.HasAnyErrors; // This would propagate automatically, but by reading it explicitly we can reduce cascading.

            if ((object)operandType == null)
            {
                pointedAtType = null;

                if (!hasErrors)
                {
                    // NOTE: Dev10 actually reports ERR_BadUnaryOp if the operand has Type == null,
                    // but this seems clearer.
                    Error(diagnostics, ErrorCode.ERR_PtrExpected, node);
                    hasErrors = true;
                }
            }
            else
            {
                pointedAtType = operandType.PointedAtType;

                if (pointedAtType.IsVoidType())
                {
                    pointedAtType = null;

                    if (!hasErrors)
                    {
                        Error(diagnostics, ErrorCode.ERR_VoidError, node);
                        hasErrors = true;
                    }
                }
            }
        }

        // Based on ExpressionBinder::bindPtrAddr.
        private BoundExpression BindAddressOfExpression(PrefixUnaryExpressionSyntax node, BindingDiagnosticBag diagnostics)
        {
            BoundExpression operand = BindToNaturalType(BindValue(node.Operand, diagnostics, BindValueKind.AddressOf), diagnostics);
            ReportSuppressionIfNeeded(operand, diagnostics);

            bool hasErrors = operand.HasAnyErrors; // This would propagate automatically, but by reading it explicitly we can reduce cascading.
            bool isFixedStatementAddressOfExpression = SyntaxFacts.IsFixedStatementExpression(node);

            switch (operand)
            {
                case BoundLambda _:
                case UnboundLambda _:
                    {
                        Debug.Assert(hasErrors);
                        return new BoundAddressOfOperator(node, operand, CreateErrorType(), hasErrors: true);
                    }

                case BoundMethodGroup methodGroup:
                    return new BoundUnconvertedAddressOfOperator(node, methodGroup, hasErrors);
            }

            TypeSymbol operandType = operand.Type;
            Debug.Assert((object)operandType != null, "BindValue should have caught a null operand type");

            CompoundUseSiteInfo<AssemblySymbol> useSiteInfo = GetNewCompoundUseSiteInfo(diagnostics);
            ManagedKind managedKind = operandType.GetManagedKind(ref useSiteInfo);
            diagnostics.Add(node.Location, useSiteInfo);

            bool allowManagedAddressOf = Flags.Includes(BinderFlags.AllowManagedAddressOf);
            if (!allowManagedAddressOf)
            {
                if (!hasErrors)
                {
                    hasErrors = CheckManagedAddr(Compilation, operandType, managedKind, node.Location, diagnostics);
                }

                if (!hasErrors)
                {
                    Symbol accessedLocalOrParameterOpt;
                    if (IsMoveableVariable(operand, out accessedLocalOrParameterOpt) != isFixedStatementAddressOfExpression)
                    {
                        Error(diagnostics, isFixedStatementAddressOfExpression ? ErrorCode.ERR_FixedNotNeeded : ErrorCode.ERR_FixedNeeded, node);
                        hasErrors = true;
                    }
                }
            }

            TypeSymbol pointedAtType = managedKind == ManagedKind.Managed && allowManagedAddressOf
                ? GetSpecialType(SpecialType.System_IntPtr, diagnostics, node)
                : operandType ?? CreateErrorType();
            TypeSymbol pointerType = new PointerTypeSymbol(TypeWithAnnotations.Create(pointedAtType));

            return new BoundAddressOfOperator(node, operand, pointerType, hasErrors);
        }

        /// <summary>
        /// Checks to see whether an expression is a "moveable" variable according to the spec. Moveable
        /// variables have underlying memory which may be moved by the runtime. The spec defines anything
        /// not fixed as moveable and specifies the expressions which are fixed.
        /// </summary>

        internal bool IsMoveableVariable(BoundExpression expr, out Symbol accessedLocalOrParameterOpt)
        {
            accessedLocalOrParameterOpt = null;

            while (true)
            {
                BoundKind exprKind = expr.Kind;
                switch (exprKind)
                {
                    case BoundKind.FieldAccess:
                    case BoundKind.EventAccess:
                        {
                            FieldSymbol fieldSymbol;
                            BoundExpression receiver;
                            if (exprKind == BoundKind.FieldAccess)
                            {
                                BoundFieldAccess fieldAccess = (BoundFieldAccess)expr;
                                fieldSymbol = fieldAccess.FieldSymbol;
                                receiver = fieldAccess.ReceiverOpt;
                            }
                            else
                            {
                                BoundEventAccess eventAccess = (BoundEventAccess)expr;
                                if (!eventAccess.IsUsableAsField || eventAccess.EventSymbol.IsWindowsRuntimeEvent)
                                {
                                    return true;
                                }
                                EventSymbol eventSymbol = eventAccess.EventSymbol;
                                fieldSymbol = eventSymbol.AssociatedField;
                                receiver = eventAccess.ReceiverOpt;
                            }

                            if ((object)fieldSymbol == null || fieldSymbol.IsStatic || (object)receiver == null)
                            {
                                return true;
                            }

                            bool receiverIsLValue = CheckValueKind(receiver.Syntax, receiver, BindValueKind.AddressOf, checkingReceiver: false, diagnostics: BindingDiagnosticBag.Discarded);

                            if (!receiverIsLValue)
                            {
                                return true;
                            }

                            // NOTE: type parameters will already have been weeded out, since a
                            // variable of type parameter type has to be cast to an effective
                            // base or interface type before its fields can be accessed and a
                            // conversion isn't an lvalue.
                            if (receiver.Type.IsReferenceType)
                            {
                                return true;
                            }

                            expr = receiver;
                            continue;
                        }
                    case BoundKind.RangeVariable:
                        {
                            // NOTE: there are cases where you can take the address of a range variable.
                            // e.g. from x in new int[3] select *(&x)
                            BoundRangeVariable variableAccess = (BoundRangeVariable)expr;
                            expr = variableAccess.Value; //Check the underlying expression.
                            continue;
                        }
                    case BoundKind.Parameter:
                        {
                            BoundParameter parameterAccess = (BoundParameter)expr;
                            ParameterSymbol parameterSymbol = parameterAccess.ParameterSymbol;
                            accessedLocalOrParameterOpt = parameterSymbol;
                            return parameterSymbol.RefKind != RefKind.None;
                        }
                    case BoundKind.ThisReference:
                    case BoundKind.BaseReference:
                        {
                            accessedLocalOrParameterOpt = this.ContainingMemberOrLambda.EnclosingThisSymbol();
                            return true;
                        }
                    case BoundKind.Local:
                        {
                            BoundLocal localAccess = (BoundLocal)expr;
                            LocalSymbol localSymbol = localAccess.LocalSymbol;
                            accessedLocalOrParameterOpt = localSymbol;
                            // NOTE: The spec says that this is moveable if it is captured by an anonymous function,
                            // but that will be reported separately and error-recovery is better if we say that
                            // such locals are not moveable.
                            return localSymbol.RefKind != RefKind.None;
                        }
                    case BoundKind.PointerIndirectionOperator: //Covers ->, since the receiver will be one of these.
                    case BoundKind.ConvertedStackAllocExpression:
                        {
                            return false;
                        }
                    case BoundKind.PointerElementAccess:
                        {
                            // C# 7.3:
                            // a variable resulting from a... pointer_element_access of the form P[E] [is fixed] if P
                            // is not a fixed size buffer expression, or if the expression is a fixed size buffer
                            // member_access of the form E.I and E is a fixed variable
                            BoundExpression underlyingExpr = ((BoundPointerElementAccess)expr).Expression;
                            if (underlyingExpr is BoundFieldAccess fieldAccess && fieldAccess.FieldSymbol.IsFixedSizeBuffer)
                            {
                                expr = fieldAccess.ReceiverOpt;
                                continue;
                            }

                            return false;
                        }
                    case BoundKind.PropertyAccess: // Never fixed
                    case BoundKind.IndexerAccess: // Never fixed
                    default:
                        {
                            return true;
                        }
                }
            }
        }

        private BoundExpression BindUnaryOperator(PrefixUnaryExpressionSyntax node, BindingDiagnosticBag diagnostics)
        {
            BoundExpression operand = BindToNaturalType(BindValue(node.Operand, diagnostics, GetUnaryAssignmentKind(node.Kind())), diagnostics);
            BoundLiteral constant = BindIntegralMinValConstants(node, operand, diagnostics);
            return constant ?? BindUnaryOperatorCore(node, node.OperatorToken.Text, operand, diagnostics);
        }

        private void ReportSuppressionIfNeeded(BoundExpression expr, BindingDiagnosticBag diagnostics)
        {
            if (expr.IsSuppressed)
            {
                Error(diagnostics, ErrorCode.ERR_IllegalSuppression, expr.Syntax);
            }
        }

#nullable enable
        private BoundExpression BindUnaryOperatorCore(CSharpSyntaxNode node, string operatorText, BoundExpression operand, BindingDiagnosticBag diagnostics)
        {
            UnaryOperatorKind kind = SyntaxKindToUnaryOperatorKind(node.Kind());

            bool isOperandNullOrNew = operand.IsLiteralNull() || operand.IsImplicitObjectCreation();
            if (isOperandNullOrNew)
            {
                // Dev10 does not allow unary prefix operators to be applied to the null literal
                // (or other typeless expressions).
                Error(diagnostics, ErrorCode.ERR_BadOpOnNullOrDefaultOrNew, node, operatorText, operand.Display);
            }

            // If the operand is bad, avoid generating cascading errors.
            if (isOperandNullOrNew || operand.Type?.IsErrorType() == true)
            {
                // Note: no candidate user-defined operators.
                return new BoundUnaryOperator(node, kind, operand, ConstantValue.NotAvailable,
                    methodOpt: null,
                    resultKind: LookupResultKind.Empty,
                    type: CreateErrorType(),
                    hasErrors: true);
            }

            // If the operand is dynamic then we do not attempt to do overload resolution at compile
            // time; we defer that until runtime. If we did overload resolution then the dynamic
            // operand would be implicitly convertible to the parameter type of each operator
            // signature, and therefore every operator would be an applicable candidate. Instead
            // of changing overload resolution to handle dynamic, we just handle it here and let
            // overload resolution implement the specification.

            if (operand.HasDynamicType())
            {
                return new BoundUnaryOperator(
                    syntax: node,
                    operatorKind: kind.WithType(UnaryOperatorKind.Dynamic).WithOverflowChecksIfApplicable(CheckOverflowAtRuntime),
                    operand: operand,
                    constantValueOpt: ConstantValue.NotAvailable,
                    methodOpt: null,
                    resultKind: LookupResultKind.Viable,
                    type: operand.Type!);
            }

            LookupResultKind resultKind;
            ImmutableArray<MethodSymbol> originalUserDefinedOperators;
            var best = this.UnaryOperatorOverloadResolution(kind, operand, node, diagnostics, out resultKind, out originalUserDefinedOperators);
            if (!best.HasValue)
            {
                ReportUnaryOperatorError(node, diagnostics, operatorText, operand, resultKind);
                return new BoundUnaryOperator(
                    node,
                    kind,
                    operand,
                    ConstantValue.NotAvailable,
                    null,
                    resultKind,
                    originalUserDefinedOperators,
                    CreateErrorType(),
                    hasErrors: true);
            }

            var signature = best.Signature;

            var resultOperand = CreateConversion(operand.Syntax, operand, best.Conversion, isCast: false, conversionGroupOpt: null, signature.OperandType, diagnostics);
            var resultType = signature.ReturnType;
            UnaryOperatorKind resultOperatorKind = signature.Kind;
            var resultMethod = signature.Method;
            var resultConstant = FoldUnaryOperator(node, resultOperatorKind, resultOperand, resultType.SpecialType, diagnostics);

            CheckNativeIntegerFeatureAvailability(resultOperatorKind, node, diagnostics);

            return new BoundUnaryOperator(
                node,
                resultOperatorKind.WithOverflowChecksIfApplicable(CheckOverflowAtRuntime),
                resultOperand,
                resultConstant,
                resultMethod,
                resultKind,
                resultType);
        }

        private ConstantValue? FoldEnumUnaryOperator(
            CSharpSyntaxNode syntax,
            UnaryOperatorKind kind,
            BoundExpression operand,
            BindingDiagnosticBag diagnostics)
        {
            var underlyingType = operand.Type.GetEnumUnderlyingType()!;

            BoundExpression newOperand = CreateConversion(operand, underlyingType, diagnostics);

            // We may have to upconvert the type if it is a byte, sbyte, short, ushort
            // or nullable of those, because there is no ~ operator
            var upconvertSpecialType = GetEnumPromotedType(underlyingType.SpecialType);
            var upconvertType = upconvertSpecialType == underlyingType.SpecialType ?
                underlyingType :
                GetSpecialType(upconvertSpecialType, diagnostics, syntax);

            newOperand = CreateConversion(newOperand, upconvertType, diagnostics);

            UnaryOperatorKind newKind = kind.Operator().WithType(upconvertSpecialType);

            var constantValue = FoldUnaryOperator(syntax, newKind, operand, upconvertType.SpecialType, diagnostics);

            // Convert back to the underlying type
            if (constantValue != null && !constantValue.IsBad)
            {
                // Do an unchecked conversion if bitwise complement
                var binder = kind.Operator() == UnaryOperatorKind.BitwiseComplement ?
                    this.WithCheckedOrUncheckedRegion(@checked: false) : this;
                return binder.FoldConstantNumericConversion(syntax, constantValue, underlyingType, diagnostics);
            }

            return constantValue;
        }

        private ConstantValue? FoldUnaryOperator(
            CSharpSyntaxNode syntax,
            UnaryOperatorKind kind,
            BoundExpression operand,
            SpecialType resultType,
            BindingDiagnosticBag diagnostics)
        {
            Debug.Assert(operand != null);
            // UNDONE: report errors when in a checked context.

            if (operand.HasAnyErrors)
            {
                return null;
            }

            var value = operand.ConstantValue;
            if (value == null || value.IsBad)
            {
                return value;
            }

            if (kind.IsEnum() && !kind.IsLifted())
            {
                return FoldEnumUnaryOperator(syntax, kind, operand, diagnostics);
            }

            var newValue = FoldNeverOverflowUnaryOperator(kind, value);
            if (newValue != null)
            {
                return ConstantValue.Create(newValue, resultType);
            }

            try
            {
                newValue = FoldNativeIntegerOverflowingUnaryOperator(kind, value);
            }
            catch (OverflowException)
            {
                if (CheckOverflowAtCompileTime)
                {
                    Error(diagnostics, ErrorCode.ERR_CheckedOverflow, syntax);
                    return ConstantValue.Bad;
                }
                else
                {
                    return null;
                }
            }

            if (newValue != null)
            {
                return ConstantValue.Create(newValue, resultType);
            }

            if (CheckOverflowAtCompileTime)
            {
                try
                {
                    newValue = FoldCheckedIntegralUnaryOperator(kind, value);
                }
                catch (OverflowException)
                {
                    Error(diagnostics, ErrorCode.ERR_CheckedOverflow, syntax);
                    return ConstantValue.Bad;
                }
            }
            else
            {
                newValue = FoldUncheckedIntegralUnaryOperator(kind, value);
            }

            if (newValue != null)
            {
                return ConstantValue.Create(newValue, resultType);
            }

            return null;
        }

        private static object? FoldNeverOverflowUnaryOperator(UnaryOperatorKind kind, ConstantValue value)
        {
            // Note that we do operations on single-precision floats as double-precision.
            switch (kind)
            {
                case UnaryOperatorKind.DecimalUnaryMinus:
                    return -value.DecimalValue;
                case UnaryOperatorKind.DoubleUnaryMinus:
                case UnaryOperatorKind.FloatUnaryMinus:
                    return -value.DoubleValue;
                case UnaryOperatorKind.DecimalUnaryPlus:
                    return +value.DecimalValue;
                case UnaryOperatorKind.FloatUnaryPlus:
                case UnaryOperatorKind.DoubleUnaryPlus:
                    return +value.DoubleValue;
                case UnaryOperatorKind.LongUnaryPlus:
                    return +value.Int64Value;
                case UnaryOperatorKind.ULongUnaryPlus:
                    return +value.UInt64Value;
                case UnaryOperatorKind.IntUnaryPlus:
                case UnaryOperatorKind.NIntUnaryPlus:
                    return +value.Int32Value;
                case UnaryOperatorKind.UIntUnaryPlus:
                case UnaryOperatorKind.NUIntUnaryPlus:
                    return +value.UInt32Value;
                case UnaryOperatorKind.BoolLogicalNegation:
                    return !value.BooleanValue;
                case UnaryOperatorKind.IntBitwiseComplement:
                    return ~value.Int32Value;
                case UnaryOperatorKind.LongBitwiseComplement:
                    return ~value.Int64Value;
                case UnaryOperatorKind.UIntBitwiseComplement:
                    return ~value.UInt32Value;
                case UnaryOperatorKind.ULongBitwiseComplement:
                    return ~value.UInt64Value;
            }

            return null;
        }

        private static object? FoldUncheckedIntegralUnaryOperator(UnaryOperatorKind kind, ConstantValue value)
        {
            unchecked
            {
                switch (kind)
                {
                    case UnaryOperatorKind.LongUnaryMinus:
                        return -value.Int64Value;
                    case UnaryOperatorKind.IntUnaryMinus:
                        return -value.Int32Value;
                }
            }

            return null;
        }

        private static object? FoldCheckedIntegralUnaryOperator(UnaryOperatorKind kind, ConstantValue value)
        {
            checked
            {
                switch (kind)
                {
                    case UnaryOperatorKind.LongUnaryMinus:
                        return -value.Int64Value;
                    case UnaryOperatorKind.IntUnaryMinus:
                        return -value.Int32Value;
                }
            }

            return null;
        }

        private static object? FoldNativeIntegerOverflowingUnaryOperator(UnaryOperatorKind kind, ConstantValue value)
        {
            checked
            {
                switch (kind)
                {
                    case UnaryOperatorKind.NIntUnaryMinus:
                        return -value.Int32Value;
                    case UnaryOperatorKind.NIntBitwiseComplement:
                    case UnaryOperatorKind.NUIntBitwiseComplement:
                        return null;
                }
            }

            return null;
        }

        private static UnaryOperatorKind SyntaxKindToUnaryOperatorKind(SyntaxKind kind)
        {
            switch (kind)
            {
                case SyntaxKind.PreIncrementExpression: return UnaryOperatorKind.PrefixIncrement;
                case SyntaxKind.PostIncrementExpression: return UnaryOperatorKind.PostfixIncrement;
                case SyntaxKind.PreDecrementExpression: return UnaryOperatorKind.PrefixDecrement;
                case SyntaxKind.PostDecrementExpression: return UnaryOperatorKind.PostfixDecrement;
                case SyntaxKind.UnaryPlusExpression: return UnaryOperatorKind.UnaryPlus;
                case SyntaxKind.UnaryMinusExpression: return UnaryOperatorKind.UnaryMinus;
                case SyntaxKind.LogicalNotExpression: return UnaryOperatorKind.LogicalNegation;
                case SyntaxKind.BitwiseNotExpression: return UnaryOperatorKind.BitwiseComplement;
                default: throw ExceptionUtilities.UnexpectedValue(kind);
            }
        }

        private static BindValueKind GetBinaryAssignmentKind(SyntaxKind kind)
        {
            switch (kind)
            {
                case SyntaxKind.SimpleAssignmentExpression:
                    return BindValueKind.Assignable;
                case SyntaxKind.AddAssignmentExpression:
                case SyntaxKind.AndAssignmentExpression:
                case SyntaxKind.DivideAssignmentExpression:
                case SyntaxKind.ExclusiveOrAssignmentExpression:
                case SyntaxKind.LeftShiftAssignmentExpression:
                case SyntaxKind.ModuloAssignmentExpression:
                case SyntaxKind.MultiplyAssignmentExpression:
                case SyntaxKind.OrAssignmentExpression:
                case SyntaxKind.RightShiftAssignmentExpression:
                case SyntaxKind.SubtractAssignmentExpression:
                case SyntaxKind.CoalesceAssignmentExpression:
                    return BindValueKind.CompoundAssignment;
                default:
                    return BindValueKind.RValue;
            }
        }

        private static BindValueKind GetUnaryAssignmentKind(SyntaxKind kind)
        {
            switch (kind)
            {
                case SyntaxKind.PreDecrementExpression:
                case SyntaxKind.PreIncrementExpression:
                case SyntaxKind.PostDecrementExpression:
                case SyntaxKind.PostIncrementExpression:
                    return BindValueKind.IncrementDecrement;
                case SyntaxKind.AddressOfExpression:
                    Debug.Assert(false, "Should be handled separately.");
                    goto default;
                default:
                    return BindValueKind.RValue;
            }
        }
#nullable disable

        private BoundLiteral BindIntegralMinValConstants(PrefixUnaryExpressionSyntax node, BoundExpression operand, BindingDiagnosticBag diagnostics)
        {
            // SPEC: To permit the smallest possible int and long values to be written as decimal integer
            // SPEC: literals, the following two rules exist:

            // SPEC: When a decimal-integer-literal with the value 2147483648 and no integer-type-suffix
            // SPEC: appears as the token immediately following a unary minus operator token, the result is a
            // SPEC: constant of type int with the value −2147483648.

            // SPEC: When a decimal-integer-literal with the value 9223372036854775808 and no integer-type-suffix
            // SPEC: or the integer-type-suffix L or l appears as the token immediately following a unary minus
            // SPEC: operator token, the result is a constant of type long with the value −9223372036854775808.

            if (node.Kind() != SyntaxKind.UnaryMinusExpression)
            {
                return null;
            }

            if (node.Operand != operand.Syntax || operand.Syntax.Kind() != SyntaxKind.NumericLiteralExpression)
            {
                return null;
            }

            var literal = (LiteralExpressionSyntax)operand.Syntax;
            var token = literal.Token;
            if (token.Value is uint)
            {
                uint value = (uint)token.Value;
                if (value != 2147483648U)
                {
                    return null;
                }

                if (token.Text.Contains("u") || token.Text.Contains("U") || token.Text.Contains("l") || token.Text.Contains("L"))
                {
                    return null;
                }

                return new BoundLiteral(node, ConstantValue.Create((int)-2147483648), GetSpecialType(SpecialType.System_Int32, diagnostics, node));
            }
            else if (token.Value is ulong)
            {
                var value = (ulong)token.Value;
                if (value != 9223372036854775808UL)
                {
                    return null;
                }

                if (token.Text.Contains("u") || token.Text.Contains("U"))
                {
                    return null;
                }

                return new BoundLiteral(node, ConstantValue.Create(-9223372036854775808), GetSpecialType(SpecialType.System_Int64, diagnostics, node));
            }

            return null;
        }

        private static bool IsDivisionByZero(BinaryOperatorKind kind, ConstantValue valueRight)
        {
            Debug.Assert(valueRight != null);

            switch (kind)
            {
                case BinaryOperatorKind.DecimalDivision:
                case BinaryOperatorKind.DecimalRemainder:
                    return valueRight.DecimalValue == 0.0m;
                case BinaryOperatorKind.IntDivision:
                case BinaryOperatorKind.IntRemainder:
                case BinaryOperatorKind.NIntDivision:
                case BinaryOperatorKind.NIntRemainder:
                    return valueRight.Int32Value == 0;
                case BinaryOperatorKind.LongDivision:
                case BinaryOperatorKind.LongRemainder:
                    return valueRight.Int64Value == 0;
                case BinaryOperatorKind.UIntDivision:
                case BinaryOperatorKind.UIntRemainder:
                case BinaryOperatorKind.NUIntDivision:
                case BinaryOperatorKind.NUIntRemainder:
                    return valueRight.UInt32Value == 0;
                case BinaryOperatorKind.ULongDivision:
                case BinaryOperatorKind.ULongRemainder:
                    return valueRight.UInt64Value == 0;
            }

            return false;
        }

        private bool IsOperandErrors(CSharpSyntaxNode node, ref BoundExpression operand, BindingDiagnosticBag diagnostics)
        {
            switch (operand.Kind)
            {
                case BoundKind.UnboundLambda:
                case BoundKind.Lambda:
                case BoundKind.MethodGroup:  // New in Roslyn - see DevDiv #864740.
                    // operand for an is or as expression cannot be a lambda expression or method group
                    if (!operand.HasAnyErrors)
                    {
                        Error(diagnostics, ErrorCode.ERR_LambdaInIsAs, node);
                    }

                    operand = BadExpression(node, operand).MakeCompilerGenerated();
                    return true;

                default:
                    if ((object)operand.Type == null && !operand.IsLiteralNull())
                    {
                        if (!operand.HasAnyErrors)
                        {
                            // Operator 'is' cannot be applied to operand of type '(int, <null>)'
                            Error(diagnostics, ErrorCode.ERR_BadUnaryOp, node, SyntaxFacts.GetText(SyntaxKind.IsKeyword), operand.Display);
                        }

                        operand = BadExpression(node, operand).MakeCompilerGenerated();
                        return true;
                    }

                    break;
            }

            return operand.HasAnyErrors;
        }

        private bool IsOperatorErrors(CSharpSyntaxNode node, TypeSymbol operandType, BoundTypeExpression typeExpression, BindingDiagnosticBag diagnostics)
        {
            var targetType = typeExpression.Type;

            // The native compiler allows "x is C" where C is a static class. This
            // is strictly illegal according to the specification (see the section
            // called "Referencing Static Class Types".) To retain compatibility we
            // allow it, but when /warn:5 or higher we break with the native
            // compiler and turn this into a warning.
            if (targetType.IsStatic)
            {
                Error(diagnostics, ErrorCode.WRN_StaticInAsOrIs, node, targetType);
            }

            if ((object)operandType != null && operandType.IsPointerOrFunctionPointer() || targetType.IsPointerOrFunctionPointer())
            {
                // operand for an is or as expression cannot be of pointer type
                Error(diagnostics, ErrorCode.ERR_PointerInAsOrIs, node);
                return true;
            }

            return targetType.TypeKind == TypeKind.Error;
        }

        protected static bool IsUnderscore(ExpressionSyntax node) =>
            node is IdentifierNameSyntax name && name.Identifier.IsUnderscoreToken();

        private BoundExpression BindIsOperator(BinaryExpressionSyntax node, BindingDiagnosticBag diagnostics)
        {
            var resultType = (TypeSymbol)GetSpecialType(SpecialType.System_Boolean, diagnostics, node);
            var operand = BindRValueWithoutTargetType(node.Left, diagnostics);
            var operandHasErrors = IsOperandErrors(node, ref operand, diagnostics);

            // try binding as a type, but back off to binding as an expression if that does not work.
            bool wasUnderscore = IsUnderscore(node.Right);
            if (!tryBindAsType(node.Right, diagnostics, out BindingDiagnosticBag isTypeDiagnostics, out BoundTypeExpression typeExpression) &&
                !wasUnderscore &&
                ((CSharpParseOptions)node.SyntaxTree.Options).IsFeatureEnabled(MessageID.IDS_FeaturePatternMatching))
            {
                // it did not bind as a type; try binding as a constant expression pattern
                var isPatternDiagnostics = BindingDiagnosticBag.GetInstance(diagnostics);
                if ((object)operand.Type == null)
                {
                    if (!operandHasErrors)
                    {
                        isPatternDiagnostics.Add(ErrorCode.ERR_BadPatternExpression, node.Left.Location, operand.Display);
                    }

                    operand = ToBadExpression(operand);
                }

                bool hasErrors = node.Right.HasErrors;
                var convertedExpression = BindExpressionForPattern(operand.Type, node.Right, ref hasErrors, isPatternDiagnostics, out var constantValueOpt, out var wasExpression);
                if (wasExpression)
                {
                    hasErrors |= constantValueOpt is null;
                    isTypeDiagnostics.Free();
                    diagnostics.AddRangeAndFree(isPatternDiagnostics);
                    var boundConstantPattern = new BoundConstantPattern(
                        node.Right, convertedExpression, constantValueOpt ?? ConstantValue.Bad, operand.Type, convertedExpression.Type ?? operand.Type, hasErrors)
#pragma warning disable format
                        { WasCompilerGenerated = true };
#pragma warning restore format
                    return MakeIsPatternExpression(node, operand, boundConstantPattern, resultType, operandHasErrors, diagnostics);
                }

                isPatternDiagnostics.Free();
            }

            diagnostics.AddRangeAndFree(isTypeDiagnostics);
            var targetTypeWithAnnotations = typeExpression.TypeWithAnnotations;
            var targetType = typeExpression.Type;
            if (targetType.IsReferenceType && targetTypeWithAnnotations.NullableAnnotation.IsAnnotated())
            {
                Error(diagnostics, ErrorCode.ERR_IsNullableType, node.Right, targetType);
                operandHasErrors = true;
            }

            var targetTypeKind = targetType.TypeKind;
            if (operandHasErrors || IsOperatorErrors(node, operand.Type, typeExpression, diagnostics))
            {
                return new BoundIsOperator(node, operand, typeExpression, Conversion.NoConversion, resultType, hasErrors: true);
            }

            if (wasUnderscore && ((CSharpParseOptions)node.SyntaxTree.Options).IsFeatureEnabled(MessageID.IDS_FeatureRecursivePatterns))
            {
                diagnostics.Add(ErrorCode.WRN_IsTypeNamedUnderscore, node.Right.Location, typeExpression.AliasOpt ?? (Symbol)targetType);
            }

            // Is and As operator should have null ConstantValue as they are not constant expressions.
            // However we perform analysis of is/as expressions at bind time to detect if the expression
            // will always evaluate to a constant to generate warnings (always true/false/null).
            // We also need this analysis result during rewrite to optimize away redundant isinst instructions.
            // We store the conversion from expression's operand type to target type to enable these
            // optimizations during is/as operator rewrite.

            CompoundUseSiteInfo<AssemblySymbol> useSiteInfo = GetNewCompoundUseSiteInfo(diagnostics);

            if (operand.ConstantValue == ConstantValue.Null ||
                operand.Kind == BoundKind.MethodGroup ||
                operand.Type.IsVoidType())
            {
                // warning for cases where the result is always false:
                // (a) "null is TYPE" OR operand evaluates to null
                // (b) operand is a MethodGroup
                // (c) operand is of void type

                // NOTE:    Dev10 violates the SPEC for case (c) above and generates
                // NOTE:    an error ERR_NoExplicitBuiltinConv if the target type
                // NOTE:    is an open type. According to the specification, the result
                // NOTE:    is always false, but no compile time error occurs.
                // NOTE:    We follow the specification and generate WRN_IsAlwaysFalse
                // NOTE:    instead of an error.
                // NOTE:    See Test SyntaxBinderTests.TestIsOperatorWithTypeParameter

                Error(diagnostics, ErrorCode.WRN_IsAlwaysFalse, node, targetType);
                Conversion conv = Conversions.ClassifyConversionFromExpression(operand, targetType, ref useSiteInfo);
                diagnostics.Add(node, useSiteInfo);
                return new BoundIsOperator(node, operand, typeExpression, conv, resultType);
            }

            if (targetTypeKind == TypeKind.Dynamic)
            {
                // warning for dynamic target type
                Error(diagnostics, ErrorCode.WRN_IsDynamicIsConfusing,
                    node, node.OperatorToken.Text, targetType.Name,
                    GetSpecialType(SpecialType.System_Object, diagnostics, node).Name // a pretty way of getting the string "Object"
                    );
            }

            var operandType = operand.Type;
            Debug.Assert((object)operandType != null);
            if (operandType.TypeKind == TypeKind.Dynamic)
            {
                // if operand has a dynamic type, we do the same thing as though it were an object
                operandType = GetSpecialType(SpecialType.System_Object, diagnostics, node);
            }

            Conversion conversion = Conversions.ClassifyBuiltInConversion(operandType, targetType, ref useSiteInfo);
            diagnostics.Add(node, useSiteInfo);
            ReportIsOperatorConstantWarnings(node, diagnostics, operandType, targetType, conversion.Kind, operand.ConstantValue);
            return new BoundIsOperator(node, operand, typeExpression, conversion, resultType);

            bool tryBindAsType(
                ExpressionSyntax possibleType,
                BindingDiagnosticBag diagnostics,
                out BindingDiagnosticBag bindAsTypeDiagnostics,
                out BoundTypeExpression boundType)
            {
                bindAsTypeDiagnostics = BindingDiagnosticBag.GetInstance(withDiagnostics: true, withDependencies: diagnostics.AccumulatesDependencies);
                TypeWithAnnotations targetTypeWithAnnotations = BindType(possibleType, bindAsTypeDiagnostics, out AliasSymbol alias);
                TypeSymbol targetType = targetTypeWithAnnotations.Type;
                boundType = new BoundTypeExpression(possibleType, alias, targetTypeWithAnnotations);
                return !(targetType?.IsErrorType() == true && bindAsTypeDiagnostics.HasAnyResolvedErrors());
            }

        }

        private static void ReportIsOperatorConstantWarnings(
            CSharpSyntaxNode syntax,
            BindingDiagnosticBag diagnostics,
            TypeSymbol operandType,
            TypeSymbol targetType,
            ConversionKind conversionKind,
            ConstantValue operandConstantValue)
        {
            // NOTE:    Even though BoundIsOperator and BoundAsOperator will always have no ConstantValue
            // NOTE:    (they are non-constant expressions according to Section 7.19 of the specification),
            // NOTE:    we want to perform constant analysis of is/as expressions to generate warnings if the
            // NOTE:    expression will always be true/false/null.

            ConstantValue constantValue = GetIsOperatorConstantResult(operandType, targetType, conversionKind, operandConstantValue);
            if (constantValue != null)
            {
                Debug.Assert(constantValue == ConstantValue.True || constantValue == ConstantValue.False);

                ErrorCode errorCode = constantValue == ConstantValue.True ? ErrorCode.WRN_IsAlwaysTrue : ErrorCode.WRN_IsAlwaysFalse;
                Error(diagnostics, errorCode, syntax, targetType);
            }
        }

        internal static ConstantValue GetIsOperatorConstantResult(
            TypeSymbol operandType,
            TypeSymbol targetType,
            ConversionKind conversionKind,
            ConstantValue operandConstantValue,
            bool operandCouldBeNull = true)
        {
            Debug.Assert((object)targetType != null);

            // SPEC:    The result of the operation depends on D and T as follows:
            // SPEC:    1)      If T is a reference type, the result is true if D and T are the same type, if D is a reference type and
            // SPEC:        an implicit reference conversion from D to T exists, or if D is a value type and a boxing conversion from D to T exists.
            // SPEC:    2)      If T is a nullable type, the result is true if D is the underlying type of T.
            // SPEC:    3)      If T is a non-nullable value type, the result is true if D and T are the same type.
            // SPEC:    4)      Otherwise, the result is false.

            // NOTE:    The language specification talks about the runtime evaluation of the is operation.
            // NOTE:    However, we are interested in computing the compile time constant value for the expression.
            // NOTE:    Even though BoundIsOperator and BoundAsOperator will always have no ConstantValue
            // NOTE:    (they are non-constant expressions according to Section 7.19 of the specification),
            // NOTE:    we want to perform constant analysis of is/as expressions during binding to generate warnings
            // NOTE:    (always true/false/null) and during rewriting for optimized codegen.
            // NOTE:
            // NOTE:    Because the heuristic presented here is used to change codegen, it must be conservative. It is acceptable
            // NOTE:    for us to fail to report a warning in cases where humans could logically deduce that the operator will
            // NOTE:    always return false. It is not acceptable to inaccurately warn that the operator will always return false
            // NOTE:    if there are cases where it might succeed.
            // NOTE:
            // NOTE:    These same heuristics are also used in pattern-matching to determine if an expression of the form
            // NOTE:    `e is T x` is permitted. It is an error if `e` cannot be of type `T` according to this method
            // NOTE:    returning ConstantValue.False.
            // NOTE:    The heuristics are also used to determine if a `case T1 x1:` is subsumed by
            // NOTE:    some previous `case T2 x2:` in a switch statement. For that purpose operandType is T1, targetType is T2,
            // NOTE:    and operandCouldBeNull is false; the former subsumes the latter if this method returns ConstantValue.True.
            // NOTE:    Since the heuristic is now used to produce errors in pattern-matching, making it more accurate in the
            // NOTE:    future could be a breaking change.

            // To begin our heuristic: if the operand is literal null then we automatically return that the
            // result is false. You might think that we can simply check to see if the conversion is
            // ConversionKind.NullConversion, but "null is T" for a type parameter T is actually classified
            // as an implicit reference conversion if T is constrained to reference types. Rather
            // than deal with all those special cases we can simply bail out here.

            if (operandConstantValue == ConstantValue.Null)
            {
                return ConstantValue.False;
            }

            Debug.Assert((object)operandType != null);

            operandCouldBeNull =
                operandCouldBeNull &&
                operandType.CanContainNull() && // a non-nullable value type is never null
                (operandConstantValue == null || operandConstantValue == ConstantValue.Null); // a non-null constant is never null

            switch (conversionKind)
            {
                case ConversionKind.NoConversion:
                    // Oddly enough, "x is T" can be true even if there is no conversion from x to T!
                    //
                    // Scenario 1: Type parameter compared to System.Enum.
                    //
                    // bool M1<X>(X x) where X : struct { return x is Enum; }
                    //
                    // There is no conversion from X to Enum, not even an explicit conversion. But
                    // nevertheless, X could be constructed as an enumerated type.
                    // However, we can sometimes know that the result will be false.
                    //
                    // Scenario 2a: Constrained type parameter compared to reference type.
                    //
                    // bool M2a<X>(X x) where X : struct { return x is string; }
                    //
                    // We know that X, constrained to struct, will never be string.
                    //
                    // Scenario 2b: Reference type compared to constrained type parameter.
                    //
                    // bool M2b<X>(string x) where X : struct { return x is X; }
                    //
                    // We know that string will never be X, constrained to struct.
                    //
                    // Scenario 3: Value type compared to type parameter.
                    //
                    // bool M3<T>(int x) { return x is T; }
                    //
                    // There is no conversion from int to T, but T could nevertheless be int.
                    //
                    // Scenario 4: Constructed type compared to open type
                    //
                    // bool M4<T>(C<int> x) { return x is C<T>; }
                    //
                    // There is no conversion from C<int> to C<T>, but nevertheless, T might be int.
                    //
                    // Scenario 5: Open type compared to constructed type:
                    //
                    // bool M5<X>(C<X> x) { return x is C<int>);
                    //
                    // Again, X could be int.
                    //
                    // We could then go on to get more complicated. For example,
                    //
                    // bool M6<X>(C<X> x) where X : struct { return x is C<string>; }
                    //
                    // We know that C<X> is never convertible to C<string> no matter what
                    // X is. Or:
                    //
                    // bool M7<T>(Dictionary<int, int> x) { return x is List<T>; }
                    //
                    // We know that no matter what T is, the conversion will never succeed.
                    //
                    // As noted above, we must be conservative. We follow the lead of the native compiler,
                    // which uses the following algorithm:
                    //
                    // * If neither type is open and there is no conversion then the result is always false:

                    if (!operandType.ContainsTypeParameter() && !targetType.ContainsTypeParameter())
                    {
                        return ConstantValue.False;
                    }

                    // * Otherwise, at least one of them is of an open type. If the operand is of value type
                    //   and the target is a class type other than System.Enum, or vice versa, then we are
                    //   in scenario 2, not scenario 1, and can correctly deduce that the result is false.

                    if (operandType.IsValueType && targetType.IsClassType() && targetType.SpecialType != SpecialType.System_Enum ||
                        targetType.IsValueType && operandType.IsClassType() && operandType.SpecialType != SpecialType.System_Enum)
                    {
                        return ConstantValue.False;
                    }

                    // * Otherwise, if the other type is a restricted type, we know no conversion is possible.
                    if (targetType.IsRestrictedType() || operandType.IsRestrictedType())
                    {
                        return ConstantValue.False;
                    }

                    // * Otherwise, we give up. Though there are other situations in which we can deduce that
                    //   the result will always be false, such as scenarios 6 and 7, but we do not attempt
                    //   to deduce this.

                    // CONSIDER: we could use TypeUnification.CanUnify to do additional compile-time checking.

                    return null;

                case ConversionKind.ImplicitNumeric:
                case ConversionKind.ExplicitNumeric:
                case ConversionKind.ImplicitEnumeration:
                // case ConversionKind.ExplicitEnumeration: // Handled separately below.
                case ConversionKind.ImplicitConstant:
                case ConversionKind.ImplicitUserDefined:
                case ConversionKind.ExplicitUserDefined:
                case ConversionKind.IntPtr:
                case ConversionKind.ExplicitTuple:
                case ConversionKind.ImplicitTuple:

                    // Consider all the cases where we know that "x is T" must be false just from
                    // the conversion classification.
                    //
                    // If we have "x is T" and the conversion from x to T is numeric or enum then the result must be false.
                    //
                    // If we have "null is T" then obviously that must be false.
                    //
                    // If we have "1 is long" then that must be false. (If we have "1 is int" then it is an identity conversion,
                    // not an implicit constant conversion.
                    //
                    // User-defined and IntPtr conversions are always false for "is".

                    return ConstantValue.False;

                case ConversionKind.ExplicitEnumeration:
                    // Enum-to-enum conversions should be treated the same as unsuccessful struct-to-struct
                    // conversions (i.e. make allowances for type unification, etc)
                    if (operandType.IsEnumType() && targetType.IsEnumType())
                    {
                        goto case ConversionKind.NoConversion;
                    }

                    return ConstantValue.False;

                case ConversionKind.ExplicitNullable:

                    // An explicit nullable conversion is a conversion of one of the following forms:
                    //
                    // 1) X? --> Y?, where X --> Y is an explicit conversion.  (If X --> Y is an implicit
                    //    conversion then X? --> Y? is an implicit nullable conversion.) In this case we
                    //    know that "X? is Y?" must be false because either X? is null, or we have an
                    //    explicit conversion from struct type X to struct type Y, and so X is never of type Y.)
                    //
                    // 2) X --> Y?, where again, X --> Y is an explicit conversion. By the same reasoning
                    //    as in case 1, this must be false.

                    if (targetType.IsNullableType())
                    {
                        return ConstantValue.False;
                    }

                    Debug.Assert(operandType.IsNullableType());

                    // 3) X? --> X. In this case, this is just a different way of writing "x != null".
                    //    We only know what the result will be if the input is known not to be null.
                    if (Conversions.HasIdentityConversion(operandType.GetNullableUnderlyingType(), targetType))
                    {
                        return operandCouldBeNull ? null : ConstantValue.True;
                    }

                    // 4) X? --> Y where the conversion X --> Y is an implicit or explicit value type conversion.
                    //    "X? is Y" again must be false.

                    return ConstantValue.False;

                case ConversionKind.ImplicitReference:
                    return operandCouldBeNull ? null : ConstantValue.True;

                case ConversionKind.ExplicitReference:
                case ConversionKind.Unboxing:
                    // In these three cases, the expression type must be a reference type. Therefore,
                    // the result cannot be determined. The expression could be null or of the wrong type,
                    // resulting in false, or it could be a non-null reference to the appropriate type,
                    // resulting in true.
                    return null;

                case ConversionKind.Identity:
                    // The result of "x is T" can be statically determined to be true if x is an expression
                    // of non-nullable value type T. If x is of reference or nullable value type then
                    // we cannot know, because again, the expression value could be null or it could be good.
                    // If it is of pointer type then we have already given an error.
                    return operandCouldBeNull ? null : ConstantValue.True;

                case ConversionKind.Boxing:

                    // A boxing conversion might be a conversion:
                    //
                    // * From a non-nullable value type to a reference type
                    // * From a nullable value type to a reference type
                    // * From a type parameter that *could* be a value type under construction
                    //   to a reference type
                    //
                    // In the first case we know that the conversion will always succeed and that the
                    // operand is never null, and therefore "is" will always result in true.
                    //
                    // In the second two cases we do not know; either the nullable value type could be
                    // null, or the type parameter could be constructed with a reference type, and it
                    // could be null.
                    return operandCouldBeNull ? null : ConstantValue.True;

                case ConversionKind.ImplicitNullable:
                    // We have "x is T" in one of the following situations:
                    // 1) x is of type X and T is X?.  The value is always true.
                    // 2) x is of type X and T is Y? where X is convertible to Y via an implicit numeric conversion. Eg,
                    //    x is of type int and T is decimal?.  The value is always false.
                    // 3) x is of type X? and T is Y? where X is convertible to Y via an implicit numeric conversion.
                    //    The value is always false.

                    Debug.Assert(targetType.IsNullableType());
                    return operandType.Equals(targetType.GetNullableUnderlyingType(), TypeCompareKind.AllIgnoreOptions)
                        ? ConstantValue.True : ConstantValue.False;

                default:
                case ConversionKind.ImplicitDynamic:
                case ConversionKind.ExplicitDynamic:
                case ConversionKind.ExplicitPointerToInteger:
                case ConversionKind.ExplicitPointerToPointer:
                case ConversionKind.ImplicitPointerToVoid:
                case ConversionKind.ExplicitIntegerToPointer:
                case ConversionKind.ImplicitNullToPointer:
                case ConversionKind.AnonymousFunction:
                case ConversionKind.NullLiteral:
                case ConversionKind.DefaultLiteral:
                case ConversionKind.MethodGroup:
                    // We've either replaced Dynamic with Object, or already bailed out with an error.
                    throw ExceptionUtilities.UnexpectedValue(conversionKind);
            }
        }

        private BoundExpression BindAsOperator(BinaryExpressionSyntax node, BindingDiagnosticBag diagnostics)
        {
            var operand = BindRValueWithoutTargetType(node.Left, diagnostics);
            AliasSymbol alias;
            TypeWithAnnotations targetTypeWithAnnotations = BindType(node.Right, diagnostics, out alias);
            TypeSymbol targetType = targetTypeWithAnnotations.Type;
            var typeExpression = new BoundTypeExpression(node.Right, alias, targetTypeWithAnnotations);
            var targetTypeKind = targetType.TypeKind;
            var resultType = targetType;

            // Is and As operator should have null ConstantValue as they are not constant expressions.
            // However we perform analysis of is/as expressions at bind time to detect if the expression
            // will always evaluate to a constant to generate warnings (always true/false/null).
            // We also need this analysis result during rewrite to optimize away redundant isinst instructions.
            // We store the conversion kind from expression's operand type to target type to enable these
            // optimizations during is/as operator rewrite.

            switch (operand.Kind)
            {
                case BoundKind.UnboundLambda:
                case BoundKind.Lambda:
                case BoundKind.MethodGroup:  // New in Roslyn - see DevDiv #864740.
                    // operand for an is or as expression cannot be a lambda expression or method group
                    if (!operand.HasAnyErrors)
                    {
                        Error(diagnostics, ErrorCode.ERR_LambdaInIsAs, node);
                    }

                    return new BoundAsOperator(node, operand, typeExpression, Conversion.NoConversion, resultType, hasErrors: true);

                case BoundKind.TupleLiteral:
                case BoundKind.ConvertedTupleLiteral:
                    if ((object)operand.Type == null)
                    {
                        Error(diagnostics, ErrorCode.ERR_TypelessTupleInAs, node);
                        return new BoundAsOperator(node, operand, typeExpression, Conversion.NoConversion, resultType, hasErrors: true);
                    }
                    break;
            }

            if (operand.HasAnyErrors || targetTypeKind == TypeKind.Error)
            {
                // If either operand is bad or target type has errors, bail out preventing more cascading errors.
                return new BoundAsOperator(node, operand, typeExpression, Conversion.NoConversion, resultType, hasErrors: true);
            }

            if (targetType.IsReferenceType && targetTypeWithAnnotations.NullableAnnotation.IsAnnotated())
            {
                Error(diagnostics, ErrorCode.ERR_AsNullableType, node.Right, targetType);

                return new BoundAsOperator(node, operand, typeExpression, Conversion.NoConversion, resultType, hasErrors: true);
            }
            else if (!targetType.IsReferenceType && !targetType.IsNullableType())
            {
                // SPEC:    In an operation of the form E as T, E must be an expression and T must be a
                // SPEC:    reference type, a type parameter known to be a reference type, or a nullable type.
                if (targetTypeKind == TypeKind.TypeParameter)
                {
                    Error(diagnostics, ErrorCode.ERR_AsWithTypeVar, node, targetType);
                }
                else if (targetTypeKind == TypeKind.Pointer || targetTypeKind == TypeKind.FunctionPointer)
                {
                    Error(diagnostics, ErrorCode.ERR_PointerInAsOrIs, node);
                }
                else
                {
                    Error(diagnostics, ErrorCode.ERR_AsMustHaveReferenceType, node, targetType);
                }

                return new BoundAsOperator(node, operand, typeExpression, Conversion.NoConversion, resultType, hasErrors: true);
            }

            // The C# specification states in the section called
            // "Referencing Static Class Types" that it is always
            // illegal to use "as" with a static type. The
            // native compiler actually allows "null as C" for
            // a static type C to be an expression of type C.
            // It also allows "someObject as C" if "someObject"
            // is of type object. To retain compatibility we
            // allow it, but when /warn:5 or higher we break with the native
            // compiler and turn this into a warning.
            if (targetType.IsStatic)
            {
                Error(diagnostics, ErrorCode.WRN_StaticInAsOrIs, node, targetType);
            }

            if (operand.IsLiteralNull())
            {
                // We do not want to warn for the case "null as TYPE" where the null
                // is a literal, because the user might be saying it to cause overload resolution
                // to pick a particular method
                return new BoundAsOperator(node, operand, typeExpression, Conversion.NullLiteral, resultType);
            }

            if (operand.IsLiteralDefault())
            {
                operand = new BoundDefaultExpression(operand.Syntax, targetType: null, constantValueOpt: ConstantValue.Null,
                    type: GetSpecialType(SpecialType.System_Object, diagnostics, node));
            }

            var operandType = operand.Type;
            Debug.Assert((object)operandType != null);
            var operandTypeKind = operandType.TypeKind;

            Debug.Assert(!targetType.IsPointerOrFunctionPointer(), "Should have been caught above");
            if (operandType.IsPointerOrFunctionPointer())
            {
                // operand for an is or as expression cannot be of pointer type
                Error(diagnostics, ErrorCode.ERR_PointerInAsOrIs, node);
                return new BoundAsOperator(node, operand, typeExpression, Conversion.NoConversion, resultType, hasErrors: true);
            }

            if (operandTypeKind == TypeKind.Dynamic)
            {
                // if operand has a dynamic type, we do the same thing as though it were an object
                operandType = GetSpecialType(SpecialType.System_Object, diagnostics, node);
                operandTypeKind = operandType.TypeKind;
            }

            if (targetTypeKind == TypeKind.Dynamic)
            {
                // for "as dynamic", we do the same thing as though it were an "as object"
                targetType = GetSpecialType(SpecialType.System_Object, diagnostics, node);
                targetTypeKind = targetType.TypeKind;
            }

            CompoundUseSiteInfo<AssemblySymbol> useSiteInfo = GetNewCompoundUseSiteInfo(diagnostics);
            Conversion conversion = Conversions.ClassifyBuiltInConversion(operandType, targetType, ref useSiteInfo);
            diagnostics.Add(node, useSiteInfo);
            bool hasErrors = ReportAsOperatorConversionDiagnostics(node, diagnostics, this.Compilation, operandType, targetType, conversion.Kind, operand.ConstantValue);
            return new BoundAsOperator(node, operand, typeExpression, conversion, resultType, hasErrors);
        }

        private static bool ReportAsOperatorConversionDiagnostics(
            CSharpSyntaxNode node,
            BindingDiagnosticBag diagnostics,
            CSharpCompilation compilation,
            TypeSymbol operandType,
            TypeSymbol targetType,
            ConversionKind conversionKind,
            ConstantValue operandConstantValue)
        {
            // SPEC:    In an operation of the form E as T, E must be an expression and T must be a reference type,
            // SPEC:    a type parameter known to be a reference type, or a nullable type.
            // SPEC:    Furthermore, at least one of the following must be true, or otherwise a compile-time error occurs:
            // SPEC:    •	An identity (§6.1.1), implicit nullable (§6.1.4), implicit reference (§6.1.6), boxing (§6.1.7),
            // SPEC:        explicit nullable (§6.2.3), explicit reference (§6.2.4), or unboxing (§6.2.5) conversion exists
            // SPEC:        from E to T.
            // SPEC:    •	The type of E or T is an open type.
            // SPEC:    •	E is the null literal.

            // SPEC VIOLATION:  The specification contains an error in the list of legal conversions above.
            // SPEC VIOLATION:  If we have "class C<T, U> where T : U where U : class" then there is
            // SPEC VIOLATION:  an implicit conversion from T to U, but it is not an identity, reference or
            // SPEC VIOLATION:  boxing conversion. It will be one of those at runtime, but at compile time
            // SPEC VIOLATION:  we do not know which, and therefore cannot classify it as any of those.
            // SPEC VIOLATION:  See Microsoft.CodeAnalysis.CSharp.UnitTests.SyntaxBinderTests.TestAsOperator_SpecErrorCase() test for an example.

            // SPEC VIOLATION:  The specification also unintentionally allows the case where requirement 2 above:
            // SPEC VIOLATION:  "The type of E or T is an open type" is true, but type of E is void type, i.e. T is an open type.
            // SPEC VIOLATION:  Dev10 compiler correctly generates an error for this case and we will maintain compatibility.

            bool hasErrors = false;
            switch (conversionKind)
            {
                case ConversionKind.ImplicitReference:
                case ConversionKind.Boxing:
                case ConversionKind.ImplicitNullable:
                case ConversionKind.Identity:
                case ConversionKind.ExplicitNullable:
                case ConversionKind.ExplicitReference:
                case ConversionKind.Unboxing:
                    break;

                default:
                    // Generate an error if there is no possible legal conversion and both the operandType
                    // and the targetType are closed types OR operandType is void type, otherwise we need a runtime check
                    if (!operandType.ContainsTypeParameter() && !targetType.ContainsTypeParameter() ||
                        operandType.IsVoidType())
                    {
                        SymbolDistinguisher distinguisher = new SymbolDistinguisher(compilation, operandType, targetType);
                        Error(diagnostics, ErrorCode.ERR_NoExplicitBuiltinConv, node, distinguisher.First, distinguisher.Second);
                        hasErrors = true;
                    }

                    break;
            }

            if (!hasErrors)
            {
                ReportAsOperatorConstantWarnings(node, diagnostics, operandType, targetType, conversionKind, operandConstantValue);
            }

            return hasErrors;
        }

        private static void ReportAsOperatorConstantWarnings(
            CSharpSyntaxNode node,
            BindingDiagnosticBag diagnostics,
            TypeSymbol operandType,
            TypeSymbol targetType,
            ConversionKind conversionKind,
            ConstantValue operandConstantValue)
        {
            // NOTE:    Even though BoundIsOperator and BoundAsOperator will always have no ConstantValue
            // NOTE:    (they are non-constant expressions according to Section 7.19 of the specification),
            // NOTE:    we want to perform constant analysis of is/as expressions to generate warnings if the
            // NOTE:    expression will always be true/false/null.

            ConstantValue constantValue = GetAsOperatorConstantResult(operandType, targetType, conversionKind, operandConstantValue);
            if (constantValue != null)
            {
                Debug.Assert(constantValue.IsNull);
                Error(diagnostics, ErrorCode.WRN_AlwaysNull, node, targetType);
            }
        }

        internal static ConstantValue GetAsOperatorConstantResult(TypeSymbol operandType, TypeSymbol targetType, ConversionKind conversionKind, ConstantValue operandConstantValue)
        {
            // NOTE:    Even though BoundIsOperator and BoundAsOperator will always have no ConstantValue
            // NOTE:    (they are non-constant expressions according to Section 7.19 of the specification),
            // NOTE:    we want to perform constant analysis of is/as expressions during binding to generate warnings (always true/false/null)
            // NOTE:    and during rewriting for optimized codegen.

            ConstantValue isOperatorConstantResult = GetIsOperatorConstantResult(operandType, targetType, conversionKind, operandConstantValue);
            if (isOperatorConstantResult != null && !isOperatorConstantResult.BooleanValue)
            {
                return ConstantValue.Null;
            }

            return null;
        }

        private BoundExpression GenerateNullCoalescingBadBinaryOpsError(BinaryExpressionSyntax node, BoundExpression leftOperand, BoundExpression rightOperand, Conversion leftConversion, BindingDiagnosticBag diagnostics)
        {
            Error(diagnostics, ErrorCode.ERR_BadBinaryOps, node, SyntaxFacts.GetText(node.OperatorToken.Kind()), leftOperand.Display, rightOperand.Display);

            leftOperand = BindToTypeForErrorRecovery(leftOperand);
            rightOperand = BindToTypeForErrorRecovery(rightOperand);
            return new BoundNullCoalescingOperator(node, leftOperand, rightOperand,
                leftConversion, BoundNullCoalescingOperatorResultKind.NoCommonType, CreateErrorType(), hasErrors: true);
        }

        private BoundExpression BindNullCoalescingOperator(BinaryExpressionSyntax node, BindingDiagnosticBag diagnostics)
        {
            var leftOperand = BindValue(node.Left, diagnostics, BindValueKind.RValue);
            leftOperand = BindToNaturalType(leftOperand, diagnostics);
            var rightOperand = BindValue(node.Right, diagnostics, BindValueKind.RValue);

            // If either operand is bad, bail out preventing more cascading errors
            if (leftOperand.HasAnyErrors || rightOperand.HasAnyErrors)
            {
                leftOperand = BindToTypeForErrorRecovery(leftOperand);
                rightOperand = BindToTypeForErrorRecovery(rightOperand);
                return new BoundNullCoalescingOperator(node, leftOperand, rightOperand,
                    Conversion.NoConversion, BoundNullCoalescingOperatorResultKind.NoCommonType, CreateErrorType(), hasErrors: true);
            }

            // The specification does not permit the left hand side to be a default literal
            if (leftOperand.IsLiteralDefault())
            {
                Error(diagnostics, ErrorCode.ERR_BadOpOnNullOrDefaultOrNew, node, node.OperatorToken.Text, "default");

                return new BoundNullCoalescingOperator(node, leftOperand, rightOperand,
                    Conversion.NoConversion, BoundNullCoalescingOperatorResultKind.NoCommonType, CreateErrorType(), hasErrors: true);
            }

            // SPEC: The type of the expression a ?? b depends on which implicit conversions are available
            // SPEC: between the types of the operands. In order of preference, the type of a ?? b is A0, A, or B,
            // SPEC: where A is the type of a, B is the type of b (provided that b has a type),
            // SPEC: and A0 is the underlying type of A if A is a nullable type, or A otherwise.

            TypeSymbol optLeftType = leftOperand.Type;   // "A"
            TypeSymbol optRightType = rightOperand.Type; // "B"
            bool isLeftNullable = (object)optLeftType != null && optLeftType.IsNullableType();
            TypeSymbol optLeftType0 = isLeftNullable ?  // "A0"
                optLeftType.GetNullableUnderlyingType() :
                optLeftType;

            // SPEC: The left hand side must be either the null literal or it must have a type. Lambdas and method groups do not have a type,
            // SPEC: so using one is an error.
            if (leftOperand.Kind == BoundKind.UnboundLambda || leftOperand.Kind == BoundKind.MethodGroup)
            {
                return GenerateNullCoalescingBadBinaryOpsError(node, leftOperand, rightOperand, Conversion.NoConversion, diagnostics);
            }

            // SPEC: Otherwise, if A exists and is a non-nullable value type, a compile-time error occurs. First we check for the pre-C# 8.0
            // SPEC: condition, to ensure that we don't allow previously illegal code in old language versions.
            if ((object)optLeftType != null && !optLeftType.IsReferenceType && !isLeftNullable)
            {
                // Prior to C# 8.0, the spec said that the left type must be either a reference type or a nullable value type. This was relaxed
                // with C# 8.0, so if the feature is not enabled then issue a diagnostic and return
                if (!optLeftType.IsValueType)
                {
                    CheckFeatureAvailability(node, MessageID.IDS_FeatureUnconstrainedTypeParameterInNullCoalescingOperator, diagnostics);
                }
                else
                {
                    return GenerateNullCoalescingBadBinaryOpsError(node, leftOperand, rightOperand, Conversion.NoConversion, diagnostics);
                }
            }

            // SPEC:    If b is a dynamic expression, the result is dynamic. At runtime, a is first
            // SPEC:    evaluated. If a is not null, a is converted to a dynamic type, and this becomes
            // SPEC:    the result. Otherwise, b is evaluated, and the outcome becomes the result.
            //
            // Note that there is no runtime dynamic dispatch since comparison with null is not a dynamic operation.
            CompoundUseSiteInfo<AssemblySymbol> useSiteInfo = GetNewCompoundUseSiteInfo(diagnostics);

            if ((object)optRightType != null && optRightType.IsDynamic())
            {
                var leftConversion = Conversions.ClassifyConversionFromExpression(leftOperand, GetSpecialType(SpecialType.System_Object, diagnostics, node), ref useSiteInfo);
                rightOperand = BindToNaturalType(rightOperand, diagnostics);
                diagnostics.Add(node, useSiteInfo);
                return new BoundNullCoalescingOperator(node, leftOperand, rightOperand,
                    leftConversion, BoundNullCoalescingOperatorResultKind.RightDynamicType, optRightType);
            }

            // SPEC:    Otherwise, if A exists and is a nullable type and an implicit conversion exists from b to A0,
            // SPEC:    the result type is A0. At run-time, a is first evaluated. If a is not null,
            // SPEC:    a is unwrapped to type A0, and this becomes the result.
            // SPEC:    Otherwise, b is evaluated and converted to type A0, and this becomes the result.

            if (isLeftNullable)
            {
                var rightConversion = Conversions.ClassifyImplicitConversionFromExpression(rightOperand, optLeftType0, ref useSiteInfo);
                if (rightConversion.Exists)
                {
                    var leftConversion = Conversions.ClassifyConversionFromExpression(leftOperand, optLeftType0, ref useSiteInfo);
                    diagnostics.Add(node, useSiteInfo);
                    var convertedRightOperand = CreateConversion(rightOperand, rightConversion, optLeftType0, diagnostics);
                    return new BoundNullCoalescingOperator(node, leftOperand, convertedRightOperand,
                        leftConversion, BoundNullCoalescingOperatorResultKind.LeftUnwrappedType, optLeftType0);
                }
            }

            // SPEC:    Otherwise, if A exists and an implicit conversion exists from b to A, the result type is A.
            // SPEC:    At run-time, a is first evaluated. If a is not null, a becomes the result.
            // SPEC:    Otherwise, b is evaluated and converted to type A, and this becomes the result.

            if ((object)optLeftType != null)
            {
                var rightConversion = Conversions.ClassifyImplicitConversionFromExpression(rightOperand, optLeftType, ref useSiteInfo);
                if (rightConversion.Exists)
                {
                    var convertedRightOperand = CreateConversion(rightOperand, rightConversion, optLeftType, diagnostics);
                    var leftConversion = Conversion.Identity;
                    diagnostics.Add(node, useSiteInfo);
                    return new BoundNullCoalescingOperator(node, leftOperand, convertedRightOperand,
                        leftConversion, BoundNullCoalescingOperatorResultKind.LeftType, optLeftType);
                }
            }

            // SPEC:    Otherwise, if b has a type B and an implicit conversion exists from a to B,
            // SPEC:    the result type is B. At run-time, a is first evaluated. If a is not null,
            // SPEC:    a is unwrapped to type A0 (if A exists and is nullable) and converted to type B,
            // SPEC:    and this becomes the result. Otherwise, b is evaluated and becomes the result.

            // SPEC VIOLATION:  Native compiler violates the specification here and implements this part based on
            // SPEC VIOLATION:  whether A is a nullable type or not.
            // SPEC VIOLATION:  We will maintain compatibility with the native compiler and do the same.
            // SPEC VIOLATION:  Following SPEC PROPOSAL states the current implementations in both compilers:

            // SPEC PROPOSAL:    Otherwise, if A exists and is a nullable type and if b has a type B and
            // SPEC PROPOSAL:    an implicit conversion exists from A0 to B, the result type is B.
            // SPEC PROPOSAL:    At run-time, a is first evaluated. If a is not null, a is unwrapped to type A0
            // SPEC PROPOSAL:    and converted to type B, and this becomes the result.
            // SPEC PROPOSAL:    Otherwise, b is evaluated and becomes the result.

            // SPEC PROPOSAL:    Otherwise, if A does not exist or is a non-nullable type and if b has a type B and
            // SPEC PROPOSAL:    an implicit conversion exists from a to B, the result type is B.
            // SPEC PROPOSAL:    At run-time, a is first evaluated. If a is not null, a is converted to type B,
            // SPEC PROPOSAL:    and this becomes the result. Otherwise, b is evaluated and becomes the result.

            // See test CodeGenTests.TestNullCoalescingOperatorWithNullableConversions for an example.

            if ((object)optRightType != null)
            {
                rightOperand = BindToNaturalType(rightOperand, diagnostics);
                Conversion leftConversion;
                BoundNullCoalescingOperatorResultKind resultKind;

                if (isLeftNullable)
                {
                    // This is the SPEC VIOLATION case.
                    // Note that at runtime we need two conversions on the left operand:
                    //      1) Explicit nullable conversion from leftOperand to optLeftType0 and
                    //      2) Implicit conversion from optLeftType0 to optRightType.
                    // We just store the second conversion in the bound node and insert the first conversion during rewriting
                    // the null coalescing operator. See method LocalRewriter.GetConvertedLeftForNullCoalescingOperator.

                    leftConversion = Conversions.ClassifyImplicitConversionFromType(optLeftType0, optRightType, ref useSiteInfo);
                    resultKind = BoundNullCoalescingOperatorResultKind.LeftUnwrappedRightType;
                }
                else
                {
                    leftConversion = Conversions.ClassifyImplicitConversionFromExpression(leftOperand, optRightType, ref useSiteInfo);
                    resultKind = BoundNullCoalescingOperatorResultKind.RightType;
                }

                if (leftConversion.Exists)
                {
                    if (!leftConversion.IsValid)
                    {
                        // CreateConversion here to generate diagnostics.
                        if (isLeftNullable)
                        {
                            var conversion = Conversion.MakeNullableConversion(ConversionKind.ExplicitNullable, leftConversion);
                            var strippedLeftOperand = CreateConversion(leftOperand, conversion, optLeftType0, diagnostics);
                            leftOperand = CreateConversion(strippedLeftOperand, leftConversion, optRightType, diagnostics);
                        }
                        else
                        {
                            leftOperand = CreateConversion(leftOperand, leftConversion, optRightType, diagnostics);
                        }

                        Debug.Assert(leftOperand.HasAnyErrors);
                    }
                    else
                    {
                        ReportDiagnosticsIfObsolete(diagnostics, leftConversion, node, hasBaseReceiver: false);
                    }

                    diagnostics.Add(node, useSiteInfo);
                    return new BoundNullCoalescingOperator(node, leftOperand, rightOperand, leftConversion, resultKind, optRightType);
                }
            }

            // SPEC:    Otherwise, a and b are incompatible, and a compile-time error occurs.
            diagnostics.Add(node, useSiteInfo);
            return GenerateNullCoalescingBadBinaryOpsError(node, leftOperand, rightOperand, Conversion.NoConversion, diagnostics);
        }

        private BoundExpression BindNullCoalescingAssignmentOperator(AssignmentExpressionSyntax node, BindingDiagnosticBag diagnostics)
        {
            BoundExpression leftOperand = BindValue(node.Left, diagnostics, BindValueKind.CompoundAssignment);
            ReportSuppressionIfNeeded(leftOperand, diagnostics);
            BoundExpression rightOperand = BindValue(node.Right, diagnostics, BindValueKind.RValue);

            // If either operand is bad, bail out preventing more cascading errors
            if (leftOperand.HasAnyErrors || rightOperand.HasAnyErrors)
            {
                leftOperand = BindToTypeForErrorRecovery(leftOperand);
                rightOperand = BindToTypeForErrorRecovery(rightOperand);
                return new BoundNullCoalescingAssignmentOperator(node, leftOperand, rightOperand, CreateErrorType(), hasErrors: true);
            }

            // Given a ??= b, the type of a is A, the type of B is b, and if A is a nullable value type, the underlying
            // non-nullable value type of A is A0.
            TypeSymbol leftType = leftOperand.Type;
            Debug.Assert((object)leftType != null);

            // If A is a non-nullable value type, a compile-time error occurs
            if (leftType.IsValueType && !leftType.IsNullableType())
            {
                return GenerateNullCoalescingAssignmentBadBinaryOpsError(node, leftOperand, rightOperand, diagnostics);
            }

            CompoundUseSiteInfo<AssemblySymbol> useSiteInfo = GetNewCompoundUseSiteInfo(diagnostics);

            // If A0 exists and B is implicitly convertible to A0, then the result type of this expression is A0, except if B is dynamic.
            // This differs from most assignments such that you cannot directly replace a with (a ??= b).
            // The exception for dynamic is called out in the spec, it's the same behavior that ?? has with respect to dynamic.
            if (leftType.IsNullableType())
            {
                var underlyingLeftType = leftType.GetNullableUnderlyingType();
                var underlyingRightConversion = Conversions.ClassifyImplicitConversionFromExpression(rightOperand, underlyingLeftType, ref useSiteInfo);
                if (underlyingRightConversion.Exists && rightOperand.Type?.IsDynamic() != true)
                {
                    diagnostics.Add(node, useSiteInfo);
                    var convertedRightOperand = CreateConversion(rightOperand, underlyingRightConversion, underlyingLeftType, diagnostics);
                    return new BoundNullCoalescingAssignmentOperator(node, leftOperand, convertedRightOperand, underlyingLeftType);
                }
            }

            // If an implicit conversion exists from B to A, we store that conversion. At runtime, a is first evaluated. If
            // a is not null, b is not evaluated. If a is null, b is evaluated and converted to type A, and is stored in a.
            // Reset useSiteDiagnostics because they could have been used populated incorrectly from attempting to bind
            // as the nullable underlying value type case.
            useSiteInfo = new CompoundUseSiteInfo<AssemblySymbol>(useSiteInfo);
            var rightConversion = Conversions.ClassifyImplicitConversionFromExpression(rightOperand, leftType, ref useSiteInfo);
            diagnostics.Add(node, useSiteInfo);
            if (rightConversion.Exists)
            {
                var convertedRightOperand = CreateConversion(rightOperand, rightConversion, leftType, diagnostics);
                return new BoundNullCoalescingAssignmentOperator(node, leftOperand, convertedRightOperand, leftType);
            }

            // a and b are incompatible and a compile-time error occurs
            return GenerateNullCoalescingAssignmentBadBinaryOpsError(node, leftOperand, rightOperand, diagnostics);
        }

        private BoundExpression GenerateNullCoalescingAssignmentBadBinaryOpsError(AssignmentExpressionSyntax node, BoundExpression leftOperand, BoundExpression rightOperand, BindingDiagnosticBag diagnostics)
        {
            Error(diagnostics, ErrorCode.ERR_BadBinaryOps, node, SyntaxFacts.GetText(node.OperatorToken.Kind()), leftOperand.Display, rightOperand.Display);
            leftOperand = BindToTypeForErrorRecovery(leftOperand);
            rightOperand = BindToTypeForErrorRecovery(rightOperand);
            return new BoundNullCoalescingAssignmentOperator(node, leftOperand, rightOperand, CreateErrorType(), hasErrors: true);
        }

        /// <remarks>
        /// From ExpressionBinder::EnsureQMarkTypesCompatible:
        ///
        /// The v2.0 specification states that the types of the second and third operands T and S of a conditional operator
        /// must be TT and TS such that either (a) TT==TS, or (b), TT->TS or TS->TT but not both.
        ///
        /// Unfortunately that is not what we implemented in v2.0.  Instead, we implemented
        /// that either (a) TT=TS or (b) T->TS or S->TT but not both.  That is, we looked at the
        /// convertibility of the expressions, not the types.
        ///
        ///
        /// Changing that to the algorithm in the standard would be a breaking change.
        ///
        /// b ? (Func&lt;int&gt;)(delegate(){return 1;}) : (delegate(){return 2;})
        ///
        /// and
        ///
        /// b ? 0 : myenum
        ///
        /// would suddenly stop working.  (The first because o2 has no type, the second because 0 goes to
        /// any enum but enum doesn't go to int.)
        ///
        /// It gets worse.  We would like the 3.0 language features which require type inference to use
        /// a consistent algorithm, and that furthermore, the algorithm be smart about choosing the best
        /// of a set of types.  However, the language committee has decided that this algorithm will NOT
        /// consume information about the convertibility of expressions. Rather, it will gather up all
        /// the possible types and then pick the "largest" of them.
        ///
        /// To maintain backwards compatibility while still participating in the spirit of consistency,
        /// we implement an algorithm here which picks the type based on expression convertibility, but
        /// if there is a conflict, then it chooses the larger type rather than producing a type error.
        /// This means that b?0:myshort will have type int rather than producing an error (because 0->short,
        /// myshort->int).
        /// </remarks>
        private BoundExpression BindConditionalOperator(ConditionalExpressionSyntax node, BindingDiagnosticBag diagnostics)
        {
            var whenTrue = node.WhenTrue.CheckAndUnwrapRefExpression(diagnostics, out var whenTrueRefKind);
            var whenFalse = node.WhenFalse.CheckAndUnwrapRefExpression(diagnostics, out var whenFalseRefKind);

            var isRef = whenTrueRefKind == RefKind.Ref && whenFalseRefKind == RefKind.Ref;
            if (!isRef)
            {
                if (whenFalseRefKind == RefKind.Ref)
                {
                    diagnostics.Add(ErrorCode.ERR_RefConditionalNeedsTwoRefs, whenFalse.GetFirstToken().GetLocation());
                }

                if (whenTrueRefKind == RefKind.Ref)
                {
                    diagnostics.Add(ErrorCode.ERR_RefConditionalNeedsTwoRefs, whenTrue.GetFirstToken().GetLocation());
                }
            }
            else
            {
                CheckFeatureAvailability(node, MessageID.IDS_FeatureRefConditional, diagnostics);
            }

            return isRef ? BindRefConditionalOperator(node, whenTrue, whenFalse, diagnostics) : BindValueConditionalOperator(node, whenTrue, whenFalse, diagnostics);
        }

<<<<<<< HEAD
        private BoundExpression BindValueConditionalOperator(ConditionalExpressionSyntax node, ExpressionSyntax whenTrue, ExpressionSyntax whenFalse, BindingDiagnosticBag diagnostics)
=======
#nullable enable
        private BoundExpression BindValueConditionalOperator(ConditionalExpressionSyntax node, ExpressionSyntax whenTrue, ExpressionSyntax whenFalse, DiagnosticBag diagnostics)
>>>>>>> 7d3f07cc
        {
            BoundExpression condition = BindBooleanExpression(node.Condition, diagnostics);
            BoundExpression trueExpr = BindValue(whenTrue, diagnostics, BindValueKind.RValue);
            BoundExpression falseExpr = BindValue(whenFalse, diagnostics, BindValueKind.RValue);
<<<<<<< HEAD
            CompoundUseSiteInfo<AssemblySymbol> useSiteInfo = GetNewCompoundUseSiteInfo(diagnostics);
            TypeSymbol type = BestTypeInferrer.InferBestTypeForConditionalOperator(trueExpr, falseExpr, this.Conversions, out bool hadMultipleCandidates, ref useSiteInfo);
            diagnostics.Add(node, useSiteInfo);
            if (type is null)
                noCommonTypeError = hadMultipleCandidates ? ErrorCode.ERR_AmbigQM : ErrorCode.ERR_InvalidQM;
=======
            HashSet<DiagnosticInfo>? useSiteDiagnostics = null;
            ConstantValue? constantValue = null;
            TypeSymbol? bestType = BestTypeInferrer.InferBestTypeForConditionalOperator(trueExpr, falseExpr, this.Conversions, out bool hadMultipleCandidates, ref useSiteDiagnostics);
            diagnostics.Add(node, useSiteDiagnostics);
>>>>>>> 7d3f07cc

            if (bestType is null)
            {
                ErrorCode noCommonTypeError = hadMultipleCandidates ? ErrorCode.ERR_AmbigQM : ErrorCode.ERR_InvalidQM;
                constantValue = FoldConditionalOperator(condition, trueExpr, falseExpr);
                return new BoundUnconvertedConditionalOperator(node, condition, trueExpr, falseExpr, constantValue, noCommonTypeError, type: null, hasErrors: constantValue?.IsBad == true);
            }

            TypeSymbol type;
            bool hasErrors;
            if (bestType.IsErrorType())
            {
                trueExpr = BindToNaturalType(trueExpr, diagnostics, reportNoTargetType: false);
                falseExpr = BindToNaturalType(falseExpr, diagnostics, reportNoTargetType: false);
                type = bestType;
                hasErrors = true;
            }
            else
            {
                trueExpr = GenerateConversionForAssignment(bestType, trueExpr, diagnostics);
                falseExpr = GenerateConversionForAssignment(bestType, falseExpr, diagnostics);
                hasErrors = trueExpr.HasAnyErrors || falseExpr.HasAnyErrors;
                // If one of the conversions went wrong (e.g. return type of method group being converted
                // didn't match), then we don't want to use bestType because it's not accurate.
                type = hasErrors ? CreateErrorType() : bestType;
            }

            if (!hasErrors)
            {
                constantValue = FoldConditionalOperator(condition, trueExpr, falseExpr);
                hasErrors = constantValue != null && constantValue.IsBad;
            }

            return new BoundConditionalOperator(node, isRef: false, condition, trueExpr, falseExpr, constantValue, naturalTypeOpt: type, wasTargetTyped: false, type, hasErrors);
        }
#nullable disable

        private BoundExpression BindRefConditionalOperator(ConditionalExpressionSyntax node, ExpressionSyntax whenTrue, ExpressionSyntax whenFalse, BindingDiagnosticBag diagnostics)
        {
            BoundExpression condition = BindBooleanExpression(node.Condition, diagnostics);
            BoundExpression trueExpr = BindValue(whenTrue, diagnostics, BindValueKind.RValue | BindValueKind.RefersToLocation);
            BoundExpression falseExpr = BindValue(whenFalse, diagnostics, BindValueKind.RValue | BindValueKind.RefersToLocation);
            bool hasErrors = trueExpr.HasErrors | falseExpr.HasErrors;
            TypeSymbol trueType = trueExpr.Type;
            TypeSymbol falseType = falseExpr.Type;

            TypeSymbol type;
            if (!Conversions.HasIdentityConversion(trueType, falseType))
            {
                if (!hasErrors)
                    diagnostics.Add(ErrorCode.ERR_RefConditionalDifferentTypes, falseExpr.Syntax.Location, trueType);

                type = CreateErrorType();
                hasErrors = true;
            }
            else
            {
                CompoundUseSiteInfo<AssemblySymbol> useSiteInfo = GetNewCompoundUseSiteInfo(diagnostics);
                type = BestTypeInferrer.InferBestTypeForConditionalOperator(trueExpr, falseExpr, this.Conversions, hadMultipleCandidates: out _, ref useSiteInfo);
                diagnostics.Add(node, useSiteInfo);

                Debug.Assert(type is { });
                Debug.Assert(Conversions.HasIdentityConversion(trueType, type));
                Debug.Assert(Conversions.HasIdentityConversion(falseType, type));
            }

            if (!hasErrors)
            {
                var currentScope = this.LocalScopeDepth;

                // val-escape must agree on both branches.
                uint whenTrueEscape = GetValEscape(trueExpr, currentScope);
                uint whenFalseEscape = GetValEscape(falseExpr, currentScope);

                if (whenTrueEscape != whenFalseEscape)
                {
                    // ask the one with narrower escape, for the wider - hopefully the errors will make the violation easier to fix.
                    if (whenTrueEscape < whenFalseEscape)
                        CheckValEscape(falseExpr.Syntax, falseExpr, currentScope, whenTrueEscape, checkingReceiver: false, diagnostics: diagnostics);
                    else
                        CheckValEscape(trueExpr.Syntax, trueExpr, currentScope, whenFalseEscape, checkingReceiver: false, diagnostics: diagnostics);

                    diagnostics.Add(ErrorCode.ERR_MismatchedRefEscapeInTernary, node.Location);
                    hasErrors = true;
                }
            }

            trueExpr = BindToNaturalType(trueExpr, diagnostics, reportNoTargetType: false);
            falseExpr = BindToNaturalType(falseExpr, diagnostics, reportNoTargetType: false);
            return new BoundConditionalOperator(node, isRef: true, condition, trueExpr, falseExpr, constantValueOpt: null, type, wasTargetTyped: false, type, hasErrors);
        }

        /// <summary>
        /// Constant folding for conditional (aka ternary) operators.
        /// </summary>
        private static ConstantValue FoldConditionalOperator(BoundExpression condition, BoundExpression trueExpr, BoundExpression falseExpr)
        {
            ConstantValue trueValue = trueExpr.ConstantValue;
            if (trueValue == null || trueValue.IsBad)
            {
                return trueValue;
            }

            ConstantValue falseValue = falseExpr.ConstantValue;
            if (falseValue == null || falseValue.IsBad)
            {
                return falseValue;
            }

            ConstantValue conditionValue = condition.ConstantValue;
            if (conditionValue == null || conditionValue.IsBad)
            {
                return conditionValue;
            }
            else if (conditionValue == ConstantValue.True)
            {
                return trueValue;
            }
            else if (conditionValue == ConstantValue.False)
            {
                return falseValue;
            }
            else
            {
                return ConstantValue.Bad;
            }
        }

        private static void CheckNativeIntegerFeatureAvailability(BinaryOperatorKind operatorKind, SyntaxNode syntax, BindingDiagnosticBag diagnostics)
        {
            switch (operatorKind & BinaryOperatorKind.TypeMask)
            {
                case BinaryOperatorKind.NInt:
                case BinaryOperatorKind.NUInt:
                    CheckFeatureAvailability(syntax, MessageID.IDS_FeatureNativeInt, diagnostics);
                    break;
            }
        }

        private static void CheckNativeIntegerFeatureAvailability(UnaryOperatorKind operatorKind, SyntaxNode syntax, BindingDiagnosticBag diagnostics)
        {
            switch (operatorKind & UnaryOperatorKind.TypeMask)
            {
                case UnaryOperatorKind.NInt:
                case UnaryOperatorKind.NUInt:
                    CheckFeatureAvailability(syntax, MessageID.IDS_FeatureNativeInt, diagnostics);
                    break;
            }
        }
    }
}<|MERGE_RESOLUTION|>--- conflicted
+++ resolved
@@ -3916,28 +3916,16 @@
             return isRef ? BindRefConditionalOperator(node, whenTrue, whenFalse, diagnostics) : BindValueConditionalOperator(node, whenTrue, whenFalse, diagnostics);
         }
 
-<<<<<<< HEAD
+#nullable enable
         private BoundExpression BindValueConditionalOperator(ConditionalExpressionSyntax node, ExpressionSyntax whenTrue, ExpressionSyntax whenFalse, BindingDiagnosticBag diagnostics)
-=======
-#nullable enable
-        private BoundExpression BindValueConditionalOperator(ConditionalExpressionSyntax node, ExpressionSyntax whenTrue, ExpressionSyntax whenFalse, DiagnosticBag diagnostics)
->>>>>>> 7d3f07cc
         {
             BoundExpression condition = BindBooleanExpression(node.Condition, diagnostics);
             BoundExpression trueExpr = BindValue(whenTrue, diagnostics, BindValueKind.RValue);
             BoundExpression falseExpr = BindValue(whenFalse, diagnostics, BindValueKind.RValue);
-<<<<<<< HEAD
             CompoundUseSiteInfo<AssemblySymbol> useSiteInfo = GetNewCompoundUseSiteInfo(diagnostics);
-            TypeSymbol type = BestTypeInferrer.InferBestTypeForConditionalOperator(trueExpr, falseExpr, this.Conversions, out bool hadMultipleCandidates, ref useSiteInfo);
+            ConstantValue? constantValue = null;
+            TypeSymbol? bestType = BestTypeInferrer.InferBestTypeForConditionalOperator(trueExpr, falseExpr, this.Conversions, out bool hadMultipleCandidates, ref useSiteInfo);
             diagnostics.Add(node, useSiteInfo);
-            if (type is null)
-                noCommonTypeError = hadMultipleCandidates ? ErrorCode.ERR_AmbigQM : ErrorCode.ERR_InvalidQM;
-=======
-            HashSet<DiagnosticInfo>? useSiteDiagnostics = null;
-            ConstantValue? constantValue = null;
-            TypeSymbol? bestType = BestTypeInferrer.InferBestTypeForConditionalOperator(trueExpr, falseExpr, this.Conversions, out bool hadMultipleCandidates, ref useSiteDiagnostics);
-            diagnostics.Add(node, useSiteDiagnostics);
->>>>>>> 7d3f07cc
 
             if (bestType is null)
             {
