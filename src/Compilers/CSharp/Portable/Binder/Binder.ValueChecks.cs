﻿// Copyright (c) Microsoft.  All Rights Reserved.  Licensed under the Apache License, Version 2.0.  See License.txt in the project root for license information.

using System;
using System.Collections.Generic;
using System.Collections.Immutable;
using System.Diagnostics;
using Microsoft.CodeAnalysis.CSharp.Symbols;
using Microsoft.CodeAnalysis.CSharp.Syntax;
using Microsoft.CodeAnalysis.PooledObjects;
using Microsoft.CodeAnalysis.Text;
using Roslyn.Utilities;

namespace Microsoft.CodeAnalysis.CSharp
{
    internal partial class Binder
    {
        /// <summary>
        /// For the purpose of escape verification we operate with the depth of local scopes.
        /// The depth is a uint, with smaller number representing shallower/wider scopes.
        /// The 0 and 1 are special scopes - 
        /// 0 is the "external" or "return" scope that is outside of the containing method/lambda. 
        ///   If something can escape to scope 0, it can escape to any scope in a given method or can be returned.
        /// 1 is the "parameter" or "top" scope that is just inside the containing method/lambda. 
        ///   If something can escape to scope 1, it can escape to any scope in a given method, but cannot be returned.
        /// n + 1 corresponds to scopes immediately inside a scope of depth n. 
        ///   Since sibling scopes do not intersect and a value cannot escape from one to another without 
        ///   escaping to a wider scope, we can use simple depth numbering without ambiguity.
        /// </summary>
        internal const uint ExternalScope = 0;
        internal const uint TopLevelScope = 1;

        // Some value kinds are semantically the same and the only distinction is how errors are reported
        // for those purposes we reserve lowest 2 bits
        private const int ValueKindInsignificantBits = 2;
        private const BindValueKind ValueKindSignificantBitsMask = unchecked((BindValueKind)~((1 << ValueKindInsignificantBits) - 1));

        /// <summary>
        /// Expression capabilities and requirements.
        /// </summary>
        [Flags]
        internal enum BindValueKind : ushort
        {
            ///////////////////
            // All expressions can be classified according to the following 4 capabilities:
            //

            /// <summary>
            /// Expression can be an RHS of an assignment operation.
            /// </summary>
            /// <remarks>
            /// The following are rvalues: values, variables, null literals, properties
            /// and indexers with getters, events. 
            /// 
            /// The following are not rvalues:
            /// namespaces, types, method groups, anonymous functions.
            /// </remarks>
            RValue = 1 << ValueKindInsignificantBits,

            /// <summary>
            /// Expression can be the LHS of a simple assignment operation.
            /// Example: 
            ///   property with a setter
            /// </summary>
            Assignable = 2 << ValueKindInsignificantBits,

            /// <summary>
            /// Expression represents a location. Often referred as a "variable"
            /// Examples:
            ///  local variable, parameter, field
            /// </summary>
            RefersToLocation = 4 << ValueKindInsignificantBits,

            /// <summary>
            /// Expression can be the LHS of a ref-assign operation.
            /// Example:
            ///  ref local, ref parameter, out parameter
            /// </summary>
            RefAssignable = 8 << ValueKindInsignificantBits,

            ///////////////////
            // The rest are just combinations of the above.
            //

            /// <summary>
            /// Expression is the RHS of an assignment operation
            /// and may be a method group.
            /// Basically an RValue, but could be treated differently for the purpose of error reporting
            /// </summary>
            RValueOrMethodGroup = RValue + 1,

            /// <summary>
            /// Expression can be an LHS of a compound assignment
            /// operation (such as +=).
            /// </summary>
            CompoundAssignment = RValue | Assignable,

            /// <summary>
            /// Expression can be the operand of an increment or decrement operation.
            /// Same as CompoundAssignment, the distinction is really just for error reporting.
            /// </summary>
            IncrementDecrement = CompoundAssignment + 1,

            /// <summary>
            /// Expression is a r/o reference.
            /// </summary>
            ReadonlyRef = RefersToLocation | RValue,

            /// <summary>
            /// Expression can be the operand of an address-of operation (&amp;).
            /// Same as ReadonlyRef. The difference is just for error reporting.
            /// </summary>
            AddressOf = ReadonlyRef + 1,

            /// <summary>
            /// Expression is the receiver of a fixed buffer field access
            /// Same as ReadonlyRef. The difference is just for error reporting.
            /// </summary>
            FixedReceiver = ReadonlyRef + 2,

            /// <summary>
            /// Expression is passed as a ref or out parameter or assigned to a byref variable.
            /// </summary>
            RefOrOut = RefersToLocation | RValue | Assignable,

            /// <summary>
            /// Expression is returned by an ordinary r/w reference.
            /// Same as RefOrOut. The difference is just for error reporting.
            /// </summary>
            RefReturn = RefOrOut + 1,
        }

        private static bool RequiresRValueOnly(BindValueKind kind)
        {
            return (kind & ValueKindSignificantBitsMask) == BindValueKind.RValue;
        }

        private static bool RequiresAssignmentOnly(BindValueKind kind)
        {
            return (kind & ValueKindSignificantBitsMask) == BindValueKind.Assignable;
        }

        private static bool RequiresVariable(BindValueKind kind)
        {
            return !RequiresRValueOnly(kind);
        }

        private static bool RequiresReferenceToLocation(BindValueKind kind)
        {
            return (kind & BindValueKind.RefersToLocation) != 0;
        }

        private static bool RequiresAssignableVariable(BindValueKind kind)
        {
            return (kind & BindValueKind.Assignable) != 0;
        }

        private static bool RequiresRefAssignableVariable(BindValueKind kind)
        {
            return (kind & BindValueKind.RefAssignable) != 0;
        }

        private static bool RequiresRefOrOut(BindValueKind kind)
        {
            return (kind & BindValueKind.RefOrOut) == BindValueKind.RefOrOut;
        }

        /// <summary>
        /// Check the expression is of the required lvalue and rvalue specified by valueKind.
        /// The method returns the original expression if the expression is of the required
        /// type. Otherwise, an appropriate error is added to the diagnostics bag and the
        /// method returns a BoundBadExpression node. The method returns the original
        /// expression without generating any error if the expression has errors.
        /// </summary>
        private BoundExpression CheckValue(BoundExpression expr, BindValueKind valueKind, DiagnosticBag diagnostics)
        {
            switch (expr.Kind)
            {
                case BoundKind.PropertyGroup:
                    expr = BindIndexedPropertyAccess((BoundPropertyGroup)expr, mustHaveAllOptionalParameters: false, diagnostics: diagnostics);
                    break;

                case BoundKind.Local:
                    Debug.Assert(expr.Syntax.Kind() != SyntaxKind.Argument || valueKind == BindValueKind.RefOrOut);
                    break;

                case BoundKind.OutVariablePendingInference:
                case BoundKind.OutDeconstructVarPendingInference:
                    Debug.Assert(valueKind == BindValueKind.RefOrOut);
                    return expr;

                case BoundKind.DiscardExpression:
                    Debug.Assert(valueKind == BindValueKind.Assignable || valueKind == BindValueKind.RefOrOut || diagnostics.HasAnyResolvedErrors());
                    return expr;

                case BoundKind.IndexerAccess:
                    {
                        // Assigning to an non ref return indexer needs to set 'useSetterForDefaultArgumentGeneration' to true. 
                        // This is for IOperation purpose.
                        var indexerAccess = (BoundIndexerAccess)expr;
                        if (valueKind == BindValueKind.Assignable && !indexerAccess.Indexer.ReturnsByRef)
                        {
                            expr = indexerAccess.Update(useSetterForDefaultArgumentGeneration: true);
                        }
                    }
                    break;
            }

            bool hasResolutionErrors = false;

            // If this a MethodGroup where an rvalue is not expected or where the caller will not explicitly handle
            // (and resolve) MethodGroups (in short, cases where valueKind != BindValueKind.RValueOrMethodGroup),
            // resolve the MethodGroup here to generate the appropriate errors, otherwise resolution errors (such as
            // "member is inaccessible") will be dropped.
            if (expr.Kind == BoundKind.MethodGroup && valueKind != BindValueKind.RValueOrMethodGroup)
            {
                var methodGroup = (BoundMethodGroup)expr;
                HashSet<DiagnosticInfo> useSiteDiagnostics = null;
                var resolution = this.ResolveMethodGroup(methodGroup, analyzedArguments: null, isMethodGroupConversion: false, useSiteDiagnostics: ref useSiteDiagnostics);
                diagnostics.Add(expr.Syntax, useSiteDiagnostics);
                Symbol otherSymbol = null;
                bool resolvedToMethodGroup = resolution.MethodGroup != null;
                if (!expr.HasAnyErrors) diagnostics.AddRange(resolution.Diagnostics); // Suppress cascading.
                hasResolutionErrors = resolution.HasAnyErrors;
                if (hasResolutionErrors)
                {
                    otherSymbol = resolution.OtherSymbol;
                }
                resolution.Free();

                // It's possible the method group is not a method group at all, but simply a
                // delayed lookup that resolved to a non-method member (perhaps an inaccessible
                // field or property), or nothing at all. In those cases, the member should not be exposed as a
                // method group, not even within a BoundBadExpression. Instead, the
                // BoundBadExpression simply refers to the receiver and the resolved symbol (if any).
                if (!resolvedToMethodGroup)
                {
                    Debug.Assert(methodGroup.ResultKind != LookupResultKind.Viable);
                    var receiver = methodGroup.ReceiverOpt;
                    if ((object)otherSymbol != null && receiver?.Kind == BoundKind.TypeOrValueExpression)
                    {
                        // Since we're not accessing a method, this can't be a Color Color case, so TypeOrValueExpression should not have been used.
                        // CAVEAT: otherSymbol could be invalid in some way (e.g. inaccessible), in which case we would have fallen back on a
                        // method group lookup (to allow for extension methods), which would have required a TypeOrValueExpression.
                        Debug.Assert(methodGroup.LookupError != null);

                        // Since we have a concrete member in hand, we can resolve the receiver.
                        var typeOrValue = (BoundTypeOrValueExpression)receiver;
                        receiver = otherSymbol.IsStatic
                            ? null // no receiver required
                            : typeOrValue.Data.ValueExpression;
                    }
                    return new BoundBadExpression(
                        expr.Syntax,
                        methodGroup.ResultKind,
                        (object)otherSymbol == null ? ImmutableArray<Symbol>.Empty : ImmutableArray.Create(otherSymbol),
                        receiver == null ? ImmutableArray<BoundExpression>.Empty : ImmutableArray.Create(receiver),
                        GetNonMethodMemberType(otherSymbol));
                }
            }

            if (!hasResolutionErrors && CheckValueKind(expr.Syntax, expr, valueKind, checkingReceiver: false, diagnostics: diagnostics) ||
                expr.HasAnyErrors && valueKind == BindValueKind.RValueOrMethodGroup)
            {
                return expr;
            }

            var resultKind = (valueKind == BindValueKind.RValue || valueKind == BindValueKind.RValueOrMethodGroup) ?
                LookupResultKind.NotAValue :
                LookupResultKind.NotAVariable;

            return ToBadExpression(expr, resultKind);
        }

        internal static bool IsTypeOrValueExpression(BoundExpression expression)
        {
            switch (expression?.Kind)
            {
                case BoundKind.TypeOrValueExpression:
                case BoundKind.QueryClause when ((BoundQueryClause)expression).Value.Kind == BoundKind.TypeOrValueExpression:
                    return true;
                default:
                    return false;
            }
        }

        /// <summary>
        /// The purpose of this method is to determine if the expression satisfies desired capabilities. 
        /// If it is not then this code gives an appropriate error message.
        ///
        /// To determine the appropriate error message we need to know two things:
        ///
        /// (1) What capabilities we need - increment it, assign, return as a readonly reference, . . . ?
        ///
        /// (2) Are we trying to determine if the left hand side of a dot is a variable in order
        ///     to determine if the field or property on the right hand side of a dot is assignable?
        ///     
        /// (3) The syntax of the expression that started the analysis. (for error reporting purposes).
        /// </summary>
        internal bool CheckValueKind(SyntaxNode node, BoundExpression expr, BindValueKind valueKind, bool checkingReceiver, DiagnosticBag diagnostics)
        {
            Debug.Assert(!checkingReceiver || expr.Type.IsValueType || expr.Type.IsTypeParameter());

            if (expr.HasAnyErrors)
            {
                return false;
            }

            switch (expr.Kind)
            {
                // we need to handle properties and event in a special way even in an RValue case because of getters
                case BoundKind.PropertyAccess:
                case BoundKind.IndexerAccess:
                    return CheckPropertyValueKind(node, expr, valueKind, checkingReceiver, diagnostics);

                case BoundKind.EventAccess:
                    return CheckEventValueKind((BoundEventAccess)expr, valueKind, diagnostics);
            }

            // easy out for a very common RValue case.
            if (RequiresRValueOnly(valueKind))
            {
                return CheckNotNamespaceOrType(expr, diagnostics);
            }

            // constants/literals are strictly RValues
            // void is not even an RValue
            if ((expr.ConstantValue != null) || (expr.Type.GetSpecialTypeSafe() == SpecialType.System_Void))
            {
                Error(diagnostics, GetStandardLvalueError(valueKind), node);
                return false;
            }

            switch (expr.Kind)
            {
                case BoundKind.NamespaceExpression:
                    var ns = (BoundNamespaceExpression)expr;
                    Error(diagnostics, ErrorCode.ERR_BadSKknown, node, ns.NamespaceSymbol, MessageID.IDS_SK_NAMESPACE.Localize(), MessageID.IDS_SK_VARIABLE.Localize());
                    return false;

                case BoundKind.TypeExpression:
                    var type = (BoundTypeExpression)expr;
                    Error(diagnostics, ErrorCode.ERR_BadSKknown, node, type.Type, MessageID.IDS_SK_TYPE.Localize(), MessageID.IDS_SK_VARIABLE.Localize());
                    return false;

                case BoundKind.Lambda:
                case BoundKind.UnboundLambda:
                    // lambdas can only be used as RValues
                    Error(diagnostics, GetStandardLvalueError(valueKind), node);
                    return false;

                case BoundKind.MethodGroup:
                    // method groups can only be used as RValues
                    var methodGroup = (BoundMethodGroup)expr;
                    Error(diagnostics, GetMethodGroupLvalueError(valueKind), node, methodGroup.Name, MessageID.IDS_MethodGroup.Localize());
                    return false;

                case BoundKind.RangeVariable:
                    // range variables can only be used as RValues
                    var queryref = (BoundRangeVariable)expr;
                    Error(diagnostics, GetRangeLvalueError(valueKind), node, queryref.RangeVariableSymbol.Name);
                    return false;

                case BoundKind.Conversion:
                    var conversion = (BoundConversion)expr;
                    // conversions are strict RValues, but unboxing has a specific error
                    if (conversion.ConversionKind == ConversionKind.Unboxing)
                    {
                        Error(diagnostics, ErrorCode.ERR_UnboxNotLValue, node);
                        return false;
                    }
                    break;

                case BoundKind.ArrayAccess:
                case BoundKind.PointerIndirectionOperator:
                case BoundKind.PointerElementAccess:
                    // array elements and pointer dereferencing are readwrite variables
                    return true;

                case BoundKind.RefValueOperator:
                    // The undocumented __refvalue(tr, T) expression results in a variable of type T.
                    // it is a readwrite variable.
                    return true;

                case BoundKind.DynamicMemberAccess:
                case BoundKind.DynamicIndexerAccess:
                    // dynamic expressions can be read and written to
                    // can even be passed by reference (which is implemented via a temp)
                    return true;

                case BoundKind.Parameter:
                    var parameter = (BoundParameter)expr;
                    return CheckParameterValueKind(node, parameter, valueKind, checkingReceiver, diagnostics);

                case BoundKind.Local:
                    var local = (BoundLocal)expr;
                    return CheckLocalValueKind(node, local, valueKind, checkingReceiver, diagnostics);

                case BoundKind.ThisReference:
                    var thisref = (BoundThisReference)expr;

                    // `this` is never ref assignable
                    if (RequiresRefAssignableVariable(valueKind))
                    {
                        Error(diagnostics, ErrorCode.ERR_RefLocalOrParamExpected, node);
                        return false;
                    }

                    // We will already have given an error for "this" used outside of a constructor, 
                    // instance method, or instance accessor. Assume that "this" is a variable if it is in a struct.

                    // SPEC: when this is used in a primary-expression within an instance constructor of a struct, 
                    // SPEC: it is classified as a variable. 

                    // SPEC: When this is used in a primary-expression within an instance method or instance accessor
                    // SPEC: of a struct, it is classified as a variable. 

                    // Note: RValueOnly is checked at the beginning of this method. Since we are here we need more than readable.
                    //"this" is readonly in members of readonly structs, unless we are in a constructor.
                    if (!thisref.Type.IsValueType ||
                            (RequiresAssignableVariable(valueKind) &&
                             thisref.Type.IsReadOnly && 
                             (this.ContainingMemberOrLambda as MethodSymbol)?.MethodKind != MethodKind.Constructor))
                    {
                        // CONSIDER: the Dev10 name has angle brackets (i.e. "<this>")
                        Error(diagnostics, GetThisLvalueError(valueKind), node, ThisParameterSymbol.SymbolName);
                        return false;
                    }

                    return true;

                case BoundKind.Call:
                    var call = (BoundCall)expr;
                    return CheckCallValueKind(call, node, valueKind, checkingReceiver, diagnostics);

                case BoundKind.ConditionalOperator:
                    var conditional = (BoundConditionalOperator)expr;

                    // byref conditional defers to its operands
                    if (conditional.IsRef &&
                        (CheckValueKind(conditional.Consequence.Syntax, conditional.Consequence, valueKind, checkingReceiver: false, diagnostics: diagnostics) &
                        CheckValueKind(conditional.Alternative.Syntax, conditional.Alternative, valueKind, checkingReceiver: false, diagnostics: diagnostics)))
                    {
                        return true;
                    }

                    // report standard lvalue error
                    break;

                case BoundKind.FieldAccess:
                    var fieldAccess = (BoundFieldAccess)expr;
                    return CheckFieldValueKind(node, fieldAccess, valueKind, checkingReceiver, diagnostics);

                case BoundKind.AssignmentOperator:
                    var assignment = (BoundAssignmentOperator)expr;
                    return CheckSimpleAssignmentValueKind(node, assignment, valueKind, diagnostics);
            }

            // At this point we should have covered all the possible cases for anything that is not a strict RValue.
            Error(diagnostics, GetStandardLvalueError(valueKind), node);
            return false;
        }

        private static bool CheckNotNamespaceOrType(BoundExpression expr, DiagnosticBag diagnostics)
        {
            switch (expr.Kind)
            {
                case BoundKind.NamespaceExpression:
                    Error(diagnostics, ErrorCode.ERR_BadSKknown, expr.Syntax, ((BoundNamespaceExpression)expr).NamespaceSymbol, MessageID.IDS_SK_NAMESPACE.Localize(), MessageID.IDS_SK_VARIABLE.Localize());
                    return false;
                case BoundKind.TypeExpression:
                    Error(diagnostics, ErrorCode.ERR_BadSKunknown, expr.Syntax, expr.Type, MessageID.IDS_SK_TYPE.Localize());
                    return false;
                default:
                    return true;
            }
        }

        private bool CheckLocalValueKind(SyntaxNode node, BoundLocal local, BindValueKind valueKind, bool checkingReceiver, DiagnosticBag diagnostics)
        {
            // Local constants are never variables. Local variables are sometimes
            // not to be treated as variables, if they are fixed, declared in a using, 
            // or declared in a foreach.

            LocalSymbol localSymbol = local.LocalSymbol;
            if (RequiresAssignableVariable(valueKind))
            {
                if (this.LockedOrDisposedVariables.Contains(localSymbol))
                {
                    diagnostics.Add(ErrorCode.WRN_AssignmentToLockOrDispose, local.Syntax.Location, localSymbol);
                }

                // IsWritable means the variable is writable. If this is a ref variable, IsWritable
                // does not imply anything about the storage location
                if (localSymbol.RefKind == RefKind.RefReadOnly ||
                    (localSymbol.RefKind == RefKind.None && !localSymbol.IsWritableVariable))
                {
                    ReportReadonlyLocalError(node, localSymbol, valueKind, checkingReceiver, diagnostics);
                    return false;
                }
            }
            else if (RequiresRefAssignableVariable(valueKind))
            {
                if (localSymbol.RefKind == RefKind.None)
                {
                    diagnostics.Add(ErrorCode.ERR_RefLocalOrParamExpected, node.Location, localSymbol);
                    return false;
                }
                else if (!localSymbol.IsWritableVariable)
                {
                    ReportReadonlyLocalError(node, localSymbol, valueKind, checkingReceiver, diagnostics);
                    return false;
                }
            }

            return true;
        }

        private static bool CheckLocalRefEscape(SyntaxNode node, BoundLocal local, uint escapeTo, bool checkingReceiver, DiagnosticBag diagnostics)
        {
            LocalSymbol localSymbol = local.LocalSymbol;

            // if local symbol can escape to the same or wider/shallower scope then escapeTo
            // then it is all ok, otherwise it is an error.
            if (localSymbol.RefEscapeScope <= escapeTo)
            {
                return true;
            }

            if (escapeTo == Binder.ExternalScope)
            {
                if (localSymbol.RefKind == RefKind.None)
                {
                    if (checkingReceiver)
                    {
                        Error(diagnostics, ErrorCode.ERR_RefReturnLocal2, local.Syntax, localSymbol);
                    }
                    else
                    {
                        Error(diagnostics, ErrorCode.ERR_RefReturnLocal, node, localSymbol);
                    }
                    return false;
                }

                if (checkingReceiver)
                {
                    Error(diagnostics, ErrorCode.ERR_RefReturnNonreturnableLocal2, local.Syntax, localSymbol);
                }
                else
                {
                    Error(diagnostics, ErrorCode.ERR_RefReturnNonreturnableLocal, node, localSymbol);
                }
                return false;
            }

            Error(diagnostics, ErrorCode.ERR_EscapeLocal, node, localSymbol);
            return false;
        }

        private bool CheckParameterValueKind(SyntaxNode node, BoundParameter parameter, BindValueKind valueKind, bool checkingReceiver, DiagnosticBag diagnostics)
        {
            ParameterSymbol parameterSymbol = parameter.ParameterSymbol;

            // all parameters can be passed by ref/out or assigned to
            // except "in" parameters, which are readonly
            if (parameterSymbol.RefKind == RefKind.In && RequiresAssignableVariable(valueKind))
            {
                ReportReadOnlyError(parameterSymbol, node, valueKind, checkingReceiver, diagnostics);
                return false;
            }

            if (this.LockedOrDisposedVariables.Contains(parameterSymbol))
            {
                // Consider: It would be more conventional to pass "symbol" rather than "symbol.Name".
                // The issue is that the error SymbolDisplayFormat doesn't display parameter
                // names - only their types - which works great in signatures, but not at all
                // at the top level.
                diagnostics.Add(ErrorCode.WRN_AssignmentToLockOrDispose, parameter.Syntax.Location, parameterSymbol.Name);
            }

            return true;
        }

        private static bool CheckParameterRefEscape(SyntaxNode node, BoundParameter parameter, uint escapeTo, bool checkingReceiver, DiagnosticBag diagnostics)
        {
            ParameterSymbol parameterSymbol = parameter.ParameterSymbol;

            // byval parameters can escape to method's top level.
            // others can be escape further, unless they are ref-like.
            if (escapeTo == Binder.ExternalScope && parameterSymbol.RefKind == RefKind.None)
            {
                if (checkingReceiver)
                {
                    Error(diagnostics, ErrorCode.ERR_RefReturnParameter2, parameter.Syntax, parameterSymbol.Name);
                }
                else
                {
                    Error(diagnostics, ErrorCode.ERR_RefReturnParameter, node, parameterSymbol.Name);
                }
                return false;
            }

            // can ref-escape to any scope otherwise
            return true;
        }

        private bool CheckFieldValueKind(SyntaxNode node, BoundFieldAccess fieldAccess, BindValueKind valueKind, bool checkingReceiver, DiagnosticBag diagnostics)
        {
            var fieldSymbol = fieldAccess.FieldSymbol;
            var fieldIsStatic = fieldSymbol.IsStatic;

            if (RequiresAssignableVariable(valueKind))
            {
                // A field is writeable unless 
                // (1) it is readonly and we are not in a constructor or field initializer
                // (2) the receiver of the field is of value type and is not a variable or object creation expression.
                // For example, if you have a class C with readonly field f of type S, and
                // S has a mutable field x, then c.f.x is not a variable because c.f is not
                // writable.

                if (fieldSymbol.IsReadOnly)
                {
                    var canModifyReadonly = false;

                    Symbol containing = this.ContainingMemberOrLambda;
                    if ((object)containing != null &&
                        fieldIsStatic == containing.IsStatic &&
                        (fieldIsStatic || fieldAccess.ReceiverOpt.Kind == BoundKind.ThisReference) &&
                        (Compilation.FeatureStrictEnabled
                            ? fieldSymbol.ContainingType == containing.ContainingType
                            // We duplicate a bug in the native compiler for compatibility in non-strict mode
                            : fieldSymbol.ContainingType.OriginalDefinition == containing.ContainingType.OriginalDefinition))
                    {
                        if (containing.Kind == SymbolKind.Method)
                        {
                            MethodSymbol containingMethod = (MethodSymbol)containing;
                            MethodKind desiredMethodKind = fieldIsStatic ? MethodKind.StaticConstructor : MethodKind.Constructor;
                            canModifyReadonly = containingMethod.MethodKind == desiredMethodKind;
                        }
                        else if (containing.Kind == SymbolKind.Field)
                        {
                            canModifyReadonly = true;
                        }
                    }

                    if (!canModifyReadonly)
                    {
                        ReportReadOnlyFieldError(fieldSymbol, node, valueKind, checkingReceiver, diagnostics);
                        return false;
                    }
                }

                if (fieldSymbol.IsFixed)
                {
                    Error(diagnostics, GetStandardLvalueError(valueKind), node);
                    return false;
                }
            }

            if (RequiresRefAssignableVariable(valueKind))
            {
                Error(diagnostics, ErrorCode.ERR_RefLocalOrParamExpected, node);
                return false;
            }

            // r/w fields that are static or belong to reference types are writeable and returnable
            if (fieldIsStatic || fieldSymbol.ContainingType.IsReferenceType)
            {
                return true;
            }

            // for other fields defer to the receiver.
            return CheckIsValidReceiverForVariable(node, fieldAccess.ReceiverOpt, valueKind, diagnostics);
        }

<<<<<<< HEAD
        private bool CheckSimpleAssignmentValueKind(SyntaxNode node, BoundAssignmentOperator assignment, BindValueKind valueKind, DiagnosticBag diagnostics)
        {
            // Only ref-assigns produce LValues
            if (assignment.IsRef)
            {
                return CheckValueKind(node, assignment.Left, valueKind, checkingReceiver: false, diagnostics);
            }

            Error(diagnostics, GetStandardLvalueError(valueKind), node);
            return false;
        }

        private static bool CheckFieldRefEscape(SyntaxNode node, BoundFieldAccess fieldAccess, uint escapeFrom, uint escapeTo, bool checkingReceiver, DiagnosticBag diagnostics)
=======
        private static bool CheckFieldRefEscape(SyntaxNode node, BoundFieldAccess fieldAccess, uint escapeFrom, uint escapeTo, DiagnosticBag diagnostics)
>>>>>>> 18e1ea5a
        {
            var fieldSymbol = fieldAccess.FieldSymbol;
            // fields that are static or belong to reference types can ref escape anywhere
            if (fieldSymbol.IsStatic || fieldSymbol.ContainingType.IsReferenceType)
            {
                return true;
            }

            // for other fields defer to the receiver.
            return CheckRefEscape(node, fieldAccess.ReceiverOpt, escapeFrom, escapeTo, checkingReceiver: true, diagnostics: diagnostics);
        }

        private static bool CheckFieldLikeEventRefEscape(SyntaxNode node, BoundEventAccess eventAccess, uint escapeFrom, uint escapeTo, DiagnosticBag diagnostics)
        {
            var eventSymbol = eventAccess.EventSymbol;

            // field-like events that are static or belong to reference types can ref escape anywhere
            if (eventSymbol.IsStatic || eventSymbol.ContainingType.IsReferenceType)
            {
                return true;
            }

            // for other events defer to the receiver.
            return CheckRefEscape(node, eventAccess.ReceiverOpt, escapeFrom, escapeTo, checkingReceiver: true, diagnostics: diagnostics);
        }

        private bool CheckEventValueKind(BoundEventAccess boundEvent, BindValueKind valueKind, DiagnosticBag diagnostics)
        {
            // Compound assignment (actually "event assignment") is allowed "everywhere", subject to the restrictions of
            // accessibility, use site errors, and receiver variable-ness (for structs).
            // Other operations are allowed only for field-like events and only where the backing field is accessible
            // (i.e. in the declaring type) - subject to use site errors and receiver variable-ness.

            BoundExpression receiver = boundEvent.ReceiverOpt;
            SyntaxNode eventSyntax = GetEventName(boundEvent); //does not include receiver
            EventSymbol eventSymbol = boundEvent.EventSymbol;

            if (valueKind == BindValueKind.CompoundAssignment)
            {
                // NOTE: accessibility has already been checked by lookup.
                // NOTE: availability of well-known members is checked in BindEventAssignment because
                // we don't have the context to determine whether addition or subtraction is being performed.

                if (receiver?.Kind == BoundKind.BaseReference && eventSymbol.IsAbstract)
                {
                    Error(diagnostics, ErrorCode.ERR_AbstractBaseCall, boundEvent.Syntax, eventSymbol);
                    return false;
                }
                else if (ReportUseSiteDiagnostics(eventSymbol, diagnostics, eventSyntax))
                {
                    // NOTE: BindEventAssignment checks use site errors on the specific accessor 
                    // (since we don't know which is being used).
                    return false;
                }

                Debug.Assert(!RequiresVariableReceiver(receiver, eventSymbol));
                return true;
            }
            else
            {
                if (!boundEvent.IsUsableAsField)
                {
                    // Dev10 reports this in addition to ERR_BadAccess, but we won't even reach this point if the event isn't accessible (caught by lookup).
                    Error(diagnostics, GetBadEventUsageDiagnosticInfo(eventSymbol), eventSyntax);
                    return false;
                }
                else if (ReportUseSiteDiagnostics(eventSymbol, diagnostics, eventSyntax))
                {
                    if (!CheckIsValidReceiverForVariable(eventSyntax, receiver, BindValueKind.Assignable, diagnostics))
                    {
                        return false;
                    }
                }
                else if (RequiresVariable(valueKind))
                {
                    if (eventSymbol.IsWindowsRuntimeEvent && valueKind != BindValueKind.Assignable)
                    {
                        // NOTE: Dev11 reports ERR_RefProperty, as if this were a property access (since that's how it will be lowered).
                        // Roslyn reports a new, more specific, error code.
                        ErrorCode errorCode = valueKind == BindValueKind.RefOrOut ? ErrorCode.ERR_WinRtEventPassedByRef : GetStandardLvalueError(valueKind);
                        Error(diagnostics, errorCode, eventSyntax, eventSymbol);

                        return false;
                    }
                    else if (RequiresVariableReceiver(receiver, eventSymbol.AssociatedField) && // NOTE: using field, not event
                        !CheckIsValidReceiverForVariable(eventSyntax, receiver, valueKind, diagnostics))
                    {
                        return false;
                    }
                }

                return true;
            }
        }

        private bool CheckIsValidReceiverForVariable(SyntaxNode node, BoundExpression receiver, BindValueKind kind, DiagnosticBag diagnostics)
        {
            Debug.Assert(receiver != null);
            return Flags.Includes(BinderFlags.ObjectInitializerMember) && receiver.Kind == BoundKind.ImplicitReceiver ||
                CheckValueKind(node, receiver, kind, true, diagnostics);
        }

        /// <summary>
        /// SPEC: When a property or indexer declared in a struct-type is the target of an 
        /// SPEC: assignment, the instance expression associated with the property or indexer 
        /// SPEC: access must be classified as a variable. If the instance expression is 
        /// SPEC: classified as a value, a compile-time error occurs. Because of 7.6.4, 
        /// SPEC: the same rule also applies to fields.
        /// </summary>
        /// <remarks>
        /// NOTE: The spec fails to impose the restriction that the event receiver must be classified
        /// as a variable (unlike for properties - 7.17.1).  This seems like a bug, but we have
        /// production code that won't build with the restriction in place (see DevDiv #15674).
        /// </remarks>
        private static bool RequiresVariableReceiver(BoundExpression receiver, Symbol symbol)
        {
            return !symbol.IsStatic
                && symbol.Kind != SymbolKind.Event
                && receiver?.Type?.IsValueType == true;
        }

        private bool CheckCallValueKind(BoundCall call, SyntaxNode node, BindValueKind valueKind, bool checkingReceiver, DiagnosticBag diagnostics)
            => CheckMethodReturnValueKind(call.Method, call.Syntax, node, valueKind, checkingReceiver, diagnostics);

        protected bool CheckMethodReturnValueKind(
            MethodSymbol methodSymbol,
            SyntaxNode callSyntaxOpt,
            SyntaxNode node,
            BindValueKind valueKind,
            bool checkingReceiver,
            DiagnosticBag diagnostics)
        {
            // A call can only be a variable if it returns by reference. If this is the case,
            // whether or not it is a valid variable depends on whether or not the call is the
            // RHS of a return or an assign by reference:
            // - If call is used in a context demanding ref-returnable reference all of its ref
            //   inputs must be ref-returnable

            if (RequiresVariable(valueKind) && methodSymbol.RefKind == RefKind.None)
            {
                if (checkingReceiver)
                {
                    // Error is associated with expression, not node which may be distinct.
                    Error(diagnostics, ErrorCode.ERR_ReturnNotLValue, callSyntaxOpt, methodSymbol);
                }
                else
                {
                    Error(diagnostics, GetStandardLvalueError(valueKind), node);
                }

                return false;
            }

            if (RequiresAssignableVariable(valueKind) && methodSymbol.RefKind == RefKind.RefReadOnly)
            {
                ReportReadOnlyError(methodSymbol, node, valueKind, checkingReceiver, diagnostics);
                return false;
            }

            if (RequiresRefAssignableVariable(valueKind))
            {
                Error(diagnostics, ErrorCode.ERR_RefLocalOrParamExpected, node);
                return false;
            }

            return true;

        }

        private bool CheckPropertyValueKind(SyntaxNode node, BoundExpression expr, BindValueKind valueKind, bool checkingReceiver, DiagnosticBag diagnostics)
        {
            // SPEC: If the left operand is a property or indexer access, the property or indexer must
            // SPEC: have a set accessor. If this is not the case, a compile-time error occurs.

            // Addendum: Assignment is also allowed for get-only autoprops in their constructor

            BoundExpression receiver;
            SyntaxNode propertySyntax;
            var propertySymbol = GetPropertySymbol(expr, out receiver, out propertySyntax);

            Debug.Assert((object)propertySymbol != null);
            Debug.Assert(propertySyntax != null);

            if ((RequiresReferenceToLocation(valueKind) || checkingReceiver) &&
                propertySymbol.RefKind == RefKind.None)
            {
                if (checkingReceiver)
                {
                    // Error is associated with expression, not node which may be distinct.
                    // This error is reported for all values types. That is a breaking
                    // change from Dev10 which reports this error for struct types only,
                    // not for type parameters constrained to "struct".

                    Debug.Assert((object)propertySymbol.Type != null);
                    Error(diagnostics, ErrorCode.ERR_ReturnNotLValue, expr.Syntax, propertySymbol);
                }
                else
                {
                    Error(diagnostics, valueKind == BindValueKind.RefOrOut ? ErrorCode.ERR_RefProperty : GetStandardLvalueError(valueKind), node, propertySymbol);
                }

                return false;
            }

            if (RequiresAssignableVariable(valueKind) && propertySymbol.RefKind == RefKind.RefReadOnly)
            {
                ReportReadOnlyError(propertySymbol, node, valueKind, checkingReceiver, diagnostics);
                return false;
            }

            var requiresSet = RequiresAssignableVariable(valueKind) && propertySymbol.RefKind == RefKind.None;
            if (requiresSet)
            {
                var setMethod = propertySymbol.GetOwnOrInheritedSetMethod();

                if ((object)setMethod == null)
                {
                    var containing = this.ContainingMemberOrLambda;
                    if (!AccessingAutoPropertyFromConstructor(receiver, propertySymbol, containing))
                    {
                        Error(diagnostics, ErrorCode.ERR_AssgReadonlyProp, node, propertySymbol);
                        return false;
                    }
                }
                else if (receiver?.Kind == BoundKind.BaseReference && setMethod.IsAbstract)
                {
                    Error(diagnostics, ErrorCode.ERR_AbstractBaseCall, node, propertySymbol);
                    return false;
                }
                else if (!object.Equals(setMethod.GetUseSiteDiagnostic(), propertySymbol.GetUseSiteDiagnostic()) && ReportUseSiteDiagnostics(setMethod, diagnostics, propertySyntax))
                {
                    return false;
                }
                else
                {
                    var accessThroughType = this.GetAccessThroughType(receiver);
                    bool failedThroughTypeCheck;
                    HashSet<DiagnosticInfo> useSiteDiagnostics = null;
                    bool isAccessible = this.IsAccessible(setMethod, accessThroughType, out failedThroughTypeCheck, ref useSiteDiagnostics);
                    diagnostics.Add(node, useSiteDiagnostics);

                    if (!isAccessible)
                    {
                        if (failedThroughTypeCheck)
                        {
                            Error(diagnostics, ErrorCode.ERR_BadProtectedAccess, node, propertySymbol, accessThroughType, this.ContainingType);
                        }
                        else
                        {
                            Error(diagnostics, ErrorCode.ERR_InaccessibleSetter, node, propertySymbol);
                        }
                        return false;
                    }

                    ReportDiagnosticsIfObsolete(diagnostics, setMethod, node, receiver?.Kind == BoundKind.BaseReference);

                    if (RequiresVariableReceiver(receiver, setMethod) && !CheckIsValidReceiverForVariable(node, receiver, BindValueKind.Assignable, diagnostics))
                    {
                        return false;
                    }
                }
            }

            var requiresGet = !RequiresAssignmentOnly(valueKind) || propertySymbol.RefKind != RefKind.None;
            if (requiresGet)
            {
                var getMethod = propertySymbol.GetOwnOrInheritedGetMethod();

                if ((object)getMethod == null)
                {
                    Error(diagnostics, ErrorCode.ERR_PropertyLacksGet, node, propertySymbol);
                    return false;
                }
                else if (receiver?.Kind == BoundKind.BaseReference && getMethod.IsAbstract)
                {
                    Error(diagnostics, ErrorCode.ERR_AbstractBaseCall, node, propertySymbol);
                    return false;
                }
                else if (!object.Equals(getMethod.GetUseSiteDiagnostic(), propertySymbol.GetUseSiteDiagnostic()) && ReportUseSiteDiagnostics(getMethod, diagnostics, propertySyntax))
                {
                    return false;
                }
                else
                {
                    var accessThroughType = this.GetAccessThroughType(receiver);
                    bool failedThroughTypeCheck;
                    HashSet<DiagnosticInfo> useSiteDiagnostics = null;
                    bool isAccessible = this.IsAccessible(getMethod, accessThroughType, out failedThroughTypeCheck, ref useSiteDiagnostics);
                    diagnostics.Add(node, useSiteDiagnostics);

                    if (!isAccessible)
                    {
                        if (failedThroughTypeCheck)
                        {
                            Error(diagnostics, ErrorCode.ERR_BadProtectedAccess, node, propertySymbol, accessThroughType, this.ContainingType);
                        }
                        else
                        {
                            Error(diagnostics, ErrorCode.ERR_InaccessibleGetter, node, propertySymbol);
                        }
                        return false;
                    }

                    ReportDiagnosticsIfObsolete(diagnostics, getMethod, node, receiver?.Kind == BoundKind.BaseReference);
                }
            }

            if (RequiresRefAssignableVariable(valueKind))
            {
                Error(diagnostics, ErrorCode.ERR_RefLocalOrParamExpected, node);
                return false;
            }

            return true;
        }

        /// <summary>
        /// Computes the scope to which the given invocation can escape
        /// NOTE: the escape scope for ref and val escapes is the same for invocations except for trivial cases (ordinary type returned by val) 
        ///       where escape is known otherwise. Therefore we do not vave two ref/val variants of this.
        ///       
        /// NOTE: we need scopeOfTheContainingExpression as some expressions such as optional `in` parameters or `ref dynamic` behave as 
        ///       local variables declared at the scope of the invocation.
        /// </summary>
        private static uint GetInvocationEscapeScope(
            Symbol symbol,
            BoundExpression receiverOpt,
            ImmutableArray<ParameterSymbol> parameters,
            ImmutableArray<BoundExpression> argsOpt,
            ImmutableArray<RefKind> argRefKindsOpt,
            ImmutableArray<int> argsToParamsOpt,
            uint scopeOfTheContainingExpression,
            bool isRefEscape
        )
        {
            // SPEC: (also applies to the CheckInvocationEscape counterpart)
            //
            //            An lvalue resulting from a ref-returning method invocation e1.M(e2, ...) is ref-safe - to - escape the smallest of the following scopes:
            //•	The entire enclosing method
            //•	the ref-safe-to-escape of all ref/out/in argument expressions(excluding the receiver)
            //•	the safe-to - escape of all argument expressions(including the receiver)
            //
            //            An rvalue resulting from a method invocation e1.M(e2, ...) is safe - to - escape from the smallest of the following scopes:
            //•	The entire enclosing method
            //•	the safe-to-escape of all argument expressions(including the receiver)
            //

            if (symbol.IsStatic)
            {
                // ignore receiver when symbol is static
                receiverOpt = null;
            }

            //by default it is safe to escape
            uint escapeScope = Binder.ExternalScope;

            ArrayBuilder<bool> inParametersMatchedWithArgs = null;

            if (!argsOpt.IsDefault)
            {
moreArguments:
                for (var argIndex = 0; argIndex < argsOpt.Length; argIndex++)
                {
                    var argument = argsOpt[argIndex];
                    if (argument.Kind == BoundKind.ArgListOperator)
                    {
                        Debug.Assert(argIndex == argsOpt.Length - 1, "vararg must be the last");
                        var argList = (BoundArgListOperator)argument;

                        // unwrap varargs and process as more arguments
                        argsOpt = argList.Arguments;
                        // ref kinds of varargs are not interesting here. 
                        // __refvalue is not ref-returnable, so ref varargs can't come back from a call
                        argRefKindsOpt = default;
                        parameters = ImmutableArray<ParameterSymbol>.Empty;
                        argsToParamsOpt = default;

                        goto moreArguments;
                    }

                    RefKind effectiveRefKind = GetEffectiveRefKindAndMarkMatchedInParameter(argIndex, argRefKindsOpt, parameters, argsToParamsOpt, ref inParametersMatchedWithArgs);

                    // ref escape scope is the narrowest of 
                    // - ref escape of all byref arguments
                    // - val escape of all byval arguments  (ref-like values can be unwrapped into refs, so treat val escape of values as possible ref escape of the result)
                    //
                    // val escape scope is the narrowest of 
                    // - val escape of all byval arguments  (refs cannot be wrapped into values, so their ref escape is irrelevant, only use val escapes)

                    var argEscape = effectiveRefKind != RefKind.None && isRefEscape ?
                                        GetRefEscape(argument, scopeOfTheContainingExpression) :
                                        GetValEscape(argument, scopeOfTheContainingExpression);

                    escapeScope = Math.Max(escapeScope, argEscape);

                    if (escapeScope >= scopeOfTheContainingExpression)
                    {
                        // no longer needed
                        inParametersMatchedWithArgs?.Free();

                        // can't get any worse
                        return escapeScope;
                    }
                }
            }

            // handle omitted optional "in" parameters if there are any
            ParameterSymbol unmatchedInParameter = TryGetunmatchedInParameterAndFreeMatchedArgs(parameters, ref inParametersMatchedWithArgs);

            // unmatched "in" parameter is the same as a literal, its ref escape is scopeOfTheContainingExpression  (can't get any worse)
            //                                                    its val escape is ExternalScope                   (does not affect overall result)
            if (unmatchedInParameter != null && isRefEscape)
            {
                return scopeOfTheContainingExpression;
            }

            // check receiver if ref-like
            if (receiverOpt?.Type?.IsByRefLikeType == true)
            {
                return GetValEscape(receiverOpt, scopeOfTheContainingExpression);
            }

            return escapeScope;
        }

        /// <summary>
        /// Validates whether given invocation can allow its results to escape from `escapeFrom` level to `escapeTo` level.
        /// The result indicates whether the escape is possible. 
        /// Additionally, the method emits diagnostics (possibly more than one, recursively) that would help identify the cause for the failure.
        /// 
        /// NOTE: we need scopeOfTheContainingExpression as some expressions such as optional `in` parameters or `ref dynamic` behave as 
        ///       local variables declared at the scope of the invocation.
        /// </summary>
        private static bool CheckInvocationEscape(
            SyntaxNode syntax,
            Symbol symbol,
            BoundExpression receiverOpt,
            ImmutableArray<ParameterSymbol> parameters,
            ImmutableArray<BoundExpression> argsOpt,
            ImmutableArray<RefKind> argRefKindsOpt,
            ImmutableArray<int> argsToParamsOpt,
            bool checkingReceiver,
            uint escapeFrom,
            uint escapeTo,
            DiagnosticBag diagnostics,
            bool isRefEscape
        )
        {
            // SPEC: 
            //            In a method invocation, the following constraints apply:
            //•	If there is a ref or out argument to a ref struct type (including the receiver), with safe-to-escape E1, then
            //  o no ref or out argument(excluding the receiver and arguments of ref-like types) may have a narrower ref-safe-to-escape than E1; and
            //  o   no argument(including the receiver) may have a narrower safe-to-escape than E1.

            if (symbol.IsStatic)
            {
                // ignore receiver when symbol is static
                receiverOpt = null;
            }

            ArrayBuilder<bool> inParametersMatchedWithArgs = null;

            if (!argsOpt.IsDefault)
            {

moreArguments:
                for (var argIndex = 0; argIndex < argsOpt.Length; argIndex++)
                {
                    var argument = argsOpt[argIndex];
                    if (argument.Kind == BoundKind.ArgListOperator)
                    {
                        Debug.Assert(argIndex == argsOpt.Length - 1, "vararg must be the last");
                        var argList = (BoundArgListOperator)argument;

                        // unwrap varargs and process as more arguments
                        argsOpt = argList.Arguments;
                        // ref kinds of varargs are not interesting here. 
                        // __refvalue is not ref-returnable, so ref varargs can't come back from a call
                        argRefKindsOpt = default;
                        parameters = ImmutableArray<ParameterSymbol>.Empty;
                        argsToParamsOpt = default;

                        goto moreArguments;
                    }

                    RefKind effectiveRefKind = GetEffectiveRefKindAndMarkMatchedInParameter(argIndex, argRefKindsOpt, parameters, argsToParamsOpt, ref inParametersMatchedWithArgs);

                    // ref escape scope is the narrowest of 
                    // - ref escape of all byref arguments
                    // - val escape of all byval arguments  (ref-like values can be unwrapped into refs, so treat val escape of values as possible ref escape of the result)
                    //
                    // val escape scope is the narrowest of 
                    // - val escape of all byval arguments  (refs cannot be wrapped into values, so their ref escape is irrelevant, only use val escapes)
                    var valid = effectiveRefKind != RefKind.None && isRefEscape ?
                                        CheckRefEscape(argument.Syntax, argument, escapeFrom, escapeTo, false, diagnostics) :
                                        CheckValEscape(argument.Syntax, argument, escapeFrom, escapeTo, false, diagnostics);

                    if (!valid)
                    {
                        // no longer needed
                        inParametersMatchedWithArgs?.Free();

                        ErrorCode errorCode = GetStandardCallEscapeError(checkingReceiver);

                        string parameterName;
                        if (parameters.Length > 0)
                        {
                            var paramIndex = argsToParamsOpt.IsDefault ? argIndex : argsToParamsOpt[argIndex];
                            parameterName = parameters[paramIndex].Name;
                        }
                        else
                        {
                            parameterName = "__arglist";
                        }

                        Error(diagnostics, errorCode, syntax, symbol, parameterName);
                        return false;
                    }
                }
            }

            // handle omitted optional "in" parameters if there are any
            ParameterSymbol unmatchedInParameter = TryGetunmatchedInParameterAndFreeMatchedArgs(parameters, ref inParametersMatchedWithArgs);

            // unmatched "in" parameter is the same as a literal, its ref escape is scopeOfTheContainingExpression  (can't get any worse)
            //                                                    its val escape is ExternalScope                   (does not affect overall result)
            if (unmatchedInParameter != null && isRefEscape)
            {
                Error(diagnostics, GetStandardCallEscapeError(checkingReceiver), syntax, symbol, unmatchedInParameter.Name);
                return false;
            }

            // check receiver if ref-like
            if (receiverOpt?.Type?.IsByRefLikeType == true)
            {
                return CheckValEscape(receiverOpt.Syntax, receiverOpt, escapeFrom, escapeTo, false, diagnostics);
            }

            return true;
        }

        /// <summary>
        /// Validates whether the invocation is valid per no-mixing rules.
        /// Returns `false` when it is not valid and produces diagnostics (possibly more than one recursively) that helps to figure the reason.
        /// </summary>
        private static bool CheckInvocationArgMixing(
            SyntaxNode syntax,
            Symbol symbol,
            BoundExpression receiverOpt,
            ImmutableArray<ParameterSymbol> parameters,
            ImmutableArray<BoundExpression> argsOpt,
            ImmutableArray<RefKind> argRefKindsOpt,
            ImmutableArray<int> argsToParamsOpt,
            uint scopeOfTheContainingExpression,
            DiagnosticBag diagnostics)
        {
            if (symbol.IsStatic)
            {
                // ignore receiver when symbol is static
                receiverOpt = null;
            }

            // widest possible escape via writeable ref-like receiver or ref/out argument.
            uint escapeTo = scopeOfTheContainingExpression;

            // collect all writeable ref-like arguments, including receiver
            var receiverType = receiverOpt?.Type;
            if (receiverType?.IsByRefLikeType == true && receiverType?.IsReadOnly == false)
            {
                escapeTo = GetValEscape(receiverOpt, scopeOfTheContainingExpression);
            }

            if (!argsOpt.IsDefault)
            {
                BoundArgListOperator argList = null;
                for (var argIndex = 0; argIndex < argsOpt.Length; argIndex++)
                {
                    var argument = argsOpt[argIndex];
                    if (argument.Kind == BoundKind.ArgListOperator)
                    {
                        Debug.Assert(argIndex == argsOpt.Length - 1, "vararg must be the last");
                        argList = (BoundArgListOperator)argument;
                        break;
                    }

                    var refKind = argRefKindsOpt.IsDefault ? RefKind.None : argRefKindsOpt[argIndex];
                    if (refKind != RefKind.None && argument.Type?.IsByRefLikeType == true)
                    {
                        escapeTo = Math.Min(escapeTo, GetValEscape(argument, scopeOfTheContainingExpression));
                    }
                }

                if (argList != null)
                {
                    var argListArgs = argList.Arguments;
                    var argListRefKindsOpt = argList.ArgumentRefKindsOpt;

                    for (var argIndex = 0; argIndex < argListArgs.Length; argIndex++)
                    {
                        var argument = argListArgs[argIndex];
                        var refKind = argListRefKindsOpt.IsDefault ? RefKind.None : argListRefKindsOpt[argIndex];
                        if (refKind != RefKind.None && argument.Type?.IsByRefLikeType == true)
                        {
                            escapeTo = Math.Min(escapeTo, GetValEscape(argument, scopeOfTheContainingExpression));
                        }
                    }
                }
            }

            if (escapeTo == scopeOfTheContainingExpression)
            {
                // cannot fail. common case.
                return true;
            }

            if (!argsOpt.IsDefault)
            {
 moreArguments:
                for (var argIndex = 0; argIndex < argsOpt.Length; argIndex++)
                {
                    // check val escape of all arguments
                    var argument = argsOpt[argIndex];
                    if (argument.Kind == BoundKind.ArgListOperator)
                    {
                        Debug.Assert(argIndex == argsOpt.Length - 1, "vararg must be the last");
                        var argList = (BoundArgListOperator)argument;

                        // unwrap varargs and process as more arguments
                        argsOpt = argList.Arguments;
                        parameters = ImmutableArray<ParameterSymbol>.Empty;
                        argsToParamsOpt = default;

                        goto moreArguments;
                    }

                    var valid = CheckValEscape(argument.Syntax, argument, scopeOfTheContainingExpression, escapeTo, false, diagnostics);

                    if (!valid)
                    {
                        string parameterName;
                        if (parameters.Length > 0)
                        {
                            var paramIndex = argsToParamsOpt.IsDefault ? argIndex : argsToParamsOpt[argIndex];
                            parameterName = parameters[paramIndex].Name;
                        }
                        else
                        {
                            parameterName = "__arglist";
                        }

                        Error(diagnostics, ErrorCode.ERR_CallArgMixing, syntax, symbol, parameterName);
                        return false;
                    }
                }
            }

            //NB: we do not care about unmatched "in" parameters here. 
            //    They have "outer" val escape, so cannot be worse than escapeTo.

            // check val escape of receiver if ref-like
            if (receiverOpt?.Type?.IsByRefLikeType == true)
            {
                return CheckValEscape(receiverOpt.Syntax, receiverOpt, scopeOfTheContainingExpression, escapeTo, false, diagnostics);
            }

            return true;
        }

        /// <summary>
        /// Gets "effective" ref kind of an argument. 
        /// If the ref kind is 'in', marks that that correwsponding parameter was matched with a value
        /// We need that to detect when there were optional 'in' parameters for which values were not supplied.
        /// 
        /// NOTE: Generally we know if a formal argument is passed as ref/out/in by looking at the call site. 
        /// However, 'in' may also be passed as an ordinary val argument so we need to take a look at corresponding parameter, if such exists. 
        /// There are cases like params/vararg, when a corresponding parameter may not exist, then val cannot become 'in'.
        /// </summary>
        private static RefKind GetEffectiveRefKindAndMarkMatchedInParameter(
            int argIndex, 
            ImmutableArray<RefKind> argRefKindsOpt, 
            ImmutableArray<ParameterSymbol> parameters, 
            ImmutableArray<int> argsToParamsOpt, 
            ref ArrayBuilder<bool> inParametersMatchedWithArgs)
        {
            var effectiveRefKind = argRefKindsOpt.IsDefault ? RefKind.None : argRefKindsOpt[argIndex];
            if ((effectiveRefKind == RefKind.None || effectiveRefKind == RefKind.In) && argIndex < parameters.Length)
            {
                var paramIndex = argsToParamsOpt.IsDefault ? argIndex : argsToParamsOpt[argIndex];

                if (parameters[paramIndex].RefKind == RefKind.In)
                {
                    effectiveRefKind = RefKind.In;
                    inParametersMatchedWithArgs = inParametersMatchedWithArgs ?? ArrayBuilder<bool>.GetInstance(parameters.Length, fillWithValue: false);
                    inParametersMatchedWithArgs[paramIndex] = true;
                }
            }

            return effectiveRefKind;
        }

        /// <summary>
        /// Gets a "in" parameter for which there is no argument supplied, if such exists. 
        /// That indicates an optional "in" parameter. We treat it as an RValue passed by reference via a temporary.
        /// The effective scope of such variable is the immediately containing scope.
        /// </summary>
        private static ParameterSymbol TryGetunmatchedInParameterAndFreeMatchedArgs(ImmutableArray<ParameterSymbol> parameters, ref ArrayBuilder<bool> inParametersMatchedWithArgs)
        {
            try
            {
                if (!parameters.IsDefault)
                {
                    for (int i = 0; i < parameters.Length; i++)
                    {
                        var parameter = parameters[i];
                        if (parameter.IsParams)
                        {
                            break;
                        }

                        if (parameter.RefKind == RefKind.In &&
                            inParametersMatchedWithArgs?[i] != true &&
                            parameter.Type.IsByRefLikeType == false)
                        {
                            return parameter;
                        }
                    }
                }

                return null;
            }
            finally
            {
                inParametersMatchedWithArgs?.Free();
                // make sure noone uses it after.
                inParametersMatchedWithArgs = null;
            }
        }

        private static ErrorCode GetStandardCallEscapeError(bool checkingReceiver)
        {
            return checkingReceiver ? ErrorCode.ERR_EscapeCall2 : ErrorCode.ERR_EscapeCall;
        }

        private static void ReportReadonlyLocalError(SyntaxNode node, LocalSymbol local, BindValueKind kind, bool checkingReceiver, DiagnosticBag diagnostics)
        {
            Debug.Assert((object)local != null);
            Debug.Assert(kind != BindValueKind.RValue);

            MessageID cause;
            if (local.IsForEach)
            {
                cause = MessageID.IDS_FOREACHLOCAL;
            }
            else if (local.IsUsing)
            {
                cause = MessageID.IDS_USINGLOCAL;
            }
            else if (local.IsFixed)
            {
                cause = MessageID.IDS_FIXEDLOCAL;
            }
            else
            {
                Error(diagnostics, GetStandardLvalueError(kind), node);
                return;
            }

            ErrorCode[] ReadOnlyLocalErrors =
            {
                ErrorCode.ERR_RefReadonlyLocalCause,
                ErrorCode.ERR_AssgReadonlyLocalCause,

                ErrorCode.ERR_RefReadonlyLocal2Cause,
                ErrorCode.ERR_AssgReadonlyLocal2Cause
            };

            int index = (checkingReceiver ? 2 : 0) + (RequiresRefOrOut(kind) ? 0 : 1);

            Error(diagnostics, ReadOnlyLocalErrors[index], node, local, cause.Localize());
        }

        static private ErrorCode GetThisLvalueError(BindValueKind kind)
        {
            switch (kind)
            {
                case BindValueKind.CompoundAssignment:
                case BindValueKind.Assignable:
                    return ErrorCode.ERR_AssgReadonlyLocal;

                case BindValueKind.RefOrOut:
                    return ErrorCode.ERR_RefReadonlyLocal;

                case BindValueKind.AddressOf:
                    return ErrorCode.ERR_InvalidAddrOp;

                case BindValueKind.IncrementDecrement:
                    return ErrorCode.ERR_IncrementLvalueExpected;

                case BindValueKind.RefReturn:
                case BindValueKind.ReadonlyRef:
                    return ErrorCode.ERR_RefReturnThis;

                case BindValueKind.RefAssignable:
                    return ErrorCode.ERR_RefLocalOrParamExpected;
            }

            throw ExceptionUtilities.UnexpectedValue(kind);
        }

        private static ErrorCode GetRangeLvalueError(BindValueKind kind)
        {
            switch (kind)
            {
                case BindValueKind.Assignable:
                case BindValueKind.CompoundAssignment:
                case BindValueKind.IncrementDecrement:
                    return ErrorCode.ERR_QueryRangeVariableReadOnly;

                case BindValueKind.AddressOf:
                    return ErrorCode.ERR_InvalidAddrOp;

                case BindValueKind.RefReturn:
                case BindValueKind.ReadonlyRef:
                    return ErrorCode.ERR_RefReturnRangeVariable;

                case BindValueKind.RefAssignable:
                    return ErrorCode.ERR_RefLocalOrParamExpected;
            }

            if (RequiresReferenceToLocation(kind))
            {
                return ErrorCode.ERR_QueryOutRefRangeVariable;
            }

            throw ExceptionUtilities.UnexpectedValue(kind);
        }

        private static ErrorCode GetMethodGroupLvalueError(BindValueKind valueKind)
        {
            if (valueKind == BindValueKind.AddressOf)
            {
                return ErrorCode.ERR_InvalidAddrOp;
            }

            if (RequiresReferenceToLocation(valueKind))
            {
                return ErrorCode.ERR_RefReadonlyLocalCause;
            }

            // Cannot assign to 'W' because it is a 'method group'
            return ErrorCode.ERR_AssgReadonlyLocalCause;
        }

        static private ErrorCode GetStandardLvalueError(BindValueKind kind)
        {
            switch (kind)
            {
                case BindValueKind.CompoundAssignment:
                case BindValueKind.Assignable:
                    return ErrorCode.ERR_AssgLvalueExpected;

                case BindValueKind.AddressOf:
                    return ErrorCode.ERR_InvalidAddrOp;

                case BindValueKind.IncrementDecrement:
                    return ErrorCode.ERR_IncrementLvalueExpected;

                case BindValueKind.FixedReceiver:
                    return ErrorCode.ERR_FixedNeedsLvalue;

                case BindValueKind.RefReturn:
                case BindValueKind.ReadonlyRef:
                    return ErrorCode.ERR_RefReturnLvalueExpected;

                case BindValueKind.RefAssignable:
                    return ErrorCode.ERR_RefLocalOrParamExpected;
            }

            if (RequiresReferenceToLocation(kind))
            {
                return ErrorCode.ERR_RefLvalueExpected;
            }

            throw ExceptionUtilities.UnexpectedValue(kind);
        }

        static private ErrorCode GetStandardRValueRefEscapeError(uint escapeTo)
        {
            if (escapeTo == Binder.ExternalScope)
            {
                return ErrorCode.ERR_RefReturnLvalueExpected;
            }

            return ErrorCode.ERR_EscapeOther;
        }

        private static void ReportReadOnlyFieldError(FieldSymbol field, SyntaxNode node, BindValueKind kind, bool checkingReceiver, DiagnosticBag diagnostics)
        {
            Debug.Assert((object)field != null);
            Debug.Assert(RequiresAssignableVariable(kind));
            Debug.Assert((object)field.Type != null);

            // It's clearer to say that the address can't be taken than to say that the field can't be modified
            // (even though the latter message gives more explanation of why).
            if (kind == BindValueKind.AddressOf)
            {
                Error(diagnostics, ErrorCode.ERR_InvalidAddrOp, node);
                return;
            }

            ErrorCode[] ReadOnlyErrors =
            {
                ErrorCode.ERR_RefReturnReadonly,
                ErrorCode.ERR_RefReadonly,
                ErrorCode.ERR_AssgReadonly,
                ErrorCode.ERR_RefReturnReadonlyStatic,
                ErrorCode.ERR_RefReadonlyStatic,
                ErrorCode.ERR_AssgReadonlyStatic,
                ErrorCode.ERR_RefReturnReadonly2,
                ErrorCode.ERR_RefReadonly2,
                ErrorCode.ERR_AssgReadonly2,
                ErrorCode.ERR_RefReturnReadonlyStatic2,
                ErrorCode.ERR_RefReadonlyStatic2,
                ErrorCode.ERR_AssgReadonlyStatic2
            };
            int index = (checkingReceiver ? 6 : 0) + (field.IsStatic ? 3 : 0) + (kind == BindValueKind.RefReturn ? 0 : (RequiresRefOrOut(kind) ? 1 : 2));
            if (checkingReceiver)
            {
                Error(diagnostics, ReadOnlyErrors[index], node, field);
            }
            else
            {
                Error(diagnostics, ReadOnlyErrors[index], node);
            }
        }

        private static void ReportReadOnlyError(Symbol symbol, SyntaxNode node, BindValueKind kind, bool checkingReceiver, DiagnosticBag diagnostics)
        {
            Debug.Assert((object)symbol != null);
            Debug.Assert(RequiresAssignableVariable(kind));

            // It's clearer to say that the address can't be taken than to say that the parameter can't be modified
            // (even though the latter message gives more explanation of why).
            if (kind == BindValueKind.AddressOf)
            {
                Error(diagnostics, ErrorCode.ERR_InvalidAddrOp, node);
                return;
            }

            var symbolKind = symbol.Kind.Localize();

            ErrorCode[] ReadOnlyErrors =
            {
                ErrorCode.ERR_RefReturnReadonlyNotField,
                ErrorCode.ERR_RefReadonlyNotField,
                ErrorCode.ERR_AssignReadonlyNotField,
                ErrorCode.ERR_RefReturnReadonlyNotField2,
                ErrorCode.ERR_RefReadonlyNotField2,
                ErrorCode.ERR_AssignReadonlyNotField2,
            };

            int index = (checkingReceiver ? 3 : 0) + (kind == BindValueKind.RefReturn ? 0 : (RequiresRefOrOut(kind) ? 1 : 2));
            Error(diagnostics, ReadOnlyErrors[index], node, symbolKind, symbol);
        }

        /// <summary>
        /// Checks whether given expression can escape from the current scope to the `escapeTo`
        /// In a case if it cannot a bad expression is returned and diagnostics is produced.
        /// </summary>
        internal BoundExpression ValidateEscape(BoundExpression expr, uint escapeTo, bool isByRef, DiagnosticBag diagnostics)
        {
            if (isByRef)
            {
                if (CheckRefEscape(expr.Syntax, expr, this.LocalScopeDepth, escapeTo, checkingReceiver: false, diagnostics: diagnostics))
                {
                    return expr;
                }
            }
            else
            {
                if (CheckValEscape(expr.Syntax, expr, this.LocalScopeDepth, escapeTo, checkingReceiver: false, diagnostics: diagnostics))
                {
                    return expr;
                }
            }

            return ToBadExpression(expr);
        }

        /// <summary>
        /// Computes the widest scope depth to which the given expression can escape by reference.
        /// 
        /// NOTE: in a case if expression cannot be passed by an alias (RValue and similar), the ref-escape is scopeOfTheContainingExpression
        ///       There are few cases where RValues are permitted to be passed by reference which implies that a temporary local proxy is passed instead.
        ///       We reflect such behavior by constraining the escape value to the narrowest scope possible. 
        /// </summary>
        internal static uint GetRefEscape(BoundExpression expr, uint scopeOfTheContainingExpression)
        {
            // cannot infer anything from errors
            if (expr.HasAnyErrors)
            {
                return Binder.ExternalScope;
            }

            // cannot infer anything from Void (broken code)
            if (expr.Type?.GetSpecialTypeSafe() == SpecialType.System_Void)
            {
                return Binder.ExternalScope;
            }

            // constants/literals cannot ref-escape current scope
            if (expr.ConstantValue != null)
            {
                return scopeOfTheContainingExpression;
            }

            // cover case that cannot refer to local state
            // otherwise default to current scope (RValues, etc)
            switch (expr.Kind)
            {
                case BoundKind.ArrayAccess:
                case BoundKind.PointerIndirectionOperator:
                case BoundKind.PointerElementAccess:
                    // array elements and pointer dereferencing are readwrite variables
                    return Binder.ExternalScope;

                case BoundKind.RefValueOperator:
                    // The undocumented __refvalue(tr, T) expression results in an lvalue of type T.
                    // for compat reasons it is not ref-returnable (since TypedReference is not val-returnable)
                    // it can, however, ref-escape to any other level (since TypedReference can val-escape to any other level)
                    return Binder.TopLevelScope;

                case BoundKind.DiscardExpression:
                    // same as write-only byval local
                    break;

                case BoundKind.DynamicMemberAccess:
                case BoundKind.DynamicIndexerAccess:
                    // dynamic expressions can be read and written to
                    // can even be passed by reference (which is implemented via a temp)
                    // it is not valid to escape them by reference though, so treat them as RValues here
                    break;

                case BoundKind.Parameter:
                    var parameter = ((BoundParameter)expr).ParameterSymbol;

                    // byval parameters can escape to method's top level.
                    // others can be escape further, unless they are ref-like.
                    // NOTE: "method" here means nearest containing method, lambda or nested method
                    return parameter.RefKind == RefKind.None || parameter.Type?.IsByRefLikeType == true ?
                        Binder.TopLevelScope :
                        Binder.ExternalScope;

                case BoundKind.Local:
                    return ((BoundLocal)expr).LocalSymbol.RefEscapeScope;

                case BoundKind.ThisReference:
                    var thisref = (BoundThisReference)expr;

                    // "this" is an RValue, unless in a struct.
                    if (!thisref.Type.IsValueType)
                    {
                        break;
                    }

                    //"this" is not returnable by reference in a struct.
                    // can ref escape to any other level
                    return Binder.TopLevelScope;

                case BoundKind.ConditionalOperator:
                    var conditional = (BoundConditionalOperator)expr;

                    if (conditional.IsRef)
                    {
                        // ref conditional defers to its operands
                        return Math.Max(GetRefEscape(conditional.Consequence, scopeOfTheContainingExpression),
                                        GetRefEscape(conditional.Alternative, scopeOfTheContainingExpression));
                    }

                    // otherwise it is an RValue
                    break;

                case BoundKind.FieldAccess:
                    var fieldAccess = (BoundFieldAccess)expr;
                    var fieldSymbol = fieldAccess.FieldSymbol;

                    // fields that are static or belong to reference types can ref escape anywhere
                    if (fieldSymbol.IsStatic || fieldSymbol.ContainingType.IsReferenceType)
                    {
                        return Binder.ExternalScope;
                    }

                    // for other fields defer to the receiver.
                    return GetRefEscape(fieldAccess.ReceiverOpt, scopeOfTheContainingExpression);

                case BoundKind.EventAccess:
                    var eventAccess = (BoundEventAccess)expr;
                    if (!eventAccess.IsUsableAsField)
                    {
                        // not field-like events are RValues
                        break;
                    }

                    var eventSymbol = eventAccess.EventSymbol;

                    // field-like events that are static or belong to reference types can ref escape anywhere
                    if (eventSymbol.IsStatic || eventSymbol.ContainingType.IsReferenceType)
                    {
                        return Binder.ExternalScope;
                    }

                    // for other events defer to the receiver.
                    return GetRefEscape(eventAccess.ReceiverOpt, scopeOfTheContainingExpression);

                case BoundKind.Call:
                    var call = (BoundCall)expr;

                    var methodSymbol = call.Method;
                    if (methodSymbol.RefKind == RefKind.None)
                    {
                        break;
                    }

                    return GetInvocationEscapeScope(
                        call.Method,
                        call.ReceiverOpt,
                        methodSymbol.Parameters,
                        call.Arguments,
                        call.ArgumentRefKindsOpt,
                        call.ArgsToParamsOpt,
                        scopeOfTheContainingExpression,
                        isRefEscape: true);

                case BoundKind.IndexerAccess:
                    var indexerAccess = (BoundIndexerAccess)expr;
                    var indexerSymbol = indexerAccess.Indexer;

                    return GetInvocationEscapeScope(
                        indexerSymbol,
                        indexerAccess.ReceiverOpt,
                        indexerSymbol.Parameters,
                        indexerAccess.Arguments,
                        indexerAccess.ArgumentRefKindsOpt,
                        indexerAccess.ArgsToParamsOpt,
                        scopeOfTheContainingExpression,
                        isRefEscape: true);

                case BoundKind.PropertyAccess:
                    var propertyAccess = (BoundPropertyAccess)expr;

                    // not passing any arguments/parameters
                    return GetInvocationEscapeScope(
                        propertyAccess.PropertySymbol,
                        propertyAccess.ReceiverOpt,
                        default,
                        default,
                        default,
                        default,
                        scopeOfTheContainingExpression,
                        isRefEscape: true);

                case BoundKind.AssignmentOperator:
                    var assignment = (BoundAssignmentOperator)expr;

                    if (!assignment.IsRef)
                    {
                        // non-ref assignments are RValues
                        break;
                    }

                    return GetRefEscape(assignment.Left, scopeOfTheContainingExpression);
            }

            // At this point we should have covered all the possible cases for anything that is not a strict RValue.
            return scopeOfTheContainingExpression;
        }

        /// <summary>
        /// A counterpart to the GetRefEscape, which validates if given escape demand can be met by the expression.
        /// The result indicates whether the escape is possible. 
        /// Additionally, the method emits diagnostics (possibly more than one, recursively) that would help identify the cause for the failure.
        /// </summary>
        internal static bool CheckRefEscape(SyntaxNode node, BoundExpression expr, uint escapeFrom, uint escapeTo, bool checkingReceiver, DiagnosticBag diagnostics)
        {
            Debug.Assert(!checkingReceiver || expr.Type.IsValueType || expr.Type.IsTypeParameter());

            if (escapeTo >= escapeFrom)
            {
                // escaping to same or narrower scope is ok.
                return true;
            }

            if (expr.HasAnyErrors)
            {
                // already an error
                return true;
            }

            // void references cannot escape (error should be reported somewhere)
            if (expr.Type?.GetSpecialTypeSafe() == SpecialType.System_Void)
            {
                return true;
            }

            // references to constants/literals cannot escape higher.
            if (expr.ConstantValue != null)
            {
                Error(diagnostics, GetStandardRValueRefEscapeError(escapeTo), node);
                return false;
            }

            switch (expr.Kind)
            {
                case BoundKind.ArrayAccess:
                case BoundKind.PointerIndirectionOperator:
                case BoundKind.PointerElementAccess:
                    // array elements and pointer dereferencing are readwrite variables
                    return true;

                case BoundKind.RefValueOperator:
                    // The undocumented __refvalue(tr, T) expression results in an lvalue of type T.
                    // for compat reasons it is not ref-returnable (since TypedReference is not val-returnable)
                    if (escapeTo == Binder.ExternalScope)
                    {
                        break;
                    }

                    // it can, however, ref-escape to any other level (since TypedReference can val-escape to any other level)
                    return true;

                case BoundKind.DiscardExpression:
                    // same as write-only byval local
                    break;

                case BoundKind.DynamicMemberAccess:
                case BoundKind.DynamicIndexerAccess:
                    // dynamic expressions can be read and written to
                    // can even be passed by reference (which is implemented via a temp)
                    // it is not valid to escape them by reference though.
                    break;

                case BoundKind.Parameter:
                    var parameter = (BoundParameter)expr;
                    return CheckParameterRefEscape(node, parameter, escapeTo, checkingReceiver, diagnostics);

                case BoundKind.Local:
                    var local = (BoundLocal)expr;
                    return CheckLocalRefEscape(node, local, escapeTo, checkingReceiver, diagnostics);

                case BoundKind.ThisReference:
                    var thisref = (BoundThisReference)expr;

                    // "this" is an RValue, unless in a struct.
                    if (!thisref.Type.IsValueType)
                    {
                        break;
                    }

                    //"this" is not returnable by reference in a struct.
                    if (escapeTo == Binder.ExternalScope)
                    {
                        Error(diagnostics, ErrorCode.ERR_RefReturnStructThis, node, ThisParameterSymbol.SymbolName);
                        return false;
                    }

                    // can ref escape to any other level
                    return true;

                case BoundKind.ConditionalOperator:
                    var conditional = (BoundConditionalOperator)expr;

                    if (conditional.IsRef)
                    {
                        return CheckRefEscape(conditional.Consequence.Syntax, conditional.Consequence, escapeFrom, escapeTo, checkingReceiver: false, diagnostics: diagnostics) &&
                               CheckRefEscape(conditional.Alternative.Syntax, conditional.Alternative, escapeFrom, escapeTo, checkingReceiver: false, diagnostics: diagnostics);
                    }

                    // report standard lvalue error
                    break;

                case BoundKind.FieldAccess:
                    var fieldAccess = (BoundFieldAccess)expr;
                    return CheckFieldRefEscape(node, fieldAccess, escapeFrom, escapeTo, diagnostics);

                case BoundKind.EventAccess:
                    var eventAccess = (BoundEventAccess)expr;
                    if (!eventAccess.IsUsableAsField)
                    {
                        // not field-like events are RValues
                        break;
                    }

                    return CheckFieldLikeEventRefEscape(node, eventAccess, escapeFrom, escapeTo, diagnostics);

                case BoundKind.Call:
                    var call = (BoundCall)expr;

                    var methodSymbol = call.Method;
                    if (methodSymbol.RefKind == RefKind.None)
                    {
                        break;
                    }

                    return CheckInvocationEscape(
                        call.Syntax,
                        methodSymbol,
                        call.ReceiverOpt,
                        methodSymbol.Parameters,
                        call.Arguments,
                        call.ArgumentRefKindsOpt,
                        call.ArgsToParamsOpt,
                        checkingReceiver,
                        escapeFrom,
                        escapeTo,
                        diagnostics,
                        isRefEscape: true);

                case BoundKind.IndexerAccess:
                    var indexerAccess = (BoundIndexerAccess)expr;
                    var indexerSymbol = indexerAccess.Indexer;

                    if (indexerSymbol.RefKind == RefKind.None)
                    {
                        break;
                    }

                    return CheckInvocationEscape(
                        indexerAccess.Syntax,
                        indexerSymbol,
                        indexerAccess.ReceiverOpt,
                        indexerSymbol.Parameters,
                        indexerAccess.Arguments,
                        indexerAccess.ArgumentRefKindsOpt,
                        indexerAccess.ArgsToParamsOpt,
                        checkingReceiver,
                        escapeFrom,
                        escapeTo,
                        diagnostics,
                        isRefEscape: true);

                case BoundKind.PropertyAccess:
                    var propertyAccess = (BoundPropertyAccess)expr;
                    var propertySymbol = propertyAccess.PropertySymbol;

                    if (propertySymbol.RefKind == RefKind.None)
                    {
                        break;
                    }

                    // not passing any arguments/parameters
                    return CheckInvocationEscape(
                        propertyAccess.Syntax,
                        propertySymbol,
                        propertyAccess.ReceiverOpt,
                        default,
                        default,
                        default,
                        default,
                        checkingReceiver,
                        escapeFrom,
                        escapeTo,
                        diagnostics,
                        isRefEscape: true);

                case BoundKind.AssignmentOperator:
                    var assignment = (BoundAssignmentOperator)expr;

                    // Only ref-assignments can be LValues
                    if (!assignment.IsRef)
                    {
                        break;
                    }

                    return CheckRefEscape(
                        node,
                        assignment.Left,
                        escapeFrom,
                        escapeTo,
                        checkingReceiver: false,
                        diagnostics);
            }

            // At this point we should have covered all the possible cases for anything that is not a strict RValue.
            Error(diagnostics, GetStandardRValueRefEscapeError(escapeTo), node);
            return false;
        }

        internal static uint GetBroadestValEscape(BoundTupleExpression expr, uint scopeOfTheContainingExpression)
        {
            uint broadest = scopeOfTheContainingExpression;
            foreach (var element in expr.Arguments)
            {
                uint valEscape;
                if (element.Kind == BoundKind.TupleLiteral)
                {
                    valEscape = GetBroadestValEscape((BoundTupleExpression)element, scopeOfTheContainingExpression);
                }
                else
                {
                    valEscape = GetValEscape(element, scopeOfTheContainingExpression);
                }

                broadest = Math.Min(broadest, valEscape);
            }

            return broadest;
        }

        /// <summary>
        /// Computes the widest scope depth to which the given expression can escape by value.
        /// 
        /// NOTE: unless the type of expression is ref-like, the result is Binder.ExternalScope since ordinary values can always be returned from methods. 
        /// </summary>
        internal static uint GetValEscape(BoundExpression expr, uint scopeOfTheContainingExpression)
        {
            // cannot infer anything from errors
            if (expr.HasAnyErrors)
            {
                return Binder.ExternalScope;
            }

            // constants/literals cannot refer to local state
            if (expr.ConstantValue != null)
            {
                return Binder.ExternalScope;
            }

            // to have local-referring values an expression must have a ref-like type
            if (expr.Type?.IsByRefLikeType != true)
            {
                return Binder.ExternalScope;
            }

            // cover case that can refer to local state
            // otherwise default to ExternalScope (ordinary values)
            switch (expr.Kind)
            {
                case BoundKind.DefaultExpression:
                case BoundKind.Parameter:
                case BoundKind.ThisReference:
                    // always returnable
                    return Binder.ExternalScope;

                case BoundKind.TupleLiteral:
                    var tupleLiteral = (BoundTupleLiteral)expr;
                    return GetTupleValEscape(tupleLiteral.Arguments, scopeOfTheContainingExpression);

                case BoundKind.ConvertedTupleLiteral:
                    var convertedTupleLiteral = (BoundConvertedTupleLiteral)expr;
                    return GetTupleValEscape(convertedTupleLiteral.Arguments, scopeOfTheContainingExpression);

                case BoundKind.MakeRefOperator:
                case BoundKind.RefValueOperator:
                    // for compat reasons
                    // NB: it also means can`t assign stackalloc spans to a __refvalue
                    //     we are ok with that.
                    return Binder.ExternalScope;

                case BoundKind.DiscardExpression:
                    // same as uninitialized local
                    return Binder.ExternalScope;

                case BoundKind.DeconstructValuePlaceholder:
                    return ((BoundDeconstructValuePlaceholder)expr).ValEscape;

                case BoundKind.Local:
                    return ((BoundLocal)expr).LocalSymbol.ValEscapeScope;

                case BoundKind.StackAllocArrayCreation:
                case BoundKind.ConvertedStackAllocExpression:
                    return Binder.TopLevelScope;

                case BoundKind.ConditionalOperator:
                    var conditional = (BoundConditionalOperator)expr;

                    var consEscape = GetValEscape(conditional.Consequence, scopeOfTheContainingExpression);

                    if (conditional.IsRef)
                    {
                        // ref conditional defers to one operand. 
                        // the other one is the same or we will be reporting errors anyways.
                        return consEscape;
                    }
                    
                    // val conditional gets narrowest of its operands
                    return Math.Max(consEscape,
                                    GetValEscape(conditional.Alternative, scopeOfTheContainingExpression));

                case BoundKind.FieldAccess:
                    var fieldAccess = (BoundFieldAccess)expr;
                    var fieldSymbol = fieldAccess.FieldSymbol;

                    if (fieldSymbol.IsStatic || !fieldSymbol.ContainingType.IsByRefLikeType)
                    {
                        // Already an error state.
                        return Binder.ExternalScope;
                    }

                    // for ref-like fields defer to the receiver.
                    return GetValEscape(fieldAccess.ReceiverOpt, scopeOfTheContainingExpression);

                case BoundKind.Call:
                    var call = (BoundCall)expr;

                    return GetInvocationEscapeScope(
                        call.Method,
                        call.ReceiverOpt,
                        call.Method.Parameters,
                        call.Arguments,
                        call.ArgumentRefKindsOpt,
                        call.ArgsToParamsOpt,
                        scopeOfTheContainingExpression,
                        isRefEscape: false);

                case BoundKind.IndexerAccess:
                    var indexerAccess = (BoundIndexerAccess)expr;
                    var indexerSymbol = indexerAccess.Indexer;

                    return GetInvocationEscapeScope(
                        indexerSymbol,
                        indexerAccess.ReceiverOpt,
                        indexerSymbol.Parameters,
                        indexerAccess.Arguments,
                        indexerAccess.ArgumentRefKindsOpt,
                        indexerAccess.ArgsToParamsOpt,
                        scopeOfTheContainingExpression,
                        isRefEscape: false);

                case BoundKind.PropertyAccess:
                    var propertyAccess = (BoundPropertyAccess)expr;

                    // not passing any arguments/parameters
                    return GetInvocationEscapeScope(
                        propertyAccess.PropertySymbol,
                        propertyAccess.ReceiverOpt,
                        default,
                        default,
                        default,
                        default,
                        scopeOfTheContainingExpression,
                        isRefEscape: false);

                case BoundKind.ObjectCreationExpression:
                    var objectCreation = (BoundObjectCreationExpression)expr;
                    var constructorSymbol = objectCreation.Constructor;

                    var escape = GetInvocationEscapeScope(
                        constructorSymbol,
                        null,
                        constructorSymbol.Parameters,
                        objectCreation.Arguments,
                        objectCreation.ArgumentRefKindsOpt,
                        objectCreation.ArgsToParamsOpt,
                        scopeOfTheContainingExpression,
                        isRefEscape: false);

                    var initializerOpt = objectCreation.InitializerExpressionOpt;
                    if (initializerOpt != null)
                    {
                        escape = Math.Max(escape, GetValEscape(initializerOpt, scopeOfTheContainingExpression));
                    }

                    return escape;

                case BoundKind.UnaryOperator:
                    return GetValEscape(((BoundUnaryOperator)expr).Operand, scopeOfTheContainingExpression);

                case BoundKind.Conversion:
                    var conversion = (BoundConversion)expr;
                    Debug.Assert(conversion.ConversionKind != ConversionKind.StackAllocToSpanType, "StackAllocToSpanType unexpected");

                    return GetValEscape(conversion.Operand, scopeOfTheContainingExpression);

                case BoundKind.AssignmentOperator:
                    return GetValEscape(((BoundAssignmentOperator)expr).Right, scopeOfTheContainingExpression);

                case BoundKind.IncrementOperator:
                    return GetValEscape(((BoundIncrementOperator)expr).Operand, scopeOfTheContainingExpression);

                case BoundKind.CompoundAssignmentOperator:
                    var compound = (BoundCompoundAssignmentOperator)expr;

                    return Math.Max(GetValEscape(compound.Left, scopeOfTheContainingExpression),
                                    GetValEscape(compound.Right, scopeOfTheContainingExpression));

                case BoundKind.BinaryOperator:
                    var binary = (BoundBinaryOperator)expr;

                    return Math.Max(GetValEscape(binary.Left, scopeOfTheContainingExpression),
                                    GetValEscape(binary.Right, scopeOfTheContainingExpression));

                case BoundKind.UserDefinedConditionalLogicalOperator:
                    var uo = (BoundUserDefinedConditionalLogicalOperator)expr;

                    return Math.Max(GetValEscape(uo.Left, scopeOfTheContainingExpression),
                                    GetValEscape(uo.Right, scopeOfTheContainingExpression));

                case BoundKind.QueryClause:
                    return GetValEscape(((BoundQueryClause)expr).Value, scopeOfTheContainingExpression);

                case BoundKind.RangeVariable:
                    return GetValEscape(((BoundRangeVariable)expr).Value, scopeOfTheContainingExpression);

                case BoundKind.ObjectInitializerExpression:
                    var initExpr = (BoundObjectInitializerExpression)expr;
                    return GetValEscapeOfObjectInitializer(initExpr, scopeOfTheContainingExpression);

                case BoundKind.CollectionInitializerExpression:
                    var colExpr = (BoundCollectionInitializerExpression)expr;
                    return GetValEscape(colExpr.Initializers, scopeOfTheContainingExpression);

                case BoundKind.CollectionElementInitializer:
                    var colElement = (BoundCollectionElementInitializer)expr;
                    return GetValEscape(colElement.Arguments, scopeOfTheContainingExpression);
                                
                case BoundKind.ObjectInitializerMember:
                    // this node generally makes no sense outside of the context of containing initializer
                    // however binder uses it as a placeholder when binding assignments inside an object initializer
                    // just say it does not escape anywhere, so that we do not get false errors.
                    return scopeOfTheContainingExpression;

                case BoundKind.ImplicitReceiver:
                    // binder uses this as a placeholder when binding members inside an object initializer
                    // just say it does not escape anywhere, so that we do not get false errors.
                    return scopeOfTheContainingExpression;

                default:
                    throw ExceptionUtilities.UnexpectedValue($"{expr.Kind} expression of {expr.Type} type");
            }
        }

        private static uint GetTupleValEscape(ImmutableArray<BoundExpression> elements, uint scopeOfTheContainingExpression)
        {
            uint narrowestScope = scopeOfTheContainingExpression;
            foreach (var element in elements)
            {
                narrowestScope = Math.Max(narrowestScope, GetValEscape(element, scopeOfTheContainingExpression));
            }

            return narrowestScope;
        }

        private static uint GetValEscapeOfObjectInitializer(BoundObjectInitializerExpression initExpr, uint scopeOfTheContainingExpression)
        {
            var result = Binder.ExternalScope;
            foreach (var expression in initExpr.Initializers)
            {
                if (expression.Kind == BoundKind.AssignmentOperator)
                {
                    var assignment = (BoundAssignmentOperator)expression;
                    result = Math.Max(result, GetValEscape(assignment.Right, scopeOfTheContainingExpression));

                    var left = (BoundObjectInitializerMember)assignment.Left;
                    result = Math.Max(result, GetValEscape(left.Arguments, scopeOfTheContainingExpression));
                }
                else
                {
                    result = Math.Max(result, GetValEscape(expression, scopeOfTheContainingExpression));
                }
            }

            return result;
        }

        private static uint GetValEscape(ImmutableArray<BoundExpression> expressions, uint scopeOfTheContainingExpression)
        {
            var result = Binder.ExternalScope;
            foreach (var expression in expressions)
            {
                result = Math.Max(result, GetValEscape(expression, scopeOfTheContainingExpression));
            }

            return result;
        }

        /// <summary>
        /// A counterpart to the GetValEscape, which validates if given escape demand can be met by the expression.
        /// The result indicates whether the escape is possible. 
        /// Additionally, the method emits diagnostics (possibly more than one, recursively) that would help identify the cause for the failure.
        /// </summary>
        internal static bool CheckValEscape(SyntaxNode node, BoundExpression expr, uint escapeFrom, uint escapeTo, bool checkingReceiver, DiagnosticBag diagnostics)
        {
            Debug.Assert(!checkingReceiver || expr.Type.IsValueType || expr.Type.IsTypeParameter());

            if (escapeTo >= escapeFrom)
            {
                // escaping to same or narrower scope is ok.
                return true;
            }

            // cannot infer anything from errors
            if (expr.HasAnyErrors)
            {
                return true;
            }

            // constants/literals cannot refer to local state
            if (expr.ConstantValue != null)
            {
                return true;
            }

            // to have local-referring values an expression must have a ref-like type
            if (expr.Type?.IsByRefLikeType != true)
            {
                return true;
            }

            switch (expr.Kind)
            {
                case BoundKind.DefaultExpression:
                case BoundKind.Parameter:
                case BoundKind.ThisReference:
                    // always returnable
                    return true;

                case BoundKind.TupleLiteral:
                    var tupleLiteral = (BoundTupleLiteral)expr;
                    return CheckTupleValEscape(tupleLiteral.Arguments, escapeFrom, escapeTo, diagnostics);

                case BoundKind.ConvertedTupleLiteral:
                    var convertedTupleLiteral = (BoundConvertedTupleLiteral)expr;
                    return CheckTupleValEscape(convertedTupleLiteral.Arguments, escapeFrom, escapeTo, diagnostics);

                case BoundKind.MakeRefOperator:
                case BoundKind.RefValueOperator:
                    // for compat reasons
                    return true;

                case BoundKind.DiscardExpression:
                    // same as uninitialized local
                    return true;

                case BoundKind.DeconstructValuePlaceholder:
                    var placeholder = (BoundDeconstructValuePlaceholder)expr;
                    if (placeholder.ValEscape > escapeTo)
                    {
                        Error(diagnostics, ErrorCode.ERR_EscapeLocal, node, placeholder.Syntax);
                        return false;
                    }
                    return true;

                case BoundKind.Local:
                    var localSymbol = ((BoundLocal)expr).LocalSymbol;
                    if (localSymbol.ValEscapeScope > escapeTo)
                    {
                        Error(diagnostics, ErrorCode.ERR_EscapeLocal, node, localSymbol);
                        return false;
                    }
                    return true;

                case BoundKind.StackAllocArrayCreation:
                case BoundKind.ConvertedStackAllocExpression:
                    if (escapeTo < Binder.TopLevelScope)
                    {
                        Error(diagnostics, ErrorCode.ERR_EscapeStackAlloc, node, expr.Type);
                        return false;
                    }
                    return true;

                case BoundKind.ConditionalOperator:
                    var conditional = (BoundConditionalOperator)expr;

                    var consValid = CheckValEscape(conditional.Consequence.Syntax, conditional.Consequence, escapeFrom, escapeTo, checkingReceiver: false, diagnostics: diagnostics);

                    if (!consValid || conditional.IsRef)
                    {
                        // ref conditional defers to one operand. 
                        // the other one is the same or we will be reporting errors anyways.
                        return consValid;
                    }

                    return CheckValEscape(conditional.Alternative.Syntax, conditional.Alternative, escapeFrom, escapeTo, checkingReceiver: false, diagnostics: diagnostics);

                case BoundKind.FieldAccess:
                    var fieldAccess = (BoundFieldAccess)expr;
                    var fieldSymbol = fieldAccess.FieldSymbol;

                    if (fieldSymbol.IsStatic || !fieldSymbol.ContainingType.IsByRefLikeType)
                    {
                        // Already an error state.
                        return true;
                    }

                    // for ref-like fields defer to the receiver.
                    return CheckValEscape(node, fieldAccess.ReceiverOpt, escapeFrom, escapeTo, true, diagnostics);

                case BoundKind.Call:
                    var call = (BoundCall)expr;
                    var methodSymbol = call.Method;

                    return CheckInvocationEscape(
                        call.Syntax,
                        methodSymbol,
                        call.ReceiverOpt,
                        methodSymbol.Parameters,
                        call.Arguments,
                        call.ArgumentRefKindsOpt,
                        call.ArgsToParamsOpt,
                        checkingReceiver,
                        escapeFrom,
                        escapeTo,
                        diagnostics,
                        isRefEscape: false);

                case BoundKind.IndexerAccess:
                    var indexerAccess = (BoundIndexerAccess)expr;
                    var indexerSymbol = indexerAccess.Indexer;

                    return CheckInvocationEscape(
                        indexerAccess.Syntax,
                        indexerSymbol,
                        indexerAccess.ReceiverOpt,
                        indexerSymbol.Parameters,
                        indexerAccess.Arguments,
                        indexerAccess.ArgumentRefKindsOpt,
                        indexerAccess.ArgsToParamsOpt,
                        checkingReceiver,
                        escapeFrom,
                        escapeTo,
                        diagnostics,
                        isRefEscape: false);

                case BoundKind.PropertyAccess:
                    var propertyAccess = (BoundPropertyAccess)expr;

                    // not passing any arguments/parameters
                    return CheckInvocationEscape(
                        propertyAccess.Syntax,
                        propertyAccess.PropertySymbol,
                        propertyAccess.ReceiverOpt,
                        default,
                        default,
                        default,
                        default,
                        checkingReceiver,
                        escapeFrom,
                        escapeTo,
                        diagnostics,
                        isRefEscape: false);

                case BoundKind.ObjectCreationExpression:
                    var objectCreation = (BoundObjectCreationExpression)expr;
                    var constructorSymbol = objectCreation.Constructor;

                    var escape = CheckInvocationEscape(
                        objectCreation.Syntax,
                        constructorSymbol,
                        null,
                        constructorSymbol.Parameters,
                        objectCreation.Arguments,
                        objectCreation.ArgumentRefKindsOpt,
                        objectCreation.ArgsToParamsOpt,
                        checkingReceiver,
                        escapeFrom,
                        escapeTo,
                        diagnostics,
                        isRefEscape: false);

                    var initializerExpr = objectCreation.InitializerExpressionOpt;
                    if (initializerExpr != null)
                    {
                        escape = escape && 
                            CheckValEscape(
                                initializerExpr.Syntax, 
                                initializerExpr, 
                                escapeFrom, 
                                escapeTo, 
                                checkingReceiver:false, 
                                diagnostics:diagnostics);
                    }

                    return escape;

                case BoundKind.UnaryOperator:
                    var unary = (BoundUnaryOperator)expr;
                    return CheckValEscape(node, unary.Operand, escapeFrom, escapeTo, checkingReceiver: false, diagnostics: diagnostics);

                case BoundKind.Conversion:
                    var conversion = (BoundConversion)expr;
                    Debug.Assert(conversion.ConversionKind != ConversionKind.StackAllocToSpanType, "StackAllocToSpanType unexpected");
                    return CheckValEscape(node, conversion.Operand, escapeFrom, escapeTo, checkingReceiver: false, diagnostics: diagnostics);

                case BoundKind.AssignmentOperator:
                    var assignment = (BoundAssignmentOperator)expr;
                    return CheckValEscape(node, assignment.Left, escapeFrom, escapeTo, checkingReceiver: false, diagnostics: diagnostics);

                case BoundKind.IncrementOperator:
                    var increment = (BoundIncrementOperator)expr;
                    return CheckValEscape(node, increment.Operand, escapeFrom, escapeTo, checkingReceiver: false, diagnostics: diagnostics);

                case BoundKind.CompoundAssignmentOperator:
                    var compound = (BoundCompoundAssignmentOperator)expr;

                    return CheckValEscape(compound.Left.Syntax, compound.Left, escapeFrom, escapeTo, checkingReceiver: false, diagnostics: diagnostics) &&
                           CheckValEscape(compound.Right.Syntax, compound.Right, escapeFrom, escapeTo, checkingReceiver: false, diagnostics: diagnostics);

                case BoundKind.BinaryOperator:
                    var binary = (BoundBinaryOperator)expr;

                    return CheckValEscape(binary.Left.Syntax, binary.Left, escapeFrom, escapeTo, checkingReceiver: false, diagnostics: diagnostics) &&
                           CheckValEscape(binary.Right.Syntax, binary.Right, escapeFrom, escapeTo, checkingReceiver: false, diagnostics: diagnostics);

                case BoundKind.UserDefinedConditionalLogicalOperator:
                    var uo = (BoundUserDefinedConditionalLogicalOperator)expr;

                    return CheckValEscape(uo.Left.Syntax, uo.Left, escapeFrom, escapeTo, checkingReceiver: false, diagnostics: diagnostics) &&
                           CheckValEscape(uo.Right.Syntax, uo.Right, escapeFrom, escapeTo, checkingReceiver: false, diagnostics: diagnostics);

                case BoundKind.QueryClause:
                    var clauseValue = ((BoundQueryClause)expr).Value;
                    return CheckValEscape(clauseValue.Syntax, clauseValue, escapeFrom, escapeTo, checkingReceiver: false, diagnostics: diagnostics);

                case BoundKind.RangeVariable:  
                    var variableValue = ((BoundRangeVariable)expr).Value;
                    return CheckValEscape(variableValue.Syntax, variableValue, escapeFrom, escapeTo, checkingReceiver: false, diagnostics: diagnostics);

                case BoundKind.ObjectInitializerExpression:
                    var initExpr = (BoundObjectInitializerExpression)expr;
                    return CheckValEscapeOfObjectInitializer(initExpr, escapeFrom, escapeTo, diagnostics);

                // this would be correct implementation for CollectionInitializerExpression 
                // however it is unclear if it is reachable since the initialized type must implement IEnumerable
                case BoundKind.CollectionInitializerExpression:
                    var colExpr = (BoundCollectionInitializerExpression)expr;
                    return CheckValEscape(colExpr.Initializers, escapeFrom, escapeTo, diagnostics);

                // this would be correct implementation for CollectionElementInitializer 
                // however it is unclear if it is reachable since the initialized type must implement IEnumerable
                case BoundKind.CollectionElementInitializer:
                    var colElement = (BoundCollectionElementInitializer)expr;
                    return CheckValEscape(colElement.Arguments, escapeFrom, escapeTo, diagnostics);

                default:
                    throw ExceptionUtilities.UnexpectedValue($"{expr.Kind} expression of {expr.Type} type");

                #region "cannot produce ref-like values"
//                case BoundKind.ThrowExpression:
//                case BoundKind.PointerIndirectionOperator:
//                case BoundKind.PointerElementAccess:
//                case BoundKind.ArgListOperator:
//                case BoundKind.ArgList:
//                case BoundKind.RefTypeOperator:
//                case BoundKind.AddressOfOperator:
//                case BoundKind.AsOperator:
//                case BoundKind.TypeOfOperator:
//                case BoundKind.ArrayAccess:
//                case BoundKind.NullCoalescingOperator:
//                case BoundKind.AwaitExpression:
//                case BoundKind.IsOperator:
//                case BoundKind.SizeOfOperator:
//                case BoundKind.DynamicMemberAccess:
//                case BoundKind.DynamicInvocation:
//                case BoundKind.NewT:
//                case BoundKind.DelegateCreationExpression:
//                case BoundKind.ArrayCreation:
//                case BoundKind.AnonymousObjectCreationExpression:
//                case BoundKind.NameOfOperator:
//                case BoundKind.InterpolatedString:
//                case BoundKind.StringInsert:
//                case BoundKind.DynamicIndexerAccess:
//                case BoundKind.Lambda:
//                case BoundKind.DynamicObjectCreationExpression:
//                case BoundKind.NoPiaObjectCreationExpression:
//                case BoundKind.BaseReference:
//                case BoundKind.Literal:
//                case BoundKind.ConditionalAccess:
//                case BoundKind.IsPatternExpression:
//                case BoundKind.DeconstructionAssignmentOperator:
//                case BoundKind.EventAccess:

                #endregion

                #region "not expression that can produce a value"
//                case BoundKind.FieldEqualsValue:
//                case BoundKind.PropertyEqualsValue:
//                case BoundKind.ParameterEqualsValue:
//                case BoundKind.NamespaceExpression:
//                case BoundKind.TypeExpression:
//                case BoundKind.BadStatement:
//                case BoundKind.MethodDefIndex:
//                case BoundKind.SourceDocumentIndex:
//                case BoundKind.ArgList:
//                case BoundKind.ArgListOperator:
//                case BoundKind.Block:
//                case BoundKind.Scope:
//                case BoundKind.NoOpStatement:
//                case BoundKind.ReturnStatement:
//                case BoundKind.YieldReturnStatement:
//                case BoundKind.YieldBreakStatement:
//                case BoundKind.ThrowStatement:
//                case BoundKind.ExpressionStatement:
//                case BoundKind.SwitchStatement:
//                case BoundKind.SwitchSection:
//                case BoundKind.SwitchLabel:
//                case BoundKind.BreakStatement:
//                case BoundKind.LocalFunctionStatement:
//                case BoundKind.ContinueStatement:
//                case BoundKind.PatternSwitchStatement:
//                case BoundKind.PatternSwitchSection:
//                case BoundKind.PatternSwitchLabel:
//                case BoundKind.IfStatement:
//                case BoundKind.DoStatement:
//                case BoundKind.WhileStatement:
//                case BoundKind.ForStatement:
//                case BoundKind.ForEachStatement:
//                case BoundKind.ForEachDeconstructStep:
//                case BoundKind.UsingStatement:
//                case BoundKind.FixedStatement:
//                case BoundKind.LockStatement:
//                case BoundKind.TryStatement:
//                case BoundKind.CatchBlock:
//                case BoundKind.LabelStatement:
//                case BoundKind.GotoStatement:
//                case BoundKind.LabeledStatement:
//                case BoundKind.Label:
//                case BoundKind.StatementList:
//                case BoundKind.ConditionalGoto:
//                case BoundKind.LocalDeclaration:
//                case BoundKind.MultipleLocalDeclarations:
//                case BoundKind.ArrayInitialization:
//                case BoundKind.AnonymousPropertyDeclaration:
//                case BoundKind.MethodGroup:
//                case BoundKind.PropertyGroup:
//                case BoundKind.EventAssignmentOperator:
//                case BoundKind.Attribute:
//                case BoundKind.FixedLocalCollectionInitializer:
//                case BoundKind.DynamicObjectInitializerMember:
//                case BoundKind.DynamicCollectionElementInitializer:
//                case BoundKind.ImplicitReceiver:
//                case BoundKind.FieldInitializer:
//                case BoundKind.GlobalStatementInitializer:
//                case BoundKind.TypeOrInstanceInitializers:
//                case BoundKind.DeclarationPattern:
//                case BoundKind.ConstantPattern:
//                case BoundKind.WildcardPattern:

                #endregion

                #region "not found as an operand in no-error unlowered bound tree"
//                case BoundKind.MaximumMethodDefIndex:
//                case BoundKind.InstrumentationPayloadRoot:
//                case BoundKind.ModuleVersionId:
//                case BoundKind.ModuleVersionIdString:
//                case BoundKind.Dup:
//                case BoundKind.TypeOrValueExpression:
//                case BoundKind.BadExpression:
//                case BoundKind.ArrayLength:
//                case BoundKind.MethodInfo:
//                case BoundKind.FieldInfo:
//                case BoundKind.SequencePoint:
//                case BoundKind.SequencePointExpression:
//                case BoundKind.SequencePointWithSpan:
//                case BoundKind.StateMachineScope:
//                case BoundKind.ConditionalReceiver:
//                case BoundKind.ComplexConditionalReceiver:
//                case BoundKind.PreviousSubmissionReference:
//                case BoundKind.HostObjectMemberReference:
//                case BoundKind.UnboundLambda:
//                case BoundKind.LoweredConditionalAccess:
//                case BoundKind.Sequence:
//                case BoundKind.HoistedFieldAccess:
//                case BoundKind.OutVariablePendingInference:
//                case BoundKind.DeconstructionVariablePendingInference:
//                case BoundKind.OutDeconstructVarPendingInference:
//                case BoundKind.PseudoVariable:

                #endregion
            }
        }

        private static bool CheckTupleValEscape(ImmutableArray<BoundExpression> elements, uint escapeFrom, uint escapeTo, DiagnosticBag diagnostics)
        {
            foreach (var element in elements)
            {
                if (!CheckValEscape(element.Syntax, element, escapeFrom, escapeTo, checkingReceiver: false, diagnostics: diagnostics))
                {
                    return false;
                }
            }

            return true;
        }

        private static bool CheckValEscapeOfObjectInitializer(BoundObjectInitializerExpression initExpr, uint escapeFrom, uint escapeTo, DiagnosticBag diagnostics)
        {
            foreach (var expression in initExpr.Initializers)
            {
                if (expression.Kind == BoundKind.AssignmentOperator)
                {
                    var assignment = (BoundAssignmentOperator)expression;
                    if (!CheckValEscape(expression.Syntax, assignment.Right, escapeFrom, escapeTo, checkingReceiver: false, diagnostics: diagnostics))
                    {
                        return false;
                    }

                    var left = (BoundObjectInitializerMember)assignment.Left;
                    if (!CheckValEscape(left.Arguments, escapeFrom, escapeTo, diagnostics: diagnostics))
                    {
                        return false;
                    }
                }
                else
                {
                    if (!CheckValEscape(expression.Syntax, expression, escapeFrom, escapeTo, checkingReceiver: false, diagnostics: diagnostics))
                    {
                        return false;
                    }
                }
            }

            return true;
        }

        private static bool CheckValEscape(ImmutableArray<BoundExpression> expressions, uint escapeFrom, uint escapeTo, DiagnosticBag diagnostics)
        {
            foreach (var expression in expressions)
            {
                if (!CheckValEscape(expression.Syntax, expression, escapeFrom, escapeTo, checkingReceiver: false, diagnostics: diagnostics))
                {
                    return false;
                }
            }

            return true;
        }
    }
}<|MERGE_RESOLUTION|>--- conflicted
+++ resolved
@@ -672,7 +672,6 @@
             return CheckIsValidReceiverForVariable(node, fieldAccess.ReceiverOpt, valueKind, diagnostics);
         }
 
-<<<<<<< HEAD
         private bool CheckSimpleAssignmentValueKind(SyntaxNode node, BoundAssignmentOperator assignment, BindValueKind valueKind, DiagnosticBag diagnostics)
         {
             // Only ref-assigns produce LValues
@@ -685,10 +684,7 @@
             return false;
         }
 
-        private static bool CheckFieldRefEscape(SyntaxNode node, BoundFieldAccess fieldAccess, uint escapeFrom, uint escapeTo, bool checkingReceiver, DiagnosticBag diagnostics)
-=======
         private static bool CheckFieldRefEscape(SyntaxNode node, BoundFieldAccess fieldAccess, uint escapeFrom, uint escapeTo, DiagnosticBag diagnostics)
->>>>>>> 18e1ea5a
         {
             var fieldSymbol = fieldAccess.FieldSymbol;
             // fields that are static or belong to reference types can ref escape anywhere
