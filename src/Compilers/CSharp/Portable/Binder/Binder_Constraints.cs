﻿// Licensed to the .NET Foundation under one or more agreements.
// The .NET Foundation licenses this file to you under the MIT license.
// See the LICENSE file in the project root for more information.

using System.Collections.Generic;
using System.Collections.Immutable;
using System.Diagnostics;
using Microsoft.CodeAnalysis.CSharp.Symbols;
using Microsoft.CodeAnalysis.CSharp.Syntax;
using Microsoft.CodeAnalysis.PooledObjects;
using Roslyn.Utilities;

namespace Microsoft.CodeAnalysis.CSharp
{
    internal partial class Binder
    {
        /// <summary>
        /// Return a collection of bound constraint clauses indexed by type parameter
        /// ordinal. All constraint clauses are bound, even if there are multiple constraints
        /// for the same type parameter, or constraints for unrecognized type parameters.
        /// Extra constraints are not included in the returned collection however.
        /// </summary>
        internal ImmutableArray<TypeParameterConstraintClause> BindTypeParameterConstraintClauses(
            Symbol containingSymbol,
            ImmutableArray<TypeParameterSymbol> typeParameters,
            TypeParameterListSyntax typeParameterList,
            SyntaxList<TypeParameterConstraintClauseSyntax> clauses,
            ref IReadOnlyDictionary<TypeParameterSymbol, bool> isValueTypeOverride,
            BindingDiagnosticBag diagnostics,
            bool isForOverride = false)
        {
            Debug.Assert(this.Flags.Includes(BinderFlags.GenericConstraintsClause));
            Debug.Assert((object)containingSymbol != null);
            Debug.Assert((containingSymbol.Kind == SymbolKind.NamedType) || (containingSymbol.Kind == SymbolKind.Method));
            Debug.Assert(typeParameters.Length > 0);
            Debug.Assert(clauses.Count > 0);

            int n = typeParameters.Length;

            // Create a map from type parameter name to ordinal.
            // No need to report duplicate names since duplicates
            // are reported when the type parameters are bound.
            var names = new Dictionary<string, int>(n, StringOrdinalComparer.Instance);
            foreach (var typeParameter in typeParameters)
            {
                var name = typeParameter.Name;
                if (!names.ContainsKey(name))
                {
                    names.Add(name, names.Count);
                }
            }

            // An array of constraint clauses, one for each type parameter, indexed by ordinal.
            var results = ArrayBuilder<TypeParameterConstraintClause>.GetInstance(n, fillWithValue: null);
            var syntaxNodes = ArrayBuilder<ArrayBuilder<TypeConstraintSyntax>>.GetInstance(n, fillWithValue: null);

            // Bind each clause and add to the results.
            foreach (var clause in clauses)
            {
                var name = clause.Name.Identifier.ValueText;
                int ordinal;
                if (names.TryGetValue(name, out ordinal))
                {
                    Debug.Assert(ordinal >= 0);
                    Debug.Assert(ordinal < n);

                    (TypeParameterConstraintClause constraintClause, ArrayBuilder<TypeConstraintSyntax> typeConstraintNodes) = this.BindTypeParameterConstraints(typeParameterList.Parameters[ordinal], clause, isForOverride, diagnostics);
                    if (results[ordinal] == null)
                    {
                        results[ordinal] = constraintClause;
                        syntaxNodes[ordinal] = typeConstraintNodes;
                    }
                    else
                    {
                        // "A constraint clause has already been specified for type parameter '{0}'. ..."
                        diagnostics.Add(ErrorCode.ERR_DuplicateConstraintClause, clause.Name.Location, name);
                        typeConstraintNodes?.Free();
                    }
                }
                else
                {
                    // Unrecognized type parameter. Don't bother binding the constraints
                    // (the ": I<U>" in "where U : I<U>") since that will lead to additional
                    // errors ("type or namespace 'U' could not be found") if the type
                    // parameter is referenced in the constraints.

                    // "'{1}' does not define type parameter '{0}'"
                    diagnostics.Add(ErrorCode.ERR_TyVarNotFoundInConstraint, clause.Name.Location, name, containingSymbol.ConstructedFrom());
                }
            }

            // Add default values for type parameters without constraint clauses.
            for (int i = 0; i < n; i++)
            {
                if (results[i] == null)
                {
                    results[i] = GetDefaultTypeParameterConstraintClause(typeParameterList.Parameters[i], isForOverride);
                }
            }

            TypeParameterConstraintClause.AdjustConstraintTypes(containingSymbol, typeParameters, results, ref isValueTypeOverride);

            RemoveInvalidConstraints(typeParameters, results, syntaxNodes, diagnostics);

            foreach (var typeConstraintsSyntaxes in syntaxNodes)
            {
                typeConstraintsSyntaxes?.Free();
            }

            syntaxNodes.Free();

            return results.ToImmutableAndFree();
        }

        /// <summary>
        /// Bind and return a single type parameter constraint clause along with syntax nodes corresponding to type constraints.
        /// </summary>
        private (TypeParameterConstraintClause, ArrayBuilder<TypeConstraintSyntax>) BindTypeParameterConstraints(TypeParameterSyntax typeParameterSyntax, TypeParameterConstraintClauseSyntax constraintClauseSyntax, bool isForOverride, BindingDiagnosticBag diagnostics)
        {
            var constraints = TypeParameterConstraintKind.None;
            ArrayBuilder<TypeWithAnnotations> constraintTypes = null;
            ArrayBuilder<TypeConstraintSyntax> syntaxBuilder = null;
            SeparatedSyntaxList<TypeParameterConstraintSyntax> constraintsSyntax = constraintClauseSyntax.Constraints;
            Debug.Assert(!InExecutableBinder); // Cannot eagerly report diagnostics handled by LazyMissingNonNullTypesContextDiagnosticInfo 
            bool hasTypeLikeConstraint = false;
            bool reportedOverrideWithConstraints = false;

            for (int i = 0, n = constraintsSyntax.Count; i < n; i++)
            {
                var syntax = constraintsSyntax[i];
                switch (syntax.Kind())
                {
                    case SyntaxKind.ClassConstraint:
                        hasTypeLikeConstraint = true;

                        if (i != 0)
                        {
                            diagnostics.Add(ErrorCode.ERR_RefValBoundMustBeFirst, syntax.GetFirstToken().GetLocation());

                            if (isForOverride && (constraints & (TypeParameterConstraintKind.ValueType | TypeParameterConstraintKind.ReferenceType)) != 0)
                            {
                                continue;
                            }
                        }

                        var constraintSyntax = (ClassOrStructConstraintSyntax)syntax;
                        SyntaxToken questionToken = constraintSyntax.QuestionToken;
                        if (questionToken.IsKind(SyntaxKind.QuestionToken))
                        {
                            constraints |= TypeParameterConstraintKind.NullableReferenceType;

                            if (isForOverride)
                            {
                                reportOverrideWithConstraints(ref reportedOverrideWithConstraints, syntax, diagnostics);
                            }
                            else if (diagnostics.DiagnosticBag is DiagnosticBag diagnosticBag)
                            {
                                LazyMissingNonNullTypesContextDiagnosticInfo.ReportNullableReferenceTypesIfNeeded(AreNullableAnnotationsEnabled(questionToken), questionToken.GetLocation(), diagnosticBag);
                            }
                        }
                        else if (isForOverride || AreNullableAnnotationsEnabled(constraintSyntax.ClassOrStructKeyword))
                        {
                            constraints |= TypeParameterConstraintKind.NotNullableReferenceType;
                        }
                        else
                        {
                            constraints |= TypeParameterConstraintKind.ReferenceType;
                        }

                        continue;
                    case SyntaxKind.StructConstraint:
                        hasTypeLikeConstraint = true;

                        if (i != 0)
                        {
                            diagnostics.Add(ErrorCode.ERR_RefValBoundMustBeFirst, syntax.GetFirstToken().GetLocation());

                            if (isForOverride && (constraints & (TypeParameterConstraintKind.ValueType | TypeParameterConstraintKind.ReferenceType)) != 0)
                            {
                                continue;
                            }
                        }

                        constraints |= TypeParameterConstraintKind.ValueType;
                        continue;
                    case SyntaxKind.ConstructorConstraint:
                        if (isForOverride)
                        {
                            reportOverrideWithConstraints(ref reportedOverrideWithConstraints, syntax, diagnostics);
                            continue;
                        }

                        if ((constraints & TypeParameterConstraintKind.ValueType) != 0)
                        {
                            diagnostics.Add(ErrorCode.ERR_NewBoundWithVal, syntax.GetFirstToken().GetLocation());
                        }
                        if ((constraints & TypeParameterConstraintKind.Unmanaged) != 0)
                        {
                            diagnostics.Add(ErrorCode.ERR_NewBoundWithUnmanaged, syntax.GetFirstToken().GetLocation());
                        }

                        if (i != n - 1)
                        {
                            diagnostics.Add(ErrorCode.ERR_NewBoundMustBeLast, syntax.GetFirstToken().GetLocation());
                        }

                        constraints |= TypeParameterConstraintKind.Constructor;
                        continue;
                    case SyntaxKind.TypeConstraint:
                        if (isForOverride)
                        {
                            reportOverrideWithConstraints(ref reportedOverrideWithConstraints, syntax, diagnostics);
                        }
                        else
                        {
                            hasTypeLikeConstraint = true;

                            if (constraintTypes == null)
                            {
                                constraintTypes = ArrayBuilder<TypeWithAnnotations>.GetInstance();
                                syntaxBuilder = ArrayBuilder<TypeConstraintSyntax>.GetInstance();
                            }

                            var typeConstraintSyntax = (TypeConstraintSyntax)syntax;
                            var typeSyntax = typeConstraintSyntax.Type;

                            var type = BindTypeOrConstraintKeyword(typeSyntax, diagnostics, out ConstraintContextualKeyword keyword);

                            switch (keyword)
                            {
                                case ConstraintContextualKeyword.Unmanaged:
                                    if (i != 0)
                                    {
                                        diagnostics.Add(ErrorCode.ERR_UnmanagedConstraintMustBeFirst, typeSyntax.GetLocation());
                                        continue;
                                    }

                                    // This should produce diagnostics if the types are missing
                                    GetWellKnownType(WellKnownType.System_Runtime_InteropServices_UnmanagedType, diagnostics, typeSyntax);
                                    GetSpecialType(SpecialType.System_ValueType, diagnostics, typeSyntax);

                                    constraints |= TypeParameterConstraintKind.Unmanaged;
                                    continue;

                                case ConstraintContextualKeyword.NotNull:
                                    if (i != 0)
                                    {
                                        diagnostics.Add(ErrorCode.ERR_NotNullConstraintMustBeFirst, typeSyntax.GetLocation());
                                    }

                                    constraints |= TypeParameterConstraintKind.NotNull;
                                    continue;

                                case ConstraintContextualKeyword.None:
                                    break;
                                default:
                                    throw ExceptionUtilities.UnexpectedValue(keyword);
                            }

                            constraintTypes.Add(type);
                            syntaxBuilder.Add(typeConstraintSyntax);
                        }
                        continue;
                    default:
                        throw ExceptionUtilities.UnexpectedValue(syntax.Kind());
                }
            }

            if (!isForOverride && !hasTypeLikeConstraint && !AreNullableAnnotationsEnabled(typeParameterSyntax.Identifier))
            {
                constraints |= TypeParameterConstraintKind.ObliviousNullabilityIfReferenceType;
            }

            Debug.Assert(!isForOverride ||
                         (constraints & (TypeParameterConstraintKind.ReferenceType | TypeParameterConstraintKind.ValueType)) != (TypeParameterConstraintKind.ReferenceType | TypeParameterConstraintKind.ValueType));

            return (TypeParameterConstraintClause.Create(constraints, constraintTypes?.ToImmutableAndFree() ?? ImmutableArray<TypeWithAnnotations>.Empty), syntaxBuilder);

            static void reportOverrideWithConstraints(ref bool reportedOverrideWithConstraints, TypeParameterConstraintSyntax syntax, BindingDiagnosticBag diagnostics)
            {
                if (!reportedOverrideWithConstraints)
                {
                    diagnostics.Add(ErrorCode.ERR_OverrideWithConstraints, syntax.GetLocation());
                    reportedOverrideWithConstraints = true;
                }
            }
        }

        internal ImmutableArray<TypeParameterConstraintClause> GetDefaultTypeParameterConstraintClauses(TypeParameterListSyntax typeParameterList)
        {
            var builder = ArrayBuilder<TypeParameterConstraintClause>.GetInstance(typeParameterList.Parameters.Count);

            foreach (TypeParameterSyntax typeParameterSyntax in typeParameterList.Parameters)
            {
                builder.Add(GetDefaultTypeParameterConstraintClause(typeParameterSyntax));
            }

            return builder.ToImmutableAndFree();
        }

        private TypeParameterConstraintClause GetDefaultTypeParameterConstraintClause(TypeParameterSyntax typeParameterSyntax, bool isForOverride = false)
        {
            return isForOverride || AreNullableAnnotationsEnabled(typeParameterSyntax.Identifier) ? TypeParameterConstraintClause.Empty : TypeParameterConstraintClause.ObliviousNullabilityIfReferenceType;
        }

        /// <summary>
        /// Constraints are checked for invalid types, duplicate types, and accessibility. 
        /// </summary>
        private static void RemoveInvalidConstraints(
            ImmutableArray<TypeParameterSymbol> typeParameters,
            ArrayBuilder<TypeParameterConstraintClause> constraintClauses,
            ArrayBuilder<ArrayBuilder<TypeConstraintSyntax>> syntaxNodes,
            BindingDiagnosticBag diagnostics)
        {
            Debug.Assert(typeParameters.Length > 0);
            Debug.Assert(typeParameters.Length == constraintClauses.Count);
            int n = typeParameters.Length;
            for (int i = 0; i < n; i++)
            {
                constraintClauses[i] = RemoveInvalidConstraints(typeParameters[i], constraintClauses[i], syntaxNodes[i], diagnostics);
            }
        }

        private static TypeParameterConstraintClause RemoveInvalidConstraints(
            TypeParameterSymbol typeParameter,
            TypeParameterConstraintClause constraintClause,
            ArrayBuilder<TypeConstraintSyntax> syntaxNodesOpt,
            BindingDiagnosticBag diagnostics)
        {
            if (syntaxNodesOpt != null)
            {
                var constraintTypes = constraintClause.ConstraintTypes;
                Symbol containingSymbol = typeParameter.ContainingSymbol;

                var constraintTypeBuilder = ArrayBuilder<TypeWithAnnotations>.GetInstance();
                int n = constraintTypes.Length;

                for (int i = 0; i < n; i++)
                {
                    var constraintType = constraintTypes[i];
                    var syntax = syntaxNodesOpt[i];
                    // Only valid constraint types are included in ConstraintTypes
                    // since, in general, it may be difficult to support all invalid types.
                    // In the future, we may want to include some invalid types
                    // though so the public binding API has the most information.
                    if (Binder.IsValidConstraint(typeParameter.Name, syntax, constraintType, constraintClause.Constraints, constraintTypeBuilder, diagnostics))
                    {
                        CheckConstraintTypeVisibility(containingSymbol, syntax.Location, constraintType, diagnostics);
                        constraintTypeBuilder.Add(constraintType);
                    }
                }

                if (constraintTypeBuilder.Count < n)
                {
                    return TypeParameterConstraintClause.Create(constraintClause.Constraints, constraintTypeBuilder.ToImmutableAndFree());
                }

                constraintTypeBuilder.Free();
            }

            return constraintClause;
        }

        private static void CheckConstraintTypeVisibility(
            Symbol containingSymbol,
            Location location,
            TypeWithAnnotations constraintType,
            BindingDiagnosticBag diagnostics)
        {
            var useSiteInfo = new CompoundUseSiteInfo<AssemblySymbol>(diagnostics, containingSymbol.ContainingAssembly);
            if (!containingSymbol.IsNoMoreVisibleThan(constraintType, ref useSiteInfo))
            {
                // "Inconsistent accessibility: constraint type '{1}' is less accessible than '{0}'"
                diagnostics.Add(ErrorCode.ERR_BadVisBound, location, containingSymbol, constraintType.Type);
            }
            diagnostics.Add(location, useSiteInfo);
        }

        /// <summary>
        /// Returns true if the constraint is valid. Otherwise
        /// returns false and generates a diagnostic.
        /// </summary>
        internal static bool IsValidConstraint(
            string typeParameterName,
            TypeConstraintSyntax syntax,
            TypeWithAnnotations type,
            TypeParameterConstraintKind constraints,
            ArrayBuilder<TypeWithAnnotations> constraintTypes,
            BindingDiagnosticBag diagnostics)
        {
            if (!isValidConstraintType(syntax, type, diagnostics))
            {
                return false;
            }

            if (constraintTypes.Contains(c => type.Equals(c, TypeCompareKind.AllIgnoreOptions)))
            {
                // "Duplicate constraint '{0}' for type parameter '{1}'"
                Error(diagnostics, ErrorCode.ERR_DuplicateBound, syntax, type.Type.SetUnknownNullabilityForReferenceTypes(), typeParameterName);
                return false;
            }

            if (type.TypeKind == TypeKind.Class)
            {
                // If there is already a struct or class constraint (class constraint could be
                // 'class' or explicit type), report an error and drop this class. If we don't
                // drop this additional class, we may end up with conflicting class constraints.

                if (constraintTypes.Count > 0)
                {
                    // "The class type constraint '{0}' must come before any other constraints"
                    Error(diagnostics, ErrorCode.ERR_ClassBoundNotFirst, syntax, type.Type);
                    return false;
                }

                if ((constraints & (TypeParameterConstraintKind.ReferenceType)) != 0)
                {
                    switch (type.SpecialType)
                    {
                        case SpecialType.System_Enum:
                        case SpecialType.System_Delegate:
                        case SpecialType.System_MulticastDelegate:
                            break;

                        default:
                            // "'{0}': cannot specify both a constraint class and the 'class' or 'struct' constraint"
                            Error(diagnostics, ErrorCode.ERR_RefValBoundWithClass, syntax, type.Type);
                            return false;
                    }
                }
                else if (type.SpecialType != SpecialType.System_Enum)
                {
                    if ((constraints & TypeParameterConstraintKind.ValueType) != 0)
                    {
                        // "'{0}': cannot specify both a constraint class and the 'class' or 'struct' constraint"
                        Error(diagnostics, ErrorCode.ERR_RefValBoundWithClass, syntax, type.Type);
                        return false;
                    }
                    else if ((constraints & TypeParameterConstraintKind.Unmanaged) != 0)
                    {
                        // "'{0}': cannot specify both a constraint class and the 'unmanaged' constraint"
                        Error(diagnostics, ErrorCode.ERR_UnmanagedBoundWithClass, syntax, type.Type);
                        return false;
                    }
                }
            }

            return true;

<<<<<<< HEAD
        /// <summary>
        /// Returns true if the type is a valid constraint type.
        /// Otherwise returns false and generates a diagnostic.
        /// </summary>
        private static bool IsValidConstraintType(TypeConstraintSyntax syntax, TypeWithAnnotations typeWithAnnotations, BindingDiagnosticBag diagnostics)
        {
            TypeSymbol type = typeWithAnnotations.Type;

            switch (type.SpecialType)
=======
            // Returns true if the type is a valid constraint type.
            // Otherwise returns false and generates a diagnostic.
            static bool isValidConstraintType(TypeConstraintSyntax syntax, TypeWithAnnotations typeWithAnnotations, DiagnosticBag diagnostics)
>>>>>>> 27b21d2e
            {
                TypeSymbol type = typeWithAnnotations.Type;

                switch (type.SpecialType)
                {
                    case SpecialType.System_Enum:
                        CheckFeatureAvailability(syntax, MessageID.IDS_FeatureEnumGenericTypeConstraint, diagnostics);
                        break;

                    case SpecialType.System_Delegate:
                    case SpecialType.System_MulticastDelegate:
                        CheckFeatureAvailability(syntax, MessageID.IDS_FeatureDelegateGenericTypeConstraint, diagnostics);
                        break;

                    case SpecialType.System_Object:
                    case SpecialType.System_ValueType:
                    case SpecialType.System_Array:
                        // "Constraint cannot be special class '{0}'"
                        Error(diagnostics, ErrorCode.ERR_SpecialTypeAsBound, syntax, type);
                        return false;
                }

                switch (type.TypeKind)
                {
                    case TypeKind.Error:
                    case TypeKind.TypeParameter:
                        return true;

                    case TypeKind.Interface:
                        break;

                    case TypeKind.Dynamic:
                        // "Constraint cannot be the dynamic type"
                        Error(diagnostics, ErrorCode.ERR_DynamicTypeAsBound, syntax);
                        return false;

                    case TypeKind.Class:
                        if (type.IsSealed)
                        {
                            goto case TypeKind.Struct;
                        }
                        else if (type.IsStatic)
                        {
                            // "'{0}': static classes cannot be used as constraints"
                            Error(diagnostics, ErrorCode.ERR_ConstraintIsStaticClass, syntax, type);
                            return false;
                        }
                        break;

                    case TypeKind.Delegate:
                    case TypeKind.Enum:
                    case TypeKind.Struct:
                        // "'{0}' is not a valid constraint. A type used as a constraint must be an interface, a non-sealed class or a type parameter."
                        Error(diagnostics, ErrorCode.ERR_BadBoundType, syntax, type);
                        return false;

                    case TypeKind.Array:
                    case TypeKind.Pointer:
                        // "Invalid constraint type. A type used as a constraint must be an interface, a non-sealed class or a type parameter."
                        Error(diagnostics, ErrorCode.ERR_BadConstraintType, syntax.GetLocation());
                        return false;

                    case TypeKind.Submission:
                    // script class is synthesized, never used as a constraint

                    default:
                        throw ExceptionUtilities.UnexpectedValue(type.TypeKind);
                }

                if (type.ContainsDynamic())
                {
                    // "Constraint cannot be a dynamic type '{0}'"
                    Error(diagnostics, ErrorCode.ERR_ConstructedDynamicTypeAsBound, syntax, type);
                    return false;
                }

                return true;
            }
        }
    }
}<|MERGE_RESOLUTION|>--- conflicted
+++ resolved
@@ -447,21 +447,9 @@
 
             return true;
 
-<<<<<<< HEAD
-        /// <summary>
-        /// Returns true if the type is a valid constraint type.
-        /// Otherwise returns false and generates a diagnostic.
-        /// </summary>
-        private static bool IsValidConstraintType(TypeConstraintSyntax syntax, TypeWithAnnotations typeWithAnnotations, BindingDiagnosticBag diagnostics)
-        {
-            TypeSymbol type = typeWithAnnotations.Type;
-
-            switch (type.SpecialType)
-=======
             // Returns true if the type is a valid constraint type.
             // Otherwise returns false and generates a diagnostic.
-            static bool isValidConstraintType(TypeConstraintSyntax syntax, TypeWithAnnotations typeWithAnnotations, DiagnosticBag diagnostics)
->>>>>>> 27b21d2e
+            static bool isValidConstraintType(TypeConstraintSyntax syntax, TypeWithAnnotations typeWithAnnotations, BindingDiagnosticBag diagnostics)
             {
                 TypeSymbol type = typeWithAnnotations.Type;
 
