--- conflicted
+++ resolved
@@ -767,9 +767,6 @@
             }
         }
 
-<<<<<<< HEAD
-        internal bool TryGetCollectionIterationType(SyntaxNode syntax, TypeSymbol collectionType, out TypeWithAnnotations iterationType)
-=======
         /// <summary>
         /// If the element is from a collection type where elements are added with collection initializers,
         /// return the argument to the collection initializer Add method or null if the element is not a
@@ -789,8 +786,7 @@
             return element;
         }
 
-        internal bool TryGetCollectionIterationType(ExpressionSyntax syntax, TypeSymbol collectionType, out TypeWithAnnotations iterationType)
->>>>>>> 9b1bb310
+        internal bool TryGetCollectionIterationType(SyntaxNode syntax, TypeSymbol collectionType, out TypeWithAnnotations iterationType)
         {
             BoundExpression collectionExpr = new BoundValuePlaceholder(syntax, collectionType);
             return GetEnumeratorInfoAndInferCollectionElementType(
