--- conflicted
+++ resolved
@@ -967,13 +967,7 @@
                     }
                     else if (collectionTypeKind is not CollectionExpressionTypeKind.CollectionBuilder)
                     {
-<<<<<<< HEAD
                         // Array, Span, ReadOnlySpan
-=======
-                        // PROTOTYPE: Implement support for CollectionBuilder.  For now, error on it.
-
-                        // Array, Span, ReadOnlySpan, CollectionBuilder.
->>>>>>> eca8cde1
                         diagnostics.Add(
                             ErrorCode.ERR_CollectionArgumentsNotSupportedForType,
                             node.WithElement.Syntax.GetFirstToken().GetLocation(),
