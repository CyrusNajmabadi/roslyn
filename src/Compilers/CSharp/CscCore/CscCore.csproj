--- conflicted
+++ resolved
@@ -52,7 +52,6 @@
   <ItemGroup>
     <InternalsVisibleToTest Include="Roslyn.Compilers.CSharp.CommandLine.UnitTests" />
   </ItemGroup>
-<<<<<<< HEAD
   <ItemGroup>
     <None Include="csc.cmd">
       <CopyToOutputDirectory>PreserveNewest</CopyToOutputDirectory>
@@ -66,10 +65,7 @@
     <None Include="csc.runtimeconfig.json">
       <CopyToOutputDirectory>PreserveNewest</CopyToOutputDirectory>
     </None>
-    <None Include="project.json" />
   </ItemGroup>
-=======
->>>>>>> 658c7286
   <Import Project="..\..\Core\CommandLine\CommandLine.projitems" Label="Shared" />
   <Import Project="..\..\..\..\build\Targets\Imports.targets" />
 </Project>