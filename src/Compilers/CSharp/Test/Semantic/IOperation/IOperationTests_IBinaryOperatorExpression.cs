// Copyright (c) Microsoft.  All Rights Reserved.  Licensed under the Apache License, Version 2.0.  See License.txt in the project root for license information.

using Microsoft.CodeAnalysis.CSharp.Syntax;
using Microsoft.CodeAnalysis.Test.Utilities;
using Roslyn.Test.Utilities;
using Xunit;

namespace Microsoft.CodeAnalysis.CSharp.UnitTests
{
    public partial class IOperationTests : SemanticModelTestBase
    {
        [CompilerTrait(CompilerFeature.IOperation)]
        [Fact]
        public void VerifyLiftedBinaryOperators1()
        {
            var source = @"
class C
{
    void F(int? x, int? y)
    {
        var z = /*<bind>*/x + y/*</bind>*/;
    }
}";

            string expectedOperationTree =
@"
IBinaryOperation (BinaryOperatorKind.Add, IsLifted) (OperationKind.BinaryOperator, Type: System.Int32?) (Syntax: 'x + y')
  Left: 
    IParameterReferenceOperation: x (OperationKind.ParameterReference, Type: System.Int32?) (Syntax: 'x')
  Right: 
    IParameterReferenceOperation: y (OperationKind.ParameterReference, Type: System.Int32?) (Syntax: 'y')
";

            VerifyOperationTreeForTest<BinaryExpressionSyntax>(source, expectedOperationTree);
        }

        [CompilerTrait(CompilerFeature.IOperation)]
        [Fact]
        public void VerifyNonLiftedBinaryOperators1()
        {
            var source = @"
class C
{
    void F(int x, int y)
    {
        var z = /*<bind>*/x + y/*</bind>*/;
    }
}";

            string expectedOperationTree =
@"
IBinaryOperation (BinaryOperatorKind.Add) (OperationKind.BinaryOperator, Type: System.Int32) (Syntax: 'x + y')
  Left: 
    IParameterReferenceOperation: x (OperationKind.ParameterReference, Type: System.Int32) (Syntax: 'x')
  Right: 
    IParameterReferenceOperation: y (OperationKind.ParameterReference, Type: System.Int32) (Syntax: 'y')
";

            VerifyOperationTreeForTest<BinaryExpressionSyntax>(source, expectedOperationTree);
        }

        [CompilerTrait(CompilerFeature.IOperation)]
        [Fact]
        public void VerifyLiftedCheckedBinaryOperators1()
        {
            string source = @"
class C
{
    void F(int? x, int? y)
    {
        checked
        {
            var z = /*<bind>*/x + y/*</bind>*/;
        }
    }
}
";
            string expectedOperationTree = @"
IBinaryOperation (BinaryOperatorKind.Add, IsLifted, Checked) (OperationKind.BinaryOperator, Type: System.Int32?) (Syntax: 'x + y')
  Left: 
    IParameterReferenceOperation: x (OperationKind.ParameterReference, Type: System.Int32?) (Syntax: 'x')
  Right: 
    IParameterReferenceOperation: y (OperationKind.ParameterReference, Type: System.Int32?) (Syntax: 'y')
";
            var expectedDiagnostics = DiagnosticDescription.None;

            VerifyOperationTreeAndDiagnosticsForTest<BinaryExpressionSyntax>(source, expectedOperationTree, expectedDiagnostics);
        }

        [CompilerTrait(CompilerFeature.IOperation)]
        [Fact]
        public void VerifyNonLiftedCheckedBinaryOperators1()
        {
            string source = @"
class C
{
    void F(int x, int y)
    {
        checked
        {
            var z = /*<bind>*/x + y/*</bind>*/;
        }
    }
}
";
            string expectedOperationTree = @"
IBinaryOperation (BinaryOperatorKind.Add, Checked) (OperationKind.BinaryOperator, Type: System.Int32) (Syntax: 'x + y')
  Left: 
    IParameterReferenceOperation: x (OperationKind.ParameterReference, Type: System.Int32) (Syntax: 'x')
  Right: 
    IParameterReferenceOperation: y (OperationKind.ParameterReference, Type: System.Int32) (Syntax: 'y')
";
            var expectedDiagnostics = DiagnosticDescription.None;

            VerifyOperationTreeAndDiagnosticsForTest<BinaryExpressionSyntax>(source, expectedOperationTree, expectedDiagnostics);
        }

        [CompilerTrait(CompilerFeature.IOperation)]
        [Fact]
        public void VerifyLiftedUserDefinedBinaryOperators1()
        {
            var source = @"
struct C
{
    public static C operator +(C c1, C c2) { }
    void F(C? x, C? y)
    {
        var z = /*<bind>*/x + y/*</bind>*/;
    }
}";

            string expectedOperationTree =
@"
IBinaryOperation (BinaryOperatorKind.Add, IsLifted) (OperatorMethod: C C.op_Addition(C c1, C c2)) (OperationKind.BinaryOperator, Type: C?) (Syntax: 'x + y')
  Left: 
    IParameterReferenceOperation: x (OperationKind.ParameterReference, Type: C?) (Syntax: 'x')
  Right: 
    IParameterReferenceOperation: y (OperationKind.ParameterReference, Type: C?) (Syntax: 'y')
";

            VerifyOperationTreeForTest<BinaryExpressionSyntax>(source, expectedOperationTree);
        }

        [CompilerTrait(CompilerFeature.IOperation)]
        [Fact]
        public void VerifyNonLiftedUserDefinedBinaryOperators1()
        {
            var source = @"
struct C
{
    public static C operator +(C c1, C c2) { }
    void F(C x, C y)
    {
        var z = /*<bind>*/x + y/*</bind>*/;
    }
}";

            string expectedOperationTree =
@"
IBinaryOperation (BinaryOperatorKind.Add) (OperatorMethod: C C.op_Addition(C c1, C c2)) (OperationKind.BinaryOperator, Type: C) (Syntax: 'x + y')
  Left: 
    IParameterReferenceOperation: x (OperationKind.ParameterReference, Type: C) (Syntax: 'x')
  Right: 
    IParameterReferenceOperation: y (OperationKind.ParameterReference, Type: C) (Syntax: 'y')
";

            VerifyOperationTreeForTest<BinaryExpressionSyntax>(source, expectedOperationTree);
        }

        [CompilerTrait(CompilerFeature.IOperation)]
        [Fact]
        public void TestBinaryOperators()
        {
            string source = @"
using System;
class C
{
    void M(int a, int b, int c, int d, int e, int f, int g, int h, int i, int j, int k, int l, int m, int n, int o, int p)
    {
        /*<bind>*/Console.WriteLine(
            (a >> 10) + (b << 20) - c * d / e % f & g |
            h ^ (i == (j != ((((k < l ? 1 : 0) > m ? 1 : 0) <= o ? 1 : 0) >= p ? 1 : 0) ? 1 : 0) ? 1 : 0))/*</bind>*/;
    }
}
";
            string expectedOperationTree = @"
IInvocationOperation (void System.Console.WriteLine(System.Int32 value)) (OperationKind.Invocation, Type: System.Void) (Syntax: 'Console.Wri ... ) ? 1 : 0))')
  Instance Receiver: 
    null
  Arguments(1):
      IArgumentOperation (ArgumentKind.Explicit, Matching Parameter: value) (OperationKind.Argument, Type: System.Int32) (Syntax: '(a >> 10) + ... 0) ? 1 : 0)')
        IBinaryOperation (BinaryOperatorKind.Or) (OperationKind.BinaryOperator, Type: System.Int32) (Syntax: '(a >> 10) + ... 0) ? 1 : 0)')
          Left: 
            IBinaryOperation (BinaryOperatorKind.And) (OperationKind.BinaryOperator, Type: System.Int32) (Syntax: '(a >> 10) + ... / e % f & g')
              Left: 
                IBinaryOperation (BinaryOperatorKind.Subtract) (OperationKind.BinaryOperator, Type: System.Int32) (Syntax: '(a >> 10) + ... * d / e % f')
                  Left: 
                    IBinaryOperation (BinaryOperatorKind.Add) (OperationKind.BinaryOperator, Type: System.Int32) (Syntax: '(a >> 10) + (b << 20)')
                      Left: 
<<<<<<< HEAD
                        IParenthesizedExpression (OperationKind.ParenthesizedExpression, Type: System.Int32) (Syntax: '(a >> 10)')
                          Operand: 
                            IBinaryOperatorExpression (BinaryOperatorKind.RightShift) (OperationKind.BinaryOperatorExpression, Type: System.Int32) (Syntax: 'a >> 10')
                              Left: 
                                IParameterReferenceExpression: a (OperationKind.ParameterReferenceExpression, Type: System.Int32) (Syntax: 'a')
                              Right: 
                                ILiteralExpression (OperationKind.LiteralExpression, Type: System.Int32, Constant: 10) (Syntax: '10')
                      Right: 
                        IParenthesizedExpression (OperationKind.ParenthesizedExpression, Type: System.Int32) (Syntax: '(b << 20)')
                          Operand: 
                            IBinaryOperatorExpression (BinaryOperatorKind.LeftShift) (OperationKind.BinaryOperatorExpression, Type: System.Int32) (Syntax: 'b << 20')
                              Left: 
                                IParameterReferenceExpression: b (OperationKind.ParameterReferenceExpression, Type: System.Int32) (Syntax: 'b')
                              Right: 
                                ILiteralExpression (OperationKind.LiteralExpression, Type: System.Int32, Constant: 20) (Syntax: '20')
=======
                        IBinaryOperation (BinaryOperatorKind.RightShift) (OperationKind.BinaryOperator, Type: System.Int32) (Syntax: 'a >> 10')
                          Left: 
                            IParameterReferenceOperation: a (OperationKind.ParameterReference, Type: System.Int32) (Syntax: 'a')
                          Right: 
                            ILiteralOperation (OperationKind.Literal, Type: System.Int32, Constant: 10) (Syntax: '10')
                      Right: 
                        IBinaryOperation (BinaryOperatorKind.LeftShift) (OperationKind.BinaryOperator, Type: System.Int32) (Syntax: 'b << 20')
                          Left: 
                            IParameterReferenceOperation: b (OperationKind.ParameterReference, Type: System.Int32) (Syntax: 'b')
                          Right: 
                            ILiteralOperation (OperationKind.Literal, Type: System.Int32, Constant: 20) (Syntax: '20')
>>>>>>> f09e33b7
                  Right: 
                    IBinaryOperation (BinaryOperatorKind.Remainder) (OperationKind.BinaryOperator, Type: System.Int32) (Syntax: 'c * d / e % f')
                      Left: 
                        IBinaryOperation (BinaryOperatorKind.Divide) (OperationKind.BinaryOperator, Type: System.Int32) (Syntax: 'c * d / e')
                          Left: 
                            IBinaryOperation (BinaryOperatorKind.Multiply) (OperationKind.BinaryOperator, Type: System.Int32) (Syntax: 'c * d')
                              Left: 
                                IParameterReferenceOperation: c (OperationKind.ParameterReference, Type: System.Int32) (Syntax: 'c')
                              Right: 
                                IParameterReferenceOperation: d (OperationKind.ParameterReference, Type: System.Int32) (Syntax: 'd')
                          Right: 
                            IParameterReferenceOperation: e (OperationKind.ParameterReference, Type: System.Int32) (Syntax: 'e')
                      Right: 
                        IParameterReferenceOperation: f (OperationKind.ParameterReference, Type: System.Int32) (Syntax: 'f')
              Right: 
                IParameterReferenceOperation: g (OperationKind.ParameterReference, Type: System.Int32) (Syntax: 'g')
          Right: 
            IBinaryOperation (BinaryOperatorKind.ExclusiveOr) (OperationKind.BinaryOperator, Type: System.Int32) (Syntax: 'h ^ (i == ( ... 0) ? 1 : 0)')
              Left: 
                IParameterReferenceOperation: h (OperationKind.ParameterReference, Type: System.Int32) (Syntax: 'h')
              Right: 
<<<<<<< HEAD
                IParenthesizedExpression (OperationKind.ParenthesizedExpression, Type: System.Int32) (Syntax: '(i == (j != ... 0) ? 1 : 0)')
                  Operand: 
                    IConditionalExpression (OperationKind.ConditionalExpression, Type: System.Int32) (Syntax: 'i == (j !=  ...  0) ? 1 : 0')
                      Condition: 
                        IBinaryOperatorExpression (BinaryOperatorKind.Equals) (OperationKind.BinaryOperatorExpression, Type: System.Boolean) (Syntax: 'i == (j !=  ... 0) ? 1 : 0)')
                          Left: 
                            IParameterReferenceExpression: i (OperationKind.ParameterReferenceExpression, Type: System.Int32) (Syntax: 'i')
                          Right: 
                            IParenthesizedExpression (OperationKind.ParenthesizedExpression, Type: System.Int32) (Syntax: '(j != ((((k ... 0) ? 1 : 0)')
                              Operand: 
                                IConditionalExpression (OperationKind.ConditionalExpression, Type: System.Int32) (Syntax: 'j != ((((k  ...  0) ? 1 : 0')
                                  Condition: 
                                    IBinaryOperatorExpression (BinaryOperatorKind.NotEquals) (OperationKind.BinaryOperatorExpression, Type: System.Boolean) (Syntax: 'j != ((((k  ...  p ? 1 : 0)')
                                      Left: 
                                        IParameterReferenceExpression: j (OperationKind.ParameterReferenceExpression, Type: System.Int32) (Syntax: 'j')
                                      Right: 
                                        IParenthesizedExpression (OperationKind.ParenthesizedExpression, Type: System.Int32) (Syntax: '((((k < l ? ...  p ? 1 : 0)')
                                          Operand: 
                                            IConditionalExpression (OperationKind.ConditionalExpression, Type: System.Int32) (Syntax: '(((k < l ?  ... = p ? 1 : 0')
                                              Condition: 
                                                IBinaryOperatorExpression (BinaryOperatorKind.GreaterThanOrEqual) (OperationKind.BinaryOperatorExpression, Type: System.Boolean) (Syntax: '(((k < l ?  ... 1 : 0) >= p')
                                                  Left: 
                                                    IParenthesizedExpression (OperationKind.ParenthesizedExpression, Type: System.Int32) (Syntax: '(((k < l ?  ...  o ? 1 : 0)')
                                                      Operand: 
                                                        IConditionalExpression (OperationKind.ConditionalExpression, Type: System.Int32) (Syntax: '((k < l ? 1 ... = o ? 1 : 0')
                                                          Condition: 
                                                            IBinaryOperatorExpression (BinaryOperatorKind.LessThanOrEqual) (OperationKind.BinaryOperatorExpression, Type: System.Boolean) (Syntax: '((k < l ? 1 ... 1 : 0) <= o')
                                                              Left: 
                                                                IParenthesizedExpression (OperationKind.ParenthesizedExpression, Type: System.Int32) (Syntax: '((k < l ? 1 ...  m ? 1 : 0)')
                                                                  Operand: 
                                                                    IConditionalExpression (OperationKind.ConditionalExpression, Type: System.Int32) (Syntax: '(k < l ? 1  ... > m ? 1 : 0')
                                                                      Condition: 
                                                                        IBinaryOperatorExpression (BinaryOperatorKind.GreaterThan) (OperationKind.BinaryOperatorExpression, Type: System.Boolean) (Syntax: '(k < l ? 1 : 0) > m')
                                                                          Left: 
                                                                            IParenthesizedExpression (OperationKind.ParenthesizedExpression, Type: System.Int32) (Syntax: '(k < l ? 1 : 0)')
                                                                              Operand: 
                                                                                IConditionalExpression (OperationKind.ConditionalExpression, Type: System.Int32) (Syntax: 'k < l ? 1 : 0')
                                                                                  Condition: 
                                                                                    IBinaryOperatorExpression (BinaryOperatorKind.LessThan) (OperationKind.BinaryOperatorExpression, Type: System.Boolean) (Syntax: 'k < l')
                                                                                      Left: 
                                                                                        IParameterReferenceExpression: k (OperationKind.ParameterReferenceExpression, Type: System.Int32) (Syntax: 'k')
                                                                                      Right: 
                                                                                        IParameterReferenceExpression: l (OperationKind.ParameterReferenceExpression, Type: System.Int32) (Syntax: 'l')
                                                                                  WhenTrue: 
                                                                                    ILiteralExpression (OperationKind.LiteralExpression, Type: System.Int32, Constant: 1) (Syntax: '1')
                                                                                  WhenFalse: 
                                                                                    ILiteralExpression (OperationKind.LiteralExpression, Type: System.Int32, Constant: 0) (Syntax: '0')
                                                                          Right: 
                                                                            IParameterReferenceExpression: m (OperationKind.ParameterReferenceExpression, Type: System.Int32) (Syntax: 'm')
                                                                      WhenTrue: 
                                                                        ILiteralExpression (OperationKind.LiteralExpression, Type: System.Int32, Constant: 1) (Syntax: '1')
                                                                      WhenFalse: 
                                                                        ILiteralExpression (OperationKind.LiteralExpression, Type: System.Int32, Constant: 0) (Syntax: '0')
                                                              Right: 
                                                                IParameterReferenceExpression: o (OperationKind.ParameterReferenceExpression, Type: System.Int32) (Syntax: 'o')
=======
                IConditionalOperation (OperationKind.Conditional, Type: System.Int32) (Syntax: 'i == (j !=  ...  0) ? 1 : 0')
                  Condition: 
                    IBinaryOperation (BinaryOperatorKind.Equals) (OperationKind.BinaryOperator, Type: System.Boolean) (Syntax: 'i == (j !=  ... 0) ? 1 : 0)')
                      Left: 
                        IParameterReferenceOperation: i (OperationKind.ParameterReference, Type: System.Int32) (Syntax: 'i')
                      Right: 
                        IConditionalOperation (OperationKind.Conditional, Type: System.Int32) (Syntax: 'j != ((((k  ...  0) ? 1 : 0')
                          Condition: 
                            IBinaryOperation (BinaryOperatorKind.NotEquals) (OperationKind.BinaryOperator, Type: System.Boolean) (Syntax: 'j != ((((k  ...  p ? 1 : 0)')
                              Left: 
                                IParameterReferenceOperation: j (OperationKind.ParameterReference, Type: System.Int32) (Syntax: 'j')
                              Right: 
                                IConditionalOperation (OperationKind.Conditional, Type: System.Int32) (Syntax: '(((k < l ?  ... = p ? 1 : 0')
                                  Condition: 
                                    IBinaryOperation (BinaryOperatorKind.GreaterThanOrEqual) (OperationKind.BinaryOperator, Type: System.Boolean) (Syntax: '(((k < l ?  ... 1 : 0) >= p')
                                      Left: 
                                        IConditionalOperation (OperationKind.Conditional, Type: System.Int32) (Syntax: '((k < l ? 1 ... = o ? 1 : 0')
                                          Condition: 
                                            IBinaryOperation (BinaryOperatorKind.LessThanOrEqual) (OperationKind.BinaryOperator, Type: System.Boolean) (Syntax: '((k < l ? 1 ... 1 : 0) <= o')
                                              Left: 
                                                IConditionalOperation (OperationKind.Conditional, Type: System.Int32) (Syntax: '(k < l ? 1  ... > m ? 1 : 0')
                                                  Condition: 
                                                    IBinaryOperation (BinaryOperatorKind.GreaterThan) (OperationKind.BinaryOperator, Type: System.Boolean) (Syntax: '(k < l ? 1 : 0) > m')
                                                      Left: 
                                                        IConditionalOperation (OperationKind.Conditional, Type: System.Int32) (Syntax: 'k < l ? 1 : 0')
                                                          Condition: 
                                                            IBinaryOperation (BinaryOperatorKind.LessThan) (OperationKind.BinaryOperator, Type: System.Boolean) (Syntax: 'k < l')
                                                              Left: 
                                                                IParameterReferenceOperation: k (OperationKind.ParameterReference, Type: System.Int32) (Syntax: 'k')
                                                              Right: 
                                                                IParameterReferenceOperation: l (OperationKind.ParameterReference, Type: System.Int32) (Syntax: 'l')
>>>>>>> f09e33b7
                                                          WhenTrue: 
                                                            ILiteralOperation (OperationKind.Literal, Type: System.Int32, Constant: 1) (Syntax: '1')
                                                          WhenFalse: 
<<<<<<< HEAD
                                                            ILiteralExpression (OperationKind.LiteralExpression, Type: System.Int32, Constant: 0) (Syntax: '0')
                                                  Right: 
                                                    IParameterReferenceExpression: p (OperationKind.ParameterReferenceExpression, Type: System.Int32) (Syntax: 'p')
                                              WhenTrue: 
                                                ILiteralExpression (OperationKind.LiteralExpression, Type: System.Int32, Constant: 1) (Syntax: '1')
                                              WhenFalse: 
                                                ILiteralExpression (OperationKind.LiteralExpression, Type: System.Int32, Constant: 0) (Syntax: '0')
=======
                                                            ILiteralOperation (OperationKind.Literal, Type: System.Int32, Constant: 0) (Syntax: '0')
                                                      Right: 
                                                        IParameterReferenceOperation: m (OperationKind.ParameterReference, Type: System.Int32) (Syntax: 'm')
                                                  WhenTrue: 
                                                    ILiteralOperation (OperationKind.Literal, Type: System.Int32, Constant: 1) (Syntax: '1')
                                                  WhenFalse: 
                                                    ILiteralOperation (OperationKind.Literal, Type: System.Int32, Constant: 0) (Syntax: '0')
                                              Right: 
                                                IParameterReferenceOperation: o (OperationKind.ParameterReference, Type: System.Int32) (Syntax: 'o')
                                          WhenTrue: 
                                            ILiteralOperation (OperationKind.Literal, Type: System.Int32, Constant: 1) (Syntax: '1')
                                          WhenFalse: 
                                            ILiteralOperation (OperationKind.Literal, Type: System.Int32, Constant: 0) (Syntax: '0')
                                      Right: 
                                        IParameterReferenceOperation: p (OperationKind.ParameterReference, Type: System.Int32) (Syntax: 'p')
>>>>>>> f09e33b7
                                  WhenTrue: 
                                    ILiteralOperation (OperationKind.Literal, Type: System.Int32, Constant: 1) (Syntax: '1')
                                  WhenFalse: 
<<<<<<< HEAD
                                    ILiteralExpression (OperationKind.LiteralExpression, Type: System.Int32, Constant: 0) (Syntax: '0')
                      WhenTrue: 
                        ILiteralExpression (OperationKind.LiteralExpression, Type: System.Int32, Constant: 1) (Syntax: '1')
                      WhenFalse: 
                        ILiteralExpression (OperationKind.LiteralExpression, Type: System.Int32, Constant: 0) (Syntax: '0')
=======
                                    ILiteralOperation (OperationKind.Literal, Type: System.Int32, Constant: 0) (Syntax: '0')
                          WhenTrue: 
                            ILiteralOperation (OperationKind.Literal, Type: System.Int32, Constant: 1) (Syntax: '1')
                          WhenFalse: 
                            ILiteralOperation (OperationKind.Literal, Type: System.Int32, Constant: 0) (Syntax: '0')
                  WhenTrue: 
                    ILiteralOperation (OperationKind.Literal, Type: System.Int32, Constant: 1) (Syntax: '1')
                  WhenFalse: 
                    ILiteralOperation (OperationKind.Literal, Type: System.Int32, Constant: 0) (Syntax: '0')
>>>>>>> f09e33b7
        InConversion: CommonConversion (Exists: True, IsIdentity: True, IsNumeric: False, IsReference: False, IsUserDefined: False) (MethodSymbol: null)
        OutConversion: CommonConversion (Exists: True, IsIdentity: True, IsNumeric: False, IsReference: False, IsUserDefined: False) (MethodSymbol: null)
";
            var expectedDiagnostics = DiagnosticDescription.None;

            VerifyOperationTreeAndDiagnosticsForTest<InvocationExpressionSyntax>(source, expectedOperationTree, expectedDiagnostics);
        }

        [CompilerTrait(CompilerFeature.IOperation)]
        [Fact]
        public void TestBinaryOperators_Checked()
        {
            string source = @"
using System;
class C
{
    void M(int a, int b, int c, int d, int e, int f, int g, int h, int i, int j, int k, int l, int m, int n, int o, int p)
    {
        checked
        {
            /*<bind>*/Console.WriteLine(
                (a >> 10) + (b << 20) - c * d / e % f & g |
                h ^ (i == (j != ((((k < l ? 1 : 0) > m ? 1 : 0) <= o ? 1 : 0) >= p ? 1 : 0) ? 1 : 0) ? 1 : 0))/*</bind>*/;
        }
    }
}
";
            string expectedOperationTree = @"
IInvocationOperation (void System.Console.WriteLine(System.Int32 value)) (OperationKind.Invocation, Type: System.Void) (Syntax: 'Console.Wri ... ) ? 1 : 0))')
  Instance Receiver: 
    null
  Arguments(1):
      IArgumentOperation (ArgumentKind.Explicit, Matching Parameter: value) (OperationKind.Argument, Type: System.Int32) (Syntax: '(a >> 10) + ... 0) ? 1 : 0)')
        IBinaryOperation (BinaryOperatorKind.Or) (OperationKind.BinaryOperator, Type: System.Int32) (Syntax: '(a >> 10) + ... 0) ? 1 : 0)')
          Left: 
            IBinaryOperation (BinaryOperatorKind.And) (OperationKind.BinaryOperator, Type: System.Int32) (Syntax: '(a >> 10) + ... / e % f & g')
              Left: 
                IBinaryOperation (BinaryOperatorKind.Subtract, Checked) (OperationKind.BinaryOperator, Type: System.Int32) (Syntax: '(a >> 10) + ... * d / e % f')
                  Left: 
                    IBinaryOperation (BinaryOperatorKind.Add, Checked) (OperationKind.BinaryOperator, Type: System.Int32) (Syntax: '(a >> 10) + (b << 20)')
                      Left: 
<<<<<<< HEAD
                        IParenthesizedExpression (OperationKind.ParenthesizedExpression, Type: System.Int32) (Syntax: '(a >> 10)')
                          Operand: 
                            IBinaryOperatorExpression (BinaryOperatorKind.RightShift) (OperationKind.BinaryOperatorExpression, Type: System.Int32) (Syntax: 'a >> 10')
                              Left: 
                                IParameterReferenceExpression: a (OperationKind.ParameterReferenceExpression, Type: System.Int32) (Syntax: 'a')
                              Right: 
                                ILiteralExpression (OperationKind.LiteralExpression, Type: System.Int32, Constant: 10) (Syntax: '10')
                      Right: 
                        IParenthesizedExpression (OperationKind.ParenthesizedExpression, Type: System.Int32) (Syntax: '(b << 20)')
                          Operand: 
                            IBinaryOperatorExpression (BinaryOperatorKind.LeftShift) (OperationKind.BinaryOperatorExpression, Type: System.Int32) (Syntax: 'b << 20')
                              Left: 
                                IParameterReferenceExpression: b (OperationKind.ParameterReferenceExpression, Type: System.Int32) (Syntax: 'b')
                              Right: 
                                ILiteralExpression (OperationKind.LiteralExpression, Type: System.Int32, Constant: 20) (Syntax: '20')
=======
                        IBinaryOperation (BinaryOperatorKind.RightShift) (OperationKind.BinaryOperator, Type: System.Int32) (Syntax: 'a >> 10')
                          Left: 
                            IParameterReferenceOperation: a (OperationKind.ParameterReference, Type: System.Int32) (Syntax: 'a')
                          Right: 
                            ILiteralOperation (OperationKind.Literal, Type: System.Int32, Constant: 10) (Syntax: '10')
                      Right: 
                        IBinaryOperation (BinaryOperatorKind.LeftShift) (OperationKind.BinaryOperator, Type: System.Int32) (Syntax: 'b << 20')
                          Left: 
                            IParameterReferenceOperation: b (OperationKind.ParameterReference, Type: System.Int32) (Syntax: 'b')
                          Right: 
                            ILiteralOperation (OperationKind.Literal, Type: System.Int32, Constant: 20) (Syntax: '20')
>>>>>>> f09e33b7
                  Right: 
                    IBinaryOperation (BinaryOperatorKind.Remainder) (OperationKind.BinaryOperator, Type: System.Int32) (Syntax: 'c * d / e % f')
                      Left: 
                        IBinaryOperation (BinaryOperatorKind.Divide, Checked) (OperationKind.BinaryOperator, Type: System.Int32) (Syntax: 'c * d / e')
                          Left: 
                            IBinaryOperation (BinaryOperatorKind.Multiply, Checked) (OperationKind.BinaryOperator, Type: System.Int32) (Syntax: 'c * d')
                              Left: 
                                IParameterReferenceOperation: c (OperationKind.ParameterReference, Type: System.Int32) (Syntax: 'c')
                              Right: 
                                IParameterReferenceOperation: d (OperationKind.ParameterReference, Type: System.Int32) (Syntax: 'd')
                          Right: 
                            IParameterReferenceOperation: e (OperationKind.ParameterReference, Type: System.Int32) (Syntax: 'e')
                      Right: 
                        IParameterReferenceOperation: f (OperationKind.ParameterReference, Type: System.Int32) (Syntax: 'f')
              Right: 
                IParameterReferenceOperation: g (OperationKind.ParameterReference, Type: System.Int32) (Syntax: 'g')
          Right: 
            IBinaryOperation (BinaryOperatorKind.ExclusiveOr) (OperationKind.BinaryOperator, Type: System.Int32) (Syntax: 'h ^ (i == ( ... 0) ? 1 : 0)')
              Left: 
                IParameterReferenceOperation: h (OperationKind.ParameterReference, Type: System.Int32) (Syntax: 'h')
              Right: 
<<<<<<< HEAD
                IParenthesizedExpression (OperationKind.ParenthesizedExpression, Type: System.Int32) (Syntax: '(i == (j != ... 0) ? 1 : 0)')
                  Operand: 
                    IConditionalExpression (OperationKind.ConditionalExpression, Type: System.Int32) (Syntax: 'i == (j !=  ...  0) ? 1 : 0')
                      Condition: 
                        IBinaryOperatorExpression (BinaryOperatorKind.Equals) (OperationKind.BinaryOperatorExpression, Type: System.Boolean) (Syntax: 'i == (j !=  ... 0) ? 1 : 0)')
                          Left: 
                            IParameterReferenceExpression: i (OperationKind.ParameterReferenceExpression, Type: System.Int32) (Syntax: 'i')
                          Right: 
                            IParenthesizedExpression (OperationKind.ParenthesizedExpression, Type: System.Int32) (Syntax: '(j != ((((k ... 0) ? 1 : 0)')
                              Operand: 
                                IConditionalExpression (OperationKind.ConditionalExpression, Type: System.Int32) (Syntax: 'j != ((((k  ...  0) ? 1 : 0')
                                  Condition: 
                                    IBinaryOperatorExpression (BinaryOperatorKind.NotEquals) (OperationKind.BinaryOperatorExpression, Type: System.Boolean) (Syntax: 'j != ((((k  ...  p ? 1 : 0)')
                                      Left: 
                                        IParameterReferenceExpression: j (OperationKind.ParameterReferenceExpression, Type: System.Int32) (Syntax: 'j')
                                      Right: 
                                        IParenthesizedExpression (OperationKind.ParenthesizedExpression, Type: System.Int32) (Syntax: '((((k < l ? ...  p ? 1 : 0)')
                                          Operand: 
                                            IConditionalExpression (OperationKind.ConditionalExpression, Type: System.Int32) (Syntax: '(((k < l ?  ... = p ? 1 : 0')
                                              Condition: 
                                                IBinaryOperatorExpression (BinaryOperatorKind.GreaterThanOrEqual) (OperationKind.BinaryOperatorExpression, Type: System.Boolean) (Syntax: '(((k < l ?  ... 1 : 0) >= p')
                                                  Left: 
                                                    IParenthesizedExpression (OperationKind.ParenthesizedExpression, Type: System.Int32) (Syntax: '(((k < l ?  ...  o ? 1 : 0)')
                                                      Operand: 
                                                        IConditionalExpression (OperationKind.ConditionalExpression, Type: System.Int32) (Syntax: '((k < l ? 1 ... = o ? 1 : 0')
                                                          Condition: 
                                                            IBinaryOperatorExpression (BinaryOperatorKind.LessThanOrEqual) (OperationKind.BinaryOperatorExpression, Type: System.Boolean) (Syntax: '((k < l ? 1 ... 1 : 0) <= o')
                                                              Left: 
                                                                IParenthesizedExpression (OperationKind.ParenthesizedExpression, Type: System.Int32) (Syntax: '((k < l ? 1 ...  m ? 1 : 0)')
                                                                  Operand: 
                                                                    IConditionalExpression (OperationKind.ConditionalExpression, Type: System.Int32) (Syntax: '(k < l ? 1  ... > m ? 1 : 0')
                                                                      Condition: 
                                                                        IBinaryOperatorExpression (BinaryOperatorKind.GreaterThan) (OperationKind.BinaryOperatorExpression, Type: System.Boolean) (Syntax: '(k < l ? 1 : 0) > m')
                                                                          Left: 
                                                                            IParenthesizedExpression (OperationKind.ParenthesizedExpression, Type: System.Int32) (Syntax: '(k < l ? 1 : 0)')
                                                                              Operand: 
                                                                                IConditionalExpression (OperationKind.ConditionalExpression, Type: System.Int32) (Syntax: 'k < l ? 1 : 0')
                                                                                  Condition: 
                                                                                    IBinaryOperatorExpression (BinaryOperatorKind.LessThan) (OperationKind.BinaryOperatorExpression, Type: System.Boolean) (Syntax: 'k < l')
                                                                                      Left: 
                                                                                        IParameterReferenceExpression: k (OperationKind.ParameterReferenceExpression, Type: System.Int32) (Syntax: 'k')
                                                                                      Right: 
                                                                                        IParameterReferenceExpression: l (OperationKind.ParameterReferenceExpression, Type: System.Int32) (Syntax: 'l')
                                                                                  WhenTrue: 
                                                                                    ILiteralExpression (OperationKind.LiteralExpression, Type: System.Int32, Constant: 1) (Syntax: '1')
                                                                                  WhenFalse: 
                                                                                    ILiteralExpression (OperationKind.LiteralExpression, Type: System.Int32, Constant: 0) (Syntax: '0')
                                                                          Right: 
                                                                            IParameterReferenceExpression: m (OperationKind.ParameterReferenceExpression, Type: System.Int32) (Syntax: 'm')
                                                                      WhenTrue: 
                                                                        ILiteralExpression (OperationKind.LiteralExpression, Type: System.Int32, Constant: 1) (Syntax: '1')
                                                                      WhenFalse: 
                                                                        ILiteralExpression (OperationKind.LiteralExpression, Type: System.Int32, Constant: 0) (Syntax: '0')
                                                              Right: 
                                                                IParameterReferenceExpression: o (OperationKind.ParameterReferenceExpression, Type: System.Int32) (Syntax: 'o')
=======
                IConditionalOperation (OperationKind.Conditional, Type: System.Int32) (Syntax: 'i == (j !=  ...  0) ? 1 : 0')
                  Condition: 
                    IBinaryOperation (BinaryOperatorKind.Equals) (OperationKind.BinaryOperator, Type: System.Boolean) (Syntax: 'i == (j !=  ... 0) ? 1 : 0)')
                      Left: 
                        IParameterReferenceOperation: i (OperationKind.ParameterReference, Type: System.Int32) (Syntax: 'i')
                      Right: 
                        IConditionalOperation (OperationKind.Conditional, Type: System.Int32) (Syntax: 'j != ((((k  ...  0) ? 1 : 0')
                          Condition: 
                            IBinaryOperation (BinaryOperatorKind.NotEquals) (OperationKind.BinaryOperator, Type: System.Boolean) (Syntax: 'j != ((((k  ...  p ? 1 : 0)')
                              Left: 
                                IParameterReferenceOperation: j (OperationKind.ParameterReference, Type: System.Int32) (Syntax: 'j')
                              Right: 
                                IConditionalOperation (OperationKind.Conditional, Type: System.Int32) (Syntax: '(((k < l ?  ... = p ? 1 : 0')
                                  Condition: 
                                    IBinaryOperation (BinaryOperatorKind.GreaterThanOrEqual) (OperationKind.BinaryOperator, Type: System.Boolean) (Syntax: '(((k < l ?  ... 1 : 0) >= p')
                                      Left: 
                                        IConditionalOperation (OperationKind.Conditional, Type: System.Int32) (Syntax: '((k < l ? 1 ... = o ? 1 : 0')
                                          Condition: 
                                            IBinaryOperation (BinaryOperatorKind.LessThanOrEqual) (OperationKind.BinaryOperator, Type: System.Boolean) (Syntax: '((k < l ? 1 ... 1 : 0) <= o')
                                              Left: 
                                                IConditionalOperation (OperationKind.Conditional, Type: System.Int32) (Syntax: '(k < l ? 1  ... > m ? 1 : 0')
                                                  Condition: 
                                                    IBinaryOperation (BinaryOperatorKind.GreaterThan) (OperationKind.BinaryOperator, Type: System.Boolean) (Syntax: '(k < l ? 1 : 0) > m')
                                                      Left: 
                                                        IConditionalOperation (OperationKind.Conditional, Type: System.Int32) (Syntax: 'k < l ? 1 : 0')
                                                          Condition: 
                                                            IBinaryOperation (BinaryOperatorKind.LessThan) (OperationKind.BinaryOperator, Type: System.Boolean) (Syntax: 'k < l')
                                                              Left: 
                                                                IParameterReferenceOperation: k (OperationKind.ParameterReference, Type: System.Int32) (Syntax: 'k')
                                                              Right: 
                                                                IParameterReferenceOperation: l (OperationKind.ParameterReference, Type: System.Int32) (Syntax: 'l')
>>>>>>> f09e33b7
                                                          WhenTrue: 
                                                            ILiteralOperation (OperationKind.Literal, Type: System.Int32, Constant: 1) (Syntax: '1')
                                                          WhenFalse: 
<<<<<<< HEAD
                                                            ILiteralExpression (OperationKind.LiteralExpression, Type: System.Int32, Constant: 0) (Syntax: '0')
                                                  Right: 
                                                    IParameterReferenceExpression: p (OperationKind.ParameterReferenceExpression, Type: System.Int32) (Syntax: 'p')
                                              WhenTrue: 
                                                ILiteralExpression (OperationKind.LiteralExpression, Type: System.Int32, Constant: 1) (Syntax: '1')
                                              WhenFalse: 
                                                ILiteralExpression (OperationKind.LiteralExpression, Type: System.Int32, Constant: 0) (Syntax: '0')
=======
                                                            ILiteralOperation (OperationKind.Literal, Type: System.Int32, Constant: 0) (Syntax: '0')
                                                      Right: 
                                                        IParameterReferenceOperation: m (OperationKind.ParameterReference, Type: System.Int32) (Syntax: 'm')
                                                  WhenTrue: 
                                                    ILiteralOperation (OperationKind.Literal, Type: System.Int32, Constant: 1) (Syntax: '1')
                                                  WhenFalse: 
                                                    ILiteralOperation (OperationKind.Literal, Type: System.Int32, Constant: 0) (Syntax: '0')
                                              Right: 
                                                IParameterReferenceOperation: o (OperationKind.ParameterReference, Type: System.Int32) (Syntax: 'o')
                                          WhenTrue: 
                                            ILiteralOperation (OperationKind.Literal, Type: System.Int32, Constant: 1) (Syntax: '1')
                                          WhenFalse: 
                                            ILiteralOperation (OperationKind.Literal, Type: System.Int32, Constant: 0) (Syntax: '0')
                                      Right: 
                                        IParameterReferenceOperation: p (OperationKind.ParameterReference, Type: System.Int32) (Syntax: 'p')
>>>>>>> f09e33b7
                                  WhenTrue: 
                                    ILiteralOperation (OperationKind.Literal, Type: System.Int32, Constant: 1) (Syntax: '1')
                                  WhenFalse: 
<<<<<<< HEAD
                                    ILiteralExpression (OperationKind.LiteralExpression, Type: System.Int32, Constant: 0) (Syntax: '0')
                      WhenTrue: 
                        ILiteralExpression (OperationKind.LiteralExpression, Type: System.Int32, Constant: 1) (Syntax: '1')
                      WhenFalse: 
                        ILiteralExpression (OperationKind.LiteralExpression, Type: System.Int32, Constant: 0) (Syntax: '0')
=======
                                    ILiteralOperation (OperationKind.Literal, Type: System.Int32, Constant: 0) (Syntax: '0')
                          WhenTrue: 
                            ILiteralOperation (OperationKind.Literal, Type: System.Int32, Constant: 1) (Syntax: '1')
                          WhenFalse: 
                            ILiteralOperation (OperationKind.Literal, Type: System.Int32, Constant: 0) (Syntax: '0')
                  WhenTrue: 
                    ILiteralOperation (OperationKind.Literal, Type: System.Int32, Constant: 1) (Syntax: '1')
                  WhenFalse: 
                    ILiteralOperation (OperationKind.Literal, Type: System.Int32, Constant: 0) (Syntax: '0')
>>>>>>> f09e33b7
        InConversion: CommonConversion (Exists: True, IsIdentity: True, IsNumeric: False, IsReference: False, IsUserDefined: False) (MethodSymbol: null)
        OutConversion: CommonConversion (Exists: True, IsIdentity: True, IsNumeric: False, IsReference: False, IsUserDefined: False) (MethodSymbol: null)
";
            var expectedDiagnostics = DiagnosticDescription.None;

            VerifyOperationTreeAndDiagnosticsForTest<InvocationExpressionSyntax>(source, expectedOperationTree, expectedDiagnostics);
        }
    }
}<|MERGE_RESOLUTION|>--- conflicted
+++ resolved
@@ -197,35 +197,21 @@
                   Left: 
                     IBinaryOperation (BinaryOperatorKind.Add) (OperationKind.BinaryOperator, Type: System.Int32) (Syntax: '(a >> 10) + (b << 20)')
                       Left: 
-<<<<<<< HEAD
-                        IParenthesizedExpression (OperationKind.ParenthesizedExpression, Type: System.Int32) (Syntax: '(a >> 10)')
+                        IParenthesizedOperation (OperationKind.Parenthesized, Type: System.Int32) (Syntax: '(a >> 10)')
                           Operand: 
-                            IBinaryOperatorExpression (BinaryOperatorKind.RightShift) (OperationKind.BinaryOperatorExpression, Type: System.Int32) (Syntax: 'a >> 10')
-                              Left: 
-                                IParameterReferenceExpression: a (OperationKind.ParameterReferenceExpression, Type: System.Int32) (Syntax: 'a')
-                              Right: 
-                                ILiteralExpression (OperationKind.LiteralExpression, Type: System.Int32, Constant: 10) (Syntax: '10')
+                            IBinaryOperation (BinaryOperatorKind.RightShift) (OperationKind.BinaryOperator, Type: System.Int32) (Syntax: 'a >> 10')
+                              Left: 
+                                IParameterReferenceOperation: a (OperationKind.ParameterReference, Type: System.Int32) (Syntax: 'a')
+                              Right: 
+                                ILiteralOperation (OperationKind.Literal, Type: System.Int32, Constant: 10) (Syntax: '10')
                       Right: 
-                        IParenthesizedExpression (OperationKind.ParenthesizedExpression, Type: System.Int32) (Syntax: '(b << 20)')
+                        IParenthesizedOperation (OperationKind.Parenthesized, Type: System.Int32) (Syntax: '(b << 20)')
                           Operand: 
-                            IBinaryOperatorExpression (BinaryOperatorKind.LeftShift) (OperationKind.BinaryOperatorExpression, Type: System.Int32) (Syntax: 'b << 20')
-                              Left: 
-                                IParameterReferenceExpression: b (OperationKind.ParameterReferenceExpression, Type: System.Int32) (Syntax: 'b')
-                              Right: 
-                                ILiteralExpression (OperationKind.LiteralExpression, Type: System.Int32, Constant: 20) (Syntax: '20')
-=======
-                        IBinaryOperation (BinaryOperatorKind.RightShift) (OperationKind.BinaryOperator, Type: System.Int32) (Syntax: 'a >> 10')
-                          Left: 
-                            IParameterReferenceOperation: a (OperationKind.ParameterReference, Type: System.Int32) (Syntax: 'a')
-                          Right: 
-                            ILiteralOperation (OperationKind.Literal, Type: System.Int32, Constant: 10) (Syntax: '10')
-                      Right: 
-                        IBinaryOperation (BinaryOperatorKind.LeftShift) (OperationKind.BinaryOperator, Type: System.Int32) (Syntax: 'b << 20')
-                          Left: 
-                            IParameterReferenceOperation: b (OperationKind.ParameterReference, Type: System.Int32) (Syntax: 'b')
-                          Right: 
-                            ILiteralOperation (OperationKind.Literal, Type: System.Int32, Constant: 20) (Syntax: '20')
->>>>>>> f09e33b7
+                            IBinaryOperation (BinaryOperatorKind.LeftShift) (OperationKind.BinaryOperator, Type: System.Int32) (Syntax: 'b << 20')
+                              Left: 
+                                IParameterReferenceOperation: b (OperationKind.ParameterReference, Type: System.Int32) (Syntax: 'b')
+                              Right: 
+                                ILiteralOperation (OperationKind.Literal, Type: System.Int32, Constant: 20) (Syntax: '20')
                   Right: 
                     IBinaryOperation (BinaryOperatorKind.Remainder) (OperationKind.BinaryOperator, Type: System.Int32) (Syntax: 'c * d / e % f')
                       Left: 
@@ -247,143 +233,79 @@
               Left: 
                 IParameterReferenceOperation: h (OperationKind.ParameterReference, Type: System.Int32) (Syntax: 'h')
               Right: 
-<<<<<<< HEAD
-                IParenthesizedExpression (OperationKind.ParenthesizedExpression, Type: System.Int32) (Syntax: '(i == (j != ... 0) ? 1 : 0)')
+                IParenthesizedOperation (OperationKind.Parenthesized, Type: System.Int32) (Syntax: '(i == (j != ... 0) ? 1 : 0)')
                   Operand: 
-                    IConditionalExpression (OperationKind.ConditionalExpression, Type: System.Int32) (Syntax: 'i == (j !=  ...  0) ? 1 : 0')
+                    IConditionalOperation (OperationKind.Conditional, Type: System.Int32) (Syntax: 'i == (j !=  ...  0) ? 1 : 0')
                       Condition: 
-                        IBinaryOperatorExpression (BinaryOperatorKind.Equals) (OperationKind.BinaryOperatorExpression, Type: System.Boolean) (Syntax: 'i == (j !=  ... 0) ? 1 : 0)')
+                        IBinaryOperation (BinaryOperatorKind.Equals) (OperationKind.BinaryOperator, Type: System.Boolean) (Syntax: 'i == (j !=  ... 0) ? 1 : 0)')
                           Left: 
-                            IParameterReferenceExpression: i (OperationKind.ParameterReferenceExpression, Type: System.Int32) (Syntax: 'i')
+                            IParameterReferenceOperation: i (OperationKind.ParameterReference, Type: System.Int32) (Syntax: 'i')
                           Right: 
-                            IParenthesizedExpression (OperationKind.ParenthesizedExpression, Type: System.Int32) (Syntax: '(j != ((((k ... 0) ? 1 : 0)')
+                            IParenthesizedOperation (OperationKind.Parenthesized, Type: System.Int32) (Syntax: '(j != ((((k ... 0) ? 1 : 0)')
                               Operand: 
-                                IConditionalExpression (OperationKind.ConditionalExpression, Type: System.Int32) (Syntax: 'j != ((((k  ...  0) ? 1 : 0')
+                                IConditionalOperation (OperationKind.Conditional, Type: System.Int32) (Syntax: 'j != ((((k  ...  0) ? 1 : 0')
                                   Condition: 
-                                    IBinaryOperatorExpression (BinaryOperatorKind.NotEquals) (OperationKind.BinaryOperatorExpression, Type: System.Boolean) (Syntax: 'j != ((((k  ...  p ? 1 : 0)')
+                                    IBinaryOperation (BinaryOperatorKind.NotEquals) (OperationKind.BinaryOperator, Type: System.Boolean) (Syntax: 'j != ((((k  ...  p ? 1 : 0)')
                                       Left: 
-                                        IParameterReferenceExpression: j (OperationKind.ParameterReferenceExpression, Type: System.Int32) (Syntax: 'j')
+                                        IParameterReferenceOperation: j (OperationKind.ParameterReference, Type: System.Int32) (Syntax: 'j')
                                       Right: 
-                                        IParenthesizedExpression (OperationKind.ParenthesizedExpression, Type: System.Int32) (Syntax: '((((k < l ? ...  p ? 1 : 0)')
+                                        IParenthesizedOperation (OperationKind.Parenthesized, Type: System.Int32) (Syntax: '((((k < l ? ...  p ? 1 : 0)')
                                           Operand: 
-                                            IConditionalExpression (OperationKind.ConditionalExpression, Type: System.Int32) (Syntax: '(((k < l ?  ... = p ? 1 : 0')
+                                            IConditionalOperation (OperationKind.Conditional, Type: System.Int32) (Syntax: '(((k < l ?  ... = p ? 1 : 0')
                                               Condition: 
-                                                IBinaryOperatorExpression (BinaryOperatorKind.GreaterThanOrEqual) (OperationKind.BinaryOperatorExpression, Type: System.Boolean) (Syntax: '(((k < l ?  ... 1 : 0) >= p')
+                                                IBinaryOperation (BinaryOperatorKind.GreaterThanOrEqual) (OperationKind.BinaryOperator, Type: System.Boolean) (Syntax: '(((k < l ?  ... 1 : 0) >= p')
                                                   Left: 
-                                                    IParenthesizedExpression (OperationKind.ParenthesizedExpression, Type: System.Int32) (Syntax: '(((k < l ?  ...  o ? 1 : 0)')
+                                                    IParenthesizedOperation (OperationKind.Parenthesized, Type: System.Int32) (Syntax: '(((k < l ?  ...  o ? 1 : 0)')
                                                       Operand: 
-                                                        IConditionalExpression (OperationKind.ConditionalExpression, Type: System.Int32) (Syntax: '((k < l ? 1 ... = o ? 1 : 0')
+                                                        IConditionalOperation (OperationKind.Conditional, Type: System.Int32) (Syntax: '((k < l ? 1 ... = o ? 1 : 0')
                                                           Condition: 
-                                                            IBinaryOperatorExpression (BinaryOperatorKind.LessThanOrEqual) (OperationKind.BinaryOperatorExpression, Type: System.Boolean) (Syntax: '((k < l ? 1 ... 1 : 0) <= o')
+                                                            IBinaryOperation (BinaryOperatorKind.LessThanOrEqual) (OperationKind.BinaryOperator, Type: System.Boolean) (Syntax: '((k < l ? 1 ... 1 : 0) <= o')
                                                               Left: 
-                                                                IParenthesizedExpression (OperationKind.ParenthesizedExpression, Type: System.Int32) (Syntax: '((k < l ? 1 ...  m ? 1 : 0)')
+                                                                IParenthesizedOperation (OperationKind.Parenthesized, Type: System.Int32) (Syntax: '((k < l ? 1 ...  m ? 1 : 0)')
                                                                   Operand: 
-                                                                    IConditionalExpression (OperationKind.ConditionalExpression, Type: System.Int32) (Syntax: '(k < l ? 1  ... > m ? 1 : 0')
+                                                                    IConditionalOperation (OperationKind.Conditional, Type: System.Int32) (Syntax: '(k < l ? 1  ... > m ? 1 : 0')
                                                                       Condition: 
-                                                                        IBinaryOperatorExpression (BinaryOperatorKind.GreaterThan) (OperationKind.BinaryOperatorExpression, Type: System.Boolean) (Syntax: '(k < l ? 1 : 0) > m')
+                                                                        IBinaryOperation (BinaryOperatorKind.GreaterThan) (OperationKind.BinaryOperator, Type: System.Boolean) (Syntax: '(k < l ? 1 : 0) > m')
                                                                           Left: 
-                                                                            IParenthesizedExpression (OperationKind.ParenthesizedExpression, Type: System.Int32) (Syntax: '(k < l ? 1 : 0)')
+                                                                            IParenthesizedOperation (OperationKind.Parenthesized, Type: System.Int32) (Syntax: '(k < l ? 1 : 0)')
                                                                               Operand: 
-                                                                                IConditionalExpression (OperationKind.ConditionalExpression, Type: System.Int32) (Syntax: 'k < l ? 1 : 0')
+                                                                                IConditionalOperation (OperationKind.Conditional, Type: System.Int32) (Syntax: 'k < l ? 1 : 0')
                                                                                   Condition: 
-                                                                                    IBinaryOperatorExpression (BinaryOperatorKind.LessThan) (OperationKind.BinaryOperatorExpression, Type: System.Boolean) (Syntax: 'k < l')
+                                                                                    IBinaryOperation (BinaryOperatorKind.LessThan) (OperationKind.BinaryOperator, Type: System.Boolean) (Syntax: 'k < l')
                                                                                       Left: 
-                                                                                        IParameterReferenceExpression: k (OperationKind.ParameterReferenceExpression, Type: System.Int32) (Syntax: 'k')
+                                                                                        IParameterReferenceOperation: k (OperationKind.ParameterReference, Type: System.Int32) (Syntax: 'k')
                                                                                       Right: 
-                                                                                        IParameterReferenceExpression: l (OperationKind.ParameterReferenceExpression, Type: System.Int32) (Syntax: 'l')
+                                                                                        IParameterReferenceOperation: l (OperationKind.ParameterReference, Type: System.Int32) (Syntax: 'l')
                                                                                   WhenTrue: 
-                                                                                    ILiteralExpression (OperationKind.LiteralExpression, Type: System.Int32, Constant: 1) (Syntax: '1')
+                                                                                    ILiteralOperation (OperationKind.Literal, Type: System.Int32, Constant: 1) (Syntax: '1')
                                                                                   WhenFalse: 
-                                                                                    ILiteralExpression (OperationKind.LiteralExpression, Type: System.Int32, Constant: 0) (Syntax: '0')
+                                                                                    ILiteralOperation (OperationKind.Literal, Type: System.Int32, Constant: 0) (Syntax: '0')
                                                                           Right: 
-                                                                            IParameterReferenceExpression: m (OperationKind.ParameterReferenceExpression, Type: System.Int32) (Syntax: 'm')
+                                                                            IParameterReferenceOperation: m (OperationKind.ParameterReference, Type: System.Int32) (Syntax: 'm')
                                                                       WhenTrue: 
-                                                                        ILiteralExpression (OperationKind.LiteralExpression, Type: System.Int32, Constant: 1) (Syntax: '1')
+                                                                        ILiteralOperation (OperationKind.Literal, Type: System.Int32, Constant: 1) (Syntax: '1')
                                                                       WhenFalse: 
-                                                                        ILiteralExpression (OperationKind.LiteralExpression, Type: System.Int32, Constant: 0) (Syntax: '0')
+                                                                        ILiteralOperation (OperationKind.Literal, Type: System.Int32, Constant: 0) (Syntax: '0')
                                                               Right: 
-                                                                IParameterReferenceExpression: o (OperationKind.ParameterReferenceExpression, Type: System.Int32) (Syntax: 'o')
-=======
-                IConditionalOperation (OperationKind.Conditional, Type: System.Int32) (Syntax: 'i == (j !=  ...  0) ? 1 : 0')
-                  Condition: 
-                    IBinaryOperation (BinaryOperatorKind.Equals) (OperationKind.BinaryOperator, Type: System.Boolean) (Syntax: 'i == (j !=  ... 0) ? 1 : 0)')
-                      Left: 
-                        IParameterReferenceOperation: i (OperationKind.ParameterReference, Type: System.Int32) (Syntax: 'i')
-                      Right: 
-                        IConditionalOperation (OperationKind.Conditional, Type: System.Int32) (Syntax: 'j != ((((k  ...  0) ? 1 : 0')
-                          Condition: 
-                            IBinaryOperation (BinaryOperatorKind.NotEquals) (OperationKind.BinaryOperator, Type: System.Boolean) (Syntax: 'j != ((((k  ...  p ? 1 : 0)')
-                              Left: 
-                                IParameterReferenceOperation: j (OperationKind.ParameterReference, Type: System.Int32) (Syntax: 'j')
-                              Right: 
-                                IConditionalOperation (OperationKind.Conditional, Type: System.Int32) (Syntax: '(((k < l ?  ... = p ? 1 : 0')
-                                  Condition: 
-                                    IBinaryOperation (BinaryOperatorKind.GreaterThanOrEqual) (OperationKind.BinaryOperator, Type: System.Boolean) (Syntax: '(((k < l ?  ... 1 : 0) >= p')
-                                      Left: 
-                                        IConditionalOperation (OperationKind.Conditional, Type: System.Int32) (Syntax: '((k < l ? 1 ... = o ? 1 : 0')
-                                          Condition: 
-                                            IBinaryOperation (BinaryOperatorKind.LessThanOrEqual) (OperationKind.BinaryOperator, Type: System.Boolean) (Syntax: '((k < l ? 1 ... 1 : 0) <= o')
-                                              Left: 
-                                                IConditionalOperation (OperationKind.Conditional, Type: System.Int32) (Syntax: '(k < l ? 1  ... > m ? 1 : 0')
-                                                  Condition: 
-                                                    IBinaryOperation (BinaryOperatorKind.GreaterThan) (OperationKind.BinaryOperator, Type: System.Boolean) (Syntax: '(k < l ? 1 : 0) > m')
-                                                      Left: 
-                                                        IConditionalOperation (OperationKind.Conditional, Type: System.Int32) (Syntax: 'k < l ? 1 : 0')
-                                                          Condition: 
-                                                            IBinaryOperation (BinaryOperatorKind.LessThan) (OperationKind.BinaryOperator, Type: System.Boolean) (Syntax: 'k < l')
-                                                              Left: 
-                                                                IParameterReferenceOperation: k (OperationKind.ParameterReference, Type: System.Int32) (Syntax: 'k')
-                                                              Right: 
-                                                                IParameterReferenceOperation: l (OperationKind.ParameterReference, Type: System.Int32) (Syntax: 'l')
->>>>>>> f09e33b7
+                                                                IParameterReferenceOperation: o (OperationKind.ParameterReference, Type: System.Int32) (Syntax: 'o')
                                                           WhenTrue: 
                                                             ILiteralOperation (OperationKind.Literal, Type: System.Int32, Constant: 1) (Syntax: '1')
                                                           WhenFalse: 
-<<<<<<< HEAD
-                                                            ILiteralExpression (OperationKind.LiteralExpression, Type: System.Int32, Constant: 0) (Syntax: '0')
+                                                            ILiteralOperation (OperationKind.Literal, Type: System.Int32, Constant: 0) (Syntax: '0')
                                                   Right: 
-                                                    IParameterReferenceExpression: p (OperationKind.ParameterReferenceExpression, Type: System.Int32) (Syntax: 'p')
+                                                    IParameterReferenceOperation: p (OperationKind.ParameterReference, Type: System.Int32) (Syntax: 'p')
                                               WhenTrue: 
-                                                ILiteralExpression (OperationKind.LiteralExpression, Type: System.Int32, Constant: 1) (Syntax: '1')
+                                                ILiteralOperation (OperationKind.Literal, Type: System.Int32, Constant: 1) (Syntax: '1')
                                               WhenFalse: 
-                                                ILiteralExpression (OperationKind.LiteralExpression, Type: System.Int32, Constant: 0) (Syntax: '0')
-=======
-                                                            ILiteralOperation (OperationKind.Literal, Type: System.Int32, Constant: 0) (Syntax: '0')
-                                                      Right: 
-                                                        IParameterReferenceOperation: m (OperationKind.ParameterReference, Type: System.Int32) (Syntax: 'm')
-                                                  WhenTrue: 
-                                                    ILiteralOperation (OperationKind.Literal, Type: System.Int32, Constant: 1) (Syntax: '1')
-                                                  WhenFalse: 
-                                                    ILiteralOperation (OperationKind.Literal, Type: System.Int32, Constant: 0) (Syntax: '0')
-                                              Right: 
-                                                IParameterReferenceOperation: o (OperationKind.ParameterReference, Type: System.Int32) (Syntax: 'o')
-                                          WhenTrue: 
-                                            ILiteralOperation (OperationKind.Literal, Type: System.Int32, Constant: 1) (Syntax: '1')
-                                          WhenFalse: 
-                                            ILiteralOperation (OperationKind.Literal, Type: System.Int32, Constant: 0) (Syntax: '0')
-                                      Right: 
-                                        IParameterReferenceOperation: p (OperationKind.ParameterReference, Type: System.Int32) (Syntax: 'p')
->>>>>>> f09e33b7
+                                                ILiteralOperation (OperationKind.Literal, Type: System.Int32, Constant: 0) (Syntax: '0')
                                   WhenTrue: 
                                     ILiteralOperation (OperationKind.Literal, Type: System.Int32, Constant: 1) (Syntax: '1')
                                   WhenFalse: 
-<<<<<<< HEAD
-                                    ILiteralExpression (OperationKind.LiteralExpression, Type: System.Int32, Constant: 0) (Syntax: '0')
+                                    ILiteralOperation (OperationKind.Literal, Type: System.Int32, Constant: 0) (Syntax: '0')
                       WhenTrue: 
-                        ILiteralExpression (OperationKind.LiteralExpression, Type: System.Int32, Constant: 1) (Syntax: '1')
+                        ILiteralOperation (OperationKind.Literal, Type: System.Int32, Constant: 1) (Syntax: '1')
                       WhenFalse: 
-                        ILiteralExpression (OperationKind.LiteralExpression, Type: System.Int32, Constant: 0) (Syntax: '0')
-=======
-                                    ILiteralOperation (OperationKind.Literal, Type: System.Int32, Constant: 0) (Syntax: '0')
-                          WhenTrue: 
-                            ILiteralOperation (OperationKind.Literal, Type: System.Int32, Constant: 1) (Syntax: '1')
-                          WhenFalse: 
-                            ILiteralOperation (OperationKind.Literal, Type: System.Int32, Constant: 0) (Syntax: '0')
-                  WhenTrue: 
-                    ILiteralOperation (OperationKind.Literal, Type: System.Int32, Constant: 1) (Syntax: '1')
-                  WhenFalse: 
-                    ILiteralOperation (OperationKind.Literal, Type: System.Int32, Constant: 0) (Syntax: '0')
->>>>>>> f09e33b7
+                        ILiteralOperation (OperationKind.Literal, Type: System.Int32, Constant: 0) (Syntax: '0')
         InConversion: CommonConversion (Exists: True, IsIdentity: True, IsNumeric: False, IsReference: False, IsUserDefined: False) (MethodSymbol: null)
         OutConversion: CommonConversion (Exists: True, IsIdentity: True, IsNumeric: False, IsReference: False, IsUserDefined: False) (MethodSymbol: null)
 ";
@@ -425,35 +347,21 @@
                   Left: 
                     IBinaryOperation (BinaryOperatorKind.Add, Checked) (OperationKind.BinaryOperator, Type: System.Int32) (Syntax: '(a >> 10) + (b << 20)')
                       Left: 
-<<<<<<< HEAD
-                        IParenthesizedExpression (OperationKind.ParenthesizedExpression, Type: System.Int32) (Syntax: '(a >> 10)')
+                        IParenthesizedOperation (OperationKind.Parenthesized, Type: System.Int32) (Syntax: '(a >> 10)')
                           Operand: 
-                            IBinaryOperatorExpression (BinaryOperatorKind.RightShift) (OperationKind.BinaryOperatorExpression, Type: System.Int32) (Syntax: 'a >> 10')
-                              Left: 
-                                IParameterReferenceExpression: a (OperationKind.ParameterReferenceExpression, Type: System.Int32) (Syntax: 'a')
-                              Right: 
-                                ILiteralExpression (OperationKind.LiteralExpression, Type: System.Int32, Constant: 10) (Syntax: '10')
+                            IBinaryOperation (BinaryOperatorKind.RightShift) (OperationKind.BinaryOperator, Type: System.Int32) (Syntax: 'a >> 10')
+                              Left: 
+                                IParameterReferenceOperation: a (OperationKind.ParameterReference, Type: System.Int32) (Syntax: 'a')
+                              Right: 
+                                ILiteralOperation (OperationKind.Literal, Type: System.Int32, Constant: 10) (Syntax: '10')
                       Right: 
-                        IParenthesizedExpression (OperationKind.ParenthesizedExpression, Type: System.Int32) (Syntax: '(b << 20)')
+                        IParenthesizedOperation (OperationKind.Parenthesized, Type: System.Int32) (Syntax: '(b << 20)')
                           Operand: 
-                            IBinaryOperatorExpression (BinaryOperatorKind.LeftShift) (OperationKind.BinaryOperatorExpression, Type: System.Int32) (Syntax: 'b << 20')
-                              Left: 
-                                IParameterReferenceExpression: b (OperationKind.ParameterReferenceExpression, Type: System.Int32) (Syntax: 'b')
-                              Right: 
-                                ILiteralExpression (OperationKind.LiteralExpression, Type: System.Int32, Constant: 20) (Syntax: '20')
-=======
-                        IBinaryOperation (BinaryOperatorKind.RightShift) (OperationKind.BinaryOperator, Type: System.Int32) (Syntax: 'a >> 10')
-                          Left: 
-                            IParameterReferenceOperation: a (OperationKind.ParameterReference, Type: System.Int32) (Syntax: 'a')
-                          Right: 
-                            ILiteralOperation (OperationKind.Literal, Type: System.Int32, Constant: 10) (Syntax: '10')
-                      Right: 
-                        IBinaryOperation (BinaryOperatorKind.LeftShift) (OperationKind.BinaryOperator, Type: System.Int32) (Syntax: 'b << 20')
-                          Left: 
-                            IParameterReferenceOperation: b (OperationKind.ParameterReference, Type: System.Int32) (Syntax: 'b')
-                          Right: 
-                            ILiteralOperation (OperationKind.Literal, Type: System.Int32, Constant: 20) (Syntax: '20')
->>>>>>> f09e33b7
+                            IBinaryOperation (BinaryOperatorKind.LeftShift) (OperationKind.BinaryOperator, Type: System.Int32) (Syntax: 'b << 20')
+                              Left: 
+                                IParameterReferenceOperation: b (OperationKind.ParameterReference, Type: System.Int32) (Syntax: 'b')
+                              Right: 
+                                ILiteralOperation (OperationKind.Literal, Type: System.Int32, Constant: 20) (Syntax: '20')
                   Right: 
                     IBinaryOperation (BinaryOperatorKind.Remainder) (OperationKind.BinaryOperator, Type: System.Int32) (Syntax: 'c * d / e % f')
                       Left: 
@@ -475,143 +383,79 @@
               Left: 
                 IParameterReferenceOperation: h (OperationKind.ParameterReference, Type: System.Int32) (Syntax: 'h')
               Right: 
-<<<<<<< HEAD
-                IParenthesizedExpression (OperationKind.ParenthesizedExpression, Type: System.Int32) (Syntax: '(i == (j != ... 0) ? 1 : 0)')
+                IParenthesizedOperation (OperationKind.Parenthesized, Type: System.Int32) (Syntax: '(i == (j != ... 0) ? 1 : 0)')
                   Operand: 
-                    IConditionalExpression (OperationKind.ConditionalExpression, Type: System.Int32) (Syntax: 'i == (j !=  ...  0) ? 1 : 0')
+                    IConditionalOperation (OperationKind.Conditional, Type: System.Int32) (Syntax: 'i == (j !=  ...  0) ? 1 : 0')
                       Condition: 
-                        IBinaryOperatorExpression (BinaryOperatorKind.Equals) (OperationKind.BinaryOperatorExpression, Type: System.Boolean) (Syntax: 'i == (j !=  ... 0) ? 1 : 0)')
+                        IBinaryOperation (BinaryOperatorKind.Equals) (OperationKind.BinaryOperator, Type: System.Boolean) (Syntax: 'i == (j !=  ... 0) ? 1 : 0)')
                           Left: 
-                            IParameterReferenceExpression: i (OperationKind.ParameterReferenceExpression, Type: System.Int32) (Syntax: 'i')
+                            IParameterReferenceOperation: i (OperationKind.ParameterReference, Type: System.Int32) (Syntax: 'i')
                           Right: 
-                            IParenthesizedExpression (OperationKind.ParenthesizedExpression, Type: System.Int32) (Syntax: '(j != ((((k ... 0) ? 1 : 0)')
+                            IParenthesizedOperation (OperationKind.Parenthesized, Type: System.Int32) (Syntax: '(j != ((((k ... 0) ? 1 : 0)')
                               Operand: 
-                                IConditionalExpression (OperationKind.ConditionalExpression, Type: System.Int32) (Syntax: 'j != ((((k  ...  0) ? 1 : 0')
+                                IConditionalOperation (OperationKind.Conditional, Type: System.Int32) (Syntax: 'j != ((((k  ...  0) ? 1 : 0')
                                   Condition: 
-                                    IBinaryOperatorExpression (BinaryOperatorKind.NotEquals) (OperationKind.BinaryOperatorExpression, Type: System.Boolean) (Syntax: 'j != ((((k  ...  p ? 1 : 0)')
+                                    IBinaryOperation (BinaryOperatorKind.NotEquals) (OperationKind.BinaryOperator, Type: System.Boolean) (Syntax: 'j != ((((k  ...  p ? 1 : 0)')
                                       Left: 
-                                        IParameterReferenceExpression: j (OperationKind.ParameterReferenceExpression, Type: System.Int32) (Syntax: 'j')
+                                        IParameterReferenceOperation: j (OperationKind.ParameterReference, Type: System.Int32) (Syntax: 'j')
                                       Right: 
-                                        IParenthesizedExpression (OperationKind.ParenthesizedExpression, Type: System.Int32) (Syntax: '((((k < l ? ...  p ? 1 : 0)')
+                                        IParenthesizedOperation (OperationKind.Parenthesized, Type: System.Int32) (Syntax: '((((k < l ? ...  p ? 1 : 0)')
                                           Operand: 
-                                            IConditionalExpression (OperationKind.ConditionalExpression, Type: System.Int32) (Syntax: '(((k < l ?  ... = p ? 1 : 0')
+                                            IConditionalOperation (OperationKind.Conditional, Type: System.Int32) (Syntax: '(((k < l ?  ... = p ? 1 : 0')
                                               Condition: 
-                                                IBinaryOperatorExpression (BinaryOperatorKind.GreaterThanOrEqual) (OperationKind.BinaryOperatorExpression, Type: System.Boolean) (Syntax: '(((k < l ?  ... 1 : 0) >= p')
+                                                IBinaryOperation (BinaryOperatorKind.GreaterThanOrEqual) (OperationKind.BinaryOperator, Type: System.Boolean) (Syntax: '(((k < l ?  ... 1 : 0) >= p')
                                                   Left: 
-                                                    IParenthesizedExpression (OperationKind.ParenthesizedExpression, Type: System.Int32) (Syntax: '(((k < l ?  ...  o ? 1 : 0)')
+                                                    IParenthesizedOperation (OperationKind.Parenthesized, Type: System.Int32) (Syntax: '(((k < l ?  ...  o ? 1 : 0)')
                                                       Operand: 
-                                                        IConditionalExpression (OperationKind.ConditionalExpression, Type: System.Int32) (Syntax: '((k < l ? 1 ... = o ? 1 : 0')
+                                                        IConditionalOperation (OperationKind.Conditional, Type: System.Int32) (Syntax: '((k < l ? 1 ... = o ? 1 : 0')
                                                           Condition: 
-                                                            IBinaryOperatorExpression (BinaryOperatorKind.LessThanOrEqual) (OperationKind.BinaryOperatorExpression, Type: System.Boolean) (Syntax: '((k < l ? 1 ... 1 : 0) <= o')
+                                                            IBinaryOperation (BinaryOperatorKind.LessThanOrEqual) (OperationKind.BinaryOperator, Type: System.Boolean) (Syntax: '((k < l ? 1 ... 1 : 0) <= o')
                                                               Left: 
-                                                                IParenthesizedExpression (OperationKind.ParenthesizedExpression, Type: System.Int32) (Syntax: '((k < l ? 1 ...  m ? 1 : 0)')
+                                                                IParenthesizedOperation (OperationKind.Parenthesized, Type: System.Int32) (Syntax: '((k < l ? 1 ...  m ? 1 : 0)')
                                                                   Operand: 
-                                                                    IConditionalExpression (OperationKind.ConditionalExpression, Type: System.Int32) (Syntax: '(k < l ? 1  ... > m ? 1 : 0')
+                                                                    IConditionalOperation (OperationKind.Conditional, Type: System.Int32) (Syntax: '(k < l ? 1  ... > m ? 1 : 0')
                                                                       Condition: 
-                                                                        IBinaryOperatorExpression (BinaryOperatorKind.GreaterThan) (OperationKind.BinaryOperatorExpression, Type: System.Boolean) (Syntax: '(k < l ? 1 : 0) > m')
+                                                                        IBinaryOperation (BinaryOperatorKind.GreaterThan) (OperationKind.BinaryOperator, Type: System.Boolean) (Syntax: '(k < l ? 1 : 0) > m')
                                                                           Left: 
-                                                                            IParenthesizedExpression (OperationKind.ParenthesizedExpression, Type: System.Int32) (Syntax: '(k < l ? 1 : 0)')
+                                                                            IParenthesizedOperation (OperationKind.Parenthesized, Type: System.Int32) (Syntax: '(k < l ? 1 : 0)')
                                                                               Operand: 
-                                                                                IConditionalExpression (OperationKind.ConditionalExpression, Type: System.Int32) (Syntax: 'k < l ? 1 : 0')
+                                                                                IConditionalOperation (OperationKind.Conditional, Type: System.Int32) (Syntax: 'k < l ? 1 : 0')
                                                                                   Condition: 
-                                                                                    IBinaryOperatorExpression (BinaryOperatorKind.LessThan) (OperationKind.BinaryOperatorExpression, Type: System.Boolean) (Syntax: 'k < l')
+                                                                                    IBinaryOperation (BinaryOperatorKind.LessThan) (OperationKind.BinaryOperator, Type: System.Boolean) (Syntax: 'k < l')
                                                                                       Left: 
-                                                                                        IParameterReferenceExpression: k (OperationKind.ParameterReferenceExpression, Type: System.Int32) (Syntax: 'k')
+                                                                                        IParameterReferenceOperation: k (OperationKind.ParameterReference, Type: System.Int32) (Syntax: 'k')
                                                                                       Right: 
-                                                                                        IParameterReferenceExpression: l (OperationKind.ParameterReferenceExpression, Type: System.Int32) (Syntax: 'l')
+                                                                                        IParameterReferenceOperation: l (OperationKind.ParameterReference, Type: System.Int32) (Syntax: 'l')
                                                                                   WhenTrue: 
-                                                                                    ILiteralExpression (OperationKind.LiteralExpression, Type: System.Int32, Constant: 1) (Syntax: '1')
+                                                                                    ILiteralOperation (OperationKind.Literal, Type: System.Int32, Constant: 1) (Syntax: '1')
                                                                                   WhenFalse: 
-                                                                                    ILiteralExpression (OperationKind.LiteralExpression, Type: System.Int32, Constant: 0) (Syntax: '0')
+                                                                                    ILiteralOperation (OperationKind.Literal, Type: System.Int32, Constant: 0) (Syntax: '0')
                                                                           Right: 
-                                                                            IParameterReferenceExpression: m (OperationKind.ParameterReferenceExpression, Type: System.Int32) (Syntax: 'm')
+                                                                            IParameterReferenceOperation: m (OperationKind.ParameterReference, Type: System.Int32) (Syntax: 'm')
                                                                       WhenTrue: 
-                                                                        ILiteralExpression (OperationKind.LiteralExpression, Type: System.Int32, Constant: 1) (Syntax: '1')
+                                                                        ILiteralOperation (OperationKind.Literal, Type: System.Int32, Constant: 1) (Syntax: '1')
                                                                       WhenFalse: 
-                                                                        ILiteralExpression (OperationKind.LiteralExpression, Type: System.Int32, Constant: 0) (Syntax: '0')
+                                                                        ILiteralOperation (OperationKind.Literal, Type: System.Int32, Constant: 0) (Syntax: '0')
                                                               Right: 
-                                                                IParameterReferenceExpression: o (OperationKind.ParameterReferenceExpression, Type: System.Int32) (Syntax: 'o')
-=======
-                IConditionalOperation (OperationKind.Conditional, Type: System.Int32) (Syntax: 'i == (j !=  ...  0) ? 1 : 0')
-                  Condition: 
-                    IBinaryOperation (BinaryOperatorKind.Equals) (OperationKind.BinaryOperator, Type: System.Boolean) (Syntax: 'i == (j !=  ... 0) ? 1 : 0)')
-                      Left: 
-                        IParameterReferenceOperation: i (OperationKind.ParameterReference, Type: System.Int32) (Syntax: 'i')
-                      Right: 
-                        IConditionalOperation (OperationKind.Conditional, Type: System.Int32) (Syntax: 'j != ((((k  ...  0) ? 1 : 0')
-                          Condition: 
-                            IBinaryOperation (BinaryOperatorKind.NotEquals) (OperationKind.BinaryOperator, Type: System.Boolean) (Syntax: 'j != ((((k  ...  p ? 1 : 0)')
-                              Left: 
-                                IParameterReferenceOperation: j (OperationKind.ParameterReference, Type: System.Int32) (Syntax: 'j')
-                              Right: 
-                                IConditionalOperation (OperationKind.Conditional, Type: System.Int32) (Syntax: '(((k < l ?  ... = p ? 1 : 0')
-                                  Condition: 
-                                    IBinaryOperation (BinaryOperatorKind.GreaterThanOrEqual) (OperationKind.BinaryOperator, Type: System.Boolean) (Syntax: '(((k < l ?  ... 1 : 0) >= p')
-                                      Left: 
-                                        IConditionalOperation (OperationKind.Conditional, Type: System.Int32) (Syntax: '((k < l ? 1 ... = o ? 1 : 0')
-                                          Condition: 
-                                            IBinaryOperation (BinaryOperatorKind.LessThanOrEqual) (OperationKind.BinaryOperator, Type: System.Boolean) (Syntax: '((k < l ? 1 ... 1 : 0) <= o')
-                                              Left: 
-                                                IConditionalOperation (OperationKind.Conditional, Type: System.Int32) (Syntax: '(k < l ? 1  ... > m ? 1 : 0')
-                                                  Condition: 
-                                                    IBinaryOperation (BinaryOperatorKind.GreaterThan) (OperationKind.BinaryOperator, Type: System.Boolean) (Syntax: '(k < l ? 1 : 0) > m')
-                                                      Left: 
-                                                        IConditionalOperation (OperationKind.Conditional, Type: System.Int32) (Syntax: 'k < l ? 1 : 0')
-                                                          Condition: 
-                                                            IBinaryOperation (BinaryOperatorKind.LessThan) (OperationKind.BinaryOperator, Type: System.Boolean) (Syntax: 'k < l')
-                                                              Left: 
-                                                                IParameterReferenceOperation: k (OperationKind.ParameterReference, Type: System.Int32) (Syntax: 'k')
-                                                              Right: 
-                                                                IParameterReferenceOperation: l (OperationKind.ParameterReference, Type: System.Int32) (Syntax: 'l')
->>>>>>> f09e33b7
+                                                                IParameterReferenceOperation: o (OperationKind.ParameterReference, Type: System.Int32) (Syntax: 'o')
                                                           WhenTrue: 
                                                             ILiteralOperation (OperationKind.Literal, Type: System.Int32, Constant: 1) (Syntax: '1')
                                                           WhenFalse: 
-<<<<<<< HEAD
-                                                            ILiteralExpression (OperationKind.LiteralExpression, Type: System.Int32, Constant: 0) (Syntax: '0')
+                                                            ILiteralOperation (OperationKind.Literal, Type: System.Int32, Constant: 0) (Syntax: '0')
                                                   Right: 
-                                                    IParameterReferenceExpression: p (OperationKind.ParameterReferenceExpression, Type: System.Int32) (Syntax: 'p')
+                                                    IParameterReferenceOperation: p (OperationKind.ParameterReference, Type: System.Int32) (Syntax: 'p')
                                               WhenTrue: 
-                                                ILiteralExpression (OperationKind.LiteralExpression, Type: System.Int32, Constant: 1) (Syntax: '1')
+                                                ILiteralOperation (OperationKind.Literal, Type: System.Int32, Constant: 1) (Syntax: '1')
                                               WhenFalse: 
-                                                ILiteralExpression (OperationKind.LiteralExpression, Type: System.Int32, Constant: 0) (Syntax: '0')
-=======
-                                                            ILiteralOperation (OperationKind.Literal, Type: System.Int32, Constant: 0) (Syntax: '0')
-                                                      Right: 
-                                                        IParameterReferenceOperation: m (OperationKind.ParameterReference, Type: System.Int32) (Syntax: 'm')
-                                                  WhenTrue: 
-                                                    ILiteralOperation (OperationKind.Literal, Type: System.Int32, Constant: 1) (Syntax: '1')
-                                                  WhenFalse: 
-                                                    ILiteralOperation (OperationKind.Literal, Type: System.Int32, Constant: 0) (Syntax: '0')
-                                              Right: 
-                                                IParameterReferenceOperation: o (OperationKind.ParameterReference, Type: System.Int32) (Syntax: 'o')
-                                          WhenTrue: 
-                                            ILiteralOperation (OperationKind.Literal, Type: System.Int32, Constant: 1) (Syntax: '1')
-                                          WhenFalse: 
-                                            ILiteralOperation (OperationKind.Literal, Type: System.Int32, Constant: 0) (Syntax: '0')
-                                      Right: 
-                                        IParameterReferenceOperation: p (OperationKind.ParameterReference, Type: System.Int32) (Syntax: 'p')
->>>>>>> f09e33b7
+                                                ILiteralOperation (OperationKind.Literal, Type: System.Int32, Constant: 0) (Syntax: '0')
                                   WhenTrue: 
                                     ILiteralOperation (OperationKind.Literal, Type: System.Int32, Constant: 1) (Syntax: '1')
                                   WhenFalse: 
-<<<<<<< HEAD
-                                    ILiteralExpression (OperationKind.LiteralExpression, Type: System.Int32, Constant: 0) (Syntax: '0')
+                                    ILiteralOperation (OperationKind.Literal, Type: System.Int32, Constant: 0) (Syntax: '0')
                       WhenTrue: 
-                        ILiteralExpression (OperationKind.LiteralExpression, Type: System.Int32, Constant: 1) (Syntax: '1')
+                        ILiteralOperation (OperationKind.Literal, Type: System.Int32, Constant: 1) (Syntax: '1')
                       WhenFalse: 
-                        ILiteralExpression (OperationKind.LiteralExpression, Type: System.Int32, Constant: 0) (Syntax: '0')
-=======
-                                    ILiteralOperation (OperationKind.Literal, Type: System.Int32, Constant: 0) (Syntax: '0')
-                          WhenTrue: 
-                            ILiteralOperation (OperationKind.Literal, Type: System.Int32, Constant: 1) (Syntax: '1')
-                          WhenFalse: 
-                            ILiteralOperation (OperationKind.Literal, Type: System.Int32, Constant: 0) (Syntax: '0')
-                  WhenTrue: 
-                    ILiteralOperation (OperationKind.Literal, Type: System.Int32, Constant: 1) (Syntax: '1')
-                  WhenFalse: 
-                    ILiteralOperation (OperationKind.Literal, Type: System.Int32, Constant: 0) (Syntax: '0')
->>>>>>> f09e33b7
+                        ILiteralOperation (OperationKind.Literal, Type: System.Int32, Constant: 0) (Syntax: '0')
         InConversion: CommonConversion (Exists: True, IsIdentity: True, IsNumeric: False, IsReference: False, IsUserDefined: False) (MethodSymbol: null)
         OutConversion: CommonConversion (Exists: True, IsIdentity: True, IsNumeric: False, IsReference: False, IsUserDefined: False) (MethodSymbol: null)
 ";
