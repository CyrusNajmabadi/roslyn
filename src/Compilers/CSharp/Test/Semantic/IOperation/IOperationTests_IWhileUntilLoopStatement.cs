// Copyright (c) Microsoft.  All Rights Reserved.  Licensed under the Apache License, Version 2.0.  See License.txt in the project root for license information.

using Microsoft.CodeAnalysis.CSharp.Syntax;
using Microsoft.CodeAnalysis.Test.Utilities;
using Roslyn.Test.Utilities;
using Xunit;


namespace Microsoft.CodeAnalysis.CSharp.UnitTests
{
    public partial class IOperationTests : SemanticModelTestBase
    {
        [CompilerTrait(CompilerFeature.IOperation)]
        [Fact, WorkItem(17602, "https://github.com/dotnet/roslyn/issues/17602")]
        public void IWhileUntilLoopStatement_DoWhileLoopsTest()
        {
            string source = @"
class Program
{
    static void Main()
    {
        int[] ids = new int[] { 6, 7, 8, 10 };
        int sum = 0;
        int i = 0;
        /*<bind>*/do
        {
            sum += ids[i];
            i++;
        } while (i < 4);/*</bind>*/

        System.Console.WriteLine(sum);
    }
}
";
            string expectedOperationTree = @"
IDoLoopOperation (DoLoopKind: DoWhileBottomLoop) (LoopKind.Do) (OperationKind.Loop, Type: null) (Syntax: 'do ... le (i < 4);')
  Condition: 
    IBinaryOperation (BinaryOperatorKind.LessThan) (OperationKind.BinaryOperator, Type: System.Boolean) (Syntax: 'i < 4')
      Left: 
        ILocalReferenceOperation: i (OperationKind.LocalReference, Type: System.Int32) (Syntax: 'i')
      Right: 
        ILiteralOperation (OperationKind.Literal, Type: System.Int32, Constant: 4) (Syntax: '4')
  IgnoredCondition: 
    null
  Body: 
    IBlockOperation (2 statements) (OperationKind.Block, Type: null) (Syntax: '{ ... }')
      IExpressionStatementOperation (OperationKind.ExpressionStatement, Type: null) (Syntax: 'sum += ids[i];')
        Expression: 
          ICompoundAssignmentOperation (BinaryOperatorKind.Add) (OperationKind.CompoundAssignment, Type: System.Int32) (Syntax: 'sum += ids[i]')
            Left: 
              ILocalReferenceOperation: sum (OperationKind.LocalReference, Type: System.Int32) (Syntax: 'sum')
            Right: 
              IArrayElementReferenceOperation (OperationKind.ArrayElementReference, Type: System.Int32) (Syntax: 'ids[i]')
                Array reference: 
                  ILocalReferenceOperation: ids (OperationKind.LocalReference, Type: System.Int32[]) (Syntax: 'ids')
                Indices(1):
                    ILocalReferenceOperation: i (OperationKind.LocalReference, Type: System.Int32) (Syntax: 'i')
      IExpressionStatementOperation (OperationKind.ExpressionStatement, Type: null) (Syntax: 'i++;')
        Expression: 
          IIncrementOrDecrementOperation (Postfix) (OperationKind.Increment, Type: System.Int32) (Syntax: 'i++')
            Target: 
              ILocalReferenceOperation: i (OperationKind.LocalReference, Type: System.Int32) (Syntax: 'i')
";
            VerifyOperationTreeForTest<DoStatementSyntax>(source, expectedOperationTree);
        }

        [CompilerTrait(CompilerFeature.IOperation)]
        [Fact, WorkItem(17602, "https://github.com/dotnet/roslyn/issues/17602")]
        public void IWhileUntilLoopStatement_WhileLoopsTest()
        {
            string source = @"
class Program
{
    static int SumWhile()
    {
        //
        // Sum numbers 0 .. 4
        //
        int sum = 0;
        int i = 0;
        /*<bind>*/while (i < 5)
        {
            sum += i;
            i++;
        }/*</bind>*/
        return sum;
    }
}
";
            string expectedOperationTree = @"
IWhileLoopOperation (LoopKind.While) (OperationKind.Loop, Type: null) (Syntax: 'while (i <  ... }')
  Condition: 
    IBinaryOperation (BinaryOperatorKind.LessThan) (OperationKind.BinaryOperator, Type: System.Boolean) (Syntax: 'i < 5')
      Left: 
        ILocalReferenceOperation: i (OperationKind.LocalReference, Type: System.Int32) (Syntax: 'i')
      Right: 
        ILiteralOperation (OperationKind.Literal, Type: System.Int32, Constant: 5) (Syntax: '5')
  Body: 
    IBlockOperation (2 statements) (OperationKind.Block, Type: null) (Syntax: '{ ... }')
      IExpressionStatementOperation (OperationKind.ExpressionStatement, Type: null) (Syntax: 'sum += i;')
        Expression: 
          ICompoundAssignmentOperation (BinaryOperatorKind.Add) (OperationKind.CompoundAssignment, Type: System.Int32) (Syntax: 'sum += i')
            Left: 
              ILocalReferenceOperation: sum (OperationKind.LocalReference, Type: System.Int32) (Syntax: 'sum')
            Right: 
              ILocalReferenceOperation: i (OperationKind.LocalReference, Type: System.Int32) (Syntax: 'i')
      IExpressionStatementOperation (OperationKind.ExpressionStatement, Type: null) (Syntax: 'i++;')
        Expression: 
          IIncrementOrDecrementOperation (Postfix) (OperationKind.Increment, Type: System.Int32) (Syntax: 'i++')
            Target: 
              ILocalReferenceOperation: i (OperationKind.LocalReference, Type: System.Int32) (Syntax: 'i')
";
            VerifyOperationTreeForTest<WhileStatementSyntax>(source, expectedOperationTree);
        }

        [CompilerTrait(CompilerFeature.IOperation)]
        [Fact, WorkItem(17602, "https://github.com/dotnet/roslyn/issues/17602")]
        public void IWhileUntilLoopStatement_WhileConditionTrue()
        {
            string source = @"
using System;

class Program
{
    static void Main()
    {
        int index = 0;
        bool condition = true;
        /*<bind>*/while (condition)
        {
            int value = ++index;
            if (value > 10)
            {
                condition = false;
            }
        }/*</bind>*/
    }
}
";
            string expectedOperationTree = @"
IWhileLoopOperation (LoopKind.While) (OperationKind.Loop, Type: null) (Syntax: 'while (cond ... }')
  Condition: 
    ILocalReferenceOperation: condition (OperationKind.LocalReference, Type: System.Boolean) (Syntax: 'condition')
  Body: 
    IBlockOperation (2 statements, 1 locals) (OperationKind.Block, Type: null) (Syntax: '{ ... }')
      Locals: Local_1: System.Int32 value
<<<<<<< HEAD
      IVariableDeclarationGroup (1 declarations) (OperationKind.VariableDeclarationStatement) (Syntax: 'int value = ++index;')
        ISingleVariableDeclaration (Symbol: System.Int32 value) (OperationKind.SingleVariableDeclaration) (Syntax: 'value = ++index')
=======
      IVariableDeclarationsOperation (1 declarations) (OperationKind.VariableDeclarations, Type: null) (Syntax: 'int value = ++index;')
        IVariableDeclarationOperation (1 variables) (OperationKind.VariableDeclaration, Type: null) (Syntax: 'value = ++index')
          Variables: Local_1: System.Int32 value
>>>>>>> 19f49b0f
          Initializer: 
            IVariableInitializerOperation (OperationKind.VariableInitializer, Type: null) (Syntax: '= ++index')
              IIncrementOrDecrementOperation (Prefix) (OperationKind.Increment, Type: System.Int32) (Syntax: '++index')
                Target: 
                  ILocalReferenceOperation: index (OperationKind.LocalReference, Type: System.Int32) (Syntax: 'index')
      IConditionalOperation (OperationKind.Conditional, Type: null) (Syntax: 'if (value > ... }')
        Condition: 
          IBinaryOperation (BinaryOperatorKind.GreaterThan) (OperationKind.BinaryOperator, Type: System.Boolean) (Syntax: 'value > 10')
            Left: 
              ILocalReferenceOperation: value (OperationKind.LocalReference, Type: System.Int32) (Syntax: 'value')
            Right: 
              ILiteralOperation (OperationKind.Literal, Type: System.Int32, Constant: 10) (Syntax: '10')
        WhenTrue: 
          IBlockOperation (1 statements) (OperationKind.Block, Type: null) (Syntax: '{ ... }')
            IExpressionStatementOperation (OperationKind.ExpressionStatement, Type: null) (Syntax: 'condition = false;')
              Expression: 
                ISimpleAssignmentOperation (OperationKind.SimpleAssignment, Type: System.Boolean) (Syntax: 'condition = false')
                  Left: 
                    ILocalReferenceOperation: condition (OperationKind.LocalReference, Type: System.Boolean) (Syntax: 'condition')
                  Right: 
                    ILiteralOperation (OperationKind.Literal, Type: System.Boolean, Constant: False) (Syntax: 'false')
        WhenFalse: 
          null
";
            VerifyOperationTreeForTest<WhileStatementSyntax>(source, expectedOperationTree);
        }

        [CompilerTrait(CompilerFeature.IOperation)]
        [Fact, WorkItem(17602, "https://github.com/dotnet/roslyn/issues/17602")]
        public void IWhileUntilLoopStatement_WhileWithBreak()
        {
            string source = @"
using System;

class Program
{
    static void Main()
    {
        int index = 0;
        /*<bind>*/while (true)
        {
            int value = ++index;
            if (value > 5)
            {
                Console.WriteLine(""While-loop break"");
                break;
            }
            Console.WriteLine(""While-loop statement"");
        }/*</bind>*/
    }
}
";
            string expectedOperationTree = @"
IWhileLoopOperation (LoopKind.While) (OperationKind.Loop, Type: null) (Syntax: 'while (true ... }')
  Condition: 
    ILiteralOperation (OperationKind.Literal, Type: System.Boolean, Constant: True) (Syntax: 'true')
  Body: 
    IBlockOperation (3 statements, 1 locals) (OperationKind.Block, Type: null) (Syntax: '{ ... }')
      Locals: Local_1: System.Int32 value
<<<<<<< HEAD
      IVariableDeclarationGroup (1 declarations) (OperationKind.VariableDeclarationStatement) (Syntax: 'int value = ++index;')
        ISingleVariableDeclaration (Symbol: System.Int32 value) (OperationKind.SingleVariableDeclaration) (Syntax: 'value = ++index')
=======
      IVariableDeclarationsOperation (1 declarations) (OperationKind.VariableDeclarations, Type: null) (Syntax: 'int value = ++index;')
        IVariableDeclarationOperation (1 variables) (OperationKind.VariableDeclaration, Type: null) (Syntax: 'value = ++index')
          Variables: Local_1: System.Int32 value
>>>>>>> 19f49b0f
          Initializer: 
            IVariableInitializerOperation (OperationKind.VariableInitializer, Type: null) (Syntax: '= ++index')
              IIncrementOrDecrementOperation (Prefix) (OperationKind.Increment, Type: System.Int32) (Syntax: '++index')
                Target: 
                  ILocalReferenceOperation: index (OperationKind.LocalReference, Type: System.Int32) (Syntax: 'index')
      IConditionalOperation (OperationKind.Conditional, Type: null) (Syntax: 'if (value > ... }')
        Condition: 
          IBinaryOperation (BinaryOperatorKind.GreaterThan) (OperationKind.BinaryOperator, Type: System.Boolean) (Syntax: 'value > 5')
            Left: 
              ILocalReferenceOperation: value (OperationKind.LocalReference, Type: System.Int32) (Syntax: 'value')
            Right: 
              ILiteralOperation (OperationKind.Literal, Type: System.Int32, Constant: 5) (Syntax: '5')
        WhenTrue: 
          IBlockOperation (2 statements) (OperationKind.Block, Type: null) (Syntax: '{ ... }')
            IExpressionStatementOperation (OperationKind.ExpressionStatement, Type: null) (Syntax: 'Console.Wri ... op break"");')
              Expression: 
                IInvocationOperation (void System.Console.WriteLine(System.String value)) (OperationKind.Invocation, Type: System.Void) (Syntax: 'Console.Wri ... oop break"")')
                  Instance Receiver: 
                    null
                  Arguments(1):
                      IArgumentOperation (ArgumentKind.Explicit, Matching Parameter: value) (OperationKind.Argument, Type: System.String) (Syntax: '""While-loop break""')
                        ILiteralOperation (OperationKind.Literal, Type: System.String, Constant: ""While-loop break"") (Syntax: '""While-loop break""')
                        InConversion: CommonConversion (Exists: True, IsIdentity: True, IsNumeric: False, IsReference: False, IsUserDefined: False) (MethodSymbol: null)
                        OutConversion: CommonConversion (Exists: True, IsIdentity: True, IsNumeric: False, IsReference: False, IsUserDefined: False) (MethodSymbol: null)
            IBranchOperation (BranchKind.Break) (OperationKind.Branch, Type: null) (Syntax: 'break;')
        WhenFalse: 
          null
      IExpressionStatementOperation (OperationKind.ExpressionStatement, Type: null) (Syntax: 'Console.Wri ... tatement"");')
        Expression: 
          IInvocationOperation (void System.Console.WriteLine(System.String value)) (OperationKind.Invocation, Type: System.Void) (Syntax: 'Console.Wri ... statement"")')
            Instance Receiver: 
              null
            Arguments(1):
                IArgumentOperation (ArgumentKind.Explicit, Matching Parameter: value) (OperationKind.Argument, Type: System.String) (Syntax: '""While-loop statement""')
                  ILiteralOperation (OperationKind.Literal, Type: System.String, Constant: ""While-loop statement"") (Syntax: '""While-loop statement""')
                  InConversion: CommonConversion (Exists: True, IsIdentity: True, IsNumeric: False, IsReference: False, IsUserDefined: False) (MethodSymbol: null)
                  OutConversion: CommonConversion (Exists: True, IsIdentity: True, IsNumeric: False, IsReference: False, IsUserDefined: False) (MethodSymbol: null)
";
            VerifyOperationTreeForTest<WhileStatementSyntax>(source, expectedOperationTree);
        }

        [CompilerTrait(CompilerFeature.IOperation)]
        [Fact, WorkItem(17602, "https://github.com/dotnet/roslyn/issues/17602")]
        public void IWhileUntilLoopStatement_WhileWithThrow()
        {
            string source = @"
using System;

class Program
{
    static void Main()
    {
        int index = 0;
        /*<bind>*/while (true)
        {
            int value = ++index;
            if (value > 100)
            {
                throw new Exception(""Never hit"");
            }
            Console.WriteLine(""While-loop statement"");
        }/*</bind>*/
    }
}
";
            string expectedOperationTree = @"
IWhileLoopOperation (LoopKind.While) (OperationKind.Loop, Type: null) (Syntax: 'while (true ... }')
  Condition: 
    ILiteralOperation (OperationKind.Literal, Type: System.Boolean, Constant: True) (Syntax: 'true')
  Body: 
    IBlockOperation (3 statements, 1 locals) (OperationKind.Block, Type: null) (Syntax: '{ ... }')
      Locals: Local_1: System.Int32 value
<<<<<<< HEAD
      IVariableDeclarationGroup (1 declarations) (OperationKind.VariableDeclarationStatement) (Syntax: 'int value = ++index;')
        ISingleVariableDeclaration (Symbol: System.Int32 value) (OperationKind.SingleVariableDeclaration) (Syntax: 'value = ++index')
=======
      IVariableDeclarationsOperation (1 declarations) (OperationKind.VariableDeclarations, Type: null) (Syntax: 'int value = ++index;')
        IVariableDeclarationOperation (1 variables) (OperationKind.VariableDeclaration, Type: null) (Syntax: 'value = ++index')
          Variables: Local_1: System.Int32 value
>>>>>>> 19f49b0f
          Initializer: 
            IVariableInitializerOperation (OperationKind.VariableInitializer, Type: null) (Syntax: '= ++index')
              IIncrementOrDecrementOperation (Prefix) (OperationKind.Increment, Type: System.Int32) (Syntax: '++index')
                Target: 
                  ILocalReferenceOperation: index (OperationKind.LocalReference, Type: System.Int32) (Syntax: 'index')
      IConditionalOperation (OperationKind.Conditional, Type: null) (Syntax: 'if (value > ... }')
        Condition: 
          IBinaryOperation (BinaryOperatorKind.GreaterThan) (OperationKind.BinaryOperator, Type: System.Boolean) (Syntax: 'value > 100')
            Left: 
              ILocalReferenceOperation: value (OperationKind.LocalReference, Type: System.Int32) (Syntax: 'value')
            Right: 
              ILiteralOperation (OperationKind.Literal, Type: System.Int32, Constant: 100) (Syntax: '100')
        WhenTrue: 
          IBlockOperation (1 statements) (OperationKind.Block, Type: null) (Syntax: '{ ... }')
            IExpressionStatementOperation (OperationKind.ExpressionStatement, Type: null) (Syntax: 'throw new E ... ever hit"");')
              Expression: 
                IThrowOperation (OperationKind.Throw, Type: System.Exception) (Syntax: 'throw new E ... ever hit"");')
                  IObjectCreationOperation (Constructor: System.Exception..ctor(System.String message)) (OperationKind.ObjectCreation, Type: System.Exception) (Syntax: 'new Excepti ... Never hit"")')
                    Arguments(1):
                        IArgumentOperation (ArgumentKind.Explicit, Matching Parameter: message) (OperationKind.Argument, Type: System.String) (Syntax: '""Never hit""')
                          ILiteralOperation (OperationKind.Literal, Type: System.String, Constant: ""Never hit"") (Syntax: '""Never hit""')
                          InConversion: CommonConversion (Exists: True, IsIdentity: True, IsNumeric: False, IsReference: False, IsUserDefined: False) (MethodSymbol: null)
                          OutConversion: CommonConversion (Exists: True, IsIdentity: True, IsNumeric: False, IsReference: False, IsUserDefined: False) (MethodSymbol: null)
                    Initializer: 
                      null
        WhenFalse: 
          null
      IExpressionStatementOperation (OperationKind.ExpressionStatement, Type: null) (Syntax: 'Console.Wri ... tatement"");')
        Expression: 
          IInvocationOperation (void System.Console.WriteLine(System.String value)) (OperationKind.Invocation, Type: System.Void) (Syntax: 'Console.Wri ... statement"")')
            Instance Receiver: 
              null
            Arguments(1):
                IArgumentOperation (ArgumentKind.Explicit, Matching Parameter: value) (OperationKind.Argument, Type: System.String) (Syntax: '""While-loop statement""')
                  ILiteralOperation (OperationKind.Literal, Type: System.String, Constant: ""While-loop statement"") (Syntax: '""While-loop statement""')
                  InConversion: CommonConversion (Exists: True, IsIdentity: True, IsNumeric: False, IsReference: False, IsUserDefined: False) (MethodSymbol: null)
                  OutConversion: CommonConversion (Exists: True, IsIdentity: True, IsNumeric: False, IsReference: False, IsUserDefined: False) (MethodSymbol: null)
";
            VerifyOperationTreeForTest<WhileStatementSyntax>(source, expectedOperationTree);
        }

        [CompilerTrait(CompilerFeature.IOperation)]
        [Fact, WorkItem(17602, "https://github.com/dotnet/roslyn/issues/17602")]
        public void IWhileUntilLoopStatement_WhileWithAssignment()
        {
            string source = @"
using System;

class Program
{
    static void Main()
    {
        int value = 4;
        int i;
        /*<bind>*/while ((i = value) >= 0)
        {
             Console.WriteLine(""While {0} {1}"", i, value);
            value--;
        }/*</bind>*/
    }
}
";
            string expectedOperationTree = @"
IWhileLoopOperation (LoopKind.While) (OperationKind.Loop, Type: null) (Syntax: 'while ((i = ... }')
  Condition: 
    IBinaryOperation (BinaryOperatorKind.GreaterThanOrEqual) (OperationKind.BinaryOperator, Type: System.Boolean) (Syntax: '(i = value) >= 0')
      Left: 
        ISimpleAssignmentOperation (OperationKind.SimpleAssignment, Type: System.Int32) (Syntax: 'i = value')
          Left: 
            ILocalReferenceOperation: i (OperationKind.LocalReference, Type: System.Int32) (Syntax: 'i')
          Right: 
            ILocalReferenceOperation: value (OperationKind.LocalReference, Type: System.Int32) (Syntax: 'value')
      Right: 
        ILiteralOperation (OperationKind.Literal, Type: System.Int32, Constant: 0) (Syntax: '0')
  Body: 
    IBlockOperation (2 statements) (OperationKind.Block, Type: null) (Syntax: '{ ... }')
      IExpressionStatementOperation (OperationKind.ExpressionStatement, Type: null) (Syntax: 'Console.Wri ...  i, value);')
        Expression: 
          IInvocationOperation (void System.Console.WriteLine(System.String format, System.Object arg0, System.Object arg1)) (OperationKind.Invocation, Type: System.Void) (Syntax: 'Console.Wri ... , i, value)')
            Instance Receiver: 
              null
            Arguments(3):
                IArgumentOperation (ArgumentKind.Explicit, Matching Parameter: format) (OperationKind.Argument, Type: System.String) (Syntax: '""While {0} {1}""')
                  ILiteralOperation (OperationKind.Literal, Type: System.String, Constant: ""While {0} {1}"") (Syntax: '""While {0} {1}""')
                  InConversion: CommonConversion (Exists: True, IsIdentity: True, IsNumeric: False, IsReference: False, IsUserDefined: False) (MethodSymbol: null)
                  OutConversion: CommonConversion (Exists: True, IsIdentity: True, IsNumeric: False, IsReference: False, IsUserDefined: False) (MethodSymbol: null)
                IArgumentOperation (ArgumentKind.Explicit, Matching Parameter: arg0) (OperationKind.Argument, Type: System.Object) (Syntax: 'i')
                  IConversionOperation (Implicit, TryCast: False, Unchecked) (OperationKind.Conversion, Type: System.Object, IsImplicit) (Syntax: 'i')
                    Conversion: CommonConversion (Exists: True, IsIdentity: False, IsNumeric: False, IsReference: False, IsUserDefined: False) (MethodSymbol: null)
                    Operand: 
                      ILocalReferenceOperation: i (OperationKind.LocalReference, Type: System.Int32) (Syntax: 'i')
                  InConversion: CommonConversion (Exists: True, IsIdentity: True, IsNumeric: False, IsReference: False, IsUserDefined: False) (MethodSymbol: null)
                  OutConversion: CommonConversion (Exists: True, IsIdentity: True, IsNumeric: False, IsReference: False, IsUserDefined: False) (MethodSymbol: null)
                IArgumentOperation (ArgumentKind.Explicit, Matching Parameter: arg1) (OperationKind.Argument, Type: System.Object) (Syntax: 'value')
                  IConversionOperation (Implicit, TryCast: False, Unchecked) (OperationKind.Conversion, Type: System.Object, IsImplicit) (Syntax: 'value')
                    Conversion: CommonConversion (Exists: True, IsIdentity: False, IsNumeric: False, IsReference: False, IsUserDefined: False) (MethodSymbol: null)
                    Operand: 
                      ILocalReferenceOperation: value (OperationKind.LocalReference, Type: System.Int32) (Syntax: 'value')
                  InConversion: CommonConversion (Exists: True, IsIdentity: True, IsNumeric: False, IsReference: False, IsUserDefined: False) (MethodSymbol: null)
                  OutConversion: CommonConversion (Exists: True, IsIdentity: True, IsNumeric: False, IsReference: False, IsUserDefined: False) (MethodSymbol: null)
      IExpressionStatementOperation (OperationKind.ExpressionStatement, Type: null) (Syntax: 'value--;')
        Expression: 
          IIncrementOrDecrementOperation (Postfix) (OperationKind.Decrement, Type: System.Int32) (Syntax: 'value--')
            Target: 
              ILocalReferenceOperation: value (OperationKind.LocalReference, Type: System.Int32) (Syntax: 'value')
";
            VerifyOperationTreeForTest<WhileStatementSyntax>(source, expectedOperationTree);
        }

        [CompilerTrait(CompilerFeature.IOperation)]
        [Fact, WorkItem(17602, "https://github.com/dotnet/roslyn/issues/17602")]
        public void IWhileUntilLoopStatement_WhileInvalidCondition()
        {
            string source = @"
class Program
{
    static void Main()
    {
        int number = 10;
        /*<bind>*/while (number)
        {
        }/*</bind>*/
    }
}
";
            string expectedOperationTree = @"
IWhileLoopOperation (LoopKind.While) (OperationKind.Loop, Type: null, IsInvalid) (Syntax: 'while (numb ... }')
  Condition: 
    IConversionOperation (Implicit, TryCast: False, Unchecked) (OperationKind.Conversion, Type: System.Boolean, IsInvalid, IsImplicit) (Syntax: 'number')
      Conversion: CommonConversion (Exists: False, IsIdentity: False, IsNumeric: False, IsReference: False, IsUserDefined: False) (MethodSymbol: null)
      Operand: 
        ILocalReferenceOperation: number (OperationKind.LocalReference, Type: System.Int32, IsInvalid) (Syntax: 'number')
  Body: 
    IBlockOperation (0 statements) (OperationKind.Block, Type: null) (Syntax: '{ ... }')
";
            VerifyOperationTreeForTest<WhileStatementSyntax>(source, expectedOperationTree);
        }

        [CompilerTrait(CompilerFeature.IOperation)]
        [Fact, WorkItem(17602, "https://github.com/dotnet/roslyn/issues/17602")]
        public void IWhileUntilLoopStatement_WhileWithReturn()
        {
            string source = @"
class Program
{
    static void Main()
    {
        System.Console.WriteLine(GetFirstEvenNumber(33));
    }
    public static int GetFirstEvenNumber(int number)
    {
        /*<bind>*/while (true)
        {
            if ((number % 2) == 0)
            {
                return number;
            }
            number++;

        }/*</bind>*/
    }
}
";

            string expectedOperationTree = @"
IWhileLoopOperation (LoopKind.While) (OperationKind.Loop, Type: null) (Syntax: 'while (true ... }')
  Condition: 
    ILiteralOperation (OperationKind.Literal, Type: System.Boolean, Constant: True) (Syntax: 'true')
  Body: 
    IBlockOperation (2 statements) (OperationKind.Block, Type: null) (Syntax: '{ ... }')
      IConditionalOperation (OperationKind.Conditional, Type: null) (Syntax: 'if ((number ... }')
        Condition: 
          IBinaryOperation (BinaryOperatorKind.Equals) (OperationKind.BinaryOperator, Type: System.Boolean) (Syntax: '(number % 2) == 0')
            Left: 
              IBinaryOperation (BinaryOperatorKind.Remainder) (OperationKind.BinaryOperator, Type: System.Int32) (Syntax: 'number % 2')
                Left: 
                  IParameterReferenceOperation: number (OperationKind.ParameterReference, Type: System.Int32) (Syntax: 'number')
                Right: 
                  ILiteralOperation (OperationKind.Literal, Type: System.Int32, Constant: 2) (Syntax: '2')
            Right: 
              ILiteralOperation (OperationKind.Literal, Type: System.Int32, Constant: 0) (Syntax: '0')
        WhenTrue: 
          IBlockOperation (1 statements) (OperationKind.Block, Type: null) (Syntax: '{ ... }')
            IReturnOperation (OperationKind.Return, Type: null) (Syntax: 'return number;')
              ReturnedValue: 
                IParameterReferenceOperation: number (OperationKind.ParameterReference, Type: System.Int32) (Syntax: 'number')
        WhenFalse: 
          null
      IExpressionStatementOperation (OperationKind.ExpressionStatement, Type: null) (Syntax: 'number++;')
        Expression: 
          IIncrementOrDecrementOperation (Postfix) (OperationKind.Increment, Type: System.Int32) (Syntax: 'number++')
            Target: 
              IParameterReferenceOperation: number (OperationKind.ParameterReference, Type: System.Int32) (Syntax: 'number')
";
            VerifyOperationTreeForTest<WhileStatementSyntax>(source, expectedOperationTree);
        }

        [CompilerTrait(CompilerFeature.IOperation)]
        [Fact, WorkItem(17602, "https://github.com/dotnet/roslyn/issues/17602")]
        public void IWhileUntilLoopStatement_WhileWithGoto()
        {
            string source = @"
class Program
{
    static void Main()
    {
        System.Console.WriteLine(GetFirstEvenNumber(33));
    }
    public static int GetFirstEvenNumber(int number)
    {
        /*<bind>*/while (true)
        {
            if ((number % 2) == 0)
            {
                goto Even;
            }
            number++;
        Even:
            return number;
        }/*</bind>*/
    }
}
";
            string expectedOperationTree = @"
IWhileLoopOperation (LoopKind.While) (OperationKind.Loop, Type: null) (Syntax: 'while (true ... }')
  Condition: 
    ILiteralOperation (OperationKind.Literal, Type: System.Boolean, Constant: True) (Syntax: 'true')
  Body: 
    IBlockOperation (3 statements) (OperationKind.Block, Type: null) (Syntax: '{ ... }')
      IConditionalOperation (OperationKind.Conditional, Type: null) (Syntax: 'if ((number ... }')
        Condition: 
          IBinaryOperation (BinaryOperatorKind.Equals) (OperationKind.BinaryOperator, Type: System.Boolean) (Syntax: '(number % 2) == 0')
            Left: 
              IBinaryOperation (BinaryOperatorKind.Remainder) (OperationKind.BinaryOperator, Type: System.Int32) (Syntax: 'number % 2')
                Left: 
                  IParameterReferenceOperation: number (OperationKind.ParameterReference, Type: System.Int32) (Syntax: 'number')
                Right: 
                  ILiteralOperation (OperationKind.Literal, Type: System.Int32, Constant: 2) (Syntax: '2')
            Right: 
              ILiteralOperation (OperationKind.Literal, Type: System.Int32, Constant: 0) (Syntax: '0')
        WhenTrue: 
          IBlockOperation (1 statements) (OperationKind.Block, Type: null) (Syntax: '{ ... }')
            IBranchOperation (BranchKind.GoTo, Label: Even) (OperationKind.Branch, Type: null) (Syntax: 'goto Even;')
        WhenFalse: 
          null
      IExpressionStatementOperation (OperationKind.ExpressionStatement, Type: null) (Syntax: 'number++;')
        Expression: 
          IIncrementOrDecrementOperation (Postfix) (OperationKind.Increment, Type: System.Int32) (Syntax: 'number++')
            Target: 
              IParameterReferenceOperation: number (OperationKind.ParameterReference, Type: System.Int32) (Syntax: 'number')
      ILabeledOperation (Label: Even) (OperationKind.Labeled, Type: null) (Syntax: 'Even: ... urn number;')
        Statement: 
          IReturnOperation (OperationKind.Return, Type: null) (Syntax: 'return number;')
            ReturnedValue: 
              IParameterReferenceOperation: number (OperationKind.ParameterReference, Type: System.Int32) (Syntax: 'number')
";
            VerifyOperationTreeForTest<WhileStatementSyntax>(source, expectedOperationTree);
        }

        [CompilerTrait(CompilerFeature.IOperation)]
        [Fact, WorkItem(17602, "https://github.com/dotnet/roslyn/issues/17602")]
        public void IWhileUntilLoopStatement_WhileMissingCondition()
        {
            string source = @"
class Program
{
    static void Main()
    {
        int index = 0;
        bool condition = true;
        /*<bind>*/while ()
        {
            int value = ++index;
            if (value > 100)
            {
                condition = false;
            }
        }/*</bind>*/
    }
}
";
            string expectedOperationTree = @"
IWhileLoopOperation (LoopKind.While) (OperationKind.Loop, Type: null, IsInvalid) (Syntax: 'while () ... }')
  Condition: 
    IInvalidOperation (OperationKind.Invalid, Type: null, IsInvalid) (Syntax: '')
      Children(0)
  Body: 
    IBlockOperation (2 statements, 1 locals) (OperationKind.Block, Type: null) (Syntax: '{ ... }')
      Locals: Local_1: System.Int32 value
<<<<<<< HEAD
      IVariableDeclarationGroup (1 declarations) (OperationKind.VariableDeclarationStatement) (Syntax: 'int value = ++index;')
        ISingleVariableDeclaration (Symbol: System.Int32 value) (OperationKind.SingleVariableDeclaration) (Syntax: 'value = ++index')
=======
      IVariableDeclarationsOperation (1 declarations) (OperationKind.VariableDeclarations, Type: null) (Syntax: 'int value = ++index;')
        IVariableDeclarationOperation (1 variables) (OperationKind.VariableDeclaration, Type: null) (Syntax: 'value = ++index')
          Variables: Local_1: System.Int32 value
>>>>>>> 19f49b0f
          Initializer: 
            IVariableInitializerOperation (OperationKind.VariableInitializer, Type: null) (Syntax: '= ++index')
              IIncrementOrDecrementOperation (Prefix) (OperationKind.Increment, Type: System.Int32) (Syntax: '++index')
                Target: 
                  ILocalReferenceOperation: index (OperationKind.LocalReference, Type: System.Int32) (Syntax: 'index')
      IConditionalOperation (OperationKind.Conditional, Type: null) (Syntax: 'if (value > ... }')
        Condition: 
          IBinaryOperation (BinaryOperatorKind.GreaterThan) (OperationKind.BinaryOperator, Type: System.Boolean) (Syntax: 'value > 100')
            Left: 
              ILocalReferenceOperation: value (OperationKind.LocalReference, Type: System.Int32) (Syntax: 'value')
            Right: 
              ILiteralOperation (OperationKind.Literal, Type: System.Int32, Constant: 100) (Syntax: '100')
        WhenTrue: 
          IBlockOperation (1 statements) (OperationKind.Block, Type: null) (Syntax: '{ ... }')
            IExpressionStatementOperation (OperationKind.ExpressionStatement, Type: null) (Syntax: 'condition = false;')
              Expression: 
                ISimpleAssignmentOperation (OperationKind.SimpleAssignment, Type: System.Boolean) (Syntax: 'condition = false')
                  Left: 
                    ILocalReferenceOperation: condition (OperationKind.LocalReference, Type: System.Boolean) (Syntax: 'condition')
                  Right: 
                    ILiteralOperation (OperationKind.Literal, Type: System.Boolean, Constant: False) (Syntax: 'false')
        WhenFalse: 
          null
";
            VerifyOperationTreeForTest<WhileStatementSyntax>(source, expectedOperationTree);
        }

        [CompilerTrait(CompilerFeature.IOperation)]
        [Fact, WorkItem(17602, "https://github.com/dotnet/roslyn/issues/17602")]
        public void IWhileUntilLoopStatement_WhileMissingStatement()
        {
            string source = @"
class ContinueTest
{
    static void Main()
    {
        int i = 0;
        /*<bind>*/while(i <= 10)
        {

        }/*</bind>*/
    }
}
";
            string expectedOperationTree = @"
IWhileLoopOperation (LoopKind.While) (OperationKind.Loop, Type: null) (Syntax: 'while(i <=  ... }')
  Condition: 
    IBinaryOperation (BinaryOperatorKind.LessThanOrEqual) (OperationKind.BinaryOperator, Type: System.Boolean) (Syntax: 'i <= 10')
      Left: 
        ILocalReferenceOperation: i (OperationKind.LocalReference, Type: System.Int32) (Syntax: 'i')
      Right: 
        ILiteralOperation (OperationKind.Literal, Type: System.Int32, Constant: 10) (Syntax: '10')
  Body: 
    IBlockOperation (0 statements) (OperationKind.Block, Type: null) (Syntax: '{ ... }')
";
            VerifyOperationTreeForTest<WhileStatementSyntax>(source, expectedOperationTree);
        }

        [CompilerTrait(CompilerFeature.IOperation)]
        [Fact, WorkItem(17602, "https://github.com/dotnet/roslyn/issues/17602")]
        public void IWhileUntilLoopStatement_WhileWithContinue()
        {
            string source = @"
class ContinueTest
{
    static void Main()
    {
        int i = 0;
        /*<bind>*/while(i <= 10)
        {
            i++;
            if (i < 9)
            {
                continue;
            }
            System.Console.WriteLine(i);
        }/*</bind>*/
    }
}
";
            string expectedOperationTree = @"
IWhileLoopOperation (LoopKind.While) (OperationKind.Loop, Type: null) (Syntax: 'while(i <=  ... }')
  Condition: 
    IBinaryOperation (BinaryOperatorKind.LessThanOrEqual) (OperationKind.BinaryOperator, Type: System.Boolean) (Syntax: 'i <= 10')
      Left: 
        ILocalReferenceOperation: i (OperationKind.LocalReference, Type: System.Int32) (Syntax: 'i')
      Right: 
        ILiteralOperation (OperationKind.Literal, Type: System.Int32, Constant: 10) (Syntax: '10')
  Body: 
    IBlockOperation (3 statements) (OperationKind.Block, Type: null) (Syntax: '{ ... }')
      IExpressionStatementOperation (OperationKind.ExpressionStatement, Type: null) (Syntax: 'i++;')
        Expression: 
          IIncrementOrDecrementOperation (Postfix) (OperationKind.Increment, Type: System.Int32) (Syntax: 'i++')
            Target: 
              ILocalReferenceOperation: i (OperationKind.LocalReference, Type: System.Int32) (Syntax: 'i')
      IConditionalOperation (OperationKind.Conditional, Type: null) (Syntax: 'if (i < 9) ... }')
        Condition: 
          IBinaryOperation (BinaryOperatorKind.LessThan) (OperationKind.BinaryOperator, Type: System.Boolean) (Syntax: 'i < 9')
            Left: 
              ILocalReferenceOperation: i (OperationKind.LocalReference, Type: System.Int32) (Syntax: 'i')
            Right: 
              ILiteralOperation (OperationKind.Literal, Type: System.Int32, Constant: 9) (Syntax: '9')
        WhenTrue: 
          IBlockOperation (1 statements) (OperationKind.Block, Type: null) (Syntax: '{ ... }')
            IBranchOperation (BranchKind.Continue) (OperationKind.Branch, Type: null) (Syntax: 'continue;')
        WhenFalse: 
          null
      IExpressionStatementOperation (OperationKind.ExpressionStatement, Type: null) (Syntax: 'System.Cons ... iteLine(i);')
        Expression: 
          IInvocationOperation (void System.Console.WriteLine(System.Int32 value)) (OperationKind.Invocation, Type: System.Void) (Syntax: 'System.Cons ... riteLine(i)')
            Instance Receiver: 
              null
            Arguments(1):
                IArgumentOperation (ArgumentKind.Explicit, Matching Parameter: value) (OperationKind.Argument, Type: System.Int32) (Syntax: 'i')
                  ILocalReferenceOperation: i (OperationKind.LocalReference, Type: System.Int32) (Syntax: 'i')
                  InConversion: CommonConversion (Exists: True, IsIdentity: True, IsNumeric: False, IsReference: False, IsUserDefined: False) (MethodSymbol: null)
                  OutConversion: CommonConversion (Exists: True, IsIdentity: True, IsNumeric: False, IsReference: False, IsUserDefined: False) (MethodSymbol: null)
";
            VerifyOperationTreeForTest<WhileStatementSyntax>(source, expectedOperationTree);
        }

        [CompilerTrait(CompilerFeature.IOperation)]
        [Fact, WorkItem(17602, "https://github.com/dotnet/roslyn/issues/17602")]
        public void IWhileUntilLoopStatement_WhileNested()
        {
            string source = @"
class Test
{
    static void Main()
    {
        int i = 0;
        /*<bind>*/while(i<10)
        {
            i++;
            int j = 0;
            while (j < 10)
            {
                j++;
                System.Console.WriteLine(j);
            }
            System.Console.WriteLine(i);
        }/*</bind>*/
    }
}
";
            string expectedOperationTree = @"
IWhileLoopOperation (LoopKind.While) (OperationKind.Loop, Type: null) (Syntax: 'while(i<10) ... }')
  Condition: 
    IBinaryOperation (BinaryOperatorKind.LessThan) (OperationKind.BinaryOperator, Type: System.Boolean) (Syntax: 'i<10')
      Left: 
        ILocalReferenceOperation: i (OperationKind.LocalReference, Type: System.Int32) (Syntax: 'i')
      Right: 
        ILiteralOperation (OperationKind.Literal, Type: System.Int32, Constant: 10) (Syntax: '10')
  Body: 
    IBlockOperation (4 statements, 1 locals) (OperationKind.Block, Type: null) (Syntax: '{ ... }')
      Locals: Local_1: System.Int32 j
      IExpressionStatementOperation (OperationKind.ExpressionStatement, Type: null) (Syntax: 'i++;')
        Expression: 
          IIncrementOrDecrementOperation (Postfix) (OperationKind.Increment, Type: System.Int32) (Syntax: 'i++')
            Target: 
<<<<<<< HEAD
              ILocalReferenceExpression: i (OperationKind.LocalReferenceExpression, Type: System.Int32) (Syntax: 'i')
      IVariableDeclarationGroup (1 declarations) (OperationKind.VariableDeclarationStatement) (Syntax: 'int j = 0;')
        ISingleVariableDeclaration (Symbol: System.Int32 j) (OperationKind.SingleVariableDeclaration) (Syntax: 'j = 0')
=======
              ILocalReferenceOperation: i (OperationKind.LocalReference, Type: System.Int32) (Syntax: 'i')
      IVariableDeclarationsOperation (1 declarations) (OperationKind.VariableDeclarations, Type: null) (Syntax: 'int j = 0;')
        IVariableDeclarationOperation (1 variables) (OperationKind.VariableDeclaration, Type: null) (Syntax: 'j = 0')
          Variables: Local_1: System.Int32 j
>>>>>>> 19f49b0f
          Initializer: 
            IVariableInitializerOperation (OperationKind.VariableInitializer, Type: null) (Syntax: '= 0')
              ILiteralOperation (OperationKind.Literal, Type: System.Int32, Constant: 0) (Syntax: '0')
      IWhileLoopOperation (LoopKind.While) (OperationKind.Loop, Type: null) (Syntax: 'while (j <  ... }')
        Condition: 
          IBinaryOperation (BinaryOperatorKind.LessThan) (OperationKind.BinaryOperator, Type: System.Boolean) (Syntax: 'j < 10')
            Left: 
              ILocalReferenceOperation: j (OperationKind.LocalReference, Type: System.Int32) (Syntax: 'j')
            Right: 
              ILiteralOperation (OperationKind.Literal, Type: System.Int32, Constant: 10) (Syntax: '10')
        Body: 
          IBlockOperation (2 statements) (OperationKind.Block, Type: null) (Syntax: '{ ... }')
            IExpressionStatementOperation (OperationKind.ExpressionStatement, Type: null) (Syntax: 'j++;')
              Expression: 
                IIncrementOrDecrementOperation (Postfix) (OperationKind.Increment, Type: System.Int32) (Syntax: 'j++')
                  Target: 
                    ILocalReferenceOperation: j (OperationKind.LocalReference, Type: System.Int32) (Syntax: 'j')
            IExpressionStatementOperation (OperationKind.ExpressionStatement, Type: null) (Syntax: 'System.Cons ... iteLine(j);')
              Expression: 
                IInvocationOperation (void System.Console.WriteLine(System.Int32 value)) (OperationKind.Invocation, Type: System.Void) (Syntax: 'System.Cons ... riteLine(j)')
                  Instance Receiver: 
                    null
                  Arguments(1):
                      IArgumentOperation (ArgumentKind.Explicit, Matching Parameter: value) (OperationKind.Argument, Type: System.Int32) (Syntax: 'j')
                        ILocalReferenceOperation: j (OperationKind.LocalReference, Type: System.Int32) (Syntax: 'j')
                        InConversion: CommonConversion (Exists: True, IsIdentity: True, IsNumeric: False, IsReference: False, IsUserDefined: False) (MethodSymbol: null)
                        OutConversion: CommonConversion (Exists: True, IsIdentity: True, IsNumeric: False, IsReference: False, IsUserDefined: False) (MethodSymbol: null)
      IExpressionStatementOperation (OperationKind.ExpressionStatement, Type: null) (Syntax: 'System.Cons ... iteLine(i);')
        Expression: 
          IInvocationOperation (void System.Console.WriteLine(System.Int32 value)) (OperationKind.Invocation, Type: System.Void) (Syntax: 'System.Cons ... riteLine(i)')
            Instance Receiver: 
              null
            Arguments(1):
                IArgumentOperation (ArgumentKind.Explicit, Matching Parameter: value) (OperationKind.Argument, Type: System.Int32) (Syntax: 'i')
                  ILocalReferenceOperation: i (OperationKind.LocalReference, Type: System.Int32) (Syntax: 'i')
                  InConversion: CommonConversion (Exists: True, IsIdentity: True, IsNumeric: False, IsReference: False, IsUserDefined: False) (MethodSymbol: null)
                  OutConversion: CommonConversion (Exists: True, IsIdentity: True, IsNumeric: False, IsReference: False, IsUserDefined: False) (MethodSymbol: null)
";
            VerifyOperationTreeForTest<WhileStatementSyntax>(source, expectedOperationTree);
        }

        [CompilerTrait(CompilerFeature.IOperation)]
        [Fact, WorkItem(17602, "https://github.com/dotnet/roslyn/issues/17602")]
        public void IWhileUntilLoopStatement_WhileChangeOuterInnerValue()
        {
            string source = @"
class Test
{
    static void Main()
    {
        int i = 0;
        /*<bind>*/while(i<10)
        {
            i++;
            int j = 0;
            while (j < 10)
            {
                j++;
                i = i + j;
                System.Console.WriteLine(j);
            }
            System.Console.WriteLine(i);
        }/*</bind>*/
    }
}
";
            string expectedOperationTree = @"
IWhileLoopOperation (LoopKind.While) (OperationKind.Loop, Type: null) (Syntax: 'while(i<10) ... }')
  Condition: 
    IBinaryOperation (BinaryOperatorKind.LessThan) (OperationKind.BinaryOperator, Type: System.Boolean) (Syntax: 'i<10')
      Left: 
        ILocalReferenceOperation: i (OperationKind.LocalReference, Type: System.Int32) (Syntax: 'i')
      Right: 
        ILiteralOperation (OperationKind.Literal, Type: System.Int32, Constant: 10) (Syntax: '10')
  Body: 
    IBlockOperation (4 statements, 1 locals) (OperationKind.Block, Type: null) (Syntax: '{ ... }')
      Locals: Local_1: System.Int32 j
      IExpressionStatementOperation (OperationKind.ExpressionStatement, Type: null) (Syntax: 'i++;')
        Expression: 
          IIncrementOrDecrementOperation (Postfix) (OperationKind.Increment, Type: System.Int32) (Syntax: 'i++')
            Target: 
<<<<<<< HEAD
              ILocalReferenceExpression: i (OperationKind.LocalReferenceExpression, Type: System.Int32) (Syntax: 'i')
      IVariableDeclarationGroup (1 declarations) (OperationKind.VariableDeclarationStatement) (Syntax: 'int j = 0;')
        ISingleVariableDeclaration (Symbol: System.Int32 j) (OperationKind.SingleVariableDeclaration) (Syntax: 'j = 0')
=======
              ILocalReferenceOperation: i (OperationKind.LocalReference, Type: System.Int32) (Syntax: 'i')
      IVariableDeclarationsOperation (1 declarations) (OperationKind.VariableDeclarations, Type: null) (Syntax: 'int j = 0;')
        IVariableDeclarationOperation (1 variables) (OperationKind.VariableDeclaration, Type: null) (Syntax: 'j = 0')
          Variables: Local_1: System.Int32 j
>>>>>>> 19f49b0f
          Initializer: 
            IVariableInitializerOperation (OperationKind.VariableInitializer, Type: null) (Syntax: '= 0')
              ILiteralOperation (OperationKind.Literal, Type: System.Int32, Constant: 0) (Syntax: '0')
      IWhileLoopOperation (LoopKind.While) (OperationKind.Loop, Type: null) (Syntax: 'while (j <  ... }')
        Condition: 
          IBinaryOperation (BinaryOperatorKind.LessThan) (OperationKind.BinaryOperator, Type: System.Boolean) (Syntax: 'j < 10')
            Left: 
              ILocalReferenceOperation: j (OperationKind.LocalReference, Type: System.Int32) (Syntax: 'j')
            Right: 
              ILiteralOperation (OperationKind.Literal, Type: System.Int32, Constant: 10) (Syntax: '10')
        Body: 
          IBlockOperation (3 statements) (OperationKind.Block, Type: null) (Syntax: '{ ... }')
            IExpressionStatementOperation (OperationKind.ExpressionStatement, Type: null) (Syntax: 'j++;')
              Expression: 
                IIncrementOrDecrementOperation (Postfix) (OperationKind.Increment, Type: System.Int32) (Syntax: 'j++')
                  Target: 
                    ILocalReferenceOperation: j (OperationKind.LocalReference, Type: System.Int32) (Syntax: 'j')
            IExpressionStatementOperation (OperationKind.ExpressionStatement, Type: null) (Syntax: 'i = i + j;')
              Expression: 
                ISimpleAssignmentOperation (OperationKind.SimpleAssignment, Type: System.Int32) (Syntax: 'i = i + j')
                  Left: 
                    ILocalReferenceOperation: i (OperationKind.LocalReference, Type: System.Int32) (Syntax: 'i')
                  Right: 
                    IBinaryOperation (BinaryOperatorKind.Add) (OperationKind.BinaryOperator, Type: System.Int32) (Syntax: 'i + j')
                      Left: 
                        ILocalReferenceOperation: i (OperationKind.LocalReference, Type: System.Int32) (Syntax: 'i')
                      Right: 
                        ILocalReferenceOperation: j (OperationKind.LocalReference, Type: System.Int32) (Syntax: 'j')
            IExpressionStatementOperation (OperationKind.ExpressionStatement, Type: null) (Syntax: 'System.Cons ... iteLine(j);')
              Expression: 
                IInvocationOperation (void System.Console.WriteLine(System.Int32 value)) (OperationKind.Invocation, Type: System.Void) (Syntax: 'System.Cons ... riteLine(j)')
                  Instance Receiver: 
                    null
                  Arguments(1):
                      IArgumentOperation (ArgumentKind.Explicit, Matching Parameter: value) (OperationKind.Argument, Type: System.Int32) (Syntax: 'j')
                        ILocalReferenceOperation: j (OperationKind.LocalReference, Type: System.Int32) (Syntax: 'j')
                        InConversion: CommonConversion (Exists: True, IsIdentity: True, IsNumeric: False, IsReference: False, IsUserDefined: False) (MethodSymbol: null)
                        OutConversion: CommonConversion (Exists: True, IsIdentity: True, IsNumeric: False, IsReference: False, IsUserDefined: False) (MethodSymbol: null)
      IExpressionStatementOperation (OperationKind.ExpressionStatement, Type: null) (Syntax: 'System.Cons ... iteLine(i);')
        Expression: 
          IInvocationOperation (void System.Console.WriteLine(System.Int32 value)) (OperationKind.Invocation, Type: System.Void) (Syntax: 'System.Cons ... riteLine(i)')
            Instance Receiver: 
              null
            Arguments(1):
                IArgumentOperation (ArgumentKind.Explicit, Matching Parameter: value) (OperationKind.Argument, Type: System.Int32) (Syntax: 'i')
                  ILocalReferenceOperation: i (OperationKind.LocalReference, Type: System.Int32) (Syntax: 'i')
                  InConversion: CommonConversion (Exists: True, IsIdentity: True, IsNumeric: False, IsReference: False, IsUserDefined: False) (MethodSymbol: null)
                  OutConversion: CommonConversion (Exists: True, IsIdentity: True, IsNumeric: False, IsReference: False, IsUserDefined: False) (MethodSymbol: null)
";
            VerifyOperationTreeForTest<WhileStatementSyntax>(source, expectedOperationTree);
        }

        [CompilerTrait(CompilerFeature.IOperation)]
        [Fact, WorkItem(17602, "https://github.com/dotnet/roslyn/issues/17602")]
        public void IWhileUntilLoopStatement_WhileWithDynamic()
        {
            string source = @"
class C
{
    static void Main(string[] args)
    {
        dynamic d = new MyWhile();
        d.Initialize(5);
        /*<bind>*/while (d.Done)
        {
            d.Next();
        }/*</bind>*/
    }
}

public class MyWhile
{
    int index;
    int max;
    public void Initialize(int max)
    {
        index = 0;
        this.max = max;
        System.Console.WriteLine(""Initialize"");
    }
    public bool Done
    {
        get
        {
            System.Console.WriteLine(""Done"");
            return index < max;
        }
    }
    public void Next()
    {
        index = index + 1;
        System.Console.WriteLine(""Next"");
    }
}
";
            string expectedOperationTree = @"
IWhileLoopOperation (LoopKind.While) (OperationKind.Loop, Type: null) (Syntax: 'while (d.Do ... }')
  Condition: 
    IUnaryOperation (UnaryOperatorKind.True) (OperationKind.UnaryOperator, Type: System.Boolean, IsImplicit) (Syntax: 'd.Done')
      Operand: 
        IDynamicMemberReferenceOperation (Member Name: ""Done"", Containing Type: null) (OperationKind.DynamicMemberReference, Type: dynamic) (Syntax: 'd.Done')
          Type Arguments(0)
          Instance Receiver: 
            ILocalReferenceOperation: d (OperationKind.LocalReference, Type: dynamic) (Syntax: 'd')
  Body: 
    IBlockOperation (1 statements) (OperationKind.Block, Type: null) (Syntax: '{ ... }')
      IExpressionStatementOperation (OperationKind.ExpressionStatement, Type: null) (Syntax: 'd.Next();')
        Expression: 
          IDynamicInvocationOperation (OperationKind.DynamicInvocation, Type: dynamic) (Syntax: 'd.Next()')
            Expression: 
              IDynamicMemberReferenceOperation (Member Name: ""Next"", Containing Type: null) (OperationKind.DynamicMemberReference, Type: dynamic) (Syntax: 'd.Next')
                Type Arguments(0)
                Instance Receiver: 
                  ILocalReferenceOperation: d (OperationKind.LocalReference, Type: dynamic) (Syntax: 'd')
            Arguments(0)
            ArgumentNames(0)
            ArgumentRefKinds(0)
";
            VerifyOperationTreeForTest<WhileStatementSyntax>(source, expectedOperationTree);
        }

        [CompilerTrait(CompilerFeature.IOperation)]
        [Fact, WorkItem(17602, "https://github.com/dotnet/roslyn/issues/17602")]
        public void IWhileUntilLoopStatement_WhileIncrementInCondition()
        {
            string source = @"
class Program
{
    static void Main(string[] args)
    {
        int i = 0;
        /*<bind>*/while ( ++i < 5)
        {
            System.Console.WriteLine(i);
        }/*</bind>*/
    }
}

";
            string expectedOperationTree = @"
IWhileLoopOperation (LoopKind.While) (OperationKind.Loop, Type: null) (Syntax: 'while ( ++i ... }')
  Condition: 
    IBinaryOperation (BinaryOperatorKind.LessThan) (OperationKind.BinaryOperator, Type: System.Boolean) (Syntax: '++i < 5')
      Left: 
        IIncrementOrDecrementOperation (Prefix) (OperationKind.Increment, Type: System.Int32) (Syntax: '++i')
          Target: 
            ILocalReferenceOperation: i (OperationKind.LocalReference, Type: System.Int32) (Syntax: 'i')
      Right: 
        ILiteralOperation (OperationKind.Literal, Type: System.Int32, Constant: 5) (Syntax: '5')
  Body: 
    IBlockOperation (1 statements) (OperationKind.Block, Type: null) (Syntax: '{ ... }')
      IExpressionStatementOperation (OperationKind.ExpressionStatement, Type: null) (Syntax: 'System.Cons ... iteLine(i);')
        Expression: 
          IInvocationOperation (void System.Console.WriteLine(System.Int32 value)) (OperationKind.Invocation, Type: System.Void) (Syntax: 'System.Cons ... riteLine(i)')
            Instance Receiver: 
              null
            Arguments(1):
                IArgumentOperation (ArgumentKind.Explicit, Matching Parameter: value) (OperationKind.Argument, Type: System.Int32) (Syntax: 'i')
                  ILocalReferenceOperation: i (OperationKind.LocalReference, Type: System.Int32) (Syntax: 'i')
                  InConversion: CommonConversion (Exists: True, IsIdentity: True, IsNumeric: False, IsReference: False, IsUserDefined: False) (MethodSymbol: null)
                  OutConversion: CommonConversion (Exists: True, IsIdentity: True, IsNumeric: False, IsReference: False, IsUserDefined: False) (MethodSymbol: null)
";
            VerifyOperationTreeForTest<WhileStatementSyntax>(source, expectedOperationTree);
        }

        [CompilerTrait(CompilerFeature.IOperation)]
        [Fact, WorkItem(17602, "https://github.com/dotnet/roslyn/issues/17602")]
        public void IWhileUntilLoopStatement_WhileInfiniteLoop()
        {
            string source = @"
class C
{
    static void Main(string[] args)
    {
        int i = 1;
        /*<bind>*/while (i > 0)
        {
            i++;
        }/*</bind>*/
    }
}";
            string expectedOperationTree = @"
IWhileLoopOperation (LoopKind.While) (OperationKind.Loop, Type: null) (Syntax: 'while (i >  ... }')
  Condition: 
    IBinaryOperation (BinaryOperatorKind.GreaterThan) (OperationKind.BinaryOperator, Type: System.Boolean) (Syntax: 'i > 0')
      Left: 
        ILocalReferenceOperation: i (OperationKind.LocalReference, Type: System.Int32) (Syntax: 'i')
      Right: 
        ILiteralOperation (OperationKind.Literal, Type: System.Int32, Constant: 0) (Syntax: '0')
  Body: 
    IBlockOperation (1 statements) (OperationKind.Block, Type: null) (Syntax: '{ ... }')
      IExpressionStatementOperation (OperationKind.ExpressionStatement, Type: null) (Syntax: 'i++;')
        Expression: 
          IIncrementOrDecrementOperation (Postfix) (OperationKind.Increment, Type: System.Int32) (Syntax: 'i++')
            Target: 
              ILocalReferenceOperation: i (OperationKind.LocalReference, Type: System.Int32) (Syntax: 'i')
";
            VerifyOperationTreeForTest<WhileStatementSyntax>(source, expectedOperationTree);
        }

        [CompilerTrait(CompilerFeature.IOperation)]
        [Fact, WorkItem(17602, "https://github.com/dotnet/roslyn/issues/17602")]
        public void IWhileUntilLoopStatement_WhileConstantCheck()
        {
            string source = @"
class Program
{
    bool foo()
    {
        const bool b = true;
        /*<bind>*/while (b == b)
        {
            return b;
        }/*</bind>*/
    }
}
";
            string expectedOperationTree = @"
IWhileLoopOperation (LoopKind.While) (OperationKind.Loop, Type: null) (Syntax: 'while (b == ... }')
  Condition: 
    IBinaryOperation (BinaryOperatorKind.Equals) (OperationKind.BinaryOperator, Type: System.Boolean, Constant: True) (Syntax: 'b == b')
      Left: 
        ILocalReferenceOperation: b (OperationKind.LocalReference, Type: System.Boolean, Constant: True) (Syntax: 'b')
      Right: 
        ILocalReferenceOperation: b (OperationKind.LocalReference, Type: System.Boolean, Constant: True) (Syntax: 'b')
  Body: 
    IBlockOperation (1 statements) (OperationKind.Block, Type: null) (Syntax: '{ ... }')
      IReturnOperation (OperationKind.Return, Type: null) (Syntax: 'return b;')
        ReturnedValue: 
          ILocalReferenceOperation: b (OperationKind.LocalReference, Type: System.Boolean, Constant: True) (Syntax: 'b')
";
            VerifyOperationTreeForTest<WhileStatementSyntax>(source, expectedOperationTree);
        }

        [CompilerTrait(CompilerFeature.IOperation)]
        [Fact, WorkItem(17602, "https://github.com/dotnet/roslyn/issues/17602")]
        public void IWhileUntilLoopStatement_WhileWithTryCatch()
        {
            string source = @"
public class TryCatchFinally
{
    public void TryMethod()
    {
        sbyte x = 111, y;
        /*<bind>*/while (x-- > 0)
        {
            try
            {
                y = (sbyte)(x / 2);
            }
            finally
            {
                throw new System.Exception(); 
            }
        }/*</bind>*/
       
    }
}
";
            string expectedOperationTree = @"
IWhileLoopOperation (LoopKind.While) (OperationKind.Loop, Type: null) (Syntax: 'while (x--  ... }')
  Condition: 
    IBinaryOperation (BinaryOperatorKind.GreaterThan) (OperationKind.BinaryOperator, Type: System.Boolean) (Syntax: 'x-- > 0')
      Left: 
        IConversionOperation (Implicit, TryCast: False, Unchecked) (OperationKind.Conversion, Type: System.Int32, IsImplicit) (Syntax: 'x--')
          Conversion: CommonConversion (Exists: True, IsIdentity: False, IsNumeric: True, IsReference: False, IsUserDefined: False) (MethodSymbol: null)
          Operand: 
            IIncrementOrDecrementOperation (Postfix) (OperationKind.Decrement, Type: System.SByte) (Syntax: 'x--')
              Target: 
                ILocalReferenceOperation: x (OperationKind.LocalReference, Type: System.SByte) (Syntax: 'x')
      Right: 
        ILiteralOperation (OperationKind.Literal, Type: System.Int32, Constant: 0) (Syntax: '0')
  Body: 
    IBlockOperation (1 statements) (OperationKind.Block, Type: null) (Syntax: '{ ... }')
      ITryOperation (OperationKind.Try, Type: null) (Syntax: 'try ... }')
        Body: 
          IBlockOperation (1 statements) (OperationKind.Block, Type: null) (Syntax: '{ ... }')
            IExpressionStatementOperation (OperationKind.ExpressionStatement, Type: null) (Syntax: 'y = (sbyte)(x / 2);')
              Expression: 
                ISimpleAssignmentOperation (OperationKind.SimpleAssignment, Type: System.SByte) (Syntax: 'y = (sbyte)(x / 2)')
                  Left: 
                    ILocalReferenceOperation: y (OperationKind.LocalReference, Type: System.SByte) (Syntax: 'y')
                  Right: 
                    IConversionOperation (Explicit, TryCast: False, Unchecked) (OperationKind.Conversion, Type: System.SByte) (Syntax: '(sbyte)(x / 2)')
                      Conversion: CommonConversion (Exists: True, IsIdentity: False, IsNumeric: True, IsReference: False, IsUserDefined: False) (MethodSymbol: null)
                      Operand: 
                        IBinaryOperation (BinaryOperatorKind.Divide) (OperationKind.BinaryOperator, Type: System.Int32) (Syntax: 'x / 2')
                          Left: 
                            IConversionOperation (Implicit, TryCast: False, Unchecked) (OperationKind.Conversion, Type: System.Int32, IsImplicit) (Syntax: 'x')
                              Conversion: CommonConversion (Exists: True, IsIdentity: False, IsNumeric: True, IsReference: False, IsUserDefined: False) (MethodSymbol: null)
                              Operand: 
                                ILocalReferenceOperation: x (OperationKind.LocalReference, Type: System.SByte) (Syntax: 'x')
                          Right: 
                            ILiteralOperation (OperationKind.Literal, Type: System.Int32, Constant: 2) (Syntax: '2')
        Catch clauses(0)
        Finally: 
          IBlockOperation (1 statements) (OperationKind.Block, Type: null) (Syntax: '{ ... }')
            IExpressionStatementOperation (OperationKind.ExpressionStatement, Type: null) (Syntax: 'throw new S ... xception();')
              Expression: 
                IThrowOperation (OperationKind.Throw, Type: System.Exception) (Syntax: 'throw new S ... xception();')
                  IObjectCreationOperation (Constructor: System.Exception..ctor()) (OperationKind.ObjectCreation, Type: System.Exception) (Syntax: 'new System.Exception()')
                    Arguments(0)
                    Initializer: 
                      null
";
            VerifyOperationTreeForTest<WhileStatementSyntax>(source, expectedOperationTree);
        }

        [CompilerTrait(CompilerFeature.IOperation)]
        [Fact, WorkItem(17602, "https://github.com/dotnet/roslyn/issues/17602")]
        public void IWhileUntilLoopStatement_WhileWithOutVar()
        {
            string source = @"
public class X
{
    public static void Main()
    {
        bool f = true;

        /*<bind>*/while (Dummy(f, TakeOutParam((f ? 1 : 2), out var x1), x1))
        {
            System.Console.WriteLine(x1);
            f = false;
        }/*</bind>*/
    }

    static bool Dummy(bool x, object y, object z)
    {
        System.Console.WriteLine(z);
        return x;
    }

    static bool TakeOutParam<T>(T y, out T x)
    {
        x = y;
        return true;
    }
}
";
            string expectedOperationTree = @"
IWhileLoopOperation (LoopKind.While) (OperationKind.Loop, Type: null) (Syntax: 'while (Dumm ... }')
  Locals: Local_1: System.Int32 x1
  Condition: 
    IInvocationOperation (System.Boolean X.Dummy(System.Boolean x, System.Object y, System.Object z)) (OperationKind.Invocation, Type: System.Boolean) (Syntax: 'Dummy(f, Ta ... ar x1), x1)')
      Instance Receiver: 
        null
      Arguments(3):
          IArgumentOperation (ArgumentKind.Explicit, Matching Parameter: x) (OperationKind.Argument, Type: System.Boolean) (Syntax: 'f')
            ILocalReferenceOperation: f (OperationKind.LocalReference, Type: System.Boolean) (Syntax: 'f')
            InConversion: CommonConversion (Exists: True, IsIdentity: True, IsNumeric: False, IsReference: False, IsUserDefined: False) (MethodSymbol: null)
            OutConversion: CommonConversion (Exists: True, IsIdentity: True, IsNumeric: False, IsReference: False, IsUserDefined: False) (MethodSymbol: null)
          IArgumentOperation (ArgumentKind.Explicit, Matching Parameter: y) (OperationKind.Argument, Type: System.Object) (Syntax: 'TakeOutPara ... out var x1)')
            IConversionOperation (Implicit, TryCast: False, Unchecked) (OperationKind.Conversion, Type: System.Object, IsImplicit) (Syntax: 'TakeOutPara ... out var x1)')
              Conversion: CommonConversion (Exists: True, IsIdentity: False, IsNumeric: False, IsReference: False, IsUserDefined: False) (MethodSymbol: null)
              Operand: 
                IInvocationOperation (System.Boolean X.TakeOutParam<System.Int32>(System.Int32 y, out System.Int32 x)) (OperationKind.Invocation, Type: System.Boolean) (Syntax: 'TakeOutPara ... out var x1)')
                  Instance Receiver: 
                    null
                  Arguments(2):
                      IArgumentOperation (ArgumentKind.Explicit, Matching Parameter: y) (OperationKind.Argument, Type: System.Int32, IsImplicit) (Syntax: 'f ? 1 : 2')
                        IConditionalOperation (OperationKind.Conditional, Type: System.Int32) (Syntax: 'f ? 1 : 2')
                          Condition: 
                            ILocalReferenceOperation: f (OperationKind.LocalReference, Type: System.Boolean) (Syntax: 'f')
                          WhenTrue: 
                            ILiteralOperation (OperationKind.Literal, Type: System.Int32, Constant: 1) (Syntax: '1')
                          WhenFalse: 
                            ILiteralOperation (OperationKind.Literal, Type: System.Int32, Constant: 2) (Syntax: '2')
                        InConversion: CommonConversion (Exists: True, IsIdentity: True, IsNumeric: False, IsReference: False, IsUserDefined: False) (MethodSymbol: null)
                        OutConversion: CommonConversion (Exists: True, IsIdentity: True, IsNumeric: False, IsReference: False, IsUserDefined: False) (MethodSymbol: null)
                      IArgumentOperation (ArgumentKind.Explicit, Matching Parameter: x) (OperationKind.Argument, Type: System.Int32) (Syntax: 'out var x1')
                        IDeclarationExpressionOperation (OperationKind.DeclarationExpression, Type: System.Int32) (Syntax: 'var x1')
                          ILocalReferenceOperation: x1 (IsDeclaration: True) (OperationKind.LocalReference, Type: System.Int32) (Syntax: 'x1')
                        InConversion: CommonConversion (Exists: True, IsIdentity: True, IsNumeric: False, IsReference: False, IsUserDefined: False) (MethodSymbol: null)
                        OutConversion: CommonConversion (Exists: True, IsIdentity: True, IsNumeric: False, IsReference: False, IsUserDefined: False) (MethodSymbol: null)
            InConversion: CommonConversion (Exists: True, IsIdentity: True, IsNumeric: False, IsReference: False, IsUserDefined: False) (MethodSymbol: null)
            OutConversion: CommonConversion (Exists: True, IsIdentity: True, IsNumeric: False, IsReference: False, IsUserDefined: False) (MethodSymbol: null)
          IArgumentOperation (ArgumentKind.Explicit, Matching Parameter: z) (OperationKind.Argument, Type: System.Object) (Syntax: 'x1')
            IConversionOperation (Implicit, TryCast: False, Unchecked) (OperationKind.Conversion, Type: System.Object, IsImplicit) (Syntax: 'x1')
              Conversion: CommonConversion (Exists: True, IsIdentity: False, IsNumeric: False, IsReference: False, IsUserDefined: False) (MethodSymbol: null)
              Operand: 
                ILocalReferenceOperation: x1 (OperationKind.LocalReference, Type: System.Int32) (Syntax: 'x1')
            InConversion: CommonConversion (Exists: True, IsIdentity: True, IsNumeric: False, IsReference: False, IsUserDefined: False) (MethodSymbol: null)
            OutConversion: CommonConversion (Exists: True, IsIdentity: True, IsNumeric: False, IsReference: False, IsUserDefined: False) (MethodSymbol: null)
  Body: 
    IBlockOperation (2 statements) (OperationKind.Block, Type: null) (Syntax: '{ ... }')
      IExpressionStatementOperation (OperationKind.ExpressionStatement, Type: null) (Syntax: 'System.Cons ... teLine(x1);')
        Expression: 
          IInvocationOperation (void System.Console.WriteLine(System.Int32 value)) (OperationKind.Invocation, Type: System.Void) (Syntax: 'System.Cons ... iteLine(x1)')
            Instance Receiver: 
              null
            Arguments(1):
                IArgumentOperation (ArgumentKind.Explicit, Matching Parameter: value) (OperationKind.Argument, Type: System.Int32) (Syntax: 'x1')
                  ILocalReferenceOperation: x1 (OperationKind.LocalReference, Type: System.Int32) (Syntax: 'x1')
                  InConversion: CommonConversion (Exists: True, IsIdentity: True, IsNumeric: False, IsReference: False, IsUserDefined: False) (MethodSymbol: null)
                  OutConversion: CommonConversion (Exists: True, IsIdentity: True, IsNumeric: False, IsReference: False, IsUserDefined: False) (MethodSymbol: null)
      IExpressionStatementOperation (OperationKind.ExpressionStatement, Type: null) (Syntax: 'f = false;')
        Expression: 
          ISimpleAssignmentOperation (OperationKind.SimpleAssignment, Type: System.Boolean) (Syntax: 'f = false')
            Left: 
              ILocalReferenceOperation: f (OperationKind.LocalReference, Type: System.Boolean) (Syntax: 'f')
            Right: 
              ILiteralOperation (OperationKind.Literal, Type: System.Boolean, Constant: False) (Syntax: 'false')
";
            VerifyOperationTreeForTest<WhileStatementSyntax>(source, expectedOperationTree);
        }

        [CompilerTrait(CompilerFeature.IOperation)]
        [Fact, WorkItem(17602, "https://github.com/dotnet/roslyn/issues/17602")]
        public void IWhileUntilLoopStatement_DoWithOutVar()
        {
            string source = @"
class X
{
    public static void Main()
    {
        bool f = true;

        /*<bind>*/do
        {
            f = false;
        } while (Dummy(f, TakeOutParam((f ? 1 : 2), out var x1), x1));/*</bind>*/
    }

    static bool Dummy(bool x, object y, object z)
    {
        System.Console.WriteLine(z);
        return x;
    }

    static bool TakeOutParam<T>(T y, out T x)
    {
        x = y;
        return true;
    }
}
";
            string expectedOperationTree = @"
IDoLoopOperation (DoLoopKind: DoWhileBottomLoop) (LoopKind.Do) (OperationKind.Loop, Type: null) (Syntax: 'do ...  x1), x1));')
  Locals: Local_1: System.Int32 x1
  Condition: 
    IInvocationOperation (System.Boolean X.Dummy(System.Boolean x, System.Object y, System.Object z)) (OperationKind.Invocation, Type: System.Boolean) (Syntax: 'Dummy(f, Ta ... ar x1), x1)')
      Instance Receiver: 
        null
      Arguments(3):
          IArgumentOperation (ArgumentKind.Explicit, Matching Parameter: x) (OperationKind.Argument, Type: System.Boolean) (Syntax: 'f')
            ILocalReferenceOperation: f (OperationKind.LocalReference, Type: System.Boolean) (Syntax: 'f')
            InConversion: CommonConversion (Exists: True, IsIdentity: True, IsNumeric: False, IsReference: False, IsUserDefined: False) (MethodSymbol: null)
            OutConversion: CommonConversion (Exists: True, IsIdentity: True, IsNumeric: False, IsReference: False, IsUserDefined: False) (MethodSymbol: null)
          IArgumentOperation (ArgumentKind.Explicit, Matching Parameter: y) (OperationKind.Argument, Type: System.Object) (Syntax: 'TakeOutPara ... out var x1)')
            IConversionOperation (Implicit, TryCast: False, Unchecked) (OperationKind.Conversion, Type: System.Object, IsImplicit) (Syntax: 'TakeOutPara ... out var x1)')
              Conversion: CommonConversion (Exists: True, IsIdentity: False, IsNumeric: False, IsReference: False, IsUserDefined: False) (MethodSymbol: null)
              Operand: 
                IInvocationOperation (System.Boolean X.TakeOutParam<System.Int32>(System.Int32 y, out System.Int32 x)) (OperationKind.Invocation, Type: System.Boolean) (Syntax: 'TakeOutPara ... out var x1)')
                  Instance Receiver: 
                    null
                  Arguments(2):
                      IArgumentOperation (ArgumentKind.Explicit, Matching Parameter: y) (OperationKind.Argument, Type: System.Int32, IsImplicit) (Syntax: 'f ? 1 : 2')
                        IConditionalOperation (OperationKind.Conditional, Type: System.Int32) (Syntax: 'f ? 1 : 2')
                          Condition: 
                            ILocalReferenceOperation: f (OperationKind.LocalReference, Type: System.Boolean) (Syntax: 'f')
                          WhenTrue: 
                            ILiteralOperation (OperationKind.Literal, Type: System.Int32, Constant: 1) (Syntax: '1')
                          WhenFalse: 
                            ILiteralOperation (OperationKind.Literal, Type: System.Int32, Constant: 2) (Syntax: '2')
                        InConversion: CommonConversion (Exists: True, IsIdentity: True, IsNumeric: False, IsReference: False, IsUserDefined: False) (MethodSymbol: null)
                        OutConversion: CommonConversion (Exists: True, IsIdentity: True, IsNumeric: False, IsReference: False, IsUserDefined: False) (MethodSymbol: null)
                      IArgumentOperation (ArgumentKind.Explicit, Matching Parameter: x) (OperationKind.Argument, Type: System.Int32) (Syntax: 'out var x1')
                        IDeclarationExpressionOperation (OperationKind.DeclarationExpression, Type: System.Int32) (Syntax: 'var x1')
                          ILocalReferenceOperation: x1 (IsDeclaration: True) (OperationKind.LocalReference, Type: System.Int32) (Syntax: 'x1')
                        InConversion: CommonConversion (Exists: True, IsIdentity: True, IsNumeric: False, IsReference: False, IsUserDefined: False) (MethodSymbol: null)
                        OutConversion: CommonConversion (Exists: True, IsIdentity: True, IsNumeric: False, IsReference: False, IsUserDefined: False) (MethodSymbol: null)
            InConversion: CommonConversion (Exists: True, IsIdentity: True, IsNumeric: False, IsReference: False, IsUserDefined: False) (MethodSymbol: null)
            OutConversion: CommonConversion (Exists: True, IsIdentity: True, IsNumeric: False, IsReference: False, IsUserDefined: False) (MethodSymbol: null)
          IArgumentOperation (ArgumentKind.Explicit, Matching Parameter: z) (OperationKind.Argument, Type: System.Object) (Syntax: 'x1')
            IConversionOperation (Implicit, TryCast: False, Unchecked) (OperationKind.Conversion, Type: System.Object, IsImplicit) (Syntax: 'x1')
              Conversion: CommonConversion (Exists: True, IsIdentity: False, IsNumeric: False, IsReference: False, IsUserDefined: False) (MethodSymbol: null)
              Operand: 
                ILocalReferenceOperation: x1 (OperationKind.LocalReference, Type: System.Int32) (Syntax: 'x1')
            InConversion: CommonConversion (Exists: True, IsIdentity: True, IsNumeric: False, IsReference: False, IsUserDefined: False) (MethodSymbol: null)
            OutConversion: CommonConversion (Exists: True, IsIdentity: True, IsNumeric: False, IsReference: False, IsUserDefined: False) (MethodSymbol: null)
  IgnoredCondition: 
    null
  Body: 
    IBlockOperation (1 statements) (OperationKind.Block, Type: null) (Syntax: '{ ... }')
      IExpressionStatementOperation (OperationKind.ExpressionStatement, Type: null) (Syntax: 'f = false;')
        Expression: 
          ISimpleAssignmentOperation (OperationKind.SimpleAssignment, Type: System.Boolean) (Syntax: 'f = false')
            Left: 
              ILocalReferenceOperation: f (OperationKind.LocalReference, Type: System.Boolean) (Syntax: 'f')
            Right: 
              ILiteralOperation (OperationKind.Literal, Type: System.Boolean, Constant: False) (Syntax: 'false')
";
            var expectedDiagnostics = DiagnosticDescription.None;

            VerifyOperationTreeAndDiagnosticsForTest<DoStatementSyntax>(source, expectedOperationTree, expectedDiagnostics);
        }
    }
}<|MERGE_RESOLUTION|>--- conflicted
+++ resolved
@@ -1,4 +1,4 @@
-// Copyright (c) Microsoft.  All Rights Reserved.  Licensed under the Apache License, Version 2.0.  See License.txt in the project root for license information.
+﻿// Copyright (c) Microsoft.  All Rights Reserved.  Licensed under the Apache License, Version 2.0.  See License.txt in the project root for license information.
 
 using Microsoft.CodeAnalysis.CSharp.Syntax;
 using Microsoft.CodeAnalysis.Test.Utilities;
@@ -144,14 +144,8 @@
   Body: 
     IBlockOperation (2 statements, 1 locals) (OperationKind.Block, Type: null) (Syntax: '{ ... }')
       Locals: Local_1: System.Int32 value
-<<<<<<< HEAD
-      IVariableDeclarationGroup (1 declarations) (OperationKind.VariableDeclarationStatement) (Syntax: 'int value = ++index;')
-        ISingleVariableDeclaration (Symbol: System.Int32 value) (OperationKind.SingleVariableDeclaration) (Syntax: 'value = ++index')
-=======
-      IVariableDeclarationsOperation (1 declarations) (OperationKind.VariableDeclarations, Type: null) (Syntax: 'int value = ++index;')
-        IVariableDeclarationOperation (1 variables) (OperationKind.VariableDeclaration, Type: null) (Syntax: 'value = ++index')
-          Variables: Local_1: System.Int32 value
->>>>>>> 19f49b0f
+      IVariableDeclarationGroupOperation (1 declarations) (OperationKind.VariableDeclarationGroup, Type: null) (Syntax: 'int value = ++index;')
+        ISingleVariableDeclarationOperation (Symbol: System.Int32 value) (OperationKind.SingleVariableDeclaration, Type: null) (Syntax: 'value = ++index')
           Initializer: 
             IVariableInitializerOperation (OperationKind.VariableInitializer, Type: null) (Syntax: '= ++index')
               IIncrementOrDecrementOperation (Prefix) (OperationKind.Increment, Type: System.Int32) (Syntax: '++index')
@@ -211,14 +205,8 @@
   Body: 
     IBlockOperation (3 statements, 1 locals) (OperationKind.Block, Type: null) (Syntax: '{ ... }')
       Locals: Local_1: System.Int32 value
-<<<<<<< HEAD
-      IVariableDeclarationGroup (1 declarations) (OperationKind.VariableDeclarationStatement) (Syntax: 'int value = ++index;')
-        ISingleVariableDeclaration (Symbol: System.Int32 value) (OperationKind.SingleVariableDeclaration) (Syntax: 'value = ++index')
-=======
-      IVariableDeclarationsOperation (1 declarations) (OperationKind.VariableDeclarations, Type: null) (Syntax: 'int value = ++index;')
-        IVariableDeclarationOperation (1 variables) (OperationKind.VariableDeclaration, Type: null) (Syntax: 'value = ++index')
-          Variables: Local_1: System.Int32 value
->>>>>>> 19f49b0f
+      IVariableDeclarationGroupOperation (1 declarations) (OperationKind.VariableDeclarationGroup, Type: null) (Syntax: 'int value = ++index;')
+        ISingleVariableDeclarationOperation (Symbol: System.Int32 value) (OperationKind.SingleVariableDeclaration, Type: null) (Syntax: 'value = ++index')
           Initializer: 
             IVariableInitializerOperation (OperationKind.VariableInitializer, Type: null) (Syntax: '= ++index')
               IIncrementOrDecrementOperation (Prefix) (OperationKind.Increment, Type: System.Int32) (Syntax: '++index')
@@ -291,14 +279,8 @@
   Body: 
     IBlockOperation (3 statements, 1 locals) (OperationKind.Block, Type: null) (Syntax: '{ ... }')
       Locals: Local_1: System.Int32 value
-<<<<<<< HEAD
-      IVariableDeclarationGroup (1 declarations) (OperationKind.VariableDeclarationStatement) (Syntax: 'int value = ++index;')
-        ISingleVariableDeclaration (Symbol: System.Int32 value) (OperationKind.SingleVariableDeclaration) (Syntax: 'value = ++index')
-=======
-      IVariableDeclarationsOperation (1 declarations) (OperationKind.VariableDeclarations, Type: null) (Syntax: 'int value = ++index;')
-        IVariableDeclarationOperation (1 variables) (OperationKind.VariableDeclaration, Type: null) (Syntax: 'value = ++index')
-          Variables: Local_1: System.Int32 value
->>>>>>> 19f49b0f
+      IVariableDeclarationGroupOperation (1 declarations) (OperationKind.VariableDeclarationGroup, Type: null) (Syntax: 'int value = ++index;')
+        ISingleVariableDeclarationOperation (Symbol: System.Int32 value) (OperationKind.SingleVariableDeclaration, Type: null) (Syntax: 'value = ++index')
           Initializer: 
             IVariableInitializerOperation (OperationKind.VariableInitializer, Type: null) (Syntax: '= ++index')
               IIncrementOrDecrementOperation (Prefix) (OperationKind.Increment, Type: System.Int32) (Syntax: '++index')
@@ -588,14 +570,8 @@
   Body: 
     IBlockOperation (2 statements, 1 locals) (OperationKind.Block, Type: null) (Syntax: '{ ... }')
       Locals: Local_1: System.Int32 value
-<<<<<<< HEAD
-      IVariableDeclarationGroup (1 declarations) (OperationKind.VariableDeclarationStatement) (Syntax: 'int value = ++index;')
-        ISingleVariableDeclaration (Symbol: System.Int32 value) (OperationKind.SingleVariableDeclaration) (Syntax: 'value = ++index')
-=======
-      IVariableDeclarationsOperation (1 declarations) (OperationKind.VariableDeclarations, Type: null) (Syntax: 'int value = ++index;')
-        IVariableDeclarationOperation (1 variables) (OperationKind.VariableDeclaration, Type: null) (Syntax: 'value = ++index')
-          Variables: Local_1: System.Int32 value
->>>>>>> 19f49b0f
+      IVariableDeclarationGroupOperation (1 declarations) (OperationKind.VariableDeclarationGroup, Type: null) (Syntax: 'int value = ++index;')
+        ISingleVariableDeclarationOperation (Symbol: System.Int32 value) (OperationKind.SingleVariableDeclaration, Type: null) (Syntax: 'value = ++index')
           Initializer: 
             IVariableInitializerOperation (OperationKind.VariableInitializer, Type: null) (Syntax: '= ++index')
               IIncrementOrDecrementOperation (Prefix) (OperationKind.Increment, Type: System.Int32) (Syntax: '++index')
@@ -756,16 +732,9 @@
         Expression: 
           IIncrementOrDecrementOperation (Postfix) (OperationKind.Increment, Type: System.Int32) (Syntax: 'i++')
             Target: 
-<<<<<<< HEAD
-              ILocalReferenceExpression: i (OperationKind.LocalReferenceExpression, Type: System.Int32) (Syntax: 'i')
-      IVariableDeclarationGroup (1 declarations) (OperationKind.VariableDeclarationStatement) (Syntax: 'int j = 0;')
-        ISingleVariableDeclaration (Symbol: System.Int32 j) (OperationKind.SingleVariableDeclaration) (Syntax: 'j = 0')
-=======
               ILocalReferenceOperation: i (OperationKind.LocalReference, Type: System.Int32) (Syntax: 'i')
-      IVariableDeclarationsOperation (1 declarations) (OperationKind.VariableDeclarations, Type: null) (Syntax: 'int j = 0;')
-        IVariableDeclarationOperation (1 variables) (OperationKind.VariableDeclaration, Type: null) (Syntax: 'j = 0')
-          Variables: Local_1: System.Int32 j
->>>>>>> 19f49b0f
+      IVariableDeclarationGroupOperation (1 declarations) (OperationKind.VariableDeclarationGroup, Type: null) (Syntax: 'int j = 0;')
+        ISingleVariableDeclarationOperation (Symbol: System.Int32 j) (OperationKind.SingleVariableDeclaration, Type: null) (Syntax: 'j = 0')
           Initializer: 
             IVariableInitializerOperation (OperationKind.VariableInitializer, Type: null) (Syntax: '= 0')
               ILiteralOperation (OperationKind.Literal, Type: System.Int32, Constant: 0) (Syntax: '0')
@@ -847,16 +816,9 @@
         Expression: 
           IIncrementOrDecrementOperation (Postfix) (OperationKind.Increment, Type: System.Int32) (Syntax: 'i++')
             Target: 
-<<<<<<< HEAD
-              ILocalReferenceExpression: i (OperationKind.LocalReferenceExpression, Type: System.Int32) (Syntax: 'i')
-      IVariableDeclarationGroup (1 declarations) (OperationKind.VariableDeclarationStatement) (Syntax: 'int j = 0;')
-        ISingleVariableDeclaration (Symbol: System.Int32 j) (OperationKind.SingleVariableDeclaration) (Syntax: 'j = 0')
-=======
               ILocalReferenceOperation: i (OperationKind.LocalReference, Type: System.Int32) (Syntax: 'i')
-      IVariableDeclarationsOperation (1 declarations) (OperationKind.VariableDeclarations, Type: null) (Syntax: 'int j = 0;')
-        IVariableDeclarationOperation (1 variables) (OperationKind.VariableDeclaration, Type: null) (Syntax: 'j = 0')
-          Variables: Local_1: System.Int32 j
->>>>>>> 19f49b0f
+      IVariableDeclarationGroupOperation (1 declarations) (OperationKind.VariableDeclarationGroup, Type: null) (Syntax: 'int j = 0;')
+        ISingleVariableDeclarationOperation (Symbol: System.Int32 j) (OperationKind.SingleVariableDeclaration, Type: null) (Syntax: 'j = 0')
           Initializer: 
             IVariableInitializerOperation (OperationKind.VariableInitializer, Type: null) (Syntax: '= 0')
               ILiteralOperation (OperationKind.Literal, Type: System.Int32, Constant: 0) (Syntax: '0')
