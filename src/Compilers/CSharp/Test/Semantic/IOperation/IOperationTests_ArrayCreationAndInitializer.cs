--- conflicted
+++ resolved
@@ -303,14 +303,8 @@
 }
 ";
             string expectedOperationTree = @"
-<<<<<<< HEAD
-IVariableDeclarationGroup (1 declarations) (OperationKind.VariableDeclarationStatement) (Syntax: 'int[] x = { 1, 2 };')
-  ISingleVariableDeclaration (Symbol: System.Int32[] x) (OperationKind.SingleVariableDeclaration) (Syntax: 'x = { 1, 2 }')
-=======
-IVariableDeclarationsOperation (1 declarations) (OperationKind.VariableDeclarations, Type: null) (Syntax: 'int[] x = { 1, 2 };')
-  IVariableDeclarationOperation (1 variables) (OperationKind.VariableDeclaration, Type: null) (Syntax: 'x = { 1, 2 }')
-    Variables: Local_1: System.Int32[] x
->>>>>>> 19f49b0f
+IVariableDeclarationGroupOperation (1 declarations) (OperationKind.VariableDeclarationGroup, Type: null) (Syntax: 'int[] x = { 1, 2 };')
+  ISingleVariableDeclarationOperation (Symbol: System.Int32[] x) (OperationKind.SingleVariableDeclaration, Type: null) (Syntax: 'x = { 1, 2 }')
     Initializer: 
       IVariableInitializerOperation (OperationKind.VariableInitializer, Type: null) (Syntax: '= { 1, 2 }')
         IArrayCreationOperation (OperationKind.ArrayCreation, Type: System.Int32[]) (Syntax: '{ 1, 2 }')
