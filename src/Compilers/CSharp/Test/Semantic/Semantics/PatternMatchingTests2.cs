--- conflicted
+++ resolved
@@ -1760,7 +1760,116 @@
         }
 
         [Fact]
-<<<<<<< HEAD
+        public void PropertyPatternMemberMissing01()
+        {
+            var source =
+@"class Program
+{
+    static void Main(string[] args)
+    {
+        Blah b = null;
+        if (b is Blah { X: int i })
+        {
+        }
+    }
+}
+
+class Blah
+{
+}";
+            var compilation = CreatePatternCompilation(source);
+            compilation.VerifyDiagnostics(
+                // (6,25): error CS0117: 'Blah' does not contain a definition for 'X'
+                //         if (b is Blah { X: int i })
+                Diagnostic(ErrorCode.ERR_NoSuchMember, "X").WithArguments("Blah", "X").WithLocation(6, 25)
+                );
+        }
+
+        [Fact]
+        public void PropertyPatternMemberMissing02()
+        {
+            var source =
+@"class Program
+{
+    static void Main(string[] args)
+    {
+        Blah b = null;
+        if (b is Blah { X: int i })
+        {
+        }
+    }
+}
+
+class Blah
+{
+    public int X { set {} }
+}";
+            var compilation = CreatePatternCompilation(source);
+            compilation.VerifyDiagnostics(
+                // (6,25): error CS0154: The property or indexer 'Blah.X' cannot be used in this context because it lacks the get accessor
+                //         if (b is Blah { X: int i })
+                Diagnostic(ErrorCode.ERR_PropertyLacksGet, "X:").WithArguments("Blah.X").WithLocation(6, 25)
+                );
+        }
+
+        [Fact]
+        public void PropertyPatternMemberMissing03()
+        {
+            var source =
+@"class Program
+{
+    static void Main(string[] args)
+    {
+        Blah b = null;
+        switch (b)
+        {
+            case Blah { X: int i }:
+                break;
+        }
+    }
+}
+
+class Blah
+{
+}";
+            var compilation = CreatePatternCompilation(source);
+            compilation.VerifyDiagnostics(
+                // (8,25): error CS0117: 'Blah' does not contain a definition for 'X'
+                //             case Blah { X: int i }:
+                Diagnostic(ErrorCode.ERR_NoSuchMember, "X").WithArguments("Blah", "X").WithLocation(8, 25)
+                );
+        }
+
+        [Fact]
+        public void PropertyPatternMemberMissing04()
+        {
+            var source =
+@"class Program
+{
+    static void Main(string[] args)
+    {
+        Blah b = null;
+        switch (b)
+        {
+            case Blah { X: int i }:
+                break;
+        }
+    }
+}
+
+class Blah
+{
+    public int X { set {} }
+}";
+            var compilation = CreatePatternCompilation(source);
+            compilation.VerifyDiagnostics(
+                // (8,25): error CS0154: The property or indexer 'Blah.X' cannot be used in this context because it lacks the get accessor
+                //             case Blah { X: int i }:
+                Diagnostic(ErrorCode.ERR_PropertyLacksGet, "X:").WithArguments("Blah.X").WithLocation(8, 25)
+                );
+        }
+
+        [Fact]
         [WorkItem(24550, "https://github.com/dotnet/roslyn/issues/24550")]
         [WorkItem(1284, "https://github.com/dotnet/csharplang/issues/1284")]
         public void ConstantPatternVsUnconstrainedTypeParameter03()
@@ -1779,90 +1888,10 @@
                 // (6,21): error CS0037: Cannot convert null to 'C<T>.S' because it is a non-nullable value type
                 //         return s is null;
                 Diagnostic(ErrorCode.ERR_ValueCantBeNull, "null").WithArguments("C<T>.S").WithLocation(6, 21)
-=======
-        public void PropertyPatternMemberMissing01()
-        {
-            var source =
-@"class Program
-{
-    static void Main(string[] args)
-    {
-        Blah b = null;
-        if (b is Blah { X: int i })
-        {
-        }
-    }
-}
-
-class Blah
-{
-}";
-            var compilation = CreatePatternCompilation(source);
-            compilation.VerifyDiagnostics(
-                // (6,25): error CS0117: 'Blah' does not contain a definition for 'X'
-                //         if (b is Blah { X: int i })
-                Diagnostic(ErrorCode.ERR_NoSuchMember, "X").WithArguments("Blah", "X").WithLocation(6, 25)
-                );
-        }
-
-        [Fact]
-        public void PropertyPatternMemberMissing02()
-        {
-            var source =
-@"class Program
-{
-    static void Main(string[] args)
-    {
-        Blah b = null;
-        if (b is Blah { X: int i })
-        {
-        }
-    }
-}
-
-class Blah
-{
-    public int X { set {} }
-}";
-            var compilation = CreatePatternCompilation(source);
-            compilation.VerifyDiagnostics(
-                // (6,25): error CS0154: The property or indexer 'Blah.X' cannot be used in this context because it lacks the get accessor
-                //         if (b is Blah { X: int i })
-                Diagnostic(ErrorCode.ERR_PropertyLacksGet, "X:").WithArguments("Blah.X").WithLocation(6, 25)
-                );
-        }
-
-        [Fact]
-        public void PropertyPatternMemberMissing03()
-        {
-            var source =
-@"class Program
-{
-    static void Main(string[] args)
-    {
-        Blah b = null;
-        switch (b)
-        {
-            case Blah { X: int i }:
-                break;
-        }
-    }
-}
-
-class Blah
-{
-}";
-            var compilation = CreatePatternCompilation(source);
-            compilation.VerifyDiagnostics(
-                // (8,25): error CS0117: 'Blah' does not contain a definition for 'X'
-                //             case Blah { X: int i }:
-                Diagnostic(ErrorCode.ERR_NoSuchMember, "X").WithArguments("Blah", "X").WithLocation(8, 25)
->>>>>>> a48b635c
-                );
-        }
-
-        [Fact]
-<<<<<<< HEAD
+                );
+        }
+
+        [Fact]
         [WorkItem(24550, "https://github.com/dotnet/roslyn/issues/24550")]
         [WorkItem(1284, "https://github.com/dotnet/csharplang/issues/1284")]
         public void ConstantPatternVsUnconstrainedTypeParameter04()
@@ -1880,33 +1909,6 @@
                 // (5,21): error CS8121: An expression of type 'C<T>' cannot be handled by a pattern of type 'int'.
                 //         return x is 1;
                 Diagnostic(ErrorCode.ERR_PatternWrongType, "1").WithArguments("C<T>", "int").WithLocation(5, 21)
-=======
-        public void PropertyPatternMemberMissing04()
-        {
-            var source =
-@"class Program
-{
-    static void Main(string[] args)
-    {
-        Blah b = null;
-        switch (b)
-        {
-            case Blah { X: int i }:
-                break;
-        }
-    }
-}
-
-class Blah
-{
-    public int X { set {} }
-}";
-            var compilation = CreatePatternCompilation(source);
-            compilation.VerifyDiagnostics(
-                // (8,25): error CS0154: The property or indexer 'Blah.X' cannot be used in this context because it lacks the get accessor
-                //             case Blah { X: int i }:
-                Diagnostic(ErrorCode.ERR_PropertyLacksGet, "X:").WithArguments("Blah.X").WithLocation(8, 25)
->>>>>>> a48b635c
                 );
         }
 
