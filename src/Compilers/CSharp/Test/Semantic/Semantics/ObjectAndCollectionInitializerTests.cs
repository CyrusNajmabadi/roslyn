// Copyright (c) Microsoft.  All Rights Reserved.  Licensed under the Apache License, Version 2.0.  See License.txt in the project root for license information.

using System.Linq;
using Microsoft.CodeAnalysis.CSharp.Syntax;
using Microsoft.CodeAnalysis.Test.Utilities;
using Roslyn.Test.Utilities;
using Roslyn.Utilities;
using Xunit;

namespace Microsoft.CodeAnalysis.CSharp.UnitTests
{
    /// <summary>
    /// Tests related to binding object and collection initializer expressions.
    /// </summary>
    public class ObjectAndCollectionInitializerTests : CompilingTestBase
    {
        #region "Functionality tests"

        #region "Object Initializer"

        [CompilerTrait(CompilerFeature.IOperation)]
        [Fact]
        public void ObjectInitializerTest_ClassType()
        {
            string source = @"
class MemberInitializerTest
{
    public int x;
    public int y { get; set; }

    public static void Main()
    {
        var i = /*<bind>*/new MemberInitializerTest() { x = 0, y = 0 }/*</bind>*/;
    }
}
";
            string expectedOperationTree = @"
IObjectCreationExpression (Constructor: MemberInitializerTest..ctor()) (OperationKind.ObjectCreationExpression, Type: MemberInitializerTest) (Syntax: 'new MemberI ...  0, y = 0 }')
  Arguments(0)
  Initializer: IObjectOrCollectionInitializerExpression (OperationKind.ObjectOrCollectionInitializerExpression, Type: MemberInitializerTest) (Syntax: '{ x = 0, y = 0 }')
      Initializers(2):
          ISimpleAssignmentExpression (OperationKind.SimpleAssignmentExpression, Type: System.Int32) (Syntax: 'x = 0')
            Left: IFieldReferenceExpression: System.Int32 MemberInitializerTest.x (OperationKind.FieldReferenceExpression, Type: System.Int32) (Syntax: 'x')
<<<<<<< HEAD
                Instance Receiver: IInstanceReferenceExpression (OperationKind.InstanceReferenceExpression, Type: MemberInitializerTest) (Syntax: 'x')
            Right: ILiteralExpression (Text: 0) (OperationKind.LiteralExpression, Type: System.Int32, Constant: 0) (Syntax: '0')
          ISimpleAssignmentExpression (OperationKind.SimpleAssignmentExpression, Type: System.Int32) (Syntax: 'y = 0')
            Left: IPropertyReferenceExpression: System.Int32 MemberInitializerTest.y { get; set; } (OperationKind.PropertyReferenceExpression, Type: System.Int32) (Syntax: 'y')
                Instance Receiver: IInstanceReferenceExpression (OperationKind.InstanceReferenceExpression, Type: MemberInitializerTest) (Syntax: 'y')
            Right: ILiteralExpression (Text: 0) (OperationKind.LiteralExpression, Type: System.Int32, Constant: 0) (Syntax: '0')
=======
                Instance Receiver: IInstanceReferenceExpression (InstanceReferenceKind.Implicit) (OperationKind.InstanceReferenceExpression, Type: MemberInitializerTest) (Syntax: 'x')
            Right: ILiteralExpression (OperationKind.LiteralExpression, Type: System.Int32, Constant: 0) (Syntax: '0')
          ISimpleAssignmentExpression (OperationKind.SimpleAssignmentExpression, Type: System.Int32) (Syntax: 'y = 0')
            Left: IPropertyReferenceExpression: System.Int32 MemberInitializerTest.y { get; set; } (OperationKind.PropertyReferenceExpression, Type: System.Int32) (Syntax: 'y')
                Instance Receiver: IInstanceReferenceExpression (InstanceReferenceKind.Implicit) (OperationKind.InstanceReferenceExpression, Type: MemberInitializerTest) (Syntax: 'y')
            Right: ILiteralExpression (OperationKind.LiteralExpression, Type: System.Int32, Constant: 0) (Syntax: '0')
>>>>>>> e2afbb28
";
            var expectedDiagnostics = DiagnosticDescription.None;

            VerifyOperationTreeAndDiagnosticsForTest<ObjectCreationExpressionSyntax>(source, expectedOperationTree, expectedDiagnostics);

            CompileAndVerify(source, expectedOutput: "");
        }

        [CompilerTrait(CompilerFeature.IOperation)]
        [Fact]
        public void ObjectInitializerTest_StructType()
        {
            string source = @"
struct MemberInitializerTest
{
    public int x;
    public int y { get; set; }

    public static void Main()
    {
        var i = /*<bind>*/new MemberInitializerTest() { x = 0, y = 0 }/*</bind>*/;
    }
}
";
            string expectedOperationTree = @"
IObjectCreationExpression (Constructor: MemberInitializerTest..ctor()) (OperationKind.ObjectCreationExpression, Type: MemberInitializerTest) (Syntax: 'new MemberI ...  0, y = 0 }')
  Arguments(0)
  Initializer: IObjectOrCollectionInitializerExpression (OperationKind.ObjectOrCollectionInitializerExpression, Type: MemberInitializerTest) (Syntax: '{ x = 0, y = 0 }')
      Initializers(2):
          ISimpleAssignmentExpression (OperationKind.SimpleAssignmentExpression, Type: System.Int32) (Syntax: 'x = 0')
            Left: IFieldReferenceExpression: System.Int32 MemberInitializerTest.x (OperationKind.FieldReferenceExpression, Type: System.Int32) (Syntax: 'x')
<<<<<<< HEAD
                Instance Receiver: IInstanceReferenceExpression (OperationKind.InstanceReferenceExpression, Type: MemberInitializerTest) (Syntax: 'x')
            Right: ILiteralExpression (Text: 0) (OperationKind.LiteralExpression, Type: System.Int32, Constant: 0) (Syntax: '0')
          ISimpleAssignmentExpression (OperationKind.SimpleAssignmentExpression, Type: System.Int32) (Syntax: 'y = 0')
            Left: IPropertyReferenceExpression: System.Int32 MemberInitializerTest.y { get; set; } (OperationKind.PropertyReferenceExpression, Type: System.Int32) (Syntax: 'y')
                Instance Receiver: IInstanceReferenceExpression (OperationKind.InstanceReferenceExpression, Type: MemberInitializerTest) (Syntax: 'y')
            Right: ILiteralExpression (Text: 0) (OperationKind.LiteralExpression, Type: System.Int32, Constant: 0) (Syntax: '0')
=======
                Instance Receiver: IInstanceReferenceExpression (InstanceReferenceKind.Implicit) (OperationKind.InstanceReferenceExpression, Type: MemberInitializerTest) (Syntax: 'x')
            Right: ILiteralExpression (OperationKind.LiteralExpression, Type: System.Int32, Constant: 0) (Syntax: '0')
          ISimpleAssignmentExpression (OperationKind.SimpleAssignmentExpression, Type: System.Int32) (Syntax: 'y = 0')
            Left: IPropertyReferenceExpression: System.Int32 MemberInitializerTest.y { get; set; } (OperationKind.PropertyReferenceExpression, Type: System.Int32) (Syntax: 'y')
                Instance Receiver: IInstanceReferenceExpression (InstanceReferenceKind.Implicit) (OperationKind.InstanceReferenceExpression, Type: MemberInitializerTest) (Syntax: 'y')
            Right: ILiteralExpression (OperationKind.LiteralExpression, Type: System.Int32, Constant: 0) (Syntax: '0')
>>>>>>> e2afbb28
";
            var expectedDiagnostics = DiagnosticDescription.None;

            VerifyOperationTreeAndDiagnosticsForTest<ObjectCreationExpressionSyntax>(source, expectedOperationTree, expectedDiagnostics);

            CompileAndVerify(source, expectedOutput: "");
        }

        [CompilerTrait(CompilerFeature.IOperation)]
        [Fact]
        public void ObjectInitializerTest_TypeParameterType()
        {
            string source = @"
class Base
{
    public Base() { }
    public int x;
    public int y { get; set; }
    public static void Main()
    {
        MemberInitializerTest<Base>.Goo();
    }
}

class MemberInitializerTest<T> where T : Base, new()
{
    public static void Goo()
    {
        var i = /*<bind>*/new T() { x = 0, y = 0 }/*</bind>*/;
    }
}
";
            string expectedOperationTree = @"
ITypeParameterObjectCreationExpression (OperationKind.TypeParameterObjectCreationExpression, Type: T) (Syntax: 'new T() { x = 0, y = 0 }')
";
            var expectedDiagnostics = DiagnosticDescription.None;

            VerifyOperationTreeAndDiagnosticsForTest<ObjectCreationExpressionSyntax>(source, expectedOperationTree, expectedDiagnostics);
            CompileAndVerify(source, expectedOutput: "");
        }

        [CompilerTrait(CompilerFeature.IOperation)]
        [Fact]
        public void ObjectInitializerTest_EnumType()
        {
            string source = @"
enum X { x = 0 }

class MemberInitializerTest
{
    public static void Main()
    {
        var i = /*<bind>*/new X() { }/*</bind>*/;
    }
}
";
            string expectedOperationTree = @"
IObjectCreationExpression (Constructor: X..ctor()) (OperationKind.ObjectCreationExpression, Type: X) (Syntax: 'new X() { }')
  Arguments(0)
  Initializer: IObjectOrCollectionInitializerExpression (OperationKind.ObjectOrCollectionInitializerExpression, Type: X) (Syntax: '{ }')
      Initializers(0)
";
            var expectedDiagnostics = DiagnosticDescription.None;

            VerifyOperationTreeAndDiagnosticsForTest<ObjectCreationExpressionSyntax>(source, expectedOperationTree, expectedDiagnostics);
            CompileAndVerify(source, expectedOutput: "");
        }

        [CompilerTrait(CompilerFeature.IOperation)]
        [Fact]
        public void ObjectInitializerTest_PrimitiveType()
        {
            string source = @"
class MemberInitializerTest
{
    public static void Main()
    {
        var i = /*<bind>*/new int() { }/*</bind>*/;
    }
}
";
            string expectedOperationTree = @"
IObjectCreationExpression (Constructor: System.Int32..ctor()) (OperationKind.ObjectCreationExpression, Type: System.Int32) (Syntax: 'new int() { }')
  Arguments(0)
  Initializer: IObjectOrCollectionInitializerExpression (OperationKind.ObjectOrCollectionInitializerExpression, Type: System.Int32) (Syntax: '{ }')
      Initializers(0)
";
            var expectedDiagnostics = DiagnosticDescription.None;

            VerifyOperationTreeAndDiagnosticsForTest<ObjectCreationExpressionSyntax>(source, expectedOperationTree, expectedDiagnostics);

            CompileAndVerify(source, expectedOutput: "");
        }

        [CompilerTrait(CompilerFeature.IOperation)]
        [Fact]
        public void ObjectInitializerTest_MemberAccess_DynamicType()
        {
            string source = @"
class MemberInitializerTest
{
    public dynamic X;
    public static void Main()
    {
        var i = /*<bind>*/new MemberInitializerTest { X = 0 }/*</bind>*/;
    }
}
";
            string expectedOperationTree = @"
IObjectCreationExpression (Constructor: MemberInitializerTest..ctor()) (OperationKind.ObjectCreationExpression, Type: MemberInitializerTest) (Syntax: 'new MemberI ... t { X = 0 }')
  Arguments(0)
  Initializer: IObjectOrCollectionInitializerExpression (OperationKind.ObjectOrCollectionInitializerExpression, Type: MemberInitializerTest) (Syntax: '{ X = 0 }')
      Initializers(1):
          ISimpleAssignmentExpression (OperationKind.SimpleAssignmentExpression, Type: dynamic) (Syntax: 'X = 0')
            Left: IFieldReferenceExpression: dynamic MemberInitializerTest.X (OperationKind.FieldReferenceExpression, Type: dynamic) (Syntax: 'X')
                Instance Receiver: IInstanceReferenceExpression (OperationKind.InstanceReferenceExpression, Type: MemberInitializerTest) (Syntax: 'X')
            Right: IConversionExpression (Implicit, TryCast: False, Unchecked) (OperationKind.ConversionExpression, Type: dynamic) (Syntax: '0')
                Conversion: CommonConversion (Exists: True, IsIdentity: False, IsNumeric: False, IsReference: False, IsUserDefined: False) (MethodSymbol: null)
                Operand: ILiteralExpression (OperationKind.LiteralExpression, Type: System.Int32, Constant: 0) (Syntax: '0')
";
            var expectedDiagnostics = DiagnosticDescription.None;

            VerifyOperationTreeAndDiagnosticsForTest<ObjectCreationExpressionSyntax>(source, expectedOperationTree, expectedDiagnostics);

            // TODO: This should produce no diagnostics.
            CreateStandardCompilation(source, references: new MetadataReference[] { SystemCoreRef, CSharpRef }).VerifyDiagnostics();
        }

        [Fact]
        public void ObjectInitializerTest_DefAssignment()
        {
            var source = @"
using System.Collections.Generic;


class O<T> where T : new()
{
    public T list = new T();
}

class Test
{
    static int Main(string[] args)
    {
        int a, b, c, d;

        var list = new MyList(a=1){};
        new MyList(b=2){};

        var o = new O<MyList> { list=new MyList(c=3){}};
        new O<MyList> { list=new MyList(d=4){}};
       
        int i = a;
        i = b;
        i = c;
        i = d;

        return 0;
    }

}

class MyList : List<int>
{
    public MyList(){}

    public MyList(int i){}

    public MyList(List<int> list){}    
}
";
            CompileAndVerify(source, expectedOutput: "");
        }

        #endregion

        #region "Collection Initializer"

        [CompilerTrait(CompilerFeature.IOperation)]
        [Fact]
        public void CollectionInitializerTest_Empty()
        {
            string source = @"
using System.Collections.Generic;

class MemberInitializerTest
{
    public List<int> x;
    public static void Main()
    /*<bind>*/{
        var i = new List<int>() { };
        var j = new MemberInitializerTest() { x = { } };
        var k = new MemberInitializerTest() { };
    }/*</bind>*/
}
";
            string expectedOperationTree = @"
IBlockStatement (3 statements, 3 locals) (OperationKind.BlockStatement) (Syntax: '{ ... }')
  Locals: Local_1: System.Collections.Generic.List<System.Int32> i
    Local_2: MemberInitializerTest j
    Local_3: MemberInitializerTest k
  IVariableDeclarationStatement (1 declarations) (OperationKind.VariableDeclarationStatement) (Syntax: 'var i = new ... int>() { };')
    IVariableDeclaration (1 variables) (OperationKind.VariableDeclaration) (Syntax: 'var i = new ... int>() { };')
      Variables: Local_1: System.Collections.Generic.List<System.Int32> i
      Initializer: IObjectCreationExpression (Constructor: System.Collections.Generic.List<System.Int32>..ctor()) (OperationKind.ObjectCreationExpression, Type: System.Collections.Generic.List<System.Int32>) (Syntax: 'new List<int>() { }')
          Arguments(0)
          Initializer: IObjectOrCollectionInitializerExpression (OperationKind.ObjectOrCollectionInitializerExpression, Type: System.Collections.Generic.List<System.Int32>) (Syntax: '{ }')
              Initializers(0)
  IVariableDeclarationStatement (1 declarations) (OperationKind.VariableDeclarationStatement) (Syntax: 'var j = new ...  x = { } };')
    IVariableDeclaration (1 variables) (OperationKind.VariableDeclaration) (Syntax: 'var j = new ...  x = { } };')
      Variables: Local_1: MemberInitializerTest j
      Initializer: IObjectCreationExpression (Constructor: MemberInitializerTest..ctor()) (OperationKind.ObjectCreationExpression, Type: MemberInitializerTest) (Syntax: 'new MemberI ... { x = { } }')
          Arguments(0)
          Initializer: IObjectOrCollectionInitializerExpression (OperationKind.ObjectOrCollectionInitializerExpression, Type: MemberInitializerTest) (Syntax: '{ x = { } }')
              Initializers(1):
                  IMemberInitializerExpression (OperationKind.MemberInitializerExpression, Type: System.Collections.Generic.List<System.Int32>) (Syntax: 'x = { }')
                    InitializedMember: IFieldReferenceExpression: System.Collections.Generic.List<System.Int32> MemberInitializerTest.x (OperationKind.FieldReferenceExpression, Type: System.Collections.Generic.List<System.Int32>) (Syntax: 'x')
                        Instance Receiver: IInstanceReferenceExpression (OperationKind.InstanceReferenceExpression, Type: MemberInitializerTest) (Syntax: 'x')
                    Initializer: IObjectOrCollectionInitializerExpression (OperationKind.ObjectOrCollectionInitializerExpression, Type: System.Collections.Generic.List<System.Int32>) (Syntax: '{ }')
                        Initializers(0)
  IVariableDeclarationStatement (1 declarations) (OperationKind.VariableDeclarationStatement) (Syntax: 'var k = new ... Test() { };')
    IVariableDeclaration (1 variables) (OperationKind.VariableDeclaration) (Syntax: 'var k = new ... Test() { };')
      Variables: Local_1: MemberInitializerTest k
      Initializer: IObjectCreationExpression (Constructor: MemberInitializerTest..ctor()) (OperationKind.ObjectCreationExpression, Type: MemberInitializerTest) (Syntax: 'new MemberI ... rTest() { }')
          Arguments(0)
          Initializer: IObjectOrCollectionInitializerExpression (OperationKind.ObjectOrCollectionInitializerExpression, Type: MemberInitializerTest) (Syntax: '{ }')
              Initializers(0)
";
            var expectedDiagnostics = DiagnosticDescription.None;

            VerifyOperationTreeAndDiagnosticsForTest<BlockSyntax>(source, expectedOperationTree, expectedDiagnostics);

            CompileAndVerify(source, expectedOutput: "");
        }

        [CompilerTrait(CompilerFeature.IOperation)]
        [Fact]
        public void CollectionInitializerTest_DynamicType()
        {
            string source = @"
using System;
using System.Collections.Generic;
using System.Collections;

class Test
{
    public dynamic list = new List<int>();

    public static int Main()
    {
        var t = /*<bind>*/new Test() { list = { 1 } }/*</bind>*/;
        DisplayCollection((List<int>)t.list);
        return 0;
    }

    public static void DisplayCollection<T>(IEnumerable<T> collection)
    {
        foreach (var i in collection)
        {
            Console.WriteLine(i);
        }
    }
}
";
            string expectedOperationTree = @"
IObjectCreationExpression (Constructor: Test..ctor()) (OperationKind.ObjectCreationExpression, Type: Test) (Syntax: 'new Test()  ... t = { 1 } }')
  Arguments(0)
  Initializer: IObjectOrCollectionInitializerExpression (OperationKind.ObjectOrCollectionInitializerExpression, Type: Test) (Syntax: '{ list = { 1 } }')
      Initializers(1):
          IMemberInitializerExpression (OperationKind.MemberInitializerExpression, Type: dynamic) (Syntax: 'list = { 1 }')
            InitializedMember: IFieldReferenceExpression: dynamic Test.list (OperationKind.FieldReferenceExpression, Type: dynamic) (Syntax: 'list')
                Instance Receiver: IInstanceReferenceExpression (OperationKind.InstanceReferenceExpression, Type: Test) (Syntax: 'list')
            Initializer: IObjectOrCollectionInitializerExpression (OperationKind.ObjectOrCollectionInitializerExpression, Type: dynamic) (Syntax: '{ 1 }')
                Initializers(1):
                    ICollectionElementInitializerExpression (IsDynamic: True) (OperationKind.CollectionElementInitializerExpression, Type: System.Void) (Syntax: '1')
                      Arguments(1):
                          ILiteralExpression (OperationKind.LiteralExpression, Type: System.Int32, Constant: 1) (Syntax: '1')
";
            var expectedDiagnostics = DiagnosticDescription.None;

            VerifyOperationTreeAndDiagnosticsForTest<ObjectCreationExpressionSyntax>(source, expectedOperationTree, expectedDiagnostics);

            // TODO: This should produce no diagnostics.
            // The 'info' message is ONLY used for IDE (NOT show up in console)
            CompileAndVerify(source, additionalRefs: new MetadataReference[] { SystemCoreRef, CSharpRef }).
                VerifyDiagnostics(
                // (4,1): info CS8019: Unnecessary using directive.
                // using System.Collections;
                Diagnostic(ErrorCode.HDN_UnusedUsingDirective, "using System.Collections;"));
        }

        [CompilerTrait(CompilerFeature.IOperation)]
        [Fact]
        public void CollectionInitializerTest_ExplicitInterfaceImplementation_IEnumerable()
        {
            string source = @"
using System;
using System.Collections.Generic;
using System.Collections;

class Test
{
    public static int Main()
    {
        B coll = /*<bind>*/new B { 1, 2, 3, 4, 5 }/*</bind>*/;
        coll.Display();
        return 0;
    }
}

class B : IEnumerable
{
    List<object> list = new List<object>();

    public void Add(long i)
    {
        list.Add(i);
    }

    public void Display()
    {
        foreach (var item in list)
        {
            Console.WriteLine(item);
        }
    }

    System.Collections.IEnumerator System.Collections.IEnumerable.GetEnumerator()
    {
        for (int i = 0; i < list.Count; i++)
            yield return list[i];
    }
}
";
            string expectedOperationTree = @"
IObjectCreationExpression (Constructor: B..ctor()) (OperationKind.ObjectCreationExpression, Type: B) (Syntax: 'new B { 1, 2, 3, 4, 5 }')
  Arguments(0)
  Initializer: IObjectOrCollectionInitializerExpression (OperationKind.ObjectOrCollectionInitializerExpression, Type: B) (Syntax: '{ 1, 2, 3, 4, 5 }')
      Initializers(5):
          ICollectionElementInitializerExpression (AddMethod: void B.Add(System.Int64 i)) (IsDynamic: False) (OperationKind.CollectionElementInitializerExpression, Type: System.Void) (Syntax: '1')
            Arguments(1):
                IConversionExpression (Implicit, TryCast: False, Unchecked) (OperationKind.ConversionExpression, Type: System.Int64, Constant: 1) (Syntax: '1')
                  Conversion: CommonConversion (Exists: True, IsIdentity: False, IsNumeric: True, IsReference: False, IsUserDefined: False) (MethodSymbol: null)
                  Operand: ILiteralExpression (OperationKind.LiteralExpression, Type: System.Int32, Constant: 1) (Syntax: '1')
          ICollectionElementInitializerExpression (AddMethod: void B.Add(System.Int64 i)) (IsDynamic: False) (OperationKind.CollectionElementInitializerExpression, Type: System.Void) (Syntax: '2')
            Arguments(1):
                IConversionExpression (Implicit, TryCast: False, Unchecked) (OperationKind.ConversionExpression, Type: System.Int64, Constant: 2) (Syntax: '2')
                  Conversion: CommonConversion (Exists: True, IsIdentity: False, IsNumeric: True, IsReference: False, IsUserDefined: False) (MethodSymbol: null)
                  Operand: ILiteralExpression (OperationKind.LiteralExpression, Type: System.Int32, Constant: 2) (Syntax: '2')
          ICollectionElementInitializerExpression (AddMethod: void B.Add(System.Int64 i)) (IsDynamic: False) (OperationKind.CollectionElementInitializerExpression, Type: System.Void) (Syntax: '3')
            Arguments(1):
                IConversionExpression (Implicit, TryCast: False, Unchecked) (OperationKind.ConversionExpression, Type: System.Int64, Constant: 3) (Syntax: '3')
                  Conversion: CommonConversion (Exists: True, IsIdentity: False, IsNumeric: True, IsReference: False, IsUserDefined: False) (MethodSymbol: null)
                  Operand: ILiteralExpression (OperationKind.LiteralExpression, Type: System.Int32, Constant: 3) (Syntax: '3')
          ICollectionElementInitializerExpression (AddMethod: void B.Add(System.Int64 i)) (IsDynamic: False) (OperationKind.CollectionElementInitializerExpression, Type: System.Void) (Syntax: '4')
            Arguments(1):
                IConversionExpression (Implicit, TryCast: False, Unchecked) (OperationKind.ConversionExpression, Type: System.Int64, Constant: 4) (Syntax: '4')
                  Conversion: CommonConversion (Exists: True, IsIdentity: False, IsNumeric: True, IsReference: False, IsUserDefined: False) (MethodSymbol: null)
                  Operand: ILiteralExpression (OperationKind.LiteralExpression, Type: System.Int32, Constant: 4) (Syntax: '4')
          ICollectionElementInitializerExpression (AddMethod: void B.Add(System.Int64 i)) (IsDynamic: False) (OperationKind.CollectionElementInitializerExpression, Type: System.Void) (Syntax: '5')
            Arguments(1):
                IConversionExpression (Implicit, TryCast: False, Unchecked) (OperationKind.ConversionExpression, Type: System.Int64, Constant: 5) (Syntax: '5')
                  Conversion: CommonConversion (Exists: True, IsIdentity: False, IsNumeric: True, IsReference: False, IsUserDefined: False) (MethodSymbol: null)
                  Operand: ILiteralExpression (OperationKind.LiteralExpression, Type: System.Int32, Constant: 5) (Syntax: '5')
";
            var expectedDiagnostics = DiagnosticDescription.None;

            VerifyOperationTreeAndDiagnosticsForTest<ObjectCreationExpressionSyntax>(source, expectedOperationTree, expectedDiagnostics);

            string expectedOutput = @"1
2
3
4
5";
            CompileAndVerify(source, expectedOutput: expectedOutput);
        }

        [CompilerTrait(CompilerFeature.IOperation)]
        [Fact]
        public void CollectionInitializerTest_ExplicitInterfaceImplementation_IEnumerable_Of_T()
        {
            string source = @"
using System;
using System.Collections.Generic;
using System.Collections;

class Test
{
    public static int Main()
    {
        var coll = /*<bind>*/new B<long> { 1, 2, 3, 4, 5 }/*</bind>*/;
        coll.Display();
        return 0;
    }
}

class B<T> : IEnumerable<T>
{
    List<T> list = new List<T>();

    public void Add(T i)
    {
        list.Add(i);
    }

    public void Display()
    {
        foreach (var item in list)
        {
            Console.WriteLine(item);
        }
    }

    System.Collections.Generic.IEnumerator<T> System.Collections.Generic.IEnumerable<T>.GetEnumerator()
    {
        for (int i = 0; i < list.Count; i++)
            yield return list[i];
    }

    System.Collections.IEnumerator System.Collections.IEnumerable.GetEnumerator()
    {
        for (int i = 0; i < list.Count; i++)
            yield return list[i];
    }
}
";
            string expectedOperationTree = @"
IObjectCreationExpression (Constructor: B<System.Int64>..ctor()) (OperationKind.ObjectCreationExpression, Type: B<System.Int64>) (Syntax: 'new B<long> ... , 3, 4, 5 }')
  Arguments(0)
  Initializer: IObjectOrCollectionInitializerExpression (OperationKind.ObjectOrCollectionInitializerExpression, Type: B<System.Int64>) (Syntax: '{ 1, 2, 3, 4, 5 }')
      Initializers(5):
          ICollectionElementInitializerExpression (AddMethod: void B<System.Int64>.Add(System.Int64 i)) (IsDynamic: False) (OperationKind.CollectionElementInitializerExpression, Type: System.Void) (Syntax: '1')
            Arguments(1):
                IConversionExpression (Implicit, TryCast: False, Unchecked) (OperationKind.ConversionExpression, Type: System.Int64, Constant: 1) (Syntax: '1')
                  Conversion: CommonConversion (Exists: True, IsIdentity: False, IsNumeric: True, IsReference: False, IsUserDefined: False) (MethodSymbol: null)
                  Operand: ILiteralExpression (OperationKind.LiteralExpression, Type: System.Int32, Constant: 1) (Syntax: '1')
          ICollectionElementInitializerExpression (AddMethod: void B<System.Int64>.Add(System.Int64 i)) (IsDynamic: False) (OperationKind.CollectionElementInitializerExpression, Type: System.Void) (Syntax: '2')
            Arguments(1):
                IConversionExpression (Implicit, TryCast: False, Unchecked) (OperationKind.ConversionExpression, Type: System.Int64, Constant: 2) (Syntax: '2')
                  Conversion: CommonConversion (Exists: True, IsIdentity: False, IsNumeric: True, IsReference: False, IsUserDefined: False) (MethodSymbol: null)
                  Operand: ILiteralExpression (OperationKind.LiteralExpression, Type: System.Int32, Constant: 2) (Syntax: '2')
          ICollectionElementInitializerExpression (AddMethod: void B<System.Int64>.Add(System.Int64 i)) (IsDynamic: False) (OperationKind.CollectionElementInitializerExpression, Type: System.Void) (Syntax: '3')
            Arguments(1):
                IConversionExpression (Implicit, TryCast: False, Unchecked) (OperationKind.ConversionExpression, Type: System.Int64, Constant: 3) (Syntax: '3')
                  Conversion: CommonConversion (Exists: True, IsIdentity: False, IsNumeric: True, IsReference: False, IsUserDefined: False) (MethodSymbol: null)
                  Operand: ILiteralExpression (OperationKind.LiteralExpression, Type: System.Int32, Constant: 3) (Syntax: '3')
          ICollectionElementInitializerExpression (AddMethod: void B<System.Int64>.Add(System.Int64 i)) (IsDynamic: False) (OperationKind.CollectionElementInitializerExpression, Type: System.Void) (Syntax: '4')
            Arguments(1):
                IConversionExpression (Implicit, TryCast: False, Unchecked) (OperationKind.ConversionExpression, Type: System.Int64, Constant: 4) (Syntax: '4')
                  Conversion: CommonConversion (Exists: True, IsIdentity: False, IsNumeric: True, IsReference: False, IsUserDefined: False) (MethodSymbol: null)
                  Operand: ILiteralExpression (OperationKind.LiteralExpression, Type: System.Int32, Constant: 4) (Syntax: '4')
          ICollectionElementInitializerExpression (AddMethod: void B<System.Int64>.Add(System.Int64 i)) (IsDynamic: False) (OperationKind.CollectionElementInitializerExpression, Type: System.Void) (Syntax: '5')
            Arguments(1):
                IConversionExpression (Implicit, TryCast: False, Unchecked) (OperationKind.ConversionExpression, Type: System.Int64, Constant: 5) (Syntax: '5')
                  Conversion: CommonConversion (Exists: True, IsIdentity: False, IsNumeric: True, IsReference: False, IsUserDefined: False) (MethodSymbol: null)
                  Operand: ILiteralExpression (OperationKind.LiteralExpression, Type: System.Int32, Constant: 5) (Syntax: '5')
";
            var expectedDiagnostics = DiagnosticDescription.None;

            VerifyOperationTreeAndDiagnosticsForTest<ObjectCreationExpressionSyntax>(source, expectedOperationTree, expectedDiagnostics);

            string expectedOutput = @"1
2
3
4
5";
            CompileAndVerify(source, expectedOutput: expectedOutput);
        }

        [CompilerTrait(CompilerFeature.IOperation)]
        [Fact]
        public void CollectionInitializerTest_ExplicitImplOfAdd_And_ImplicitImplOfAdd()
        {
            // Explicit interface member implementation of Add(T) is ignored and implicit implementation is called if both are defined.

            string source = @"
using System;
using System.Collections;
using System.Collections.Generic;
class MemberInitializerTest
{
    public static int Main()
    {
        var coll = /*<bind>*/new MyList<string> { ""str"" }/*</bind>*/;
        Console.WriteLine(coll.added);
        return 0;
    }
}

class MyList<T> : ICollection<T>
{
    public T added;

    void ICollection<T>.Add(T item)
    {
        added = item;
    }

    public void Add(T item)
    {
        added = item;
    }

    #region Other ICollection<T> Members

    public void Clear()
    {
        throw new System.Exception(""The method or operation is not implemented."");
    }

    public bool Contains(T item)
    {
        throw new System.Exception(""The method or operation is not implemented."");
    }

    public void CopyTo(T[] array, int arrayIndex)
    {
        throw new System.Exception(""The method or operation is not implemented."");
    }

    public int Count
    {
        get { throw new System.Exception(""The method or operation is not implemented.""); }
    }

    public bool IsReadOnly
    {
        get { throw new System.Exception(""The method or operation is not implemented.""); }
    }

    public bool Remove(T item)
    {
        throw new System.Exception(""The method or operation is not implemented."");
    }

    #endregion

    #region IEnumerable<T> Members

    public IEnumerator<T> GetEnumerator()
    {
        throw new System.Exception(""The method or operation is not implemented."");
    }

    #endregion

    #region IEnumerable Members

    System.Collections.IEnumerator System.Collections.IEnumerable.GetEnumerator()
    {
        throw new System.Exception(""The method or operation is not implemented."");
    }

    #endregion
}
";
            string expectedOperationTree = @"
IObjectCreationExpression (Constructor: MyList<System.String>..ctor()) (OperationKind.ObjectCreationExpression, Type: MyList<System.String>) (Syntax: 'new MyList< ... > { ""str"" }')
  Arguments(0)
  Initializer: IObjectOrCollectionInitializerExpression (OperationKind.ObjectOrCollectionInitializerExpression, Type: MyList<System.String>) (Syntax: '{ ""str"" }')
      Initializers(1):
          ICollectionElementInitializerExpression (AddMethod: void MyList<System.String>.Add(System.String item)) (IsDynamic: False) (OperationKind.CollectionElementInitializerExpression, Type: System.Void) (Syntax: '""str""')
            Arguments(1):
                ILiteralExpression (OperationKind.LiteralExpression, Type: System.String, Constant: ""str"") (Syntax: '""str""')
";
            var expectedDiagnostics = DiagnosticDescription.None;

            VerifyOperationTreeAndDiagnosticsForTest<ObjectCreationExpressionSyntax>(source, expectedOperationTree, expectedDiagnostics);

            CompileAndVerify(source, expectedOutput: "str");
        }

        [CompilerTrait(CompilerFeature.IOperation)]
        [Fact]
        public void CollectionInitializerTest_ExplicitImplOfAdd_NoImplicitImpl()
        {
            // Explicit interface member implementation of Add(T) will cause a compile-time error.

            string source = @"
using System.Collections.Generic;
class MemberInitializerTest
{
    public static int Main()
    {
        var coll = /*<bind>*/new MyList<string> { ""str"" }/*</bind>*/;
        return 0;
    }
}

class MyList<T> : ICollection<T>
{
    public T added;

    void ICollection<T>.Add(T item)
    {
        added = item;
    }

    #region Other ICollection<T> Members

    public void Clear()
    {
        throw new System.Exception(""The method or operation is not implemented."");
    }

    public bool Contains(T item)
    {
        throw new System.Exception(""The method or operation is not implemented."");
    }

    public void CopyTo(T[] array, int arrayIndex)
    {
        throw new System.Exception(""The method or operation is not implemented."");
    }

    public int Count
    {
        get { throw new System.Exception(""The method or operation is not implemented.""); }
    }

    public bool IsReadOnly
    {
        get { throw new System.Exception(""The method or operation is not implemented.""); }
    }

    public bool Remove(T item)
    {
        throw new System.Exception(""The method or operation is not implemented."");
    }

    #endregion

    #region IEnumerable<T> Members

    public IEnumerator<T> GetEnumerator()
    {
        throw new System.Exception(""The method or operation is not implemented."");
    }

    #endregion

    #region IEnumerable Members

    System.Collections.IEnumerator System.Collections.IEnumerable.GetEnumerator()
    {
        throw new System.Exception(""The method or operation is not implemented."");
    }

    #endregion
}
";
            string expectedOperationTree = @"
IObjectCreationExpression (Constructor: MyList<System.String>..ctor()) (OperationKind.ObjectCreationExpression, Type: MyList<System.String>, IsInvalid) (Syntax: 'new MyList< ... > { ""str"" }')
  Arguments(0)
  Initializer: IObjectOrCollectionInitializerExpression (OperationKind.ObjectOrCollectionInitializerExpression, Type: MyList<System.String>, IsInvalid) (Syntax: '{ ""str"" }')
      Initializers(1):
          IInvocationExpression ( ? MyList<System.String>.Add()) (OperationKind.InvocationExpression, Type: ?, IsInvalid) (Syntax: '""str""')
            Instance Receiver: IInstanceReferenceExpression (OperationKind.InstanceReferenceExpression, Type: MyList<System.String>) (Syntax: 'MyList<string>')
            Arguments(1):
                IArgument (ArgumentKind.Explicit, Matching Parameter: null) (OperationKind.Argument, IsInvalid) (Syntax: '""str""')
                  ILiteralExpression (OperationKind.LiteralExpression, Type: System.String, Constant: ""str"", IsInvalid) (Syntax: '""str""')
                  InConversion: null
                  OutConversion: null
";
            var expectedDiagnostics = new DiagnosticDescription[] {
                // CS1061: 'MyList<string>' does not contain a definition for 'Add' and no extension method 'Add' accepting a first argument of type 'MyList<string>' could be found (are you missing a using directive or an assembly reference?)
                //         var coll = /*<bind>*/new MyList<string> { "str" }/*</bind>*/;
                Diagnostic(ErrorCode.ERR_NoSuchMemberOrExtension, @"""str""").WithArguments("MyList<string>", "Add").WithLocation(7, 51)
            };

            VerifyOperationTreeAndDiagnosticsForTest<ObjectCreationExpressionSyntax>(source, expectedOperationTree, expectedDiagnostics);
        }

        #endregion

        #endregion

        #region "Error Tests"

        [CompilerTrait(CompilerFeature.IOperation)]
        [Fact]
        [WorkItem(629368, "http://vstfdevdiv:8080/DevDiv2/DevDiv/_workitems/edit/629368")]
        public void AddFieldUsedLikeMethod()
        {
            string source = @"
using System;
using System.Collections;
using System.Collections.Generic;

class A : IEnumerable<int>
{
    public Action<string> Add;

    static void Main()
    {
        /*<bind>*/new A { """" }/*</bind>*/;
    }

    public IEnumerator<int> GetEnumerator() { return null; }
    IEnumerator IEnumerable.GetEnumerator() { return null; }
}
";
            string expectedOperationTree = @"
IObjectCreationExpression (Constructor: A..ctor()) (OperationKind.ObjectCreationExpression, Type: A, IsInvalid) (Syntax: 'new A { """" }')
  Arguments(0)
  Initializer: IObjectOrCollectionInitializerExpression (OperationKind.ObjectOrCollectionInitializerExpression, Type: A, IsInvalid) (Syntax: '{ """" }')
      Initializers(1):
          IInvalidExpression (OperationKind.InvalidExpression, Type: ?, IsInvalid) (Syntax: '""""')
            Children(2):
                ILiteralExpression (OperationKind.LiteralExpression, Type: System.String, Constant: """", IsInvalid) (Syntax: '""""')
                IInstanceReferenceExpression (OperationKind.InstanceReferenceExpression, Type: A) (Syntax: 'A')
";
            var expectedDiagnostics = new DiagnosticDescription[] {
                // CS0118: 'Add' is a field but is used like a method
                //         /*<bind>*/new A { "" }/*</bind>*/;
                Diagnostic(ErrorCode.ERR_BadSKknown, @"""""").WithArguments("Add", "field", "method").WithLocation(12, 27),
                // CS0649: Field 'A.Add' is never assigned to, and will always have its default value null
                //     public Action<string> Add;
                Diagnostic(ErrorCode.WRN_UnassignedInternalField, "Add").WithArguments("A.Add", "null").WithLocation(8, 27)
            };

            VerifyOperationTreeAndDiagnosticsForTest<ObjectCreationExpressionSyntax>(source, expectedOperationTree, expectedDiagnostics);
        }

        [CompilerTrait(CompilerFeature.IOperation)]
        [Fact]
        [WorkItem(629368, "http://vstfdevdiv:8080/DevDiv2/DevDiv/_workitems/edit/629368")]
        public void AddPropertyUsedLikeMethod()
        {
            string source = @"
using System;
using System.Collections;
using System.Collections.Generic;

class A : IEnumerable<int>
{
    public Action<string> Add { get; set; }

    static void Main()
    {
        /*<bind>*/new A { """" }/*</bind>*/;
    }

    public IEnumerator<int> GetEnumerator() { return null; }
    IEnumerator IEnumerable.GetEnumerator() { return null; }
}
";
            string expectedOperationTree = @"
IObjectCreationExpression (Constructor: A..ctor()) (OperationKind.ObjectCreationExpression, Type: A, IsInvalid) (Syntax: 'new A { """" }')
  Arguments(0)
  Initializer: IObjectOrCollectionInitializerExpression (OperationKind.ObjectOrCollectionInitializerExpression, Type: A, IsInvalid) (Syntax: '{ """" }')
      Initializers(1):
          IInvalidExpression (OperationKind.InvalidExpression, Type: ?, IsInvalid) (Syntax: '""""')
            Children(2):
                ILiteralExpression (OperationKind.LiteralExpression, Type: System.String, Constant: """", IsInvalid) (Syntax: '""""')
                IInstanceReferenceExpression (OperationKind.InstanceReferenceExpression, Type: A) (Syntax: 'A')
";
            var expectedDiagnostics = new DiagnosticDescription[] {
                // CS0118: 'Add' is a property but is used like a method
                //         /*<bind>*/new A { "" }/*</bind>*/;
                Diagnostic(ErrorCode.ERR_BadSKknown, @"""""").WithArguments("Add", "property", "method").WithLocation(12, 27)
            };

            VerifyOperationTreeAndDiagnosticsForTest<ObjectCreationExpressionSyntax>(source, expectedOperationTree, expectedDiagnostics);
        }

        [CompilerTrait(CompilerFeature.IOperation)]
        [Fact]
        public void CS0070ERR_BadEventUsage()
        {
            string source = @"
delegate void D();
struct MemberInitializerTest
{
    public event D z;
}
class X
{
    public static void Main()
    {
        var i = /*<bind>*/new MemberInitializerTest() { z = null }/*</bind>*/;
    }
}
";
            string expectedOperationTree = @"
IObjectCreationExpression (Constructor: MemberInitializerTest..ctor()) (OperationKind.ObjectCreationExpression, Type: MemberInitializerTest, IsInvalid) (Syntax: 'new MemberI ...  z = null }')
  Arguments(0)
  Initializer: IObjectOrCollectionInitializerExpression (OperationKind.ObjectOrCollectionInitializerExpression, Type: MemberInitializerTest, IsInvalid) (Syntax: '{ z = null }')
      Initializers(1):
          ISimpleAssignmentExpression (OperationKind.SimpleAssignmentExpression, Type: D, IsInvalid) (Syntax: 'z = null')
            Left: IEventReferenceExpression: event D MemberInitializerTest.z (OperationKind.EventReferenceExpression, Type: D, IsInvalid) (Syntax: 'z')
<<<<<<< HEAD
                Instance Receiver: IInstanceReferenceExpression (OperationKind.InstanceReferenceExpression, Type: MemberInitializerTest, IsInvalid) (Syntax: 'z')
            Right: ILiteralExpression (Text: null) (OperationKind.LiteralExpression, Type: null, Constant: null) (Syntax: 'null')
=======
                Instance Receiver: IInstanceReferenceExpression (InstanceReferenceKind.Implicit) (OperationKind.InstanceReferenceExpression, Type: MemberInitializerTest, IsInvalid) (Syntax: 'z')
            Right: ILiteralExpression (OperationKind.LiteralExpression, Type: null, Constant: null) (Syntax: 'null')
>>>>>>> e2afbb28
";
            var expectedDiagnostics = new DiagnosticDescription[] {
                // CS0070: The event 'MemberInitializerTest.z' can only appear on the left hand side of += or -= (except when used from within the type 'MemberInitializerTest')
                //         var i = /*<bind>*/new MemberInitializerTest() { z = null }/*</bind>*/;
                Diagnostic(ErrorCode.ERR_BadEventUsage, "z").WithArguments("MemberInitializerTest.z", "MemberInitializerTest").WithLocation(11, 57),
                // CS0067: The event 'MemberInitializerTest.z' is never used
                //     public event D z;
                Diagnostic(ErrorCode.WRN_UnreferencedEvent, "z").WithArguments("MemberInitializerTest.z").WithLocation(5, 20)
            };

            VerifyOperationTreeAndDiagnosticsForTest<ObjectCreationExpressionSyntax>(source, expectedOperationTree, expectedDiagnostics);
        }

        [CompilerTrait(CompilerFeature.IOperation)]
        [Fact]
        public void CS0117ERR_NoSuchMember()
        {
            string source = @"
class MemberInitializerTest
{
    public static void Main()
    {
        var i = /*<bind>*/new int() { x = 0 }/*</bind>*/;
    }
}
";
            string expectedOperationTree = @"
IObjectCreationExpression (Constructor: System.Int32..ctor()) (OperationKind.ObjectCreationExpression, Type: System.Int32, IsInvalid) (Syntax: 'new int() { x = 0 }')
  Arguments(0)
  Initializer: IObjectOrCollectionInitializerExpression (OperationKind.ObjectOrCollectionInitializerExpression, Type: System.Int32, IsInvalid) (Syntax: '{ x = 0 }')
      Initializers(1):
          ISimpleAssignmentExpression (OperationKind.SimpleAssignmentExpression, Type: ?, IsInvalid) (Syntax: 'x = 0')
            Left: IInvalidExpression (OperationKind.InvalidExpression, Type: ?, IsInvalid) (Syntax: 'x')
                Children(1):
                    IOperation:  (OperationKind.None, IsInvalid) (Syntax: 'x')
            Right: ILiteralExpression (OperationKind.LiteralExpression, Type: System.Int32, Constant: 0) (Syntax: '0')
";
            var expectedDiagnostics = new DiagnosticDescription[] {
                // CS0117: 'int' does not contain a definition for 'x'
                //         var i = /*<bind>*/new int() { x = 0 }/*</bind>*/;
                Diagnostic(ErrorCode.ERR_NoSuchMember, "x").WithArguments("int", "x").WithLocation(6, 39)
            };

            VerifyOperationTreeAndDiagnosticsForTest<ObjectCreationExpressionSyntax>(source, expectedOperationTree, expectedDiagnostics);
        }

        [CompilerTrait(CompilerFeature.IOperation)]
        [Fact]
        public void CS0120_ERR_ObjectRequired()
        {
            string source = @"
class MemberInitializerTest
{
    public int x;
    public int y { get; set; }
    public static void Main()
    {
        var i = /*<bind>*/new MemberInitializerTest() { x = 1, y = x }/*</bind>*/;
    }
}
";
            string expectedOperationTree = @"
IObjectCreationExpression (Constructor: MemberInitializerTest..ctor()) (OperationKind.ObjectCreationExpression, Type: MemberInitializerTest, IsInvalid) (Syntax: 'new MemberI ...  1, y = x }')
  Arguments(0)
  Initializer: IObjectOrCollectionInitializerExpression (OperationKind.ObjectOrCollectionInitializerExpression, Type: MemberInitializerTest, IsInvalid) (Syntax: '{ x = 1, y = x }')
      Initializers(2):
          ISimpleAssignmentExpression (OperationKind.SimpleAssignmentExpression, Type: System.Int32) (Syntax: 'x = 1')
            Left: IFieldReferenceExpression: System.Int32 MemberInitializerTest.x (OperationKind.FieldReferenceExpression, Type: System.Int32) (Syntax: 'x')
<<<<<<< HEAD
                Instance Receiver: IInstanceReferenceExpression (OperationKind.InstanceReferenceExpression, Type: MemberInitializerTest) (Syntax: 'x')
            Right: ILiteralExpression (Text: 1) (OperationKind.LiteralExpression, Type: System.Int32, Constant: 1) (Syntax: '1')
=======
                Instance Receiver: IInstanceReferenceExpression (InstanceReferenceKind.Implicit) (OperationKind.InstanceReferenceExpression, Type: MemberInitializerTest) (Syntax: 'x')
            Right: ILiteralExpression (OperationKind.LiteralExpression, Type: System.Int32, Constant: 1) (Syntax: '1')
>>>>>>> e2afbb28
          ISimpleAssignmentExpression (OperationKind.SimpleAssignmentExpression, Type: System.Int32, IsInvalid) (Syntax: 'y = x')
            Left: IPropertyReferenceExpression: System.Int32 MemberInitializerTest.y { get; set; } (OperationKind.PropertyReferenceExpression, Type: System.Int32) (Syntax: 'y')
                Instance Receiver: IInstanceReferenceExpression (OperationKind.InstanceReferenceExpression, Type: MemberInitializerTest) (Syntax: 'y')
            Right: IFieldReferenceExpression: System.Int32 MemberInitializerTest.x (OperationKind.FieldReferenceExpression, Type: System.Int32, IsInvalid) (Syntax: 'x')
                Instance Receiver: IInstanceReferenceExpression (OperationKind.InstanceReferenceExpression, Type: MemberInitializerTest, IsInvalid) (Syntax: 'x')
";
            var expectedDiagnostics = new DiagnosticDescription[] {
                // CS0120: An object reference is required for the non-static field, method, or property 'MemberInitializerTest.x'
                //         var i = /*<bind>*/new MemberInitializerTest() { x = 1, y = x }/*</bind>*/;
                Diagnostic(ErrorCode.ERR_ObjectRequired, "x").WithArguments("MemberInitializerTest.x").WithLocation(8, 68)
            };

            VerifyOperationTreeAndDiagnosticsForTest<ObjectCreationExpressionSyntax>(source, expectedOperationTree, expectedDiagnostics);
        }

        [CompilerTrait(CompilerFeature.IOperation)]
        [Fact]
        public void CS0122_ERR_BadAccess()
        {
            string source = @"
class MemberInitializerTest
{
    protected int x;
    private int y { get; set; }
    internal int z;
}

class Test
{
    public static void Main()
    {
        var i = /*<bind>*/new MemberInitializerTest() { x = 1, y = 2, z = 3 }/*</bind>*/;
    }
}
";
            string expectedOperationTree = @"
IObjectCreationExpression (Constructor: MemberInitializerTest..ctor()) (OperationKind.ObjectCreationExpression, Type: MemberInitializerTest, IsInvalid) (Syntax: 'new MemberI ...  2, z = 3 }')
  Arguments(0)
  Initializer: IObjectOrCollectionInitializerExpression (OperationKind.ObjectOrCollectionInitializerExpression, Type: MemberInitializerTest, IsInvalid) (Syntax: '{ x = 1, y = 2, z = 3 }')
      Initializers(3):
          ISimpleAssignmentExpression (OperationKind.SimpleAssignmentExpression, Type: System.Int32, IsInvalid) (Syntax: 'x = 1')
            Left: IInvalidExpression (OperationKind.InvalidExpression, Type: System.Int32, IsInvalid) (Syntax: 'x')
                Children(1):
<<<<<<< HEAD
                    IInstanceReferenceExpression (OperationKind.InstanceReferenceExpression, Type: MemberInitializerTest) (Syntax: 'MemberInitializerTest')
            Right: ILiteralExpression (Text: 1) (OperationKind.LiteralExpression, Type: System.Int32, Constant: 1) (Syntax: '1')
          ISimpleAssignmentExpression (OperationKind.SimpleAssignmentExpression, Type: System.Int32, IsInvalid) (Syntax: 'y = 2')
            Left: IInvalidExpression (OperationKind.InvalidExpression, Type: System.Int32, IsInvalid) (Syntax: 'y')
                Children(1):
                    IInstanceReferenceExpression (OperationKind.InstanceReferenceExpression, Type: MemberInitializerTest) (Syntax: 'MemberInitializerTest')
            Right: ILiteralExpression (Text: 2) (OperationKind.LiteralExpression, Type: System.Int32, Constant: 2) (Syntax: '2')
          ISimpleAssignmentExpression (OperationKind.SimpleAssignmentExpression, Type: System.Int32) (Syntax: 'z = 3')
            Left: IFieldReferenceExpression: System.Int32 MemberInitializerTest.z (OperationKind.FieldReferenceExpression, Type: System.Int32) (Syntax: 'z')
                Instance Receiver: IInstanceReferenceExpression (OperationKind.InstanceReferenceExpression, Type: MemberInitializerTest) (Syntax: 'z')
            Right: ILiteralExpression (Text: 3) (OperationKind.LiteralExpression, Type: System.Int32, Constant: 3) (Syntax: '3')
=======
                    IInstanceReferenceExpression (InstanceReferenceKind.Implicit) (OperationKind.InstanceReferenceExpression, Type: MemberInitializerTest) (Syntax: 'MemberInitializerTest')
            Right: ILiteralExpression (OperationKind.LiteralExpression, Type: System.Int32, Constant: 1) (Syntax: '1')
          ISimpleAssignmentExpression (OperationKind.SimpleAssignmentExpression, Type: System.Int32, IsInvalid) (Syntax: 'y = 2')
            Left: IInvalidExpression (OperationKind.InvalidExpression, Type: System.Int32, IsInvalid) (Syntax: 'y')
                Children(1):
                    IInstanceReferenceExpression (InstanceReferenceKind.Implicit) (OperationKind.InstanceReferenceExpression, Type: MemberInitializerTest) (Syntax: 'MemberInitializerTest')
            Right: ILiteralExpression (OperationKind.LiteralExpression, Type: System.Int32, Constant: 2) (Syntax: '2')
          ISimpleAssignmentExpression (OperationKind.SimpleAssignmentExpression, Type: System.Int32) (Syntax: 'z = 3')
            Left: IFieldReferenceExpression: System.Int32 MemberInitializerTest.z (OperationKind.FieldReferenceExpression, Type: System.Int32) (Syntax: 'z')
                Instance Receiver: IInstanceReferenceExpression (InstanceReferenceKind.Implicit) (OperationKind.InstanceReferenceExpression, Type: MemberInitializerTest) (Syntax: 'z')
            Right: ILiteralExpression (OperationKind.LiteralExpression, Type: System.Int32, Constant: 3) (Syntax: '3')
>>>>>>> e2afbb28
";
            var expectedDiagnostics = new DiagnosticDescription[] {
                // CS0122: 'MemberInitializerTest.x' is inaccessible due to its protection level
                //         var i = /*<bind>*/new MemberInitializerTest() { x = 1, y = 2, z = 3 }/*</bind>*/;
                Diagnostic(ErrorCode.ERR_BadAccess, "x").WithArguments("MemberInitializerTest.x").WithLocation(13, 57),
                // CS0122: 'MemberInitializerTest.y' is inaccessible due to its protection level
                //         var i = /*<bind>*/new MemberInitializerTest() { x = 1, y = 2, z = 3 }/*</bind>*/;
                Diagnostic(ErrorCode.ERR_BadAccess, "y").WithArguments("MemberInitializerTest.y").WithLocation(13, 64),
                // CS0649: Field 'MemberInitializerTest.x' is never assigned to, and will always have its default value 0
                //     protected int x;
                Diagnostic(ErrorCode.WRN_UnassignedInternalField, "x").WithArguments("MemberInitializerTest.x", "0").WithLocation(4, 19)
            };

            VerifyOperationTreeAndDiagnosticsForTest<ObjectCreationExpressionSyntax>(source, expectedOperationTree, expectedDiagnostics);
        }

        [CompilerTrait(CompilerFeature.IOperation)]
        [Fact]
        public void CS0144_ERR_NoNewAbstract()
        {
            string source = @"
interface I { }
class MemberInitializerTest
{
    public static void Main()
    {
        var i = /*<bind>*/new I() { }/*</bind>*/; // CS0144
    }
}
";
            string expectedOperationTree = @"
IInvalidExpression (OperationKind.InvalidExpression, Type: I, IsInvalid) (Syntax: 'new I() { }')
  Children(0)
";
            var expectedDiagnostics = new DiagnosticDescription[] {
                // CS0144: Cannot create an instance of the abstract class or interface 'I'
                //         var i = /*<bind>*/new I() { }/*</bind>*/; // CS0144
                Diagnostic(ErrorCode.ERR_NoNewAbstract, "new I() { }").WithArguments("I").WithLocation(7, 27)
            };

            VerifyOperationTreeAndDiagnosticsForTest<ObjectCreationExpressionSyntax>(source, expectedOperationTree, expectedDiagnostics);
        }

        [CompilerTrait(CompilerFeature.IOperation)]
        [Fact]
        public void CS0154_ERR_PropertyLacksGet()
        {
            string source = @"
class MemberInitializerTest
{
    public int x;
    public int y { get; set; }
}

class Test
{
    public MemberInitializerTest m;
    public MemberInitializerTest Prop { set { m = value; } }

    public static void Main()
    {
        var i = /*<bind>*/new Test() { Prop = { x = 1, y = 2 } }/*</bind>*/;
    }
}
";
            string expectedOperationTree = @"
IObjectCreationExpression (Constructor: Test..ctor()) (OperationKind.ObjectCreationExpression, Type: Test, IsInvalid) (Syntax: 'new Test()  ... , y = 2 } }')
  Arguments(0)
  Initializer: IObjectOrCollectionInitializerExpression (OperationKind.ObjectOrCollectionInitializerExpression, Type: Test, IsInvalid) (Syntax: '{ Prop = {  ... , y = 2 } }')
      Initializers(1):
          IMemberInitializerExpression (OperationKind.MemberInitializerExpression, Type: MemberInitializerTest, IsInvalid) (Syntax: 'Prop = { x = 1, y = 2 }')
            InitializedMember: IPropertyReferenceExpression: MemberInitializerTest Test.Prop { set; } (OperationKind.PropertyReferenceExpression, Type: MemberInitializerTest, IsInvalid) (Syntax: 'Prop')
                Instance Receiver: IInstanceReferenceExpression (OperationKind.InstanceReferenceExpression, Type: Test, IsInvalid) (Syntax: 'Prop')
            Initializer: IObjectOrCollectionInitializerExpression (OperationKind.ObjectOrCollectionInitializerExpression, Type: MemberInitializerTest) (Syntax: '{ x = 1, y = 2 }')
                Initializers(2):
                    ISimpleAssignmentExpression (OperationKind.SimpleAssignmentExpression, Type: System.Int32) (Syntax: 'x = 1')
                      Left: IFieldReferenceExpression: System.Int32 MemberInitializerTest.x (OperationKind.FieldReferenceExpression, Type: System.Int32) (Syntax: 'x')
<<<<<<< HEAD
                          Instance Receiver: IInstanceReferenceExpression (OperationKind.InstanceReferenceExpression, Type: MemberInitializerTest) (Syntax: 'x')
                      Right: ILiteralExpression (Text: 1) (OperationKind.LiteralExpression, Type: System.Int32, Constant: 1) (Syntax: '1')
                    ISimpleAssignmentExpression (OperationKind.SimpleAssignmentExpression, Type: System.Int32) (Syntax: 'y = 2')
                      Left: IPropertyReferenceExpression: System.Int32 MemberInitializerTest.y { get; set; } (OperationKind.PropertyReferenceExpression, Type: System.Int32) (Syntax: 'y')
                          Instance Receiver: IInstanceReferenceExpression (OperationKind.InstanceReferenceExpression, Type: MemberInitializerTest) (Syntax: 'y')
                      Right: ILiteralExpression (Text: 2) (OperationKind.LiteralExpression, Type: System.Int32, Constant: 2) (Syntax: '2')
=======
                          Instance Receiver: IInstanceReferenceExpression (InstanceReferenceKind.Implicit) (OperationKind.InstanceReferenceExpression, Type: MemberInitializerTest) (Syntax: 'x')
                      Right: ILiteralExpression (OperationKind.LiteralExpression, Type: System.Int32, Constant: 1) (Syntax: '1')
                    ISimpleAssignmentExpression (OperationKind.SimpleAssignmentExpression, Type: System.Int32) (Syntax: 'y = 2')
                      Left: IPropertyReferenceExpression: System.Int32 MemberInitializerTest.y { get; set; } (OperationKind.PropertyReferenceExpression, Type: System.Int32) (Syntax: 'y')
                          Instance Receiver: IInstanceReferenceExpression (InstanceReferenceKind.Implicit) (OperationKind.InstanceReferenceExpression, Type: MemberInitializerTest) (Syntax: 'y')
                      Right: ILiteralExpression (OperationKind.LiteralExpression, Type: System.Int32, Constant: 2) (Syntax: '2')
>>>>>>> e2afbb28
";
            var expectedDiagnostics = new DiagnosticDescription[] {
                // CS0154: The property or indexer 'Test.Prop' cannot be used in this context because it lacks the get accessor
                //         var i = /*<bind>*/new Test() { Prop = { x = 1, y = 2 } }/*</bind>*/;
                Diagnostic(ErrorCode.ERR_PropertyLacksGet, "Prop").WithArguments("Test.Prop").WithLocation(15, 40)
            };

            VerifyOperationTreeAndDiagnosticsForTest<ObjectCreationExpressionSyntax>(source, expectedOperationTree, expectedDiagnostics);
        }

        [CompilerTrait(CompilerFeature.IOperation)]
        [Fact]
        public void CS0165_ERR_UseDefViolation()
        {
            string source = @"
class MemberInitializerTest
{
    public int x;
    public static void Main()
    {
        MemberInitializerTest m = /*<bind>*/new MemberInitializerTest() { x = m.x }/*</bind>*/;
    }
}
";
            string expectedOperationTree = @"
IObjectCreationExpression (Constructor: MemberInitializerTest..ctor()) (OperationKind.ObjectCreationExpression, Type: MemberInitializerTest, IsInvalid) (Syntax: 'new MemberI ... { x = m.x }')
  Arguments(0)
  Initializer: IObjectOrCollectionInitializerExpression (OperationKind.ObjectOrCollectionInitializerExpression, Type: MemberInitializerTest, IsInvalid) (Syntax: '{ x = m.x }')
      Initializers(1):
          ISimpleAssignmentExpression (OperationKind.SimpleAssignmentExpression, Type: System.Int32, IsInvalid) (Syntax: 'x = m.x')
            Left: IFieldReferenceExpression: System.Int32 MemberInitializerTest.x (OperationKind.FieldReferenceExpression, Type: System.Int32) (Syntax: 'x')
                Instance Receiver: IInstanceReferenceExpression (OperationKind.InstanceReferenceExpression, Type: MemberInitializerTest) (Syntax: 'x')
            Right: IFieldReferenceExpression: System.Int32 MemberInitializerTest.x (OperationKind.FieldReferenceExpression, Type: System.Int32, IsInvalid) (Syntax: 'm.x')
                Instance Receiver: ILocalReferenceExpression: m (OperationKind.LocalReferenceExpression, Type: MemberInitializerTest, IsInvalid) (Syntax: 'm')
";
            var expectedDiagnostics = new DiagnosticDescription[] {
                // CS0165: Use of unassigned local variable 'm'
                //         MemberInitializerTest m = /*<bind>*/new MemberInitializerTest() { x = m.x }/*</bind>*/;
                Diagnostic(ErrorCode.ERR_UseDefViolation, "m").WithArguments("m").WithLocation(7, 79)
            };

            VerifyOperationTreeAndDiagnosticsForTest<ObjectCreationExpressionSyntax>(source, expectedOperationTree, expectedDiagnostics);
        }

        [CompilerTrait(CompilerFeature.IOperation)]
        [Fact]
        public void CS0191_ERR_AssgReadonly()
        {
            string source = @"
struct MemberInitializerTest
{
    public readonly int x;
    public int y { get { return 0; } }
}

struct Test
{
    public static void Main()
    {
        var i = /*<bind>*/new MemberInitializerTest() { x = 1 }/*</bind>*/;
    }
}
";
            string expectedOperationTree = @"
IObjectCreationExpression (Constructor: MemberInitializerTest..ctor()) (OperationKind.ObjectCreationExpression, Type: MemberInitializerTest, IsInvalid) (Syntax: 'new MemberI ... ) { x = 1 }')
  Arguments(0)
  Initializer: IObjectOrCollectionInitializerExpression (OperationKind.ObjectOrCollectionInitializerExpression, Type: MemberInitializerTest, IsInvalid) (Syntax: '{ x = 1 }')
      Initializers(1):
          ISimpleAssignmentExpression (OperationKind.SimpleAssignmentExpression, Type: System.Int32, IsInvalid) (Syntax: 'x = 1')
            Left: IFieldReferenceExpression: System.Int32 MemberInitializerTest.x (OperationKind.FieldReferenceExpression, Type: System.Int32, IsInvalid) (Syntax: 'x')
<<<<<<< HEAD
                Instance Receiver: IInstanceReferenceExpression (OperationKind.InstanceReferenceExpression, Type: MemberInitializerTest, IsInvalid) (Syntax: 'x')
            Right: ILiteralExpression (Text: 1) (OperationKind.LiteralExpression, Type: System.Int32, Constant: 1) (Syntax: '1')
=======
                Instance Receiver: IInstanceReferenceExpression (InstanceReferenceKind.Implicit) (OperationKind.InstanceReferenceExpression, Type: MemberInitializerTest, IsInvalid) (Syntax: 'x')
            Right: ILiteralExpression (OperationKind.LiteralExpression, Type: System.Int32, Constant: 1) (Syntax: '1')
>>>>>>> e2afbb28
";
            var expectedDiagnostics = new DiagnosticDescription[] {
                // CS0191: A readonly field cannot be assigned to (except in a constructor or a variable initializer)
                //         var i = /*<bind>*/new MemberInitializerTest() { x = 1 }/*</bind>*/;
                Diagnostic(ErrorCode.ERR_AssgReadonly, "x").WithLocation(12, 57)
            };

            VerifyOperationTreeAndDiagnosticsForTest<ObjectCreationExpressionSyntax>(source, expectedOperationTree, expectedDiagnostics);
        }

        [CompilerTrait(CompilerFeature.IOperation)]
        [Fact]
        public void CS0200_ERR_AssgReadonlyProp()
        {
            string source = @"
struct MemberInitializerTest
{
    public readonly int x;
    public int y { get { return 0; } }
}

struct Test
{
    public static void Main()
    {
        var i = /*<bind>*/new MemberInitializerTest() { y = 2 }/*</bind>*/;
    }
}
";
            string expectedOperationTree = @"
IObjectCreationExpression (Constructor: MemberInitializerTest..ctor()) (OperationKind.ObjectCreationExpression, Type: MemberInitializerTest, IsInvalid) (Syntax: 'new MemberI ... ) { y = 2 }')
  Arguments(0)
  Initializer: IObjectOrCollectionInitializerExpression (OperationKind.ObjectOrCollectionInitializerExpression, Type: MemberInitializerTest, IsInvalid) (Syntax: '{ y = 2 }')
      Initializers(1):
          ISimpleAssignmentExpression (OperationKind.SimpleAssignmentExpression, Type: System.Int32, IsInvalid) (Syntax: 'y = 2')
            Left: IPropertyReferenceExpression: System.Int32 MemberInitializerTest.y { get; } (OperationKind.PropertyReferenceExpression, Type: System.Int32, IsInvalid) (Syntax: 'y')
<<<<<<< HEAD
                Instance Receiver: IInstanceReferenceExpression (OperationKind.InstanceReferenceExpression, Type: MemberInitializerTest, IsInvalid) (Syntax: 'y')
            Right: ILiteralExpression (Text: 2) (OperationKind.LiteralExpression, Type: System.Int32, Constant: 2) (Syntax: '2')
=======
                Instance Receiver: IInstanceReferenceExpression (InstanceReferenceKind.Implicit) (OperationKind.InstanceReferenceExpression, Type: MemberInitializerTest, IsInvalid) (Syntax: 'y')
            Right: ILiteralExpression (OperationKind.LiteralExpression, Type: System.Int32, Constant: 2) (Syntax: '2')
>>>>>>> e2afbb28
";
            var expectedDiagnostics = new DiagnosticDescription[] {
                // CS0200: Property or indexer 'MemberInitializerTest.y' cannot be assigned to -- it is read only
                //         var i = /*<bind>*/new MemberInitializerTest() { y = 2 }/*</bind>*/;
                Diagnostic(ErrorCode.ERR_AssgReadonlyProp, "y").WithArguments("MemberInitializerTest.y").WithLocation(12, 57),
                // CS0649: Field 'MemberInitializerTest.x' is never assigned to, and will always have its default value 0
                //     public readonly int x;
                Diagnostic(ErrorCode.WRN_UnassignedInternalField, "x").WithArguments("MemberInitializerTest.x", "0").WithLocation(4, 25)
            };

            VerifyOperationTreeAndDiagnosticsForTest<ObjectCreationExpressionSyntax>(source, expectedOperationTree, expectedDiagnostics);
        }

        [CompilerTrait(CompilerFeature.IOperation)]
        [Fact]
        public void CS0246_ERR_SingleTypeNameNotFound()
        {
            string source = @"
class MemberInitializerTest
{
    public static void Main()
    {
        var i = /*<bind>*/new X() { x = 0 }/*</bind>*/;
    }
}
";
            string expectedOperationTree = @"
IInvalidExpression (OperationKind.InvalidExpression, Type: X, IsInvalid) (Syntax: 'new X() { x = 0 }')
  Children(1):
      IObjectOrCollectionInitializerExpression (OperationKind.ObjectOrCollectionInitializerExpression, Type: X) (Syntax: '{ x = 0 }')
        Initializers(1):
            ISimpleAssignmentExpression (OperationKind.SimpleAssignmentExpression, Type: ?) (Syntax: 'x = 0')
              Left: IInvalidExpression (OperationKind.InvalidExpression, Type: ?) (Syntax: 'x')
                  Children(1):
                      IOperation:  (OperationKind.None) (Syntax: 'x')
              Right: ILiteralExpression (OperationKind.LiteralExpression, Type: System.Int32, Constant: 0) (Syntax: '0')
";
            var expectedDiagnostics = new DiagnosticDescription[] {
                // CS0246: The type or namespace name 'X' could not be found (are you missing a using directive or an assembly reference?)
                //         var i = /*<bind>*/new X() { x = 0 }/*</bind>*/;
                Diagnostic(ErrorCode.ERR_SingleTypeNameNotFound, "X").WithArguments("X").WithLocation(6, 31)
            };

            VerifyOperationTreeAndDiagnosticsForTest<ObjectCreationExpressionSyntax>(source, expectedOperationTree, expectedDiagnostics);
        }

        [CompilerTrait(CompilerFeature.IOperation)]
        [WorkItem(543936, "http://vstfdevdiv:8080/DevDiv2/DevDiv/_workitems/edit/543936")]
        [Fact]
        public void CS0246_ERR_SingleTypeNameNotFound_02()
        {
            string source = @"
static class Ext
{
    static int Width(this Goo f) { return 0; }
}

class Goo
{
    void M()
    {
        var x = /*<bind>*/new Bar() { Width = 16 }/*</bind>*/;
    }
}
";
            string expectedOperationTree = @"
IInvalidExpression (OperationKind.InvalidExpression, Type: Bar, IsInvalid) (Syntax: 'new Bar() { Width = 16 }')
  Children(1):
      IObjectOrCollectionInitializerExpression (OperationKind.ObjectOrCollectionInitializerExpression, Type: Bar) (Syntax: '{ Width = 16 }')
        Initializers(1):
            ISimpleAssignmentExpression (OperationKind.SimpleAssignmentExpression, Type: ?) (Syntax: 'Width = 16')
              Left: IInvalidExpression (OperationKind.InvalidExpression, Type: ?) (Syntax: 'Width')
                  Children(1):
                      IOperation:  (OperationKind.None) (Syntax: 'Width')
              Right: ILiteralExpression (OperationKind.LiteralExpression, Type: System.Int32, Constant: 16) (Syntax: '16')
";
            var expectedDiagnostics = new DiagnosticDescription[] {
                // CS0246: The type or namespace name 'Bar' could not be found (are you missing a using directive or an assembly reference?)
                //         var x = /*<bind>*/new Bar() { Width = 16 }/*</bind>*/;
                Diagnostic(ErrorCode.ERR_SingleTypeNameNotFound, "Bar").WithArguments("Bar").WithLocation(11, 31)
            };

            VerifyOperationTreeAndDiagnosticsForTest<ObjectCreationExpressionSyntax>(source, expectedOperationTree, expectedDiagnostics);
        }

        [CompilerTrait(CompilerFeature.IOperation)]
        [Fact]
        public void CS0304_ERR_NoNewTyvar()
        {
            string source = @"
class MemberInitializerTest<T>
{
    public static void Main()
    {
        var i = /*<bind>*/new T() { x = 0 }/*</bind>*/; // CS0304
    }
}
";
            string expectedOperationTree = @"
IInvalidExpression (OperationKind.InvalidExpression, Type: T, IsInvalid) (Syntax: 'new T() { x = 0 }')
  Children(0)
";
            var expectedDiagnostics = new DiagnosticDescription[] {
                // CS0117: 'T' does not contain a definition for 'x'
                //         var i = /*<bind>*/new T() { x = 0 }/*</bind>*/; // CS0304
                Diagnostic(ErrorCode.ERR_NoSuchMember, "x").WithArguments("T", "x").WithLocation(6, 37),
                // CS0304: Cannot create an instance of the variable type 'T' because it does not have the new() constraint
                //         var i = /*<bind>*/new T() { x = 0 }/*</bind>*/; // CS0304
                Diagnostic(ErrorCode.ERR_NoNewTyvar, "new T() { x = 0 }").WithArguments("T").WithLocation(6, 27)
            };

            VerifyOperationTreeAndDiagnosticsForTest<ObjectCreationExpressionSyntax>(source, expectedOperationTree, expectedDiagnostics);
        }

        [CompilerTrait(CompilerFeature.IOperation)]
        [Fact]
        public void CS0411_ERR_CantInferMethTypeArgs()
        {
            string source = @"
using System.Collections.Generic;
using System.Collections;

class Gen<T> : IEnumerable
{
    public static void Add<U>(T i) { }

    List<object> list = new List<object>();
    public IEnumerator GetEnumerator()
    {
        for (int i = 0; i < list.Count; i++)
            yield return list[i];
    }
}

class Test
{
    public static void Main()
    {
        var coll = /*<bind>*/new Gen<int> { 1 }/*</bind>*/;
    }
}
";
            string expectedOperationTree = @"
IObjectCreationExpression (Constructor: Gen<System.Int32>..ctor()) (OperationKind.ObjectCreationExpression, Type: Gen<System.Int32>, IsInvalid) (Syntax: 'new Gen<int> { 1 }')
  Arguments(0)
  Initializer: IObjectOrCollectionInitializerExpression (OperationKind.ObjectOrCollectionInitializerExpression, Type: Gen<System.Int32>, IsInvalid) (Syntax: '{ 1 }')
      Initializers(1):
          IInvocationExpression ( void Gen<System.Int32>.Add()) (OperationKind.InvocationExpression, Type: System.Void, IsInvalid) (Syntax: '1')
            Instance Receiver: IInstanceReferenceExpression (OperationKind.InstanceReferenceExpression, Type: Gen<System.Int32>) (Syntax: 'Gen<int>')
            Arguments(1):
                IArgument (ArgumentKind.Explicit, Matching Parameter: null) (OperationKind.Argument, IsInvalid) (Syntax: '1')
                  ILiteralExpression (OperationKind.LiteralExpression, Type: System.Int32, Constant: 1, IsInvalid) (Syntax: '1')
                  InConversion: null
                  OutConversion: null
";
            var expectedDiagnostics = new DiagnosticDescription[] {
                // CS0411: The type arguments for method 'Gen<int>.Add<U>(int)' cannot be inferred from the usage. Try specifying the type arguments explicitly.
                //         var coll = /*<bind>*/new Gen<int> { 1 }/*</bind>*/;
                Diagnostic(ErrorCode.ERR_CantInferMethTypeArgs, "1").WithArguments("Gen<int>.Add<U>(int)").WithLocation(21, 45)
            };

            VerifyOperationTreeAndDiagnosticsForTest<ObjectCreationExpressionSyntax>(source, expectedOperationTree, expectedDiagnostics);
        }

        [CompilerTrait(CompilerFeature.IOperation)]
        [Fact]
        public void CS0747_ERR_InvalidInitializerElementInitializer()
        {
            string source = @"
class MemberInitializerTest
{
    public int x, y;
    public static void Main()
    {
        var i = /*<bind>*/new MemberInitializerTest { x = 0, y++ }/*</bind>*/;
    }
}
";
            string expectedOperationTree = @"
IObjectCreationExpression (Constructor: MemberInitializerTest..ctor()) (OperationKind.ObjectCreationExpression, Type: MemberInitializerTest, IsInvalid) (Syntax: 'new MemberI ...  = 0, y++ }')
  Arguments(0)
  Initializer: IObjectOrCollectionInitializerExpression (OperationKind.ObjectOrCollectionInitializerExpression, Type: MemberInitializerTest, IsInvalid) (Syntax: '{ x = 0, y++ }')
      Initializers(2):
          ISimpleAssignmentExpression (OperationKind.SimpleAssignmentExpression, Type: System.Int32) (Syntax: 'x = 0')
            Left: IFieldReferenceExpression: System.Int32 MemberInitializerTest.x (OperationKind.FieldReferenceExpression, Type: System.Int32) (Syntax: 'x')
<<<<<<< HEAD
                Instance Receiver: IInstanceReferenceExpression (OperationKind.InstanceReferenceExpression, Type: MemberInitializerTest) (Syntax: 'x')
            Right: ILiteralExpression (Text: 0) (OperationKind.LiteralExpression, Type: System.Int32, Constant: 0) (Syntax: '0')
          IIncrementExpression (UnaryOperandKind.Invalid) (OperationKind.IncrementExpression, Type: System.Object, IsInvalid) (Syntax: 'y++')
            Left: IFieldReferenceExpression: System.Int32 MemberInitializerTest.y (OperationKind.FieldReferenceExpression, Type: System.Int32, IsInvalid) (Syntax: 'y')
                Instance Receiver: IInstanceReferenceExpression (OperationKind.InstanceReferenceExpression, Type: MemberInitializerTest, IsInvalid) (Syntax: 'y')
=======
                Instance Receiver: IInstanceReferenceExpression (InstanceReferenceKind.Implicit) (OperationKind.InstanceReferenceExpression, Type: MemberInitializerTest) (Syntax: 'x')
            Right: ILiteralExpression (OperationKind.LiteralExpression, Type: System.Int32, Constant: 0) (Syntax: '0')
          IIncrementExpression (PostfixIncrement) (OperationKind.IncrementExpression, Type: System.Object, IsInvalid) (Syntax: 'y++')
            Target: IFieldReferenceExpression: System.Int32 MemberInitializerTest.y (OperationKind.FieldReferenceExpression, Type: System.Int32, IsInvalid) (Syntax: 'y')
                Instance Receiver: IInstanceReferenceExpression (InstanceReferenceKind.Implicit) (OperationKind.InstanceReferenceExpression, Type: MemberInitializerTest, IsInvalid) (Syntax: 'y')
>>>>>>> e2afbb28
";
            var expectedDiagnostics = new DiagnosticDescription[] {
                // CS0120: An object reference is required for the non-static field, method, or property 'MemberInitializerTest.y'
                //         var i = /*<bind>*/new MemberInitializerTest { x = 0, y++ }/*</bind>*/;
                Diagnostic(ErrorCode.ERR_ObjectRequired, "y").WithArguments("MemberInitializerTest.y").WithLocation(7, 62),
                // CS0747: Invalid initializer member declarator
                //         var i = /*<bind>*/new MemberInitializerTest { x = 0, y++ }/*</bind>*/;
                Diagnostic(ErrorCode.ERR_InvalidInitializerElementInitializer, "y++").WithLocation(7, 62)
            };

            VerifyOperationTreeAndDiagnosticsForTest<ObjectCreationExpressionSyntax>(source, expectedOperationTree, expectedDiagnostics);
        }

        [CompilerTrait(CompilerFeature.IOperation)]
        [Fact]
        public void CS0747_ERR_InvalidInitializerElementInitializer_MethodCall()
        {
            string source = @"
class MemberInitializerTest
{
    public int x;
    public MemberInitializerTest Goo() { return new MemberInitializerTest(); }
    public static void Main()
    {
        var i = /*<bind>*/new MemberInitializerTest() { x = 0, Goo() = new MemberInitializerTest() }/*</bind>*/;
    }
}
";
            string expectedOperationTree = @"
IObjectCreationExpression (Constructor: MemberInitializerTest..ctor()) (OperationKind.ObjectCreationExpression, Type: MemberInitializerTest, IsInvalid) (Syntax: 'new MemberI ... zerTest() }')
  Arguments(0)
  Initializer: IObjectOrCollectionInitializerExpression (OperationKind.ObjectOrCollectionInitializerExpression, Type: MemberInitializerTest, IsInvalid) (Syntax: '{ x = 0, Go ... zerTest() }')
      Initializers(2):
          ISimpleAssignmentExpression (OperationKind.SimpleAssignmentExpression, Type: System.Int32) (Syntax: 'x = 0')
            Left: IFieldReferenceExpression: System.Int32 MemberInitializerTest.x (OperationKind.FieldReferenceExpression, Type: System.Int32) (Syntax: 'x')
<<<<<<< HEAD
                Instance Receiver: IInstanceReferenceExpression (OperationKind.InstanceReferenceExpression, Type: MemberInitializerTest) (Syntax: 'x')
            Right: ILiteralExpression (Text: 0) (OperationKind.LiteralExpression, Type: System.Int32, Constant: 0) (Syntax: '0')
=======
                Instance Receiver: IInstanceReferenceExpression (InstanceReferenceKind.Implicit) (OperationKind.InstanceReferenceExpression, Type: MemberInitializerTest) (Syntax: 'x')
            Right: ILiteralExpression (OperationKind.LiteralExpression, Type: System.Int32, Constant: 0) (Syntax: '0')
>>>>>>> e2afbb28
          ISimpleAssignmentExpression (OperationKind.SimpleAssignmentExpression, Type: MemberInitializerTest, IsInvalid) (Syntax: 'Goo() = new ... lizerTest()')
            Left: IInvocationExpression ( MemberInitializerTest MemberInitializerTest.Goo()) (OperationKind.InvocationExpression, Type: MemberInitializerTest, IsInvalid) (Syntax: 'Goo()')
                Instance Receiver: IInstanceReferenceExpression (OperationKind.InstanceReferenceExpression, Type: MemberInitializerTest, IsInvalid) (Syntax: 'Goo')
                Arguments(0)
            Right: IObjectCreationExpression (Constructor: MemberInitializerTest..ctor()) (OperationKind.ObjectCreationExpression, Type: MemberInitializerTest, IsInvalid) (Syntax: 'new MemberI ... lizerTest()')
                Arguments(0)
                Initializer: null
";
            var expectedDiagnostics = new DiagnosticDescription[] {
                // CS0120: An object reference is required for the non-static field, method, or property 'MemberInitializerTest.Goo()'
                //         var i = /*<bind>*/new MemberInitializerTest() { x = 0, Goo() = new MemberInitializerTest() }/*</bind>*/;
                Diagnostic(ErrorCode.ERR_ObjectRequired, "Goo").WithArguments("MemberInitializerTest.Goo()").WithLocation(8, 64),
                // CS0747: Invalid initializer member declarator
                //         var i = /*<bind>*/new MemberInitializerTest() { x = 0, Goo() = new MemberInitializerTest() }/*</bind>*/;
                Diagnostic(ErrorCode.ERR_InvalidInitializerElementInitializer, "Goo() = new MemberInitializerTest()").WithLocation(8, 64)
            };

            VerifyOperationTreeAndDiagnosticsForTest<ObjectCreationExpressionSyntax>(source, expectedOperationTree, expectedDiagnostics);
        }

        [CompilerTrait(CompilerFeature.IOperation)]
        [Fact]
        public void CS0747_ERR_InvalidInitializerElementInitializer_AssignmentExpression()
        {
            string source = @"
using System.Collections.Generic;
class MemberInitializerTest
{
    public int x;
    static MemberInitializerTest Goo() { return new MemberInitializerTest(); }

    public static void Main()
    {
        var i = /*<bind>*/new List<int> { 1, Goo().x = 1 }/*</bind>*/;
    }
}
";
            string expectedOperationTree = @"
IObjectCreationExpression (Constructor: System.Collections.Generic.List<System.Int32>..ctor()) (OperationKind.ObjectCreationExpression, Type: System.Collections.Generic.List<System.Int32>, IsInvalid) (Syntax: 'new List<in ... o().x = 1 }')
  Arguments(0)
  Initializer: IObjectOrCollectionInitializerExpression (OperationKind.ObjectOrCollectionInitializerExpression, Type: System.Collections.Generic.List<System.Int32>, IsInvalid) (Syntax: '{ 1, Goo().x = 1 }')
      Initializers(2):
          ICollectionElementInitializerExpression (AddMethod: void System.Collections.Generic.List<System.Int32>.Add(System.Int32 item)) (IsDynamic: False) (OperationKind.CollectionElementInitializerExpression, Type: System.Void) (Syntax: '1')
            Arguments(1):
                ILiteralExpression (OperationKind.LiteralExpression, Type: System.Int32, Constant: 1) (Syntax: '1')
          ICollectionElementInitializerExpression (AddMethod: void System.Collections.Generic.List<System.Int32>.Add(System.Int32 item)) (IsDynamic: False) (OperationKind.CollectionElementInitializerExpression, Type: System.Void, IsInvalid) (Syntax: 'Goo().x = 1')
            Arguments(1):
                ISimpleAssignmentExpression (OperationKind.SimpleAssignmentExpression, Type: System.Int32, IsInvalid) (Syntax: 'Goo().x = 1')
                  Left: IFieldReferenceExpression: System.Int32 MemberInitializerTest.x (OperationKind.FieldReferenceExpression, Type: System.Int32, IsInvalid) (Syntax: 'Goo().x')
                      Instance Receiver: IInvocationExpression (MemberInitializerTest MemberInitializerTest.Goo()) (OperationKind.InvocationExpression, Type: MemberInitializerTest, IsInvalid) (Syntax: 'Goo()')
                          Instance Receiver: null
                          Arguments(0)
                  Right: ILiteralExpression (OperationKind.LiteralExpression, Type: System.Int32, Constant: 1, IsInvalid) (Syntax: '1')
";
            var expectedDiagnostics = new DiagnosticDescription[] {
                // CS0747: Invalid initializer member declarator
                //         var i = /*<bind>*/new List<int> { 1, Goo().x = 1 }/*</bind>*/;
                Diagnostic(ErrorCode.ERR_InvalidInitializerElementInitializer, "Goo().x = 1").WithLocation(10, 46)
            };

            VerifyOperationTreeAndDiagnosticsForTest<ObjectCreationExpressionSyntax>(source, expectedOperationTree, expectedDiagnostics);
        }

        [CompilerTrait(CompilerFeature.IOperation)]
        [Fact]
        public void CS1912ERR_MemberAlreadyInitialized()
        {
            string source = @"
class MemberInitializerTest
{
    public int x;
    public static void Main()
    {
        var i = /*<bind>*/new MemberInitializerTest() { x = 1, x = 2 }/*</bind>*/;
    }
}
";
            string expectedOperationTree = @"
IObjectCreationExpression (Constructor: MemberInitializerTest..ctor()) (OperationKind.ObjectCreationExpression, Type: MemberInitializerTest, IsInvalid) (Syntax: 'new MemberI ...  1, x = 2 }')
  Arguments(0)
  Initializer: IObjectOrCollectionInitializerExpression (OperationKind.ObjectOrCollectionInitializerExpression, Type: MemberInitializerTest, IsInvalid) (Syntax: '{ x = 1, x = 2 }')
      Initializers(2):
          ISimpleAssignmentExpression (OperationKind.SimpleAssignmentExpression, Type: System.Int32) (Syntax: 'x = 1')
            Left: IFieldReferenceExpression: System.Int32 MemberInitializerTest.x (OperationKind.FieldReferenceExpression, Type: System.Int32) (Syntax: 'x')
<<<<<<< HEAD
                Instance Receiver: IInstanceReferenceExpression (OperationKind.InstanceReferenceExpression, Type: MemberInitializerTest) (Syntax: 'x')
            Right: ILiteralExpression (Text: 1) (OperationKind.LiteralExpression, Type: System.Int32, Constant: 1) (Syntax: '1')
          ISimpleAssignmentExpression (OperationKind.SimpleAssignmentExpression, Type: System.Int32, IsInvalid) (Syntax: 'x = 2')
            Left: IFieldReferenceExpression: System.Int32 MemberInitializerTest.x (OperationKind.FieldReferenceExpression, Type: System.Int32, IsInvalid) (Syntax: 'x')
                Instance Receiver: IInstanceReferenceExpression (OperationKind.InstanceReferenceExpression, Type: MemberInitializerTest, IsInvalid) (Syntax: 'x')
            Right: ILiteralExpression (Text: 2) (OperationKind.LiteralExpression, Type: System.Int32, Constant: 2) (Syntax: '2')
=======
                Instance Receiver: IInstanceReferenceExpression (InstanceReferenceKind.Implicit) (OperationKind.InstanceReferenceExpression, Type: MemberInitializerTest) (Syntax: 'x')
            Right: ILiteralExpression (OperationKind.LiteralExpression, Type: System.Int32, Constant: 1) (Syntax: '1')
          ISimpleAssignmentExpression (OperationKind.SimpleAssignmentExpression, Type: System.Int32, IsInvalid) (Syntax: 'x = 2')
            Left: IFieldReferenceExpression: System.Int32 MemberInitializerTest.x (OperationKind.FieldReferenceExpression, Type: System.Int32, IsInvalid) (Syntax: 'x')
                Instance Receiver: IInstanceReferenceExpression (InstanceReferenceKind.Implicit) (OperationKind.InstanceReferenceExpression, Type: MemberInitializerTest, IsInvalid) (Syntax: 'x')
            Right: ILiteralExpression (OperationKind.LiteralExpression, Type: System.Int32, Constant: 2) (Syntax: '2')
>>>>>>> e2afbb28
";
            var expectedDiagnostics = new DiagnosticDescription[] {
                // CS1912: Duplicate initialization of member 'x'
                //         var i = /*<bind>*/new MemberInitializerTest() { x = 1, x = 2 }/*</bind>*/;
                Diagnostic(ErrorCode.ERR_MemberAlreadyInitialized, "x").WithArguments("x").WithLocation(7, 64)
            };

            VerifyOperationTreeAndDiagnosticsForTest<ObjectCreationExpressionSyntax>(source, expectedOperationTree, expectedDiagnostics);
        }

        [CompilerTrait(CompilerFeature.IOperation)]
        [Fact]
        public void CS1913ERR_MemberCannotBeInitialized()
        {
            string source = @"
class MemberInitializerTest
{
    public MemberInitializerTest Goo() { return new MemberInitializerTest(); }
    public static void Main()
    {
        var i = /*<bind>*/new MemberInitializerTest() { Goo = new MemberInitializerTest() }/*</bind>*/;
    }
}
";
            string expectedOperationTree = @"
IObjectCreationExpression (Constructor: MemberInitializerTest..ctor()) (OperationKind.ObjectCreationExpression, Type: MemberInitializerTest, IsInvalid) (Syntax: 'new MemberI ... zerTest() }')
  Arguments(0)
  Initializer: IObjectOrCollectionInitializerExpression (OperationKind.ObjectOrCollectionInitializerExpression, Type: MemberInitializerTest, IsInvalid) (Syntax: '{ Goo = new ... zerTest() }')
      Initializers(1):
          ISimpleAssignmentExpression (OperationKind.SimpleAssignmentExpression, Type: ?, IsInvalid) (Syntax: 'Goo = new M ... lizerTest()')
            Left: IInvalidExpression (OperationKind.InvalidExpression, Type: ?, IsInvalid) (Syntax: 'Goo')
                Children(1):
                    IOperation:  (OperationKind.None, IsInvalid) (Syntax: 'Goo')
            Right: IObjectCreationExpression (Constructor: MemberInitializerTest..ctor()) (OperationKind.ObjectCreationExpression, Type: MemberInitializerTest) (Syntax: 'new MemberI ... lizerTest()')
                Arguments(0)
                Initializer: null
";
            var expectedDiagnostics = new DiagnosticDescription[] {
                // CS1913: Member 'Goo' cannot be initialized. It is not a field or property.
                //         var i = /*<bind>*/new MemberInitializerTest() { Goo = new MemberInitializerTest() }/*</bind>*/;
                Diagnostic(ErrorCode.ERR_MemberCannotBeInitialized, "Goo").WithArguments("Goo").WithLocation(7, 57)
            };

            VerifyOperationTreeAndDiagnosticsForTest<ObjectCreationExpressionSyntax>(source, expectedOperationTree, expectedDiagnostics);
        }

        [Fact]
        public void CS1914ERR_StaticMemberInObjectInitializer_EnumTypeMember()
        {
            string source = @"
enum X { x = 0 }

class MemberInitializerTest
{
    public static void Main()
    {
        var i = /*<bind>*/new X() { x = 0 }/*</bind>*/;
    }
}
";
            string expectedOperationTree = @"
IObjectCreationExpression (Constructor: X..ctor()) (OperationKind.ObjectCreationExpression, Type: X, IsInvalid) (Syntax: 'new X() { x = 0 }')
  Arguments(0)
  Initializer: IObjectOrCollectionInitializerExpression (OperationKind.ObjectOrCollectionInitializerExpression, Type: X, IsInvalid) (Syntax: '{ x = 0 }')
      Initializers(1):
          ISimpleAssignmentExpression (OperationKind.SimpleAssignmentExpression, Type: X, IsInvalid) (Syntax: 'x = 0')
            Left: IFieldReferenceExpression: X.x (OperationKind.FieldReferenceExpression, Type: X, IsInvalid) (Syntax: 'x')
<<<<<<< HEAD
                Instance Receiver: IInstanceReferenceExpression (OperationKind.InstanceReferenceExpression, Type: X, IsInvalid) (Syntax: 'x')
            Right: ILiteralExpression (Text: 0) (OperationKind.LiteralExpression, Type: System.Int32, Constant: 0) (Syntax: '0')
=======
                Instance Receiver: IInstanceReferenceExpression (InstanceReferenceKind.Implicit) (OperationKind.InstanceReferenceExpression, Type: X, IsInvalid) (Syntax: 'x')
            Right: ILiteralExpression (OperationKind.LiteralExpression, Type: System.Int32, Constant: 0) (Syntax: '0')
>>>>>>> e2afbb28
";
            var expectedDiagnostics = new DiagnosticDescription[] {
                // CS1914: Static field or property 'X.x' cannot be assigned in an object initializer
                //         var i = /*<bind>*/new X() { x = 0 }/*</bind>*/;
                Diagnostic(ErrorCode.ERR_StaticMemberInObjectInitializer, "x").WithArguments("X.x").WithLocation(8, 37)
            };

            VerifyOperationTreeAndDiagnosticsForTest<ObjectCreationExpressionSyntax>(source, expectedOperationTree, expectedDiagnostics);
        }

        [CompilerTrait(CompilerFeature.IOperation)]
        [Fact]
        public void CS1914ERR_StaticMemberInObjectInitializer()
        {
            string source = @"
class MemberInitializerTest
{
    public static int x;
    public static int Prop { get; set; }

    public static void Main()
    {
        var i = /*<bind>*/new MemberInitializerTest() { x = 1, Prop = 1 }/*</bind>*/;
    }
}
";
            string expectedOperationTree = @"
IObjectCreationExpression (Constructor: MemberInitializerTest..ctor()) (OperationKind.ObjectCreationExpression, Type: MemberInitializerTest, IsInvalid) (Syntax: 'new MemberI ...  Prop = 1 }')
  Arguments(0)
  Initializer: IObjectOrCollectionInitializerExpression (OperationKind.ObjectOrCollectionInitializerExpression, Type: MemberInitializerTest, IsInvalid) (Syntax: '{ x = 1, Prop = 1 }')
      Initializers(2):
          ISimpleAssignmentExpression (OperationKind.SimpleAssignmentExpression, Type: System.Int32, IsInvalid) (Syntax: 'x = 1')
            Left: IFieldReferenceExpression: System.Int32 MemberInitializerTest.x (OperationKind.FieldReferenceExpression, Type: System.Int32, IsInvalid) (Syntax: 'x')
<<<<<<< HEAD
                Instance Receiver: IInstanceReferenceExpression (OperationKind.InstanceReferenceExpression, Type: MemberInitializerTest, IsInvalid) (Syntax: 'x')
            Right: ILiteralExpression (Text: 1) (OperationKind.LiteralExpression, Type: System.Int32, Constant: 1) (Syntax: '1')
          ISimpleAssignmentExpression (OperationKind.SimpleAssignmentExpression, Type: System.Int32, IsInvalid) (Syntax: 'Prop = 1')
            Left: IPropertyReferenceExpression: System.Int32 MemberInitializerTest.Prop { get; set; } (OperationKind.PropertyReferenceExpression, Type: System.Int32, IsInvalid) (Syntax: 'Prop')
                Instance Receiver: IInstanceReferenceExpression (OperationKind.InstanceReferenceExpression, Type: MemberInitializerTest, IsInvalid) (Syntax: 'Prop')
            Right: ILiteralExpression (Text: 1) (OperationKind.LiteralExpression, Type: System.Int32, Constant: 1) (Syntax: '1')
=======
                Instance Receiver: IInstanceReferenceExpression (InstanceReferenceKind.Implicit) (OperationKind.InstanceReferenceExpression, Type: MemberInitializerTest, IsInvalid) (Syntax: 'x')
            Right: ILiteralExpression (OperationKind.LiteralExpression, Type: System.Int32, Constant: 1) (Syntax: '1')
          ISimpleAssignmentExpression (OperationKind.SimpleAssignmentExpression, Type: System.Int32, IsInvalid) (Syntax: 'Prop = 1')
            Left: IPropertyReferenceExpression: System.Int32 MemberInitializerTest.Prop { get; set; } (OperationKind.PropertyReferenceExpression, Type: System.Int32, IsInvalid) (Syntax: 'Prop')
                Instance Receiver: IInstanceReferenceExpression (InstanceReferenceKind.Implicit) (OperationKind.InstanceReferenceExpression, Type: MemberInitializerTest, IsInvalid) (Syntax: 'Prop')
            Right: ILiteralExpression (OperationKind.LiteralExpression, Type: System.Int32, Constant: 1) (Syntax: '1')
>>>>>>> e2afbb28
";
            var expectedDiagnostics = new DiagnosticDescription[] {
                // CS1914: Static field or property 'MemberInitializerTest.x' cannot be assigned in an object initializer
                //         var i = /*<bind>*/new MemberInitializerTest() { x = 1, Prop = 1 }/*</bind>*/;
                Diagnostic(ErrorCode.ERR_StaticMemberInObjectInitializer, "x").WithArguments("MemberInitializerTest.x").WithLocation(9, 57),
                // CS1914: Static field or property 'MemberInitializerTest.Prop' cannot be assigned in an object initializer
                //         var i = /*<bind>*/new MemberInitializerTest() { x = 1, Prop = 1 }/*</bind>*/;
                Diagnostic(ErrorCode.ERR_StaticMemberInObjectInitializer, "Prop").WithArguments("MemberInitializerTest.Prop").WithLocation(9, 64)
            };

            VerifyOperationTreeAndDiagnosticsForTest<ObjectCreationExpressionSyntax>(source, expectedOperationTree, expectedDiagnostics);
        }

        [CompilerTrait(CompilerFeature.IOperation)]
        [Fact]
        public void CS1917ERR_ReadonlyValueTypeInObjectInitializer()
        {
            string source = @"
class MemberInitializerTest
{
    public readonly MemberInitializerTest2 x;

    public static void Main()
    {
        var i = /*<bind>*/new MemberInitializerTest() { x = { y = 1 } }/*</bind>*/;
    }
}

struct MemberInitializerTest2
{
    public int y;
}
";
            string expectedOperationTree = @"
IObjectCreationExpression (Constructor: MemberInitializerTest..ctor()) (OperationKind.ObjectCreationExpression, Type: MemberInitializerTest, IsInvalid) (Syntax: 'new MemberI ... { y = 1 } }')
  Arguments(0)
  Initializer: IObjectOrCollectionInitializerExpression (OperationKind.ObjectOrCollectionInitializerExpression, Type: MemberInitializerTest, IsInvalid) (Syntax: '{ x = { y = 1 } }')
      Initializers(1):
          IMemberInitializerExpression (OperationKind.MemberInitializerExpression, Type: MemberInitializerTest2, IsInvalid) (Syntax: 'x = { y = 1 }')
            InitializedMember: IFieldReferenceExpression: MemberInitializerTest2 MemberInitializerTest.x (OperationKind.FieldReferenceExpression, Type: MemberInitializerTest2, IsInvalid) (Syntax: 'x')
                Instance Receiver: IInstanceReferenceExpression (OperationKind.InstanceReferenceExpression, Type: MemberInitializerTest, IsInvalid) (Syntax: 'x')
            Initializer: IObjectOrCollectionInitializerExpression (OperationKind.ObjectOrCollectionInitializerExpression, Type: MemberInitializerTest2) (Syntax: '{ y = 1 }')
                Initializers(1):
                    ISimpleAssignmentExpression (OperationKind.SimpleAssignmentExpression, Type: System.Int32) (Syntax: 'y = 1')
                      Left: IFieldReferenceExpression: System.Int32 MemberInitializerTest2.y (OperationKind.FieldReferenceExpression, Type: System.Int32) (Syntax: 'y')
<<<<<<< HEAD
                          Instance Receiver: IInstanceReferenceExpression (OperationKind.InstanceReferenceExpression, Type: MemberInitializerTest2) (Syntax: 'y')
                      Right: ILiteralExpression (Text: 1) (OperationKind.LiteralExpression, Type: System.Int32, Constant: 1) (Syntax: '1')
=======
                          Instance Receiver: IInstanceReferenceExpression (InstanceReferenceKind.Implicit) (OperationKind.InstanceReferenceExpression, Type: MemberInitializerTest2) (Syntax: 'y')
                      Right: ILiteralExpression (OperationKind.LiteralExpression, Type: System.Int32, Constant: 1) (Syntax: '1')
>>>>>>> e2afbb28
";
            var expectedDiagnostics = new DiagnosticDescription[] {
                // CS1917: Members of readonly field 'MemberInitializerTest.x' of type 'MemberInitializerTest2' cannot be assigned with an object initializer because it is of a value type
                //         var i = /*<bind>*/new MemberInitializerTest() { x = { y = 1 } }/*</bind>*/;
                Diagnostic(ErrorCode.ERR_ReadonlyValueTypeInObjectInitializer, "x").WithArguments("MemberInitializerTest.x", "MemberInitializerTest2").WithLocation(8, 57)
            };

            VerifyOperationTreeAndDiagnosticsForTest<ObjectCreationExpressionSyntax>(source, expectedOperationTree, expectedDiagnostics);
        }

        [CompilerTrait(CompilerFeature.IOperation)]
        [Fact]
        public void CS1918ERR_ValueTypePropertyInObjectInitializer()
        {
            string source = @"
class MemberInitializerTest
{
    public int x;
    public MemberInitializerTest2 Prop { get; set; }

    public static void Main()
    {
        var i = /*<bind>*/new MemberInitializerTest() { x = 1, Prop = { x = 1 } }/*</bind>*/;
    }
}

struct MemberInitializerTest2
{
    public int x;
}
";
            string expectedOperationTree = @"
IObjectCreationExpression (Constructor: MemberInitializerTest..ctor()) (OperationKind.ObjectCreationExpression, Type: MemberInitializerTest, IsInvalid) (Syntax: 'new MemberI ... { x = 1 } }')
  Arguments(0)
  Initializer: IObjectOrCollectionInitializerExpression (OperationKind.ObjectOrCollectionInitializerExpression, Type: MemberInitializerTest, IsInvalid) (Syntax: '{ x = 1, Pr ... { x = 1 } }')
      Initializers(2):
          ISimpleAssignmentExpression (OperationKind.SimpleAssignmentExpression, Type: System.Int32) (Syntax: 'x = 1')
            Left: IFieldReferenceExpression: System.Int32 MemberInitializerTest.x (OperationKind.FieldReferenceExpression, Type: System.Int32) (Syntax: 'x')
<<<<<<< HEAD
                Instance Receiver: IInstanceReferenceExpression (OperationKind.InstanceReferenceExpression, Type: MemberInitializerTest) (Syntax: 'x')
            Right: ILiteralExpression (Text: 1) (OperationKind.LiteralExpression, Type: System.Int32, Constant: 1) (Syntax: '1')
=======
                Instance Receiver: IInstanceReferenceExpression (InstanceReferenceKind.Implicit) (OperationKind.InstanceReferenceExpression, Type: MemberInitializerTest) (Syntax: 'x')
            Right: ILiteralExpression (OperationKind.LiteralExpression, Type: System.Int32, Constant: 1) (Syntax: '1')
>>>>>>> e2afbb28
          IMemberInitializerExpression (OperationKind.MemberInitializerExpression, Type: MemberInitializerTest2, IsInvalid) (Syntax: 'Prop = { x = 1 }')
            InitializedMember: IPropertyReferenceExpression: MemberInitializerTest2 MemberInitializerTest.Prop { get; set; } (OperationKind.PropertyReferenceExpression, Type: MemberInitializerTest2, IsInvalid) (Syntax: 'Prop')
                Instance Receiver: IInstanceReferenceExpression (OperationKind.InstanceReferenceExpression, Type: MemberInitializerTest, IsInvalid) (Syntax: 'Prop')
            Initializer: IObjectOrCollectionInitializerExpression (OperationKind.ObjectOrCollectionInitializerExpression, Type: MemberInitializerTest2) (Syntax: '{ x = 1 }')
                Initializers(1):
                    ISimpleAssignmentExpression (OperationKind.SimpleAssignmentExpression, Type: System.Int32) (Syntax: 'x = 1')
                      Left: IFieldReferenceExpression: System.Int32 MemberInitializerTest2.x (OperationKind.FieldReferenceExpression, Type: System.Int32) (Syntax: 'x')
<<<<<<< HEAD
                          Instance Receiver: IInstanceReferenceExpression (OperationKind.InstanceReferenceExpression, Type: MemberInitializerTest2) (Syntax: 'x')
                      Right: ILiteralExpression (Text: 1) (OperationKind.LiteralExpression, Type: System.Int32, Constant: 1) (Syntax: '1')
=======
                          Instance Receiver: IInstanceReferenceExpression (InstanceReferenceKind.Implicit) (OperationKind.InstanceReferenceExpression, Type: MemberInitializerTest2) (Syntax: 'x')
                      Right: ILiteralExpression (OperationKind.LiteralExpression, Type: System.Int32, Constant: 1) (Syntax: '1')
>>>>>>> e2afbb28
";
            var expectedDiagnostics = new DiagnosticDescription[] {
                // CS1918: Members of property 'MemberInitializerTest.Prop' of type 'MemberInitializerTest2' cannot be assigned with an object initializer because it is of a value type
                //         var i = /*<bind>*/new MemberInitializerTest() { x = 1, Prop = { x = 1 } }/*</bind>*/;
                Diagnostic(ErrorCode.ERR_ValueTypePropertyInObjectInitializer, "Prop").WithArguments("MemberInitializerTest.Prop", "MemberInitializerTest2").WithLocation(9, 64)
            };

            VerifyOperationTreeAndDiagnosticsForTest<ObjectCreationExpressionSyntax>(source, expectedOperationTree, expectedDiagnostics);
        }

        [CompilerTrait(CompilerFeature.IOperation)]
        [Fact]
        public void CS1920ERR_EmptyElementInitializer()
        {
            string source = @"
using System.Collections.Generic;

class MemberInitializerTest
{
    public List<int> y;
    public static void Main()
    /*<bind>*/{
        var i = new MemberInitializerTest { y = { } };  // No CS1920
        i = new MemberInitializerTest { y = new List<int> { } };    // No CS1920
        i = new MemberInitializerTest { y = { { } } };  // CS1920
        List<List<int>> collection = new List<List<int>>() { { } }; // CS1920
    }/*</bind>*/
}
";
            string expectedOperationTree = @"
IBlockStatement (4 statements, 2 locals) (OperationKind.BlockStatement, IsInvalid) (Syntax: '{ ... }')
  Locals: Local_1: MemberInitializerTest i
    Local_2: System.Collections.Generic.List<System.Collections.Generic.List<System.Int32>> collection
  IVariableDeclarationStatement (1 declarations) (OperationKind.VariableDeclarationStatement) (Syntax: 'var i = new ...  y = { } };')
    IVariableDeclaration (1 variables) (OperationKind.VariableDeclaration) (Syntax: 'var i = new ...  y = { } };')
      Variables: Local_1: MemberInitializerTest i
      Initializer: IObjectCreationExpression (Constructor: MemberInitializerTest..ctor()) (OperationKind.ObjectCreationExpression, Type: MemberInitializerTest) (Syntax: 'new MemberI ... { y = { } }')
          Arguments(0)
          Initializer: IObjectOrCollectionInitializerExpression (OperationKind.ObjectOrCollectionInitializerExpression, Type: MemberInitializerTest) (Syntax: '{ y = { } }')
              Initializers(1):
                  IMemberInitializerExpression (OperationKind.MemberInitializerExpression, Type: System.Collections.Generic.List<System.Int32>) (Syntax: 'y = { }')
                    InitializedMember: IFieldReferenceExpression: System.Collections.Generic.List<System.Int32> MemberInitializerTest.y (OperationKind.FieldReferenceExpression, Type: System.Collections.Generic.List<System.Int32>) (Syntax: 'y')
                        Instance Receiver: IInstanceReferenceExpression (OperationKind.InstanceReferenceExpression, Type: MemberInitializerTest) (Syntax: 'y')
                    Initializer: IObjectOrCollectionInitializerExpression (OperationKind.ObjectOrCollectionInitializerExpression, Type: System.Collections.Generic.List<System.Int32>) (Syntax: '{ }')
                        Initializers(0)
  IExpressionStatement (OperationKind.ExpressionStatement) (Syntax: 'i = new Mem ... int> { } };')
    Expression: ISimpleAssignmentExpression (OperationKind.SimpleAssignmentExpression, Type: MemberInitializerTest) (Syntax: 'i = new Mem ... <int> { } }')
        Left: ILocalReferenceExpression: i (OperationKind.LocalReferenceExpression, Type: MemberInitializerTest) (Syntax: 'i')
        Right: IObjectCreationExpression (Constructor: MemberInitializerTest..ctor()) (OperationKind.ObjectCreationExpression, Type: MemberInitializerTest) (Syntax: 'new MemberI ... <int> { } }')
            Arguments(0)
            Initializer: IObjectOrCollectionInitializerExpression (OperationKind.ObjectOrCollectionInitializerExpression, Type: MemberInitializerTest) (Syntax: '{ y = new L ... <int> { } }')
                Initializers(1):
                    ISimpleAssignmentExpression (OperationKind.SimpleAssignmentExpression, Type: System.Collections.Generic.List<System.Int32>) (Syntax: 'y = new List<int> { }')
                      Left: IFieldReferenceExpression: System.Collections.Generic.List<System.Int32> MemberInitializerTest.y (OperationKind.FieldReferenceExpression, Type: System.Collections.Generic.List<System.Int32>) (Syntax: 'y')
                          Instance Receiver: IInstanceReferenceExpression (OperationKind.InstanceReferenceExpression, Type: MemberInitializerTest) (Syntax: 'y')
                      Right: IObjectCreationExpression (Constructor: System.Collections.Generic.List<System.Int32>..ctor()) (OperationKind.ObjectCreationExpression, Type: System.Collections.Generic.List<System.Int32>) (Syntax: 'new List<int> { }')
                          Arguments(0)
                          Initializer: IObjectOrCollectionInitializerExpression (OperationKind.ObjectOrCollectionInitializerExpression, Type: System.Collections.Generic.List<System.Int32>) (Syntax: '{ }')
                              Initializers(0)
  IExpressionStatement (OperationKind.ExpressionStatement, IsInvalid) (Syntax: 'i = new Mem ...  { { } } };')
    Expression: ISimpleAssignmentExpression (OperationKind.SimpleAssignmentExpression, Type: MemberInitializerTest, IsInvalid) (Syntax: 'i = new Mem ... = { { } } }')
        Left: ILocalReferenceExpression: i (OperationKind.LocalReferenceExpression, Type: MemberInitializerTest) (Syntax: 'i')
        Right: IObjectCreationExpression (Constructor: MemberInitializerTest..ctor()) (OperationKind.ObjectCreationExpression, Type: MemberInitializerTest, IsInvalid) (Syntax: 'new MemberI ... = { { } } }')
            Arguments(0)
            Initializer: IObjectOrCollectionInitializerExpression (OperationKind.ObjectOrCollectionInitializerExpression, Type: MemberInitializerTest, IsInvalid) (Syntax: '{ y = { { } } }')
                Initializers(1):
                    IMemberInitializerExpression (OperationKind.MemberInitializerExpression, Type: System.Collections.Generic.List<System.Int32>, IsInvalid) (Syntax: 'y = { { } }')
                      InitializedMember: IFieldReferenceExpression: System.Collections.Generic.List<System.Int32> MemberInitializerTest.y (OperationKind.FieldReferenceExpression, Type: System.Collections.Generic.List<System.Int32>) (Syntax: 'y')
                          Instance Receiver: IInstanceReferenceExpression (OperationKind.InstanceReferenceExpression, Type: MemberInitializerTest) (Syntax: 'y')
                      Initializer: IObjectOrCollectionInitializerExpression (OperationKind.ObjectOrCollectionInitializerExpression, Type: System.Collections.Generic.List<System.Int32>, IsInvalid) (Syntax: '{ { } }')
                          Initializers(1):
                              IInvalidExpression (OperationKind.InvalidExpression, Type: ?, IsInvalid) (Syntax: '{ }')
                                Children(0)
  IVariableDeclarationStatement (1 declarations) (OperationKind.VariableDeclarationStatement, IsInvalid) (Syntax: 'List<List<i ... () { { } };')
    IVariableDeclaration (1 variables) (OperationKind.VariableDeclaration, IsInvalid) (Syntax: 'List<List<i ... () { { } };')
      Variables: Local_1: System.Collections.Generic.List<System.Collections.Generic.List<System.Int32>> collection
      Initializer: IObjectCreationExpression (Constructor: System.Collections.Generic.List<System.Collections.Generic.List<System.Int32>>..ctor()) (OperationKind.ObjectCreationExpression, Type: System.Collections.Generic.List<System.Collections.Generic.List<System.Int32>>, IsInvalid) (Syntax: 'new List<Li ... >() { { } }')
          Arguments(0)
          Initializer: IObjectOrCollectionInitializerExpression (OperationKind.ObjectOrCollectionInitializerExpression, Type: System.Collections.Generic.List<System.Collections.Generic.List<System.Int32>>, IsInvalid) (Syntax: '{ { } }')
              Initializers(1):
                  IInvalidExpression (OperationKind.InvalidExpression, Type: ?, IsInvalid) (Syntax: '{ }')
                    Children(0)
";
            var expectedDiagnostics = new DiagnosticDescription[] {
                // CS1920: Element initializer cannot be empty
                //         i = new MemberInitializerTest { y = { { } } };  // CS1920
                Diagnostic(ErrorCode.ERR_EmptyElementInitializer, "{ }").WithLocation(11, 47),
                // CS1920: Element initializer cannot be empty
                //         List<List<int>> collection = new List<List<int>>() { { } }; // CS1920
                Diagnostic(ErrorCode.ERR_EmptyElementInitializer, "{ }").WithLocation(12, 62)
            };

            VerifyOperationTreeAndDiagnosticsForTest<BlockSyntax>(source, expectedOperationTree, expectedDiagnostics);
        }

        [CompilerTrait(CompilerFeature.IOperation)]
        [Fact]
        public void CS1921ERR_InitializerAddHasWrongSignature()
        {
            string source = @"
using System.Collections.Generic;
using System.Collections;

class Test : IEnumerable
{
    public static void Add(int i) { }

    public static void Main()
    {
        var coll = /*<bind>*/new Test() { 1 }/*</bind>*/;
    }

    List<object> list = new List<object>();
    public IEnumerator GetEnumerator()
    {
        for (int i = 0; i < list.Count; i++)
            yield return list[i];
    }
}
";
            string expectedOperationTree = @"
IObjectCreationExpression (Constructor: Test..ctor()) (OperationKind.ObjectCreationExpression, Type: Test, IsInvalid) (Syntax: 'new Test() { 1 }')
  Arguments(0)
  Initializer: IObjectOrCollectionInitializerExpression (OperationKind.ObjectOrCollectionInitializerExpression, Type: Test, IsInvalid) (Syntax: '{ 1 }')
      Initializers(1):
          ICollectionElementInitializerExpression (AddMethod: void Test.Add(System.Int32 i)) (IsDynamic: False) (OperationKind.CollectionElementInitializerExpression, Type: System.Void, IsInvalid) (Syntax: '1')
            Arguments(1):
                ILiteralExpression (OperationKind.LiteralExpression, Type: System.Int32, Constant: 1, IsInvalid) (Syntax: '1')
";
            var expectedDiagnostics = new DiagnosticDescription[] {
                // CS1921: The best overloaded method match for 'Test.Add(int)' has wrong signature for the initializer element. The initializable Add must be an accessible instance method.
                //         var coll = /*<bind>*/new Test() { 1 }/*</bind>*/;
                Diagnostic(ErrorCode.ERR_InitializerAddHasWrongSignature, "1").WithArguments("Test.Add(int)").WithLocation(11, 43)
            };

            VerifyOperationTreeAndDiagnosticsForTest<ObjectCreationExpressionSyntax>(source, expectedOperationTree, expectedDiagnostics);
        }

        [CompilerTrait(CompilerFeature.IOperation)]
        [Fact]
        public void CS1922ERR_CollectionInitRequiresIEnumerable()
        {
            string source = @"
class MemberInitializerTest
{
    public static int Main()
    /*<bind>*/{
        B coll = new B { 1 };           // CS1922
        var tc = new A { 1, ""hello"" }; // CS1922
        return 0;
    }/*</bind>*/
}

class B
{
    public B() { }
    public B(int i) { }
}

class A
{
    public int Prop1 { get; set; }
    public string Prop2 { get; set; }
}
";
            string expectedOperationTree = @"
IBlockStatement (3 statements, 2 locals) (OperationKind.BlockStatement, IsInvalid) (Syntax: '{ ... }')
  Locals: Local_1: B coll
    Local_2: A tc
  IVariableDeclarationStatement (1 declarations) (OperationKind.VariableDeclarationStatement, IsInvalid) (Syntax: 'B coll = new B { 1 };')
    IVariableDeclaration (1 variables) (OperationKind.VariableDeclaration, IsInvalid) (Syntax: 'B coll = new B { 1 };')
      Variables: Local_1: B coll
      Initializer: IObjectCreationExpression (Constructor: B..ctor()) (OperationKind.ObjectCreationExpression, Type: B, IsInvalid) (Syntax: 'new B { 1 }')
          Arguments(0)
          Initializer: IObjectOrCollectionInitializerExpression (OperationKind.ObjectOrCollectionInitializerExpression, Type: B, IsInvalid) (Syntax: '{ 1 }')
              Initializers(1):
                  IInvalidExpression (OperationKind.InvalidExpression, Type: ?, IsInvalid) (Syntax: '1')
                    Children(1):
                        ILiteralExpression (OperationKind.LiteralExpression, Type: System.Int32, Constant: 1, IsInvalid) (Syntax: '1')
  IVariableDeclarationStatement (1 declarations) (OperationKind.VariableDeclarationStatement, IsInvalid) (Syntax: 'var tc = ne ...  ""hello"" };')
    IVariableDeclaration (1 variables) (OperationKind.VariableDeclaration, IsInvalid) (Syntax: 'var tc = ne ...  ""hello"" };')
      Variables: Local_1: A tc
      Initializer: IObjectCreationExpression (Constructor: A..ctor()) (OperationKind.ObjectCreationExpression, Type: A, IsInvalid) (Syntax: 'new A { 1, ""hello"" }')
          Arguments(0)
          Initializer: IObjectOrCollectionInitializerExpression (OperationKind.ObjectOrCollectionInitializerExpression, Type: A, IsInvalid) (Syntax: '{ 1, ""hello"" }')
              Initializers(2):
                  IInvalidExpression (OperationKind.InvalidExpression, Type: ?, IsInvalid) (Syntax: '1')
                    Children(1):
                        ILiteralExpression (OperationKind.LiteralExpression, Type: System.Int32, Constant: 1, IsInvalid) (Syntax: '1')
                  IInvalidExpression (OperationKind.InvalidExpression, Type: ?, IsInvalid) (Syntax: '""hello""')
                    Children(1):
                        ILiteralExpression (OperationKind.LiteralExpression, Type: System.String, Constant: ""hello"", IsInvalid) (Syntax: '""hello""')
  IReturnStatement (OperationKind.ReturnStatement) (Syntax: 'return 0;')
    ReturnedValue: ILiteralExpression (OperationKind.LiteralExpression, Type: System.Int32, Constant: 0) (Syntax: '0')
";
            var expectedDiagnostics = new DiagnosticDescription[] {
                // CS1922: Cannot initialize type 'B' with a collection initializer because it does not implement 'System.Collections.IEnumerable'
                //         B coll = new B { 1 };           // CS1922
                Diagnostic(ErrorCode.ERR_CollectionInitRequiresIEnumerable, "{ 1 }").WithArguments("B").WithLocation(6, 24),
                // CS1922: Cannot initialize type 'A' with a collection initializer because it does not implement 'System.Collections.IEnumerable'
                //         var tc = new A { 1, "hello" }; // CS1922
                Diagnostic(ErrorCode.ERR_CollectionInitRequiresIEnumerable, @"{ 1, ""hello"" }").WithArguments("A").WithLocation(7, 24)
            };

            VerifyOperationTreeAndDiagnosticsForTest<BlockSyntax>(source, expectedOperationTree, expectedDiagnostics);
        }

        [CompilerTrait(CompilerFeature.IOperation)]
        [Fact]
        public void CS1922ERR_CollectionInitRequiresIEnumerable_02()
        {
            string source = @"
using System.Collections;
using System.Collections.Generic;
class MemberInitializerTest
{
    public static int Main()
    {
        B coll = /*<bind>*/new B { 1 }/*</bind>*/;
        return 0;
    }
}

class B
{
    List<object> list = new List<object>();

    public void Add(long i)
    {
        list.Add(i);
    }

    public IEnumerator GetEnumerator()
    {
        for (int i = 0; i < list.Count; i++)
            yield return list[i];
    }
}
";
            string expectedOperationTree = @"
IObjectCreationExpression (Constructor: B..ctor()) (OperationKind.ObjectCreationExpression, Type: B, IsInvalid) (Syntax: 'new B { 1 }')
  Arguments(0)
  Initializer: IObjectOrCollectionInitializerExpression (OperationKind.ObjectOrCollectionInitializerExpression, Type: B, IsInvalid) (Syntax: '{ 1 }')
      Initializers(1):
          IInvalidExpression (OperationKind.InvalidExpression, Type: ?, IsInvalid) (Syntax: '1')
            Children(1):
                ILiteralExpression (OperationKind.LiteralExpression, Type: System.Int32, Constant: 1, IsInvalid) (Syntax: '1')
";
            var expectedDiagnostics = new DiagnosticDescription[] {
                // CS1922: Cannot initialize type 'B' with a collection initializer because it does not implement 'System.Collections.IEnumerable'
                //         B coll = /*<bind>*/new B { 1 }/*</bind>*/;
                Diagnostic(ErrorCode.ERR_CollectionInitRequiresIEnumerable, "{ 1 }").WithArguments("B").WithLocation(8, 34)
            };

            VerifyOperationTreeAndDiagnosticsForTest<ObjectCreationExpressionSyntax>(source, expectedOperationTree, expectedDiagnostics);
        }

        [CompilerTrait(CompilerFeature.IOperation)]
        [Fact]
        public void CS1922ERR_CollectionInitRequiresIEnumerable_InvalidInitializer()
        {
            string source = @"
class MemberInitializerTest
{
    public int y;
    public static void Main()
    {
        var i = /*<bind>*/new MemberInitializerTest { y++ }/*</bind>*/;
    }
}
";
            string expectedOperationTree = @"
IObjectCreationExpression (Constructor: MemberInitializerTest..ctor()) (OperationKind.ObjectCreationExpression, Type: MemberInitializerTest, IsInvalid) (Syntax: 'new MemberI ... est { y++ }')
  Arguments(0)
  Initializer: IObjectOrCollectionInitializerExpression (OperationKind.ObjectOrCollectionInitializerExpression, Type: MemberInitializerTest, IsInvalid) (Syntax: '{ y++ }')
      Initializers(1):
          IInvalidExpression (OperationKind.InvalidExpression, Type: ?, IsInvalid) (Syntax: 'y++')
            Children(1):
<<<<<<< HEAD
                IIncrementExpression (UnaryOperandKind.Invalid) (OperationKind.IncrementExpression, Type: System.Object, IsInvalid) (Syntax: 'y++')
                  Left: IFieldReferenceExpression: System.Int32 MemberInitializerTest.y (OperationKind.FieldReferenceExpression, Type: System.Int32, IsInvalid) (Syntax: 'y')
                      Instance Receiver: IInstanceReferenceExpression (OperationKind.InstanceReferenceExpression, Type: MemberInitializerTest, IsInvalid) (Syntax: 'y')
=======
                IIncrementExpression (PostfixIncrement) (OperationKind.IncrementExpression, Type: System.Object, IsInvalid) (Syntax: 'y++')
                  Target: IFieldReferenceExpression: System.Int32 MemberInitializerTest.y (OperationKind.FieldReferenceExpression, Type: System.Int32, IsInvalid) (Syntax: 'y')
                      Instance Receiver: IInstanceReferenceExpression (InstanceReferenceKind.Implicit) (OperationKind.InstanceReferenceExpression, Type: MemberInitializerTest, IsInvalid) (Syntax: 'y')
>>>>>>> e2afbb28
";
            var expectedDiagnostics = new DiagnosticDescription[] {
                // CS1922: Cannot initialize type 'MemberInitializerTest' with a collection initializer because it does not implement 'System.Collections.IEnumerable'
                //         var i = /*<bind>*/new MemberInitializerTest { y++ }/*</bind>*/;
                Diagnostic(ErrorCode.ERR_CollectionInitRequiresIEnumerable, "{ y++ }").WithArguments("MemberInitializerTest").WithLocation(7, 53),
                // CS0120: An object reference is required for the non-static field, method, or property 'MemberInitializerTest.y'
                //         var i = /*<bind>*/new MemberInitializerTest { y++ }/*</bind>*/;
                Diagnostic(ErrorCode.ERR_ObjectRequired, "y").WithArguments("MemberInitializerTest.y").WithLocation(7, 55)
            };

            VerifyOperationTreeAndDiagnosticsForTest<ObjectCreationExpressionSyntax>(source, expectedOperationTree, expectedDiagnostics);
        }

        [CompilerTrait(CompilerFeature.IOperation)]
        [Fact]
        public void CS1922ERR_CollectionInitRequiresIEnumerable_MethodCall()
        {
            string source = @"
class MemberInitializerTest
{
    public MemberInitializerTest Goo() { return new MemberInitializerTest(); }
    public static void Main()
    {
        var i = /*<bind>*/new MemberInitializerTest() { Goo() = new MemberInitializerTest() }/*</bind>*/;
    }
}
";
            string expectedOperationTree = @"
IObjectCreationExpression (Constructor: MemberInitializerTest..ctor()) (OperationKind.ObjectCreationExpression, Type: MemberInitializerTest, IsInvalid) (Syntax: 'new MemberI ... zerTest() }')
  Arguments(0)
  Initializer: IObjectOrCollectionInitializerExpression (OperationKind.ObjectOrCollectionInitializerExpression, Type: MemberInitializerTest, IsInvalid) (Syntax: '{ Goo() = n ... zerTest() }')
      Initializers(1):
          IInvalidExpression (OperationKind.InvalidExpression, Type: ?, IsInvalid) (Syntax: 'Goo() = new ... lizerTest()')
            Children(1):
                ISimpleAssignmentExpression (OperationKind.SimpleAssignmentExpression, Type: MemberInitializerTest, IsInvalid) (Syntax: 'Goo() = new ... lizerTest()')
                  Left: IInvocationExpression ( MemberInitializerTest MemberInitializerTest.Goo()) (OperationKind.InvocationExpression, Type: MemberInitializerTest, IsInvalid) (Syntax: 'Goo()')
                      Instance Receiver: IInstanceReferenceExpression (OperationKind.InstanceReferenceExpression, Type: MemberInitializerTest, IsInvalid) (Syntax: 'Goo')
                      Arguments(0)
                  Right: IObjectCreationExpression (Constructor: MemberInitializerTest..ctor()) (OperationKind.ObjectCreationExpression, Type: MemberInitializerTest, IsInvalid) (Syntax: 'new MemberI ... lizerTest()')
                      Arguments(0)
                      Initializer: null
";
            var expectedDiagnostics = new DiagnosticDescription[] {
                // CS1922: Cannot initialize type 'MemberInitializerTest' with a collection initializer because it does not implement 'System.Collections.IEnumerable'
                //         var i = /*<bind>*/new MemberInitializerTest() { Goo() = new MemberInitializerTest() }/*</bind>*/;
                Diagnostic(ErrorCode.ERR_CollectionInitRequiresIEnumerable, "{ Goo() = new MemberInitializerTest() }").WithArguments("MemberInitializerTest").WithLocation(7, 55),
                // CS0747: Invalid initializer member declarator
                //         var i = /*<bind>*/new MemberInitializerTest() { Goo() = new MemberInitializerTest() }/*</bind>*/;
                Diagnostic(ErrorCode.ERR_InvalidInitializerElementInitializer, "Goo() = new MemberInitializerTest()").WithLocation(7, 57),
                // CS0120: An object reference is required for the non-static field, method, or property 'MemberInitializerTest.Goo()'
                //         var i = /*<bind>*/new MemberInitializerTest() { Goo() = new MemberInitializerTest() }/*</bind>*/;
                Diagnostic(ErrorCode.ERR_ObjectRequired, "Goo").WithArguments("MemberInitializerTest.Goo()").WithLocation(7, 57)
            };

            VerifyOperationTreeAndDiagnosticsForTest<ObjectCreationExpressionSyntax>(source, expectedOperationTree, expectedDiagnostics);
        }

        [CompilerTrait(CompilerFeature.IOperation)]
        [Fact]
        public void CS1950ERR_BadArgTypesForCollectionAdd()
        {
            string source = @"
using System.Collections;
class TestClass : CollectionBase
{
    public void Add(int c)
    {
    }
}

class Test
{
    static void Main()
    {
        TestClass t = /*<bind>*/new TestClass { ""hi"" }/*</bind>*/; // CS1950
    }
}
";
            string expectedOperationTree = @"
IObjectCreationExpression (Constructor: TestClass..ctor()) (OperationKind.ObjectCreationExpression, Type: TestClass, IsInvalid) (Syntax: 'new TestClass { ""hi"" }')
  Arguments(0)
  Initializer: IObjectOrCollectionInitializerExpression (OperationKind.ObjectOrCollectionInitializerExpression, Type: TestClass, IsInvalid) (Syntax: '{ ""hi"" }')
      Initializers(1):
          IInvocationExpression ( void TestClass.Add(System.Int32 c)) (OperationKind.InvocationExpression, Type: System.Void, IsInvalid) (Syntax: '""hi""')
            Instance Receiver: IInstanceReferenceExpression (OperationKind.InstanceReferenceExpression, Type: TestClass) (Syntax: 'TestClass')
            Arguments(1):
                IArgument (ArgumentKind.Explicit, Matching Parameter: null) (OperationKind.Argument, IsInvalid) (Syntax: '""hi""')
                  ILiteralExpression (OperationKind.LiteralExpression, Type: System.String, Constant: ""hi"", IsInvalid) (Syntax: '""hi""')
                  InConversion: null
                  OutConversion: null
";
            var expectedDiagnostics = new DiagnosticDescription[] {
                // CS1950: The best overloaded Add method 'TestClass.Add(int)' for the collection initializer has some invalid arguments
                //         TestClass t = /*<bind>*/new TestClass { "hi" }/*</bind>*/; // CS1950
                Diagnostic(ErrorCode.ERR_BadArgTypesForCollectionAdd, @"""hi""").WithArguments("TestClass.Add(int)").WithLocation(14, 49),
                // CS1503: Argument 1: cannot convert from 'string' to 'int'
                //         TestClass t = /*<bind>*/new TestClass { "hi" }/*</bind>*/; // CS1950
                Diagnostic(ErrorCode.ERR_BadArgType, @"""hi""").WithArguments("1", "string", "int").WithLocation(14, 49)
            };

            VerifyOperationTreeAndDiagnosticsForTest<ObjectCreationExpressionSyntax>(source, expectedOperationTree, expectedDiagnostics);
        }

        [CompilerTrait(CompilerFeature.IOperation)]
        [Fact]
        public void CS1954ERR_InitializerAddHasParamModifiers()
        {
            string source = @"
using System.Collections.Generic;
using System.Collections;

class Test : IEnumerable
{
    public void Add(ref int i) { }

    public static void Main()
    {
        var coll = /*<bind>*/new Test() { 1 }/*</bind>*/;
    }

    List<object> list = new List<object>();
    public IEnumerator GetEnumerator()
    {
        for (int i = 0; i < list.Count; i++)
            yield return list[i];
    }
}
";
            string expectedOperationTree = @"
IObjectCreationExpression (Constructor: Test..ctor()) (OperationKind.ObjectCreationExpression, Type: Test, IsInvalid) (Syntax: 'new Test() { 1 }')
  Arguments(0)
  Initializer: IObjectOrCollectionInitializerExpression (OperationKind.ObjectOrCollectionInitializerExpression, Type: Test, IsInvalid) (Syntax: '{ 1 }')
      Initializers(1):
          IInvocationExpression ( void Test.Add(ref System.Int32 i)) (OperationKind.InvocationExpression, Type: System.Void, IsInvalid) (Syntax: '1')
            Instance Receiver: IInstanceReferenceExpression (OperationKind.InstanceReferenceExpression, Type: Test) (Syntax: 'Test')
            Arguments(1):
                IArgument (ArgumentKind.Explicit, Matching Parameter: null) (OperationKind.Argument, IsInvalid) (Syntax: '1')
                  ILiteralExpression (OperationKind.LiteralExpression, Type: System.Int32, Constant: 1, IsInvalid) (Syntax: '1')
                  InConversion: null
                  OutConversion: null
";
            var expectedDiagnostics = new DiagnosticDescription[] {
                // CS1954: The best overloaded method match 'Test.Add(ref int)' for the collection initializer element cannot be used. Collection initializer 'Add' methods cannot have ref or out parameters.
                //         var coll = /*<bind>*/new Test() { 1 }/*</bind>*/;
                Diagnostic(ErrorCode.ERR_InitializerAddHasParamModifiers, "1").WithArguments("Test.Add(ref int)").WithLocation(11, 43)
            };

            VerifyOperationTreeAndDiagnosticsForTest<ObjectCreationExpressionSyntax>(source, expectedOperationTree, expectedDiagnostics);
        }

        [CompilerTrait(CompilerFeature.IOperation)]
        [Fact]
        public void CS1954ERR_InitializerAddHasParamModifiers02()
        {
            string source = @"
using System.Collections.Generic;
class MyList<T> : IEnumerable<T>
{
    List<T> _list;
    public void Add(ref T item)
    {
        _list.Add(item);
    }

    public System.Collections.Generic.IEnumerator<T> GetEnumerator()
    {
        int index = 0;
        T current = _list[index];
        while (current != null)
        {
            yield return _list[index++];
        }
    }

    System.Collections.IEnumerator System.Collections.IEnumerable.GetEnumerator()
    {
        return GetEnumerator();
    }
}

class MyClass
{
    public string tree { get; set; }
}
class Program
{
    static void Main(string[] args)
    {
        MyList<MyClass> myList = /*<bind>*/new MyList<MyClass> { new MyClass { tree = ""maple"" } }/*</bind>*/; // CS1954
    }
}
";
            string expectedOperationTree = @"
IObjectCreationExpression (Constructor: MyList<MyClass>..ctor()) (OperationKind.ObjectCreationExpression, Type: MyList<MyClass>, IsInvalid) (Syntax: 'new MyList< ... ""maple"" } }')
  Arguments(0)
  Initializer: IObjectOrCollectionInitializerExpression (OperationKind.ObjectOrCollectionInitializerExpression, Type: MyList<MyClass>, IsInvalid) (Syntax: '{ new MyCla ... ""maple"" } }')
      Initializers(1):
          IInvocationExpression ( void MyList<MyClass>.Add(ref MyClass item)) (OperationKind.InvocationExpression, Type: System.Void, IsInvalid) (Syntax: 'new MyClass ... = ""maple"" }')
            Instance Receiver: IInstanceReferenceExpression (OperationKind.InstanceReferenceExpression, Type: MyList<MyClass>) (Syntax: 'MyList<MyClass>')
            Arguments(1):
                IArgument (ArgumentKind.Explicit, Matching Parameter: null) (OperationKind.Argument, IsInvalid) (Syntax: 'new MyClass ... = ""maple"" }')
                  IObjectCreationExpression (Constructor: MyClass..ctor()) (OperationKind.ObjectCreationExpression, Type: MyClass, IsInvalid) (Syntax: 'new MyClass ... = ""maple"" }')
                    Arguments(0)
                    Initializer: IObjectOrCollectionInitializerExpression (OperationKind.ObjectOrCollectionInitializerExpression, Type: MyClass, IsInvalid) (Syntax: '{ tree = ""maple"" }')
                        Initializers(1):
                            ISimpleAssignmentExpression (OperationKind.SimpleAssignmentExpression, Type: System.String, IsInvalid) (Syntax: 'tree = ""maple""')
                              Left: IPropertyReferenceExpression: System.String MyClass.tree { get; set; } (OperationKind.PropertyReferenceExpression, Type: System.String, IsInvalid) (Syntax: 'tree')
                                  Instance Receiver: IInstanceReferenceExpression (OperationKind.InstanceReferenceExpression, Type: MyClass, IsInvalid) (Syntax: 'tree')
                              Right: ILiteralExpression (OperationKind.LiteralExpression, Type: System.String, Constant: ""maple"", IsInvalid) (Syntax: '""maple""')
                  InConversion: null
                  OutConversion: null
";
            var expectedDiagnostics = new DiagnosticDescription[] {
                // CS1954: The best overloaded method match 'MyList<MyClass>.Add(ref MyClass)' for the collection initializer element cannot be used. Collection initializer 'Add' methods cannot have ref or out parameters.
                //         MyList<MyClass> myList = /*<bind>*/new MyList<MyClass> { new MyClass { tree = "maple" } }/*</bind>*/; // CS1954
                Diagnostic(ErrorCode.ERR_InitializerAddHasParamModifiers, @"new MyClass { tree = ""maple"" }").WithArguments("MyList<MyClass>.Add(ref MyClass)").WithLocation(35, 66),
                // CS0649: Field 'MyList<T>._list' is never assigned to, and will always have its default value null
                //     List<T> _list;
                Diagnostic(ErrorCode.WRN_UnassignedInternalField, "_list").WithArguments("MyList<T>._list", "null").WithLocation(5, 13)
            };

            VerifyOperationTreeAndDiagnosticsForTest<ObjectCreationExpressionSyntax>(source, expectedOperationTree, expectedDiagnostics);
        }

        [CompilerTrait(CompilerFeature.IOperation)]
        [Fact]
        public void CS1958ERR_ObjectOrCollectionInitializerWithDelegateCreation()
        {
            string source = @"
class MemberInitializerTest
{
    delegate void D<T>();
    public static void GenericMethod<T>() { }
    public static void Main()
    {
        D<int> genD = /*<bind>*/new D<int>(GenericMethod<int>) { }/*</bind>*/; // CS1958
    }
}
";
            string expectedOperationTree = @"
IInvalidExpression (OperationKind.InvalidExpression, Type: MemberInitializerTest.D<System.Int32>, IsInvalid) (Syntax: 'new D<int>( ... d<int>) { }')
  Children(1):
      IOperation:  (OperationKind.None, IsInvalid) (Syntax: 'GenericMethod<int>')
";
            var expectedDiagnostics = new DiagnosticDescription[] {
                // CS1958: Object and collection initializer expressions may not be applied to a delegate creation expression
                //         D<int> genD = /*<bind>*/new D<int>(GenericMethod<int>) { }/*</bind>*/; // CS1958
                Diagnostic(ErrorCode.ERR_ObjectOrCollectionInitializerWithDelegateCreation, "new D<int>(GenericMethod<int>) { }").WithLocation(8, 33)
            };

            VerifyOperationTreeAndDiagnosticsForTest<ObjectCreationExpressionSyntax>(source, expectedOperationTree, expectedDiagnostics);
        }

        [CompilerTrait(CompilerFeature.IOperation)]
        [Fact]
        public void CollectionInitializerTest_AddMethod_OverloadResolutionFailures()
        {
            string source = @"
using System.Collections.Generic;
using System.Collections;

class Test
{
    public static int Main()
    /*<bind>*/{
        B coll1 = new B { 1 };
        C coll2 = new C { 1 };
        D coll3 = new D { { 1, 2 } };
        E coll4 = new E { 1 };
        return 0;
    }/*</bind>*/
}

class B : IEnumerable
{
    List<object> list = new List<object>();

    public B() { }

    public IEnumerator GetEnumerator()
    {
        for (int i = 0; i < list.Count; i++)
            yield return list[i];
    }
}

class C : IEnumerable
{
    List<object> list = new List<object>();

    public C() { }

    public void Add(string i)
    {
        list.Add(i);
    }

    public IEnumerator GetEnumerator()
    {
        for (int i = 0; i < list.Count; i++)
            yield return list[i];
    }
}

class D : IEnumerable
{
    List<object> list = new List<object>();

    public D() { }

    public void Add(int i, float j)
    {
        list.Add(i);
    }

    public void Add(float i, int j)
    {
        list.Add(i);
    }

    public IEnumerator GetEnumerator()
    {
        for (int i = 0; i < list.Count; i++)
            yield return list[i];
    }
}

class E : IEnumerable
{
    List<object> list = new List<object>();

    public E() { }

    private void Add(int i)
    {
        list.Add(i);
    }

    public IEnumerator GetEnumerator()
    {
        for (int i = 0; i < list.Count; i++)
            yield return list[i];
    }
}
";
            string expectedOperationTree = @"
IBlockStatement (5 statements, 4 locals) (OperationKind.BlockStatement, IsInvalid) (Syntax: '{ ... }')
  Locals: Local_1: B coll1
    Local_2: C coll2
    Local_3: D coll3
    Local_4: E coll4
  IVariableDeclarationStatement (1 declarations) (OperationKind.VariableDeclarationStatement, IsInvalid) (Syntax: 'B coll1 = new B { 1 };')
    IVariableDeclaration (1 variables) (OperationKind.VariableDeclaration, IsInvalid) (Syntax: 'B coll1 = new B { 1 };')
      Variables: Local_1: B coll1
      Initializer: IObjectCreationExpression (Constructor: B..ctor()) (OperationKind.ObjectCreationExpression, Type: B, IsInvalid) (Syntax: 'new B { 1 }')
          Arguments(0)
          Initializer: IObjectOrCollectionInitializerExpression (OperationKind.ObjectOrCollectionInitializerExpression, Type: B, IsInvalid) (Syntax: '{ 1 }')
              Initializers(1):
                  IInvocationExpression ( ? B.Add()) (OperationKind.InvocationExpression, Type: ?, IsInvalid) (Syntax: '1')
                    Instance Receiver: IInstanceReferenceExpression (OperationKind.InstanceReferenceExpression, Type: B) (Syntax: 'B')
                    Arguments(1):
                        IArgument (ArgumentKind.Explicit, Matching Parameter: null) (OperationKind.Argument, IsInvalid) (Syntax: '1')
                          ILiteralExpression (OperationKind.LiteralExpression, Type: System.Int32, Constant: 1, IsInvalid) (Syntax: '1')
                          InConversion: null
                          OutConversion: null
  IVariableDeclarationStatement (1 declarations) (OperationKind.VariableDeclarationStatement, IsInvalid) (Syntax: 'C coll2 = new C { 1 };')
    IVariableDeclaration (1 variables) (OperationKind.VariableDeclaration, IsInvalid) (Syntax: 'C coll2 = new C { 1 };')
      Variables: Local_1: C coll2
      Initializer: IObjectCreationExpression (Constructor: C..ctor()) (OperationKind.ObjectCreationExpression, Type: C, IsInvalid) (Syntax: 'new C { 1 }')
          Arguments(0)
          Initializer: IObjectOrCollectionInitializerExpression (OperationKind.ObjectOrCollectionInitializerExpression, Type: C, IsInvalid) (Syntax: '{ 1 }')
              Initializers(1):
                  IInvocationExpression ( void C.Add(System.String i)) (OperationKind.InvocationExpression, Type: System.Void, IsInvalid) (Syntax: '1')
                    Instance Receiver: IInstanceReferenceExpression (OperationKind.InstanceReferenceExpression, Type: C) (Syntax: 'C')
                    Arguments(1):
                        IArgument (ArgumentKind.Explicit, Matching Parameter: null) (OperationKind.Argument, IsInvalid) (Syntax: '1')
                          ILiteralExpression (OperationKind.LiteralExpression, Type: System.Int32, Constant: 1, IsInvalid) (Syntax: '1')
                          InConversion: null
                          OutConversion: null
  IVariableDeclarationStatement (1 declarations) (OperationKind.VariableDeclarationStatement, IsInvalid) (Syntax: 'D coll3 = n ... { 1, 2 } };')
    IVariableDeclaration (1 variables) (OperationKind.VariableDeclaration, IsInvalid) (Syntax: 'D coll3 = n ... { 1, 2 } };')
      Variables: Local_1: D coll3
      Initializer: IObjectCreationExpression (Constructor: D..ctor()) (OperationKind.ObjectCreationExpression, Type: D, IsInvalid) (Syntax: 'new D { { 1, 2 } }')
          Arguments(0)
          Initializer: IObjectOrCollectionInitializerExpression (OperationKind.ObjectOrCollectionInitializerExpression, Type: D, IsInvalid) (Syntax: '{ { 1, 2 } }')
              Initializers(1):
                  IInvocationExpression ( void D.Add()) (OperationKind.InvocationExpression, Type: System.Void, IsInvalid) (Syntax: '{ 1, 2 }')
                    Instance Receiver: IInstanceReferenceExpression (OperationKind.InstanceReferenceExpression, Type: D) (Syntax: 'D')
                    Arguments(2):
                        IArgument (ArgumentKind.Explicit, Matching Parameter: null) (OperationKind.Argument, IsInvalid) (Syntax: '1')
                          ILiteralExpression (OperationKind.LiteralExpression, Type: System.Int32, Constant: 1, IsInvalid) (Syntax: '1')
                          InConversion: null
                          OutConversion: null
                        IArgument (ArgumentKind.Explicit, Matching Parameter: null) (OperationKind.Argument, IsInvalid) (Syntax: '2')
                          ILiteralExpression (OperationKind.LiteralExpression, Type: System.Int32, Constant: 2, IsInvalid) (Syntax: '2')
                          InConversion: null
                          OutConversion: null
  IVariableDeclarationStatement (1 declarations) (OperationKind.VariableDeclarationStatement, IsInvalid) (Syntax: 'E coll4 = new E { 1 };')
    IVariableDeclaration (1 variables) (OperationKind.VariableDeclaration, IsInvalid) (Syntax: 'E coll4 = new E { 1 };')
      Variables: Local_1: E coll4
      Initializer: IObjectCreationExpression (Constructor: E..ctor()) (OperationKind.ObjectCreationExpression, Type: E, IsInvalid) (Syntax: 'new E { 1 }')
          Arguments(0)
          Initializer: IObjectOrCollectionInitializerExpression (OperationKind.ObjectOrCollectionInitializerExpression, Type: E, IsInvalid) (Syntax: '{ 1 }')
              Initializers(1):
                  IInvocationExpression ( void E.Add(System.Int32 i)) (OperationKind.InvocationExpression, Type: System.Void, IsInvalid) (Syntax: '1')
                    Instance Receiver: IInstanceReferenceExpression (OperationKind.InstanceReferenceExpression, Type: E) (Syntax: 'E')
                    Arguments(1):
                        IArgument (ArgumentKind.Explicit, Matching Parameter: null) (OperationKind.Argument, IsInvalid) (Syntax: '1')
                          ILiteralExpression (OperationKind.LiteralExpression, Type: System.Int32, Constant: 1, IsInvalid) (Syntax: '1')
                          InConversion: null
                          OutConversion: null
  IReturnStatement (OperationKind.ReturnStatement) (Syntax: 'return 0;')
    ReturnedValue: ILiteralExpression (OperationKind.LiteralExpression, Type: System.Int32, Constant: 0) (Syntax: '0')
";
            var expectedDiagnostics = new DiagnosticDescription[] {
                // CS1061: 'B' does not contain a definition for 'Add' and no extension method 'Add' accepting a first argument of type 'B' could be found (are you missing a using directive or an assembly reference?)
                //         B coll1 = new B { 1 };
                Diagnostic(ErrorCode.ERR_NoSuchMemberOrExtension, "1").WithArguments("B", "Add").WithLocation(9, 27),
                // CS1950: The best overloaded Add method 'C.Add(string)' for the collection initializer has some invalid arguments
                //         C coll2 = new C { 1 };
                Diagnostic(ErrorCode.ERR_BadArgTypesForCollectionAdd, "1").WithArguments("C.Add(string)").WithLocation(10, 27),
                // CS1503: Argument 1: cannot convert from 'int' to 'string'
                //         C coll2 = new C { 1 };
                Diagnostic(ErrorCode.ERR_BadArgType, "1").WithArguments("1", "int", "string").WithLocation(10, 27),
                // CS0121: The call is ambiguous between the following methods or properties: 'D.Add(int, float)' and 'D.Add(float, int)'
                //         D coll3 = new D { { 1, 2 } };
                Diagnostic(ErrorCode.ERR_AmbigCall, "{ 1, 2 }").WithArguments("D.Add(int, float)", "D.Add(float, int)").WithLocation(11, 27),
                // CS0122: 'E.Add(int)' is inaccessible due to its protection level
                //         E coll4 = new E { 1 };
                Diagnostic(ErrorCode.ERR_BadAccess, "1").WithArguments("E.Add(int)").WithLocation(12, 27)
            };

            VerifyOperationTreeAndDiagnosticsForTest<BlockSyntax>(source, expectedOperationTree, expectedDiagnostics);
        }

        [CompilerTrait(CompilerFeature.IOperation)]
        [WorkItem(543933, "http://vstfdevdiv:8080/DevDiv2/DevDiv/_workitems/edit/543933")]
        [Fact]
        public void ObjectInitializerTest_InvalidComplexElementInitializerExpression()
        {
            string source = @"
class Test
{
    public int x;
}
class Program
{
    static void Main()
    {
        var p = /*<bind>*/new Test() { x = 1, { 1 }, { x = 1 } }/*</bind>*/;
    }
}
";
            string expectedOperationTree = @"
IObjectCreationExpression (Constructor: Test..ctor()) (OperationKind.ObjectCreationExpression, Type: Test, IsInvalid) (Syntax: 'new Test()  ... { x = 1 } }')
  Arguments(0)
  Initializer: IObjectOrCollectionInitializerExpression (OperationKind.ObjectOrCollectionInitializerExpression, Type: Test, IsInvalid) (Syntax: '{ x = 1, {  ... { x = 1 } }')
      Initializers(3):
          ISimpleAssignmentExpression (OperationKind.SimpleAssignmentExpression, Type: System.Int32) (Syntax: 'x = 1')
            Left: IFieldReferenceExpression: System.Int32 Test.x (OperationKind.FieldReferenceExpression, Type: System.Int32) (Syntax: 'x')
<<<<<<< HEAD
                Instance Receiver: IInstanceReferenceExpression (OperationKind.InstanceReferenceExpression, Type: Test) (Syntax: 'x')
            Right: ILiteralExpression (Text: 1) (OperationKind.LiteralExpression, Type: System.Int32, Constant: 1) (Syntax: '1')
=======
                Instance Receiver: IInstanceReferenceExpression (InstanceReferenceKind.Implicit) (OperationKind.InstanceReferenceExpression, Type: Test) (Syntax: 'x')
            Right: ILiteralExpression (OperationKind.LiteralExpression, Type: System.Int32, Constant: 1) (Syntax: '1')
>>>>>>> e2afbb28
          IInvalidExpression (OperationKind.InvalidExpression, Type: ?, IsInvalid) (Syntax: '{ 1 }')
            Children(1):
                ILiteralExpression (OperationKind.LiteralExpression, Type: System.Int32, Constant: 1, IsInvalid) (Syntax: '1')
          IInvalidExpression (OperationKind.InvalidExpression, Type: ?, IsInvalid) (Syntax: '{ x = 1 }')
            Children(1):
                ISimpleAssignmentExpression (OperationKind.SimpleAssignmentExpression, Type: ?, IsInvalid) (Syntax: 'x = 1')
                  Left: IInvalidExpression (OperationKind.InvalidExpression, Type: ?, IsInvalid) (Syntax: 'x')
                      Children(0)
                  Right: ILiteralExpression (OperationKind.LiteralExpression, Type: System.Int32, Constant: 1, IsInvalid) (Syntax: '1')
";
            var expectedDiagnostics = new DiagnosticDescription[] {
                // CS0747: Invalid initializer member declarator
                //         var p = /*<bind>*/new Test() { x = 1, { 1 }, { x = 1 } }/*</bind>*/;
                Diagnostic(ErrorCode.ERR_InvalidInitializerElementInitializer, "{ 1 }").WithLocation(10, 47),
                // CS0103: The name 'x' does not exist in the current context
                //         var p = /*<bind>*/new Test() { x = 1, { 1 }, { x = 1 } }/*</bind>*/;
                Diagnostic(ErrorCode.ERR_NameNotInContext, "x").WithArguments("x").WithLocation(10, 56),
                // CS0747: Invalid initializer member declarator
                //         var p = /*<bind>*/new Test() { x = 1, { 1 }, { x = 1 } }/*</bind>*/;
                Diagnostic(ErrorCode.ERR_InvalidInitializerElementInitializer, "{ x = 1 }").WithLocation(10, 54)
            };

            VerifyOperationTreeAndDiagnosticsForTest<ObjectCreationExpressionSyntax>(source, expectedOperationTree, expectedDiagnostics);
        }

        [CompilerTrait(CompilerFeature.IOperation)]
        [WorkItem(543933, "http://vstfdevdiv:8080/DevDiv2/DevDiv/_workitems/edit/543933")]
        [Fact]
        public void ObjectInitializerTest_IncompleteComplexElementInitializerExpression()
        {
            string source = @"
class Program
{
    static void Main(string[] args)
    {
        var d = /*<bind>*/new Dictionary<object, object>()
        {
            {""s"", 1 },
        var x = 1/*</bind>*/;
    }
}
";
            string expectedOperationTree = @"
IInvalidExpression (OperationKind.InvalidExpression, Type: Dictionary<System.Object, System.Object>, IsInvalid) (Syntax: 'new Diction ... /*</bind>*/')
  Children(1):
      IObjectOrCollectionInitializerExpression (OperationKind.ObjectOrCollectionInitializerExpression, Type: Dictionary<System.Object, System.Object>, IsInvalid) (Syntax: '{ ... /*</bind>*/')
        Initializers(3):
            IInvalidExpression (OperationKind.InvalidExpression, Type: ?, IsInvalid) (Syntax: '{""s"", 1 }')
              Children(2):
                  ILiteralExpression (OperationKind.LiteralExpression, Type: System.String, Constant: ""s"", IsInvalid) (Syntax: '""s""')
                  ILiteralExpression (OperationKind.LiteralExpression, Type: System.Int32, Constant: 1, IsInvalid) (Syntax: '1')
            IInvalidExpression (OperationKind.InvalidExpression, Type: ?, IsInvalid) (Syntax: 'var')
              Children(0)
            ISimpleAssignmentExpression (OperationKind.SimpleAssignmentExpression, Type: ?, IsInvalid) (Syntax: 'x = 1')
              Left: IInvalidExpression (OperationKind.InvalidExpression, Type: ?, IsInvalid) (Syntax: 'x')
                  Children(1):
                      IOperation:  (OperationKind.None, IsInvalid) (Syntax: 'x')
              Right: ILiteralExpression (OperationKind.LiteralExpression, Type: System.Int32, Constant: 1) (Syntax: '1')
";
            var expectedDiagnostics = new DiagnosticDescription[] {
                // CS1003: Syntax error, ',' expected
                //         var x = 1/*</bind>*/;
                Diagnostic(ErrorCode.ERR_SyntaxError, "x").WithArguments(",", "").WithLocation(9, 13),
                // CS1513: } expected
                //         var x = 1/*</bind>*/;
                Diagnostic(ErrorCode.ERR_RbraceExpected, ";").WithLocation(9, 29),
                // CS0246: The type or namespace name 'Dictionary<,>' could not be found (are you missing a using directive or an assembly reference?)
                //         var d = /*<bind>*/new Dictionary<object, object>()
                Diagnostic(ErrorCode.ERR_SingleTypeNameNotFound, "Dictionary<object, object>").WithArguments("Dictionary<,>").WithLocation(6, 31),
                // CS0747: Invalid initializer member declarator
                //             {"s", 1 },
                Diagnostic(ErrorCode.ERR_InvalidInitializerElementInitializer, @"{""s"", 1 }").WithLocation(8, 13),
                // CS0103: The name 'var' does not exist in the current context
                //         var x = 1/*</bind>*/;
                Diagnostic(ErrorCode.ERR_NameNotInContext, "var").WithArguments("var").WithLocation(9, 9),
                // CS0747: Invalid initializer member declarator
                //         var x = 1/*</bind>*/;
                Diagnostic(ErrorCode.ERR_InvalidInitializerElementInitializer, "var").WithLocation(9, 9)
            };

            VerifyOperationTreeAndDiagnosticsForTest<ObjectCreationExpressionSyntax>(source, expectedOperationTree, expectedDiagnostics);
        }

        [CompilerTrait(CompilerFeature.IOperation)]
        [WorkItem(543961, "http://vstfdevdiv:8080/DevDiv2/DevDiv/_workitems/edit/543961")]
        [Fact]
        public void CollectionInitializerTest_InvalidComplexElementInitializerSyntax()
        {
            string source = @"
class Test
{
    public static void Main()
    {
        /*<bind>*/new List<int>() { { { 1 } }/*</bind>*/ };
}
}
";
            string expectedOperationTree = @"
IInvalidExpression (OperationKind.InvalidExpression, Type: List<System.Int32>, IsInvalid) (Syntax: 'new List<in ... { { { 1 } }')
  Children(1):
      IObjectOrCollectionInitializerExpression (OperationKind.ObjectOrCollectionInitializerExpression, Type: List<System.Int32>, IsInvalid) (Syntax: '{ { { 1 } }')
        Initializers(2):
            IInvalidExpression (OperationKind.InvalidExpression, Type: ?, IsInvalid) (Syntax: '{ ')
              Children(0)
            IInvalidExpression (OperationKind.InvalidExpression, Type: ?, IsInvalid) (Syntax: '{ 1 }')
              Children(1):
                  ILiteralExpression (OperationKind.LiteralExpression, Type: System.Int32, Constant: 1) (Syntax: '1')
";
            var expectedDiagnostics = new DiagnosticDescription[] {
                // CS1513: } expected
                //         /*<bind>*/new List<int>() { { { 1 } }/*</bind>*/ };
                Diagnostic(ErrorCode.ERR_RbraceExpected, "{").WithLocation(6, 39),
                // CS1003: Syntax error, ',' expected
                //         /*<bind>*/new List<int>() { { { 1 } }/*</bind>*/ };
                Diagnostic(ErrorCode.ERR_SyntaxError, "{").WithArguments(",", "{").WithLocation(6, 39),
                // CS1002: ; expected
                //         /*<bind>*/new List<int>() { { { 1 } }/*</bind>*/ };
                Diagnostic(ErrorCode.ERR_SemicolonExpected, "}").WithLocation(6, 58),
                // CS1597: Semicolon after method or accessor block is not valid
                //         /*<bind>*/new List<int>() { { { 1 } }/*</bind>*/ };
                Diagnostic(ErrorCode.ERR_UnexpectedSemicolon, ";").WithLocation(6, 59),
                // CS1022: Type or namespace definition, or end-of-file expected
                // }
                Diagnostic(ErrorCode.ERR_EOFExpected, "}").WithLocation(8, 1),
                // CS0246: The type or namespace name 'List<>' could not be found (are you missing a using directive or an assembly reference?)
                //         /*<bind>*/new List<int>() { { { 1 } }/*</bind>*/ };
                Diagnostic(ErrorCode.ERR_SingleTypeNameNotFound, "List<int>").WithArguments("List<>").WithLocation(6, 23),
                // CS1920: Element initializer cannot be empty
                //         /*<bind>*/new List<int>() { { { 1 } }/*</bind>*/ };
                Diagnostic(ErrorCode.ERR_EmptyElementInitializer, "{ ").WithLocation(6, 37)
            };

            VerifyOperationTreeAndDiagnosticsForTest<ObjectCreationExpressionSyntax>(source, expectedOperationTree, expectedDiagnostics);
        }

        [CompilerTrait(CompilerFeature.IOperation)]
        [WorkItem(544484, "http://vstfdevdiv:8080/DevDiv2/DevDiv/_workitems/edit/544484")]
        [Fact]
        public void EmptyCollectionInitPredefinedType()
        {
            string source = @"
class Program
{
    const int value = /*<bind>*/new int { }/*</bind>*/;
}
";
            string expectedOperationTree = @"
IObjectCreationExpression (Constructor: System.Int32..ctor()) (OperationKind.ObjectCreationExpression, Type: System.Int32, IsInvalid) (Syntax: 'new int { }')
  Arguments(0)
  Initializer: IObjectOrCollectionInitializerExpression (OperationKind.ObjectOrCollectionInitializerExpression, Type: System.Int32, IsInvalid) (Syntax: '{ }')
      Initializers(0)
";
            var expectedDiagnostics = new DiagnosticDescription[] {
                // CS0133: The expression being assigned to 'Program.value' must be constant
                //     const int value = /*<bind>*/new int { }/*</bind>*/;
                Diagnostic(ErrorCode.ERR_NotConstantExpression, "new int { }").WithArguments("Program.value").WithLocation(4, 33)
            };

            VerifyOperationTreeAndDiagnosticsForTest<ObjectCreationExpressionSyntax>(source, expectedOperationTree, expectedDiagnostics);
        }

        [CompilerTrait(CompilerFeature.IOperation)]
        [WorkItem(544349, "http://vstfdevdiv:8080/DevDiv2/DevDiv/_workitems/edit/544349")]
        [Fact]
        public void CollectionInitializerTest_Bug_12635()
        {
            string source = @"
using System.Collections.Generic;

class A
{
    static void Main()
    {
        var x = /*<bind>*/new List<int> { Count = { } }/*</bind>*/;      // CS1918
    }

";
            string expectedOperationTree = @"
IObjectCreationExpression (Constructor: System.Collections.Generic.List<System.Int32>..ctor()) (OperationKind.ObjectCreationExpression, Type: System.Collections.Generic.List<System.Int32>, IsInvalid) (Syntax: 'new List<in ... unt = { } }')
  Arguments(0)
  Initializer: IObjectOrCollectionInitializerExpression (OperationKind.ObjectOrCollectionInitializerExpression, Type: System.Collections.Generic.List<System.Int32>, IsInvalid) (Syntax: '{ Count = { } }')
      Initializers(1):
          IMemberInitializerExpression (OperationKind.MemberInitializerExpression, Type: System.Int32, IsInvalid) (Syntax: 'Count = { }')
            InitializedMember: IPropertyReferenceExpression: System.Int32 System.Collections.Generic.List<System.Int32>.Count { get; } (OperationKind.PropertyReferenceExpression, Type: System.Int32, IsInvalid) (Syntax: 'Count')
                Instance Receiver: IInstanceReferenceExpression (OperationKind.InstanceReferenceExpression, Type: System.Collections.Generic.List<System.Int32>, IsInvalid) (Syntax: 'Count')
            Initializer: IObjectOrCollectionInitializerExpression (OperationKind.ObjectOrCollectionInitializerExpression, Type: System.Int32) (Syntax: '{ }')
                Initializers(0)
";
            var expectedDiagnostics = new DiagnosticDescription[] {
                // CS1513: } expected
                //     }
                Diagnostic(ErrorCode.ERR_RbraceExpected, "").WithLocation(9, 6),
                // CS1918: Members of property 'List<int>.Count' of type 'int' cannot be assigned with an object initializer because it is of a value type
                //         var x = /*<bind>*/new List<int> { Count = { } }/*</bind>*/;      // CS1918
                Diagnostic(ErrorCode.ERR_ValueTypePropertyInObjectInitializer, "Count").WithArguments("System.Collections.Generic.List<int>.Count", "int").WithLocation(8, 43)
            };

            VerifyOperationTreeAndDiagnosticsForTest<ObjectCreationExpressionSyntax>(source, expectedOperationTree, expectedDiagnostics);
        }

        [CompilerTrait(CompilerFeature.IOperation)]
        [WorkItem(544349, "http://vstfdevdiv:8080/DevDiv2/DevDiv/_workitems/edit/544349")]
        [Fact]
        public void CollectionInitializerTest_Bug_12635_02()
        {
            string source = @"
namespace N
{
    struct Struct { public int x; }
    class Class { public int x; }

    class C
    {
        public readonly Struct StructField;
        public Struct StructProp { get { return new Struct(); } }

        public readonly Class ClassField;
        public Class ClassProp { get { return new Class(); } }

        public static void Main()
        {
            var y = /*<bind>*/new C()
            {
                StructField = { },      // CS1917
                StructProp = { },       // CS1918
                ClassField = { },       // No error
                ClassProp = { }         // No error
            }/*</bind>*/;
        }
    }
}
";
            string expectedOperationTree = @"
IObjectCreationExpression (Constructor: N.C..ctor()) (OperationKind.ObjectCreationExpression, Type: N.C, IsInvalid) (Syntax: 'new C() ... }')
  Arguments(0)
  Initializer: IObjectOrCollectionInitializerExpression (OperationKind.ObjectOrCollectionInitializerExpression, Type: N.C, IsInvalid) (Syntax: '{ ... }')
      Initializers(4):
          IMemberInitializerExpression (OperationKind.MemberInitializerExpression, Type: N.Struct, IsInvalid) (Syntax: 'StructField = { }')
            InitializedMember: IFieldReferenceExpression: N.Struct N.C.StructField (OperationKind.FieldReferenceExpression, Type: N.Struct, IsInvalid) (Syntax: 'StructField')
                Instance Receiver: IInstanceReferenceExpression (OperationKind.InstanceReferenceExpression, Type: N.C, IsInvalid) (Syntax: 'StructField')
            Initializer: IObjectOrCollectionInitializerExpression (OperationKind.ObjectOrCollectionInitializerExpression, Type: N.Struct) (Syntax: '{ }')
                Initializers(0)
          IMemberInitializerExpression (OperationKind.MemberInitializerExpression, Type: N.Struct, IsInvalid) (Syntax: 'StructProp = { }')
            InitializedMember: IPropertyReferenceExpression: N.Struct N.C.StructProp { get; } (OperationKind.PropertyReferenceExpression, Type: N.Struct, IsInvalid) (Syntax: 'StructProp')
                Instance Receiver: IInstanceReferenceExpression (OperationKind.InstanceReferenceExpression, Type: N.C, IsInvalid) (Syntax: 'StructProp')
            Initializer: IObjectOrCollectionInitializerExpression (OperationKind.ObjectOrCollectionInitializerExpression, Type: N.Struct) (Syntax: '{ }')
                Initializers(0)
          IMemberInitializerExpression (OperationKind.MemberInitializerExpression, Type: N.Class) (Syntax: 'ClassField = { }')
            InitializedMember: IFieldReferenceExpression: N.Class N.C.ClassField (OperationKind.FieldReferenceExpression, Type: N.Class) (Syntax: 'ClassField')
                Instance Receiver: IInstanceReferenceExpression (OperationKind.InstanceReferenceExpression, Type: N.C) (Syntax: 'ClassField')
            Initializer: IObjectOrCollectionInitializerExpression (OperationKind.ObjectOrCollectionInitializerExpression, Type: N.Class) (Syntax: '{ }')
                Initializers(0)
          IMemberInitializerExpression (OperationKind.MemberInitializerExpression, Type: N.Class) (Syntax: 'ClassProp = { }')
            InitializedMember: IPropertyReferenceExpression: N.Class N.C.ClassProp { get; } (OperationKind.PropertyReferenceExpression, Type: N.Class) (Syntax: 'ClassProp')
                Instance Receiver: IInstanceReferenceExpression (OperationKind.InstanceReferenceExpression, Type: N.C) (Syntax: 'ClassProp')
            Initializer: IObjectOrCollectionInitializerExpression (OperationKind.ObjectOrCollectionInitializerExpression, Type: N.Class) (Syntax: '{ }')
                Initializers(0)
";
            var expectedDiagnostics = new DiagnosticDescription[] {
                // CS1917: Members of readonly field 'C.StructField' of type 'Struct' cannot be assigned with an object initializer because it is of a value type
                //                 StructField = { },      // CS1917
                Diagnostic(ErrorCode.ERR_ReadonlyValueTypeInObjectInitializer, "StructField").WithArguments("N.C.StructField", "N.Struct").WithLocation(19, 17),
                // CS1918: Members of property 'C.StructProp' of type 'Struct' cannot be assigned with an object initializer because it is of a value type
                //                 StructProp = { },       // CS1918
                Diagnostic(ErrorCode.ERR_ValueTypePropertyInObjectInitializer, "StructProp").WithArguments("N.C.StructProp", "N.Struct").WithLocation(20, 17),
                // CS0649: Field 'Struct.x' is never assigned to, and will always have its default value 0
                //     struct Struct { public int x; }
                Diagnostic(ErrorCode.WRN_UnassignedInternalField, "x").WithArguments("N.Struct.x", "0").WithLocation(4, 32),
                // CS0649: Field 'Class.x' is never assigned to, and will always have its default value 0
                //     class Class { public int x; }
                Diagnostic(ErrorCode.WRN_UnassignedInternalField, "x").WithArguments("N.Class.x", "0").WithLocation(5, 30)
            };

            VerifyOperationTreeAndDiagnosticsForTest<ObjectCreationExpressionSyntax>(source, expectedOperationTree, expectedDiagnostics);
        }

        [CompilerTrait(CompilerFeature.IOperation)]
        [WorkItem(544570, "http://vstfdevdiv:8080/DevDiv2/DevDiv/_workitems/edit/544570")]
        [Fact]
        public void CollectionInitializerTest_Bug_12977()
        {
            string source = @"
using System.Collections.Generic;
using System.Collections;

static class Test
{
    static void Main()
    {
        var a = /*<bind>*/new A { 5, { 1, 2, { 1, 2 } }/*</bind>*/, 3 };
    }
}

class A : IEnumerable
{
    List<object> list = new List<object>();
    public A() { }
    public A(int i) { }
    public void Add(int i) { list.Add(i); }
    public void Add(int i, int j)
    {
        list.Add(i);
        list.Add(j);
    }
    public IEnumerator GetEnumerator()
    {
        for (int i = 0; i < list.Count; i++)
            yield return list[i];
    }
}
";
            string expectedOperationTree = @"
IObjectCreationExpression (Constructor: A..ctor()) (OperationKind.ObjectCreationExpression, Type: A, IsInvalid) (Syntax: 'new A { 5,  ...  { 1, 2 } }')
  Arguments(0)
  Initializer: IObjectOrCollectionInitializerExpression (OperationKind.ObjectOrCollectionInitializerExpression, Type: A, IsInvalid) (Syntax: '{ 5, { 1, 2, { 1, 2 } }')
      Initializers(3):
          ICollectionElementInitializerExpression (AddMethod: void A.Add(System.Int32 i)) (IsDynamic: False) (OperationKind.CollectionElementInitializerExpression, Type: System.Void) (Syntax: '5')
            Arguments(1):
                ILiteralExpression (OperationKind.LiteralExpression, Type: System.Int32, Constant: 5) (Syntax: '5')
          IInvocationExpression ( void A.Add()) (OperationKind.InvocationExpression, Type: System.Void, IsInvalid) (Syntax: '{ 1, 2, ')
            Instance Receiver: IInstanceReferenceExpression (OperationKind.InstanceReferenceExpression, Type: A) (Syntax: 'A')
            Arguments(3):
                IArgument (ArgumentKind.Explicit, Matching Parameter: null) (OperationKind.Argument) (Syntax: '1')
                  ILiteralExpression (OperationKind.LiteralExpression, Type: System.Int32, Constant: 1) (Syntax: '1')
                  InConversion: null
                  OutConversion: null
                IArgument (ArgumentKind.Explicit, Matching Parameter: null) (OperationKind.Argument) (Syntax: '2')
                  ILiteralExpression (OperationKind.LiteralExpression, Type: System.Int32, Constant: 2) (Syntax: '2')
                  InConversion: null
                  OutConversion: null
                IArgument (ArgumentKind.Explicit, Matching Parameter: null) (OperationKind.Argument, IsInvalid) (Syntax: '')
                  IInvalidExpression (OperationKind.InvalidExpression, Type: ?, IsInvalid) (Syntax: '')
                    Children(0)
                  InConversion: null
                  OutConversion: null
          ICollectionElementInitializerExpression (AddMethod: void A.Add(System.Int32 i, System.Int32 j)) (IsDynamic: False) (OperationKind.CollectionElementInitializerExpression, Type: System.Void, IsInvalid) (Syntax: '{ 1, 2 }')
            Arguments(2):
                ILiteralExpression (OperationKind.LiteralExpression, Type: System.Int32, Constant: 1) (Syntax: '1')
                ILiteralExpression (OperationKind.LiteralExpression, Type: System.Int32, Constant: 2) (Syntax: '2')
";
            var expectedDiagnostics = new DiagnosticDescription[] {
                // CS1525: Invalid expression term '{'
                //         var a = /*<bind>*/new A { 5, { 1, 2, { 1, 2 } }/*</bind>*/, 3 };
                Diagnostic(ErrorCode.ERR_InvalidExprTerm, "{").WithArguments("{").WithLocation(9, 46),
                // CS1513: } expected
                //         var a = /*<bind>*/new A { 5, { 1, 2, { 1, 2 } }/*</bind>*/, 3 };
                Diagnostic(ErrorCode.ERR_RbraceExpected, "{").WithLocation(9, 46),
                // CS1003: Syntax error, ',' expected
                //         var a = /*<bind>*/new A { 5, { 1, 2, { 1, 2 } }/*</bind>*/, 3 };
                Diagnostic(ErrorCode.ERR_SyntaxError, "{").WithArguments(",", "{").WithLocation(9, 46),
                // CS1001: Identifier expected
                //         var a = /*<bind>*/new A { 5, { 1, 2, { 1, 2 } }/*</bind>*/, 3 };
                Diagnostic(ErrorCode.ERR_IdentifierExpected, "3").WithLocation(9, 69),
                // CS1002: ; expected
                //         var a = /*<bind>*/new A { 5, { 1, 2, { 1, 2 } }/*</bind>*/, 3 };
                Diagnostic(ErrorCode.ERR_SemicolonExpected, "3").WithLocation(9, 69),
                // CS1002: ; expected
                //         var a = /*<bind>*/new A { 5, { 1, 2, { 1, 2 } }/*</bind>*/, 3 };
                Diagnostic(ErrorCode.ERR_SemicolonExpected, "}").WithLocation(9, 71),
                // CS1597: Semicolon after method or accessor block is not valid
                //         var a = /*<bind>*/new A { 5, { 1, 2, { 1, 2 } }/*</bind>*/, 3 };
                Diagnostic(ErrorCode.ERR_UnexpectedSemicolon, ";").WithLocation(9, 72),
                // CS1022: Type or namespace definition, or end-of-file expected
                // }
                Diagnostic(ErrorCode.ERR_EOFExpected, "}").WithLocation(11, 1)
            };

            VerifyOperationTreeAndDiagnosticsForTest<ObjectCreationExpressionSyntax>(source, expectedOperationTree, expectedDiagnostics);
        }

        [WorkItem(545123, "http://vstfdevdiv:8080/DevDiv2/DevDiv/_workitems/edit/545123")]
        [Fact]
        public void VoidElementType_Bug_13402()
        {
            var source = @"
class C
{
    static void Main()
    {
        var array = new[] { Main() };
        foreach (var element in array)
        {
        }
    }
}";
            CreateStandardCompilation(source).VerifyDiagnostics(
                // (6,21): error CS0826: No best type found for implicitly-typed array
                //         var array = new[] { Main() };
                Diagnostic(ErrorCode.ERR_ImplicitlyTypedArrayNoBestType, "new[] { Main() }"));
        }

        [CompilerTrait(CompilerFeature.IOperation)]
        [Fact]
        public void AssignmentInOmittedCollectionElementInitializer()
        {
            string source = @"
using System.Collections;

partial class C : IEnumerable
{
    public IEnumerator GetEnumerator() { return null; }

    partial void M(int i);
    partial void Add(int i);

    static void Main()
    {
        int i, j, k;

        var c = /*<bind>*/new C { (i = 1) }/*</bind>*/; // NOTE: assignment is omitted.
        k = i;

        // Normal call, as reference.
        c.M(j = 3);
        k = j;
    }
}
";
            string expectedOperationTree = @"
IObjectCreationExpression (Constructor: C..ctor()) (OperationKind.ObjectCreationExpression, Type: C) (Syntax: 'new C { (i = 1) }')
  Arguments(0)
  Initializer: IObjectOrCollectionInitializerExpression (OperationKind.ObjectOrCollectionInitializerExpression, Type: C) (Syntax: '{ (i = 1) }')
      Initializers(1):
          ICollectionElementInitializerExpression (AddMethod: void C.Add(System.Int32 i)) (IsDynamic: False) (OperationKind.CollectionElementInitializerExpression, Type: System.Void) (Syntax: '(i = 1)')
            Arguments(1):
                ISimpleAssignmentExpression (OperationKind.SimpleAssignmentExpression, Type: System.Int32) (Syntax: 'i = 1')
                  Left: ILocalReferenceExpression: i (OperationKind.LocalReferenceExpression, Type: System.Int32) (Syntax: 'i')
                  Right: ILiteralExpression (OperationKind.LiteralExpression, Type: System.Int32, Constant: 1) (Syntax: '1')
";
            var expectedDiagnostics = new DiagnosticDescription[] {
                // CS0165: Use of unassigned local variable 'i'
                //         k = i;
                Diagnostic(ErrorCode.ERR_UseDefViolation, "i").WithArguments("i").WithLocation(16, 13),
                // CS0165: Use of unassigned local variable 'j'
                //         k = j;
                Diagnostic(ErrorCode.ERR_UseDefViolation, "j").WithArguments("j").WithLocation(20, 13)
            };

            VerifyOperationTreeAndDiagnosticsForTest<ObjectCreationExpressionSyntax>(source, expectedOperationTree, expectedDiagnostics);
        }

        [CompilerTrait(CompilerFeature.IOperation)]
        [Fact]
        public void OmittedCollectionElementInitializerInExpressionTree()
        {
            string source = @"
using System;
using System.Collections;
using System.Linq.Expressions;

partial class C : IEnumerable
{
    public IEnumerator GetEnumerator() { return null; }

    partial void M(int i);
    partial void Add(int i);

    static void Main()
    {
        Expression<Action> a = () => /*<bind>*/new C { 1 }/*</bind>*/; // Omitted element initializer.
        Expression<Action> b = () => new C().M(1); // Normal call, as reference.
    }
}
";
            string expectedOperationTree = @"
IObjectCreationExpression (Constructor: C..ctor()) (OperationKind.ObjectCreationExpression, Type: C, IsInvalid) (Syntax: 'new C { 1 }')
  Arguments(0)
  Initializer: IObjectOrCollectionInitializerExpression (OperationKind.ObjectOrCollectionInitializerExpression, Type: C, IsInvalid) (Syntax: '{ 1 }')
      Initializers(1):
          ICollectionElementInitializerExpression (AddMethod: void C.Add(System.Int32 i)) (IsDynamic: False) (OperationKind.CollectionElementInitializerExpression, Type: System.Void, IsInvalid) (Syntax: '1')
            Arguments(1):
                ILiteralExpression (OperationKind.LiteralExpression, Type: System.Int32, Constant: 1, IsInvalid) (Syntax: '1')
";
            var expectedDiagnostics = new DiagnosticDescription[] {
                // CS0765: Partial methods with only a defining declaration or removed conditional methods cannot be used in expression trees
                //         Expression<Action> a = () => /*<bind>*/new C { 1 }/*</bind>*/; // Omitted element initializer.
                Diagnostic(ErrorCode.ERR_PartialMethodInExpressionTree, "1").WithLocation(15, 56),
                // CS0765: Partial methods with only a defining declaration or removed conditional methods cannot be used in expression trees
                //         Expression<Action> b = () => new C().M(1); // Normal call, as reference.
                Diagnostic(ErrorCode.ERR_PartialMethodInExpressionTree, "new C().M(1)").WithLocation(16, 38)
            };

            VerifyOperationTreeAndDiagnosticsForTest<ObjectCreationExpressionSyntax>(source, expectedOperationTree, expectedDiagnostics);
        }

        [CompilerTrait(CompilerFeature.IOperation)]
        [Fact]
        public void CS1918ERR_ValueTypePropertyInObjectInitializer_NonSpec_Dev10_Error()
        {
            // SPEC:    Nested object initializers cannot be applied to properties with a value type, or to read-only fields with a value type.

            // NOTE:    Dev10 compiler violates the specification here and applies this restriction to nested collection initializers as well.
            // NOTE:    Roslyn goes even further and requires a reference type (rather than "not a value type").  The rationale is that Add methods
            // NOTE:    nearly always manipulate the state of the collection, and those manipulations would be lost if the "this" argument was
            // NOTE:    just a copy.

            string source = @"
using System.Collections;

struct A : IEnumerable
{
    int count;
    int[] values;
    public A(int dummy)
    {
        count = 0;
        values = new int[3];
    }
    public void Add(int i)
    {
        values[count++] = i;
    }
    public int this[int index]
    {
        get { return values[index]; }
    }
    public int Count
    {
        get { return count; }
        set { count = value; }
    }
    public IEnumerator GetEnumerator()
    {
        yield break;
    }
}

class B
{
    public A a = new A();
    public A A
    {
        get { return a; }
        set { a = value; }
    }
}

class Test
{
    static int Main()
    {
        B b = new B { a = { 1, 2, 3 } };
        b = /*<bind>*/new B { A = { 4, 5, 6 } }/*</bind>*/;
        return -1;
    }
}
";
            string expectedOperationTree = @"
IObjectCreationExpression (Constructor: B..ctor()) (OperationKind.ObjectCreationExpression, Type: B, IsInvalid) (Syntax: 'new B { A = ... 4, 5, 6 } }')
  Arguments(0)
  Initializer: IObjectOrCollectionInitializerExpression (OperationKind.ObjectOrCollectionInitializerExpression, Type: B, IsInvalid) (Syntax: '{ A = { 4, 5, 6 } }')
      Initializers(1):
          IMemberInitializerExpression (OperationKind.MemberInitializerExpression, Type: A, IsInvalid) (Syntax: 'A = { 4, 5, 6 }')
            InitializedMember: IPropertyReferenceExpression: A B.A { get; set; } (OperationKind.PropertyReferenceExpression, Type: A, IsInvalid) (Syntax: 'A')
                Instance Receiver: IInstanceReferenceExpression (OperationKind.InstanceReferenceExpression, Type: B, IsInvalid) (Syntax: 'A')
            Initializer: IObjectOrCollectionInitializerExpression (OperationKind.ObjectOrCollectionInitializerExpression, Type: A) (Syntax: '{ 4, 5, 6 }')
                Initializers(3):
                    ICollectionElementInitializerExpression (AddMethod: void A.Add(System.Int32 i)) (IsDynamic: False) (OperationKind.CollectionElementInitializerExpression, Type: System.Void) (Syntax: '4')
                      Arguments(1):
                          ILiteralExpression (OperationKind.LiteralExpression, Type: System.Int32, Constant: 4) (Syntax: '4')
                    ICollectionElementInitializerExpression (AddMethod: void A.Add(System.Int32 i)) (IsDynamic: False) (OperationKind.CollectionElementInitializerExpression, Type: System.Void) (Syntax: '5')
                      Arguments(1):
                          ILiteralExpression (OperationKind.LiteralExpression, Type: System.Int32, Constant: 5) (Syntax: '5')
                    ICollectionElementInitializerExpression (AddMethod: void A.Add(System.Int32 i)) (IsDynamic: False) (OperationKind.CollectionElementInitializerExpression, Type: System.Void) (Syntax: '6')
                      Arguments(1):
                          ILiteralExpression (OperationKind.LiteralExpression, Type: System.Int32, Constant: 6) (Syntax: '6')
";
            var expectedDiagnostics = new DiagnosticDescription[] {
                // CS1918: Members of property 'B.A' of type 'A' cannot be assigned with an object initializer because it is of a value type
                //         b = /*<bind>*/new B { A = { 4, 5, 6 } }/*</bind>*/;
                Diagnostic(ErrorCode.ERR_ValueTypePropertyInObjectInitializer, "A").WithArguments("B.A", "A").WithLocation(47, 31)
            };

            VerifyOperationTreeAndDiagnosticsForTest<ObjectCreationExpressionSyntax>(source, expectedOperationTree, expectedDiagnostics);
        }

        #endregion

        [WorkItem(529787, "http://vstfdevdiv:8080/DevDiv2/DevDiv/_workitems/edit/529787")]
        [Fact]
        public void GetCollectionInitializerSymbolInfo_01()
        {
            var source = @"
using System;
using System.Collections.Generic;
 
class X : List<int>
{
    void Add(int x) { }
    void Add(string x) {}
 
    static void Main()
    {
        var z = new X { String.Empty, 12 };
    }
}
";
            var compilation = CreateStandardCompilation(source);

            var tree = compilation.SyntaxTrees.Single();
            var semanticModel = compilation.GetSemanticModel(tree);

            var nodes = (from node in tree.GetRoot().DescendantNodes()
                         where node.IsKind(SyntaxKind.CollectionInitializerExpression)
                         select (InitializerExpressionSyntax)node).Single().Expressions;

            SymbolInfo symbolInfo;

            symbolInfo = semanticModel.GetCollectionInitializerSymbolInfo(nodes[0]);

            Assert.NotNull(symbolInfo.Symbol);
            Assert.Equal("void X.Add(System.String x)", symbolInfo.Symbol.ToTestDisplayString());
            Assert.Equal(CandidateReason.None, symbolInfo.CandidateReason);
            Assert.Equal(0, symbolInfo.CandidateSymbols.Length);

            symbolInfo = semanticModel.GetCollectionInitializerSymbolInfo(nodes[1]);

            Assert.NotNull(symbolInfo.Symbol);
            Assert.Equal("void X.Add(System.Int32 x)", symbolInfo.Symbol.ToTestDisplayString());
            Assert.Equal(CandidateReason.None, symbolInfo.CandidateReason);
            Assert.Equal(0, symbolInfo.CandidateSymbols.Length);
        }

        [WorkItem(529787, "http://vstfdevdiv:8080/DevDiv2/DevDiv/_workitems/edit/529787")]
        [Fact]
        public void GetCollectionInitializerSymbolInfo_02()
        {
            var source = @"
using System;
using System.Collections.Generic;

class Base : IEnumerable<int>
{} 

class X : Base
{
    void Add(X x) { }
    void Add(List<byte> x) {}
 
    static void Main()
    {
        var z = new X { String.Empty };
    }
}
";
            var compilation = CreateStandardCompilation(source);

            var tree = compilation.SyntaxTrees.Single();
            var semanticModel = compilation.GetSemanticModel(tree);

            var nodes = (from node in tree.GetRoot().DescendantNodes()
                         where node.IsKind(SyntaxKind.CollectionInitializerExpression)
                         select (InitializerExpressionSyntax)node).Single().Expressions;

            SymbolInfo symbolInfo;

            symbolInfo = semanticModel.GetCollectionInitializerSymbolInfo(nodes[0]);

            Assert.Null(symbolInfo.Symbol);
            Assert.Equal(CandidateReason.OverloadResolutionFailure, symbolInfo.CandidateReason);
            Assert.Equal(2, symbolInfo.CandidateSymbols.Length);
            Assert.Equal(new[] {"void X.Add(System.Collections.Generic.List<System.Byte> x)",
                          "void X.Add(X x)"},
                         symbolInfo.CandidateSymbols.Select(s => s.ToTestDisplayString()).Order().ToArray());
        }

        [WorkItem(529787, "http://vstfdevdiv:8080/DevDiv2/DevDiv/_workitems/edit/529787")]
        [Fact]
        public void GetCollectionInitializerSymbolInfo_03()
        {
            var source = @"
using System;
using System.Collections.Generic;

class Base : IEnumerable<int>
{} 

class X : Base
{
    protected void Add(string x) { }
}

class Y
{
    static void Main()
    {
        var z = new X { String.Empty };
    }
}
";
            var compilation = CreateStandardCompilation(source);

            compilation.VerifyDiagnostics(
    // (5,14): error CS0535: 'Base' does not implement interface member 'IEnumerable<int>.GetEnumerator()'
    // class Base : IEnumerable<int>
    Diagnostic(ErrorCode.ERR_UnimplementedInterfaceMember, "IEnumerable<int>").WithArguments("Base", "System.Collections.Generic.IEnumerable<int>.GetEnumerator()").WithLocation(5, 14),
    // (5,14): error CS0535: 'Base' does not implement interface member 'IEnumerable.GetEnumerator()'
    // class Base : IEnumerable<int>
    Diagnostic(ErrorCode.ERR_UnimplementedInterfaceMember, "IEnumerable<int>").WithArguments("Base", "System.Collections.IEnumerable.GetEnumerator()").WithLocation(5, 14),
    // (17,32): error CS0122: 'X.Add(string)' is inaccessible due to its protection level
    //         var z = new X { String.Empty };
    Diagnostic(ErrorCode.ERR_BadAccess, "Empty").WithArguments("X.Add(string)").WithLocation(17, 32)
                );

            var tree = compilation.SyntaxTrees.Single();
            var semanticModel = compilation.GetSemanticModel(tree);

            var nodes = (from node in tree.GetRoot().DescendantNodes()
                         where node.IsKind(SyntaxKind.CollectionInitializerExpression)
                         select (InitializerExpressionSyntax)node).Single().Expressions;

            SymbolInfo symbolInfo;

            symbolInfo = semanticModel.GetCollectionInitializerSymbolInfo(nodes[0]);

            Assert.Null(symbolInfo.Symbol);
            Assert.Equal(CandidateReason.Inaccessible, symbolInfo.CandidateReason);
            Assert.Equal("void X.Add(System.String x)", symbolInfo.CandidateSymbols.Single().ToTestDisplayString());
        }

        [WorkItem(529787, "http://vstfdevdiv:8080/DevDiv2/DevDiv/_workitems/edit/529787")]
        [Fact]
        public void GetCollectionInitializerSymbolInfo_04()
        {
            var source = @"
using System;
using System.Collections.Generic;
 
class X : List<int>
{
    void Add(string x, int y) {}
 
    static void Main()
    {
        var z = new X { {String.Empty, 12} };
    }
}
";
            var compilation = CreateStandardCompilation(source);

            var tree = compilation.SyntaxTrees.Single();
            var semanticModel = compilation.GetSemanticModel(tree);

            var nodes = (from node in tree.GetRoot().DescendantNodes()
                         where node.IsKind(SyntaxKind.CollectionInitializerExpression)
                         select (InitializerExpressionSyntax)node).Single().Expressions;

            SymbolInfo symbolInfo;

            symbolInfo = semanticModel.GetCollectionInitializerSymbolInfo(nodes[0]);

            Assert.NotNull(symbolInfo.Symbol);
            Assert.Equal("void X.Add(System.String x, System.Int32 y)", symbolInfo.Symbol.ToTestDisplayString());
            Assert.Equal(CandidateReason.None, symbolInfo.CandidateReason);
            Assert.Equal(0, symbolInfo.CandidateSymbols.Length);
        }

        [WorkItem(529787, "http://vstfdevdiv:8080/DevDiv2/DevDiv/_workitems/edit/529787")]
        [Fact]
        public void GetCollectionInitializerSymbolInfo_05()
        {
            var source = @"
using System;
using System.Collections.Generic;
 
class X : List<int>
{
    void Add(string x, int y) {}
 
    static void Main()
    {
        var z = new X { {String.Empty, 12} };
    }
}
";
            var compilation = CreateStandardCompilation(source);

            var tree = compilation.SyntaxTrees.Single();
            var semanticModel = compilation.GetSemanticModel(tree);

            var nodes = (from node in tree.GetRoot().DescendantNodes()
                         where node.IsKind(SyntaxKind.CollectionInitializerExpression)
                         select (InitializerExpressionSyntax)node).Single().Expressions;

            SymbolInfo symbolInfo;

            for (int i = 0; i < 2; i++)
            {
                symbolInfo = semanticModel.GetCollectionInitializerSymbolInfo(((InitializerExpressionSyntax)nodes[0]).Expressions[i]);

                Assert.Null(symbolInfo.Symbol);
                Assert.Equal(CandidateReason.None, symbolInfo.CandidateReason);
                Assert.Equal(0, symbolInfo.CandidateSymbols.Length);
            }
        }

        [WorkItem(1084686, "http://vstfdevdiv:8080/DevDiv2/DevDiv/_workitems/edit/1084686"), WorkItem(390, "CodePlex")]
        [Fact]
        public void GetCollectionInitializerSymbolInfo_CollectionInitializerWithinObjectInitializer_01()
        {
            var source = @"
using System;
using System.Collections.Generic;
class Test 
{
    public List<string> List { get; set; }
    
    static void Main() 
    {
        var x = new Test 
                    { 
                        List = { ""Hello"", ""World"" },
                    };
    };
}
";
            var compilation = CreateStandardCompilation(source);

            var tree = compilation.SyntaxTrees.Single();
            var semanticModel = compilation.GetSemanticModel(tree);

            var root = tree.GetRoot();
            var objectCreation = root.DescendantNodes().OfType<ObjectCreationExpressionSyntax>().Single();
            var listAssignment = (AssignmentExpressionSyntax)objectCreation.Initializer.Expressions[0];

            Assert.Equal(SyntaxKind.SimpleAssignmentExpression, listAssignment.Kind());
            Assert.Equal("List", listAssignment.Left.ToString());

            var listInitializer = (InitializerExpressionSyntax)listAssignment.Right;

            SymbolInfo symbolInfo;

            foreach (var expression in listInitializer.Expressions)
            {
                symbolInfo = semanticModel.GetCollectionInitializerSymbolInfo(expression);
                Assert.Equal("void System.Collections.Generic.List<System.String>.Add(System.String item)", symbolInfo.Symbol.ToTestDisplayString());
            }
        }

        [WorkItem(1084686, "http://vstfdevdiv:8080/DevDiv2/DevDiv/_workitems/edit/1084686"), WorkItem(390, "CodePlex")]
        [Fact]
        public void GetCollectionInitializerSymbolInfo_CollectionInitializerWithinObjectInitializer_02()
        {
            var source = @"
using System;
using System.Collections.Generic;
class Test 
{
    public List<string> List { get; set; }
    
    static void Main() 
    {
        var x = new Test2 
                    { 
                        P = { 
                                List = { ""Hello"", ""World"" },
                            }
                    };
    };
}

class Test2 
{
    public Test P { get; set; }
}
";
            var compilation = CreateStandardCompilation(source);

            var tree = compilation.SyntaxTrees.Single();
            var semanticModel = compilation.GetSemanticModel(tree);

            var root = tree.GetRoot();
            var objectCreation = root.DescendantNodes().OfType<ObjectCreationExpressionSyntax>().Single();
            var listAssignment = (AssignmentExpressionSyntax)((InitializerExpressionSyntax)((AssignmentExpressionSyntax)objectCreation.Initializer.Expressions[0]).Right).Expressions[0];

            Assert.Equal(SyntaxKind.SimpleAssignmentExpression, listAssignment.Kind());
            Assert.Equal("List", listAssignment.Left.ToString());

            var listInitializer = (InitializerExpressionSyntax)listAssignment.Right;

            SymbolInfo symbolInfo;

            foreach (var expression in listInitializer.Expressions)
            {
                symbolInfo = semanticModel.GetCollectionInitializerSymbolInfo(expression);
                Assert.Equal("void System.Collections.Generic.List<System.String>.Add(System.String item)", symbolInfo.Symbol.ToTestDisplayString());
            }
        }

        [WorkItem(1084686, "http://vstfdevdiv:8080/DevDiv2/DevDiv/_workitems/edit/1084686"), WorkItem(390, "CodePlex")]
        [Fact]
        public void GetCollectionInitializerSymbolInfo_CollectionInitializerWithinObjectInitializer_03()
        {
            var source = @"
using System;
using System.Collections.Generic;

class C : System.Collections.Generic.List<C>
{
    class D
    {
        public C[] arr = new C[1] { new C() };
    }

    static void Main()
    {
        var d = new D { arr = { [0] = { null } } };
    }
}
";
            var compilation = CreateStandardCompilation(source);

            var tree = compilation.SyntaxTrees.Single();
            var semanticModel = compilation.GetSemanticModel(tree);

            var root = tree.GetRoot();
            var objectCreation = root.DescendantNodes().OfType<ObjectCreationExpressionSyntax>().Last();
            var listAssignment = (AssignmentExpressionSyntax)((InitializerExpressionSyntax)((AssignmentExpressionSyntax)objectCreation.Initializer.Expressions[0]).Right).Expressions[0];

            Assert.Equal(SyntaxKind.SimpleAssignmentExpression, listAssignment.Kind());
            Assert.Equal("[0]", listAssignment.Left.ToString());

            var listInitializer = (InitializerExpressionSyntax)listAssignment.Right;

            SymbolInfo symbolInfo;

            foreach (var expression in listInitializer.Expressions)
            {
                symbolInfo = semanticModel.GetCollectionInitializerSymbolInfo(expression);
                Assert.Equal("void System.Collections.Generic.List<C>.Add(C item)", symbolInfo.Symbol.ToTestDisplayString());
            }
        }

        [Fact, WorkItem(1073330, "http://vstfdevdiv:8080/DevDiv2/DevDiv/_workitems/edit/1073330")]
        public void NestedIndexerInitializerArray()
        {
            var source = @"
class C
{
    int[] a;

    static void Main()
    {
        var a = new C { a = { [0] = 1, [1] = 2 } };
    }
}
";

            CreateStandardCompilation(source).VerifyDiagnostics(
                // (4,11): warning CS0414: The field 'C.a' is assigned but its value is never used
                //     int[] a;
                Diagnostic(ErrorCode.WRN_UnreferencedFieldAssg, "a").WithArguments("C.a").WithLocation(4, 11));
        }

        [Fact, WorkItem(1073330, "http://vstfdevdiv:8080/DevDiv2/DevDiv/_workitems/edit/1073330")]
        public void NestedIndexerInitializerMDArray()
        {
            var source = @"
class C
{
    int[,] a;

    static void Main()
    {
        var a = new C { a = { [0, 0] = 1, [0, 1] = 2, [1, 0] = 3, [1, 1] = 4} };
    }
}
";

            CreateStandardCompilation(source).VerifyDiagnostics(
                // (4,12): warning CS0414: The field 'C.a' is assigned but its value is never used
                //     int[,] a;
                Diagnostic(ErrorCode.WRN_UnreferencedFieldAssg, "a").WithArguments("C.a").WithLocation(4, 12));
        }

        [Fact, WorkItem(1073330, "http://vstfdevdiv:8080/DevDiv2/DevDiv/_workitems/edit/1073330")]
        public void NestedIndexerInitializerArraySemanticInfo()
        {
            var source = @"
class C
{
    int[] a;

    static void Main()
    {
        var a = new C { a = { [0] = 1, [1] = 2 } };
    }
}
";

            var compilation = CreateStandardCompilation(source);

            var tree = compilation.SyntaxTrees.Single();
            var semanticModel = compilation.GetSemanticModel(tree);

            var nodes = tree.GetRoot().DescendantNodes().OfType<InitializerExpressionSyntax>().Skip(1).Single().Expressions;

            SymbolInfo symbolInfo;

            for (int i = 0; i < 2; i++)
            {
                symbolInfo = semanticModel.GetSymbolInfo(((AssignmentExpressionSyntax)nodes[i]).Left);

                Assert.Null(symbolInfo.Symbol);
                Assert.Equal(CandidateReason.None, symbolInfo.CandidateReason);
                Assert.Equal(0, symbolInfo.CandidateSymbols.Length);
            }
        }

        [Fact, WorkItem(2046, "https://github.com/dotnet/roslyn/issues/2046")]
        public void ObjectInitializerTest_DynamicPassedToConstructor()
        {
            var source = @"
using System;

class Program
{
    static void Main(string[] args)
    {
        DoesNotWork();
    }

    public static void DoesNotWork()
    {
        var cc = new Cc(1, (dynamic)new object())
        {
            C = ""Initialized""
        };
        Console.WriteLine(cc.C ?? ""Uninitialized !!!"");
    }
}

public class Cc{

    public int A { get; set; }
    public dynamic B { get; set; }

    public string C { get; set; }

    public Cc(int a, dynamic b)
    {
        A = a;
        B = b;
    }
}
";
            CompileAndVerify(source, new[] { CSharpRef, SystemCoreRef }, expectedOutput: "Initialized");
        }

        [WorkItem(12983, "https://github.com/dotnet/roslyn/issues/12983")]
        [Fact]
        public void GetCollectionInitializerSymbolInfo_06()
        {
            var source = @"
using System;
using System.Collections.Generic;
 
class X
{
    public static void Main()
    {
        var list1 = new List<string>;
        var list2 = new List<string>();

        var list3 = new List<string> { Count = 3 };
        var list4 = new List<string>() { Count = 3 };

        var list5 = new List<string> { 1, 2, 3 };
        var list6 = new List<string>() { 1, 2, 3 };
    }
}
";
            var compilation = CreateStandardCompilation(source);

            var tree = compilation.SyntaxTrees.Single();
            var semanticModel = compilation.GetSemanticModel(tree);

            var nodes = tree.GetRoot().DescendantNodes().OfType<GenericNameSyntax>().ToArray();
            Assert.Equal(6, nodes.Length);

            foreach (var name in nodes)
            {
                Assert.Equal("List<string>", name.ToString());
                Assert.Equal("System.Collections.Generic.List<System.String>", semanticModel.GetSymbolInfo(name).Symbol.ToTestDisplayString());
                Assert.Null(semanticModel.GetTypeInfo(name).Type);
            }
        }
    }
}<|MERGE_RESOLUTION|>--- conflicted
+++ resolved
@@ -41,21 +41,12 @@
       Initializers(2):
           ISimpleAssignmentExpression (OperationKind.SimpleAssignmentExpression, Type: System.Int32) (Syntax: 'x = 0')
             Left: IFieldReferenceExpression: System.Int32 MemberInitializerTest.x (OperationKind.FieldReferenceExpression, Type: System.Int32) (Syntax: 'x')
-<<<<<<< HEAD
                 Instance Receiver: IInstanceReferenceExpression (OperationKind.InstanceReferenceExpression, Type: MemberInitializerTest) (Syntax: 'x')
-            Right: ILiteralExpression (Text: 0) (OperationKind.LiteralExpression, Type: System.Int32, Constant: 0) (Syntax: '0')
+            Right: ILiteralExpression (OperationKind.LiteralExpression, Type: System.Int32, Constant: 0) (Syntax: '0')
           ISimpleAssignmentExpression (OperationKind.SimpleAssignmentExpression, Type: System.Int32) (Syntax: 'y = 0')
             Left: IPropertyReferenceExpression: System.Int32 MemberInitializerTest.y { get; set; } (OperationKind.PropertyReferenceExpression, Type: System.Int32) (Syntax: 'y')
                 Instance Receiver: IInstanceReferenceExpression (OperationKind.InstanceReferenceExpression, Type: MemberInitializerTest) (Syntax: 'y')
-            Right: ILiteralExpression (Text: 0) (OperationKind.LiteralExpression, Type: System.Int32, Constant: 0) (Syntax: '0')
-=======
-                Instance Receiver: IInstanceReferenceExpression (InstanceReferenceKind.Implicit) (OperationKind.InstanceReferenceExpression, Type: MemberInitializerTest) (Syntax: 'x')
             Right: ILiteralExpression (OperationKind.LiteralExpression, Type: System.Int32, Constant: 0) (Syntax: '0')
-          ISimpleAssignmentExpression (OperationKind.SimpleAssignmentExpression, Type: System.Int32) (Syntax: 'y = 0')
-            Left: IPropertyReferenceExpression: System.Int32 MemberInitializerTest.y { get; set; } (OperationKind.PropertyReferenceExpression, Type: System.Int32) (Syntax: 'y')
-                Instance Receiver: IInstanceReferenceExpression (InstanceReferenceKind.Implicit) (OperationKind.InstanceReferenceExpression, Type: MemberInitializerTest) (Syntax: 'y')
-            Right: ILiteralExpression (OperationKind.LiteralExpression, Type: System.Int32, Constant: 0) (Syntax: '0')
->>>>>>> e2afbb28
 ";
             var expectedDiagnostics = DiagnosticDescription.None;
 
@@ -87,21 +78,12 @@
       Initializers(2):
           ISimpleAssignmentExpression (OperationKind.SimpleAssignmentExpression, Type: System.Int32) (Syntax: 'x = 0')
             Left: IFieldReferenceExpression: System.Int32 MemberInitializerTest.x (OperationKind.FieldReferenceExpression, Type: System.Int32) (Syntax: 'x')
-<<<<<<< HEAD
                 Instance Receiver: IInstanceReferenceExpression (OperationKind.InstanceReferenceExpression, Type: MemberInitializerTest) (Syntax: 'x')
-            Right: ILiteralExpression (Text: 0) (OperationKind.LiteralExpression, Type: System.Int32, Constant: 0) (Syntax: '0')
+            Right: ILiteralExpression (OperationKind.LiteralExpression, Type: System.Int32, Constant: 0) (Syntax: '0')
           ISimpleAssignmentExpression (OperationKind.SimpleAssignmentExpression, Type: System.Int32) (Syntax: 'y = 0')
             Left: IPropertyReferenceExpression: System.Int32 MemberInitializerTest.y { get; set; } (OperationKind.PropertyReferenceExpression, Type: System.Int32) (Syntax: 'y')
                 Instance Receiver: IInstanceReferenceExpression (OperationKind.InstanceReferenceExpression, Type: MemberInitializerTest) (Syntax: 'y')
-            Right: ILiteralExpression (Text: 0) (OperationKind.LiteralExpression, Type: System.Int32, Constant: 0) (Syntax: '0')
-=======
-                Instance Receiver: IInstanceReferenceExpression (InstanceReferenceKind.Implicit) (OperationKind.InstanceReferenceExpression, Type: MemberInitializerTest) (Syntax: 'x')
             Right: ILiteralExpression (OperationKind.LiteralExpression, Type: System.Int32, Constant: 0) (Syntax: '0')
-          ISimpleAssignmentExpression (OperationKind.SimpleAssignmentExpression, Type: System.Int32) (Syntax: 'y = 0')
-            Left: IPropertyReferenceExpression: System.Int32 MemberInitializerTest.y { get; set; } (OperationKind.PropertyReferenceExpression, Type: System.Int32) (Syntax: 'y')
-                Instance Receiver: IInstanceReferenceExpression (InstanceReferenceKind.Implicit) (OperationKind.InstanceReferenceExpression, Type: MemberInitializerTest) (Syntax: 'y')
-            Right: ILiteralExpression (OperationKind.LiteralExpression, Type: System.Int32, Constant: 0) (Syntax: '0')
->>>>>>> e2afbb28
 ";
             var expectedDiagnostics = DiagnosticDescription.None;
 
@@ -893,13 +875,8 @@
       Initializers(1):
           ISimpleAssignmentExpression (OperationKind.SimpleAssignmentExpression, Type: D, IsInvalid) (Syntax: 'z = null')
             Left: IEventReferenceExpression: event D MemberInitializerTest.z (OperationKind.EventReferenceExpression, Type: D, IsInvalid) (Syntax: 'z')
-<<<<<<< HEAD
                 Instance Receiver: IInstanceReferenceExpression (OperationKind.InstanceReferenceExpression, Type: MemberInitializerTest, IsInvalid) (Syntax: 'z')
-            Right: ILiteralExpression (Text: null) (OperationKind.LiteralExpression, Type: null, Constant: null) (Syntax: 'null')
-=======
-                Instance Receiver: IInstanceReferenceExpression (InstanceReferenceKind.Implicit) (OperationKind.InstanceReferenceExpression, Type: MemberInitializerTest, IsInvalid) (Syntax: 'z')
             Right: ILiteralExpression (OperationKind.LiteralExpression, Type: null, Constant: null) (Syntax: 'null')
->>>>>>> e2afbb28
 ";
             var expectedDiagnostics = new DiagnosticDescription[] {
                 // CS0070: The event 'MemberInitializerTest.z' can only appear on the left hand side of += or -= (except when used from within the type 'MemberInitializerTest')
@@ -968,13 +945,8 @@
       Initializers(2):
           ISimpleAssignmentExpression (OperationKind.SimpleAssignmentExpression, Type: System.Int32) (Syntax: 'x = 1')
             Left: IFieldReferenceExpression: System.Int32 MemberInitializerTest.x (OperationKind.FieldReferenceExpression, Type: System.Int32) (Syntax: 'x')
-<<<<<<< HEAD
                 Instance Receiver: IInstanceReferenceExpression (OperationKind.InstanceReferenceExpression, Type: MemberInitializerTest) (Syntax: 'x')
-            Right: ILiteralExpression (Text: 1) (OperationKind.LiteralExpression, Type: System.Int32, Constant: 1) (Syntax: '1')
-=======
-                Instance Receiver: IInstanceReferenceExpression (InstanceReferenceKind.Implicit) (OperationKind.InstanceReferenceExpression, Type: MemberInitializerTest) (Syntax: 'x')
             Right: ILiteralExpression (OperationKind.LiteralExpression, Type: System.Int32, Constant: 1) (Syntax: '1')
->>>>>>> e2afbb28
           ISimpleAssignmentExpression (OperationKind.SimpleAssignmentExpression, Type: System.Int32, IsInvalid) (Syntax: 'y = x')
             Left: IPropertyReferenceExpression: System.Int32 MemberInitializerTest.y { get; set; } (OperationKind.PropertyReferenceExpression, Type: System.Int32) (Syntax: 'y')
                 Instance Receiver: IInstanceReferenceExpression (OperationKind.InstanceReferenceExpression, Type: MemberInitializerTest) (Syntax: 'y')
@@ -1018,31 +990,17 @@
           ISimpleAssignmentExpression (OperationKind.SimpleAssignmentExpression, Type: System.Int32, IsInvalid) (Syntax: 'x = 1')
             Left: IInvalidExpression (OperationKind.InvalidExpression, Type: System.Int32, IsInvalid) (Syntax: 'x')
                 Children(1):
-<<<<<<< HEAD
                     IInstanceReferenceExpression (OperationKind.InstanceReferenceExpression, Type: MemberInitializerTest) (Syntax: 'MemberInitializerTest')
-            Right: ILiteralExpression (Text: 1) (OperationKind.LiteralExpression, Type: System.Int32, Constant: 1) (Syntax: '1')
+            Right: ILiteralExpression (OperationKind.LiteralExpression, Type: System.Int32, Constant: 1) (Syntax: '1')
           ISimpleAssignmentExpression (OperationKind.SimpleAssignmentExpression, Type: System.Int32, IsInvalid) (Syntax: 'y = 2')
             Left: IInvalidExpression (OperationKind.InvalidExpression, Type: System.Int32, IsInvalid) (Syntax: 'y')
                 Children(1):
                     IInstanceReferenceExpression (OperationKind.InstanceReferenceExpression, Type: MemberInitializerTest) (Syntax: 'MemberInitializerTest')
-            Right: ILiteralExpression (Text: 2) (OperationKind.LiteralExpression, Type: System.Int32, Constant: 2) (Syntax: '2')
+            Right: ILiteralExpression (OperationKind.LiteralExpression, Type: System.Int32, Constant: 2) (Syntax: '2')
           ISimpleAssignmentExpression (OperationKind.SimpleAssignmentExpression, Type: System.Int32) (Syntax: 'z = 3')
             Left: IFieldReferenceExpression: System.Int32 MemberInitializerTest.z (OperationKind.FieldReferenceExpression, Type: System.Int32) (Syntax: 'z')
                 Instance Receiver: IInstanceReferenceExpression (OperationKind.InstanceReferenceExpression, Type: MemberInitializerTest) (Syntax: 'z')
-            Right: ILiteralExpression (Text: 3) (OperationKind.LiteralExpression, Type: System.Int32, Constant: 3) (Syntax: '3')
-=======
-                    IInstanceReferenceExpression (InstanceReferenceKind.Implicit) (OperationKind.InstanceReferenceExpression, Type: MemberInitializerTest) (Syntax: 'MemberInitializerTest')
-            Right: ILiteralExpression (OperationKind.LiteralExpression, Type: System.Int32, Constant: 1) (Syntax: '1')
-          ISimpleAssignmentExpression (OperationKind.SimpleAssignmentExpression, Type: System.Int32, IsInvalid) (Syntax: 'y = 2')
-            Left: IInvalidExpression (OperationKind.InvalidExpression, Type: System.Int32, IsInvalid) (Syntax: 'y')
-                Children(1):
-                    IInstanceReferenceExpression (InstanceReferenceKind.Implicit) (OperationKind.InstanceReferenceExpression, Type: MemberInitializerTest) (Syntax: 'MemberInitializerTest')
-            Right: ILiteralExpression (OperationKind.LiteralExpression, Type: System.Int32, Constant: 2) (Syntax: '2')
-          ISimpleAssignmentExpression (OperationKind.SimpleAssignmentExpression, Type: System.Int32) (Syntax: 'z = 3')
-            Left: IFieldReferenceExpression: System.Int32 MemberInitializerTest.z (OperationKind.FieldReferenceExpression, Type: System.Int32) (Syntax: 'z')
-                Instance Receiver: IInstanceReferenceExpression (InstanceReferenceKind.Implicit) (OperationKind.InstanceReferenceExpression, Type: MemberInitializerTest) (Syntax: 'z')
             Right: ILiteralExpression (OperationKind.LiteralExpression, Type: System.Int32, Constant: 3) (Syntax: '3')
->>>>>>> e2afbb28
 ";
             var expectedDiagnostics = new DiagnosticDescription[] {
                 // CS0122: 'MemberInitializerTest.x' is inaccessible due to its protection level
@@ -1120,21 +1078,12 @@
                 Initializers(2):
                     ISimpleAssignmentExpression (OperationKind.SimpleAssignmentExpression, Type: System.Int32) (Syntax: 'x = 1')
                       Left: IFieldReferenceExpression: System.Int32 MemberInitializerTest.x (OperationKind.FieldReferenceExpression, Type: System.Int32) (Syntax: 'x')
-<<<<<<< HEAD
                           Instance Receiver: IInstanceReferenceExpression (OperationKind.InstanceReferenceExpression, Type: MemberInitializerTest) (Syntax: 'x')
-                      Right: ILiteralExpression (Text: 1) (OperationKind.LiteralExpression, Type: System.Int32, Constant: 1) (Syntax: '1')
+                      Right: ILiteralExpression (OperationKind.LiteralExpression, Type: System.Int32, Constant: 1) (Syntax: '1')
                     ISimpleAssignmentExpression (OperationKind.SimpleAssignmentExpression, Type: System.Int32) (Syntax: 'y = 2')
                       Left: IPropertyReferenceExpression: System.Int32 MemberInitializerTest.y { get; set; } (OperationKind.PropertyReferenceExpression, Type: System.Int32) (Syntax: 'y')
                           Instance Receiver: IInstanceReferenceExpression (OperationKind.InstanceReferenceExpression, Type: MemberInitializerTest) (Syntax: 'y')
-                      Right: ILiteralExpression (Text: 2) (OperationKind.LiteralExpression, Type: System.Int32, Constant: 2) (Syntax: '2')
-=======
-                          Instance Receiver: IInstanceReferenceExpression (InstanceReferenceKind.Implicit) (OperationKind.InstanceReferenceExpression, Type: MemberInitializerTest) (Syntax: 'x')
-                      Right: ILiteralExpression (OperationKind.LiteralExpression, Type: System.Int32, Constant: 1) (Syntax: '1')
-                    ISimpleAssignmentExpression (OperationKind.SimpleAssignmentExpression, Type: System.Int32) (Syntax: 'y = 2')
-                      Left: IPropertyReferenceExpression: System.Int32 MemberInitializerTest.y { get; set; } (OperationKind.PropertyReferenceExpression, Type: System.Int32) (Syntax: 'y')
-                          Instance Receiver: IInstanceReferenceExpression (InstanceReferenceKind.Implicit) (OperationKind.InstanceReferenceExpression, Type: MemberInitializerTest) (Syntax: 'y')
                       Right: ILiteralExpression (OperationKind.LiteralExpression, Type: System.Int32, Constant: 2) (Syntax: '2')
->>>>>>> e2afbb28
 ";
             var expectedDiagnostics = new DiagnosticDescription[] {
                 // CS0154: The property or indexer 'Test.Prop' cannot be used in this context because it lacks the get accessor
@@ -1205,13 +1154,8 @@
       Initializers(1):
           ISimpleAssignmentExpression (OperationKind.SimpleAssignmentExpression, Type: System.Int32, IsInvalid) (Syntax: 'x = 1')
             Left: IFieldReferenceExpression: System.Int32 MemberInitializerTest.x (OperationKind.FieldReferenceExpression, Type: System.Int32, IsInvalid) (Syntax: 'x')
-<<<<<<< HEAD
                 Instance Receiver: IInstanceReferenceExpression (OperationKind.InstanceReferenceExpression, Type: MemberInitializerTest, IsInvalid) (Syntax: 'x')
-            Right: ILiteralExpression (Text: 1) (OperationKind.LiteralExpression, Type: System.Int32, Constant: 1) (Syntax: '1')
-=======
-                Instance Receiver: IInstanceReferenceExpression (InstanceReferenceKind.Implicit) (OperationKind.InstanceReferenceExpression, Type: MemberInitializerTest, IsInvalid) (Syntax: 'x')
             Right: ILiteralExpression (OperationKind.LiteralExpression, Type: System.Int32, Constant: 1) (Syntax: '1')
->>>>>>> e2afbb28
 ";
             var expectedDiagnostics = new DiagnosticDescription[] {
                 // CS0191: A readonly field cannot be assigned to (except in a constructor or a variable initializer)
@@ -1248,13 +1192,8 @@
       Initializers(1):
           ISimpleAssignmentExpression (OperationKind.SimpleAssignmentExpression, Type: System.Int32, IsInvalid) (Syntax: 'y = 2')
             Left: IPropertyReferenceExpression: System.Int32 MemberInitializerTest.y { get; } (OperationKind.PropertyReferenceExpression, Type: System.Int32, IsInvalid) (Syntax: 'y')
-<<<<<<< HEAD
                 Instance Receiver: IInstanceReferenceExpression (OperationKind.InstanceReferenceExpression, Type: MemberInitializerTest, IsInvalid) (Syntax: 'y')
-            Right: ILiteralExpression (Text: 2) (OperationKind.LiteralExpression, Type: System.Int32, Constant: 2) (Syntax: '2')
-=======
-                Instance Receiver: IInstanceReferenceExpression (InstanceReferenceKind.Implicit) (OperationKind.InstanceReferenceExpression, Type: MemberInitializerTest, IsInvalid) (Syntax: 'y')
             Right: ILiteralExpression (OperationKind.LiteralExpression, Type: System.Int32, Constant: 2) (Syntax: '2')
->>>>>>> e2afbb28
 ";
             var expectedDiagnostics = new DiagnosticDescription[] {
                 // CS0200: Property or indexer 'MemberInitializerTest.y' cannot be assigned to -- it is read only
@@ -1440,19 +1379,11 @@
       Initializers(2):
           ISimpleAssignmentExpression (OperationKind.SimpleAssignmentExpression, Type: System.Int32) (Syntax: 'x = 0')
             Left: IFieldReferenceExpression: System.Int32 MemberInitializerTest.x (OperationKind.FieldReferenceExpression, Type: System.Int32) (Syntax: 'x')
-<<<<<<< HEAD
                 Instance Receiver: IInstanceReferenceExpression (OperationKind.InstanceReferenceExpression, Type: MemberInitializerTest) (Syntax: 'x')
-            Right: ILiteralExpression (Text: 0) (OperationKind.LiteralExpression, Type: System.Int32, Constant: 0) (Syntax: '0')
-          IIncrementExpression (UnaryOperandKind.Invalid) (OperationKind.IncrementExpression, Type: System.Object, IsInvalid) (Syntax: 'y++')
-            Left: IFieldReferenceExpression: System.Int32 MemberInitializerTest.y (OperationKind.FieldReferenceExpression, Type: System.Int32, IsInvalid) (Syntax: 'y')
-                Instance Receiver: IInstanceReferenceExpression (OperationKind.InstanceReferenceExpression, Type: MemberInitializerTest, IsInvalid) (Syntax: 'y')
-=======
-                Instance Receiver: IInstanceReferenceExpression (InstanceReferenceKind.Implicit) (OperationKind.InstanceReferenceExpression, Type: MemberInitializerTest) (Syntax: 'x')
             Right: ILiteralExpression (OperationKind.LiteralExpression, Type: System.Int32, Constant: 0) (Syntax: '0')
           IIncrementExpression (PostfixIncrement) (OperationKind.IncrementExpression, Type: System.Object, IsInvalid) (Syntax: 'y++')
             Target: IFieldReferenceExpression: System.Int32 MemberInitializerTest.y (OperationKind.FieldReferenceExpression, Type: System.Int32, IsInvalid) (Syntax: 'y')
-                Instance Receiver: IInstanceReferenceExpression (InstanceReferenceKind.Implicit) (OperationKind.InstanceReferenceExpression, Type: MemberInitializerTest, IsInvalid) (Syntax: 'y')
->>>>>>> e2afbb28
+                Instance Receiver: IInstanceReferenceExpression (OperationKind.InstanceReferenceExpression, Type: MemberInitializerTest, IsInvalid) (Syntax: 'y')
 ";
             var expectedDiagnostics = new DiagnosticDescription[] {
                 // CS0120: An object reference is required for the non-static field, method, or property 'MemberInitializerTest.y'
@@ -1488,13 +1419,8 @@
       Initializers(2):
           ISimpleAssignmentExpression (OperationKind.SimpleAssignmentExpression, Type: System.Int32) (Syntax: 'x = 0')
             Left: IFieldReferenceExpression: System.Int32 MemberInitializerTest.x (OperationKind.FieldReferenceExpression, Type: System.Int32) (Syntax: 'x')
-<<<<<<< HEAD
                 Instance Receiver: IInstanceReferenceExpression (OperationKind.InstanceReferenceExpression, Type: MemberInitializerTest) (Syntax: 'x')
-            Right: ILiteralExpression (Text: 0) (OperationKind.LiteralExpression, Type: System.Int32, Constant: 0) (Syntax: '0')
-=======
-                Instance Receiver: IInstanceReferenceExpression (InstanceReferenceKind.Implicit) (OperationKind.InstanceReferenceExpression, Type: MemberInitializerTest) (Syntax: 'x')
             Right: ILiteralExpression (OperationKind.LiteralExpression, Type: System.Int32, Constant: 0) (Syntax: '0')
->>>>>>> e2afbb28
           ISimpleAssignmentExpression (OperationKind.SimpleAssignmentExpression, Type: MemberInitializerTest, IsInvalid) (Syntax: 'Goo() = new ... lizerTest()')
             Left: IInvocationExpression ( MemberInitializerTest MemberInitializerTest.Goo()) (OperationKind.InvocationExpression, Type: MemberInitializerTest, IsInvalid) (Syntax: 'Goo()')
                 Instance Receiver: IInstanceReferenceExpression (OperationKind.InstanceReferenceExpression, Type: MemberInitializerTest, IsInvalid) (Syntax: 'Goo')
@@ -1579,21 +1505,12 @@
       Initializers(2):
           ISimpleAssignmentExpression (OperationKind.SimpleAssignmentExpression, Type: System.Int32) (Syntax: 'x = 1')
             Left: IFieldReferenceExpression: System.Int32 MemberInitializerTest.x (OperationKind.FieldReferenceExpression, Type: System.Int32) (Syntax: 'x')
-<<<<<<< HEAD
                 Instance Receiver: IInstanceReferenceExpression (OperationKind.InstanceReferenceExpression, Type: MemberInitializerTest) (Syntax: 'x')
-            Right: ILiteralExpression (Text: 1) (OperationKind.LiteralExpression, Type: System.Int32, Constant: 1) (Syntax: '1')
+            Right: ILiteralExpression (OperationKind.LiteralExpression, Type: System.Int32, Constant: 1) (Syntax: '1')
           ISimpleAssignmentExpression (OperationKind.SimpleAssignmentExpression, Type: System.Int32, IsInvalid) (Syntax: 'x = 2')
             Left: IFieldReferenceExpression: System.Int32 MemberInitializerTest.x (OperationKind.FieldReferenceExpression, Type: System.Int32, IsInvalid) (Syntax: 'x')
                 Instance Receiver: IInstanceReferenceExpression (OperationKind.InstanceReferenceExpression, Type: MemberInitializerTest, IsInvalid) (Syntax: 'x')
-            Right: ILiteralExpression (Text: 2) (OperationKind.LiteralExpression, Type: System.Int32, Constant: 2) (Syntax: '2')
-=======
-                Instance Receiver: IInstanceReferenceExpression (InstanceReferenceKind.Implicit) (OperationKind.InstanceReferenceExpression, Type: MemberInitializerTest) (Syntax: 'x')
-            Right: ILiteralExpression (OperationKind.LiteralExpression, Type: System.Int32, Constant: 1) (Syntax: '1')
-          ISimpleAssignmentExpression (OperationKind.SimpleAssignmentExpression, Type: System.Int32, IsInvalid) (Syntax: 'x = 2')
-            Left: IFieldReferenceExpression: System.Int32 MemberInitializerTest.x (OperationKind.FieldReferenceExpression, Type: System.Int32, IsInvalid) (Syntax: 'x')
-                Instance Receiver: IInstanceReferenceExpression (InstanceReferenceKind.Implicit) (OperationKind.InstanceReferenceExpression, Type: MemberInitializerTest, IsInvalid) (Syntax: 'x')
             Right: ILiteralExpression (OperationKind.LiteralExpression, Type: System.Int32, Constant: 2) (Syntax: '2')
->>>>>>> e2afbb28
 ";
             var expectedDiagnostics = new DiagnosticDescription[] {
                 // CS1912: Duplicate initialization of member 'x'
@@ -1661,13 +1578,8 @@
       Initializers(1):
           ISimpleAssignmentExpression (OperationKind.SimpleAssignmentExpression, Type: X, IsInvalid) (Syntax: 'x = 0')
             Left: IFieldReferenceExpression: X.x (OperationKind.FieldReferenceExpression, Type: X, IsInvalid) (Syntax: 'x')
-<<<<<<< HEAD
                 Instance Receiver: IInstanceReferenceExpression (OperationKind.InstanceReferenceExpression, Type: X, IsInvalid) (Syntax: 'x')
-            Right: ILiteralExpression (Text: 0) (OperationKind.LiteralExpression, Type: System.Int32, Constant: 0) (Syntax: '0')
-=======
-                Instance Receiver: IInstanceReferenceExpression (InstanceReferenceKind.Implicit) (OperationKind.InstanceReferenceExpression, Type: X, IsInvalid) (Syntax: 'x')
             Right: ILiteralExpression (OperationKind.LiteralExpression, Type: System.Int32, Constant: 0) (Syntax: '0')
->>>>>>> e2afbb28
 ";
             var expectedDiagnostics = new DiagnosticDescription[] {
                 // CS1914: Static field or property 'X.x' cannot be assigned in an object initializer
@@ -1701,21 +1613,12 @@
       Initializers(2):
           ISimpleAssignmentExpression (OperationKind.SimpleAssignmentExpression, Type: System.Int32, IsInvalid) (Syntax: 'x = 1')
             Left: IFieldReferenceExpression: System.Int32 MemberInitializerTest.x (OperationKind.FieldReferenceExpression, Type: System.Int32, IsInvalid) (Syntax: 'x')
-<<<<<<< HEAD
                 Instance Receiver: IInstanceReferenceExpression (OperationKind.InstanceReferenceExpression, Type: MemberInitializerTest, IsInvalid) (Syntax: 'x')
-            Right: ILiteralExpression (Text: 1) (OperationKind.LiteralExpression, Type: System.Int32, Constant: 1) (Syntax: '1')
+            Right: ILiteralExpression (OperationKind.LiteralExpression, Type: System.Int32, Constant: 1) (Syntax: '1')
           ISimpleAssignmentExpression (OperationKind.SimpleAssignmentExpression, Type: System.Int32, IsInvalid) (Syntax: 'Prop = 1')
             Left: IPropertyReferenceExpression: System.Int32 MemberInitializerTest.Prop { get; set; } (OperationKind.PropertyReferenceExpression, Type: System.Int32, IsInvalid) (Syntax: 'Prop')
                 Instance Receiver: IInstanceReferenceExpression (OperationKind.InstanceReferenceExpression, Type: MemberInitializerTest, IsInvalid) (Syntax: 'Prop')
-            Right: ILiteralExpression (Text: 1) (OperationKind.LiteralExpression, Type: System.Int32, Constant: 1) (Syntax: '1')
-=======
-                Instance Receiver: IInstanceReferenceExpression (InstanceReferenceKind.Implicit) (OperationKind.InstanceReferenceExpression, Type: MemberInitializerTest, IsInvalid) (Syntax: 'x')
             Right: ILiteralExpression (OperationKind.LiteralExpression, Type: System.Int32, Constant: 1) (Syntax: '1')
-          ISimpleAssignmentExpression (OperationKind.SimpleAssignmentExpression, Type: System.Int32, IsInvalid) (Syntax: 'Prop = 1')
-            Left: IPropertyReferenceExpression: System.Int32 MemberInitializerTest.Prop { get; set; } (OperationKind.PropertyReferenceExpression, Type: System.Int32, IsInvalid) (Syntax: 'Prop')
-                Instance Receiver: IInstanceReferenceExpression (InstanceReferenceKind.Implicit) (OperationKind.InstanceReferenceExpression, Type: MemberInitializerTest, IsInvalid) (Syntax: 'Prop')
-            Right: ILiteralExpression (OperationKind.LiteralExpression, Type: System.Int32, Constant: 1) (Syntax: '1')
->>>>>>> e2afbb28
 ";
             var expectedDiagnostics = new DiagnosticDescription[] {
                 // CS1914: Static field or property 'MemberInitializerTest.x' cannot be assigned in an object initializer
@@ -1761,13 +1664,8 @@
                 Initializers(1):
                     ISimpleAssignmentExpression (OperationKind.SimpleAssignmentExpression, Type: System.Int32) (Syntax: 'y = 1')
                       Left: IFieldReferenceExpression: System.Int32 MemberInitializerTest2.y (OperationKind.FieldReferenceExpression, Type: System.Int32) (Syntax: 'y')
-<<<<<<< HEAD
                           Instance Receiver: IInstanceReferenceExpression (OperationKind.InstanceReferenceExpression, Type: MemberInitializerTest2) (Syntax: 'y')
-                      Right: ILiteralExpression (Text: 1) (OperationKind.LiteralExpression, Type: System.Int32, Constant: 1) (Syntax: '1')
-=======
-                          Instance Receiver: IInstanceReferenceExpression (InstanceReferenceKind.Implicit) (OperationKind.InstanceReferenceExpression, Type: MemberInitializerTest2) (Syntax: 'y')
                       Right: ILiteralExpression (OperationKind.LiteralExpression, Type: System.Int32, Constant: 1) (Syntax: '1')
->>>>>>> e2afbb28
 ";
             var expectedDiagnostics = new DiagnosticDescription[] {
                 // CS1917: Members of readonly field 'MemberInitializerTest.x' of type 'MemberInitializerTest2' cannot be assigned with an object initializer because it is of a value type
@@ -1806,13 +1704,8 @@
       Initializers(2):
           ISimpleAssignmentExpression (OperationKind.SimpleAssignmentExpression, Type: System.Int32) (Syntax: 'x = 1')
             Left: IFieldReferenceExpression: System.Int32 MemberInitializerTest.x (OperationKind.FieldReferenceExpression, Type: System.Int32) (Syntax: 'x')
-<<<<<<< HEAD
                 Instance Receiver: IInstanceReferenceExpression (OperationKind.InstanceReferenceExpression, Type: MemberInitializerTest) (Syntax: 'x')
-            Right: ILiteralExpression (Text: 1) (OperationKind.LiteralExpression, Type: System.Int32, Constant: 1) (Syntax: '1')
-=======
-                Instance Receiver: IInstanceReferenceExpression (InstanceReferenceKind.Implicit) (OperationKind.InstanceReferenceExpression, Type: MemberInitializerTest) (Syntax: 'x')
             Right: ILiteralExpression (OperationKind.LiteralExpression, Type: System.Int32, Constant: 1) (Syntax: '1')
->>>>>>> e2afbb28
           IMemberInitializerExpression (OperationKind.MemberInitializerExpression, Type: MemberInitializerTest2, IsInvalid) (Syntax: 'Prop = { x = 1 }')
             InitializedMember: IPropertyReferenceExpression: MemberInitializerTest2 MemberInitializerTest.Prop { get; set; } (OperationKind.PropertyReferenceExpression, Type: MemberInitializerTest2, IsInvalid) (Syntax: 'Prop')
                 Instance Receiver: IInstanceReferenceExpression (OperationKind.InstanceReferenceExpression, Type: MemberInitializerTest, IsInvalid) (Syntax: 'Prop')
@@ -1820,13 +1713,8 @@
                 Initializers(1):
                     ISimpleAssignmentExpression (OperationKind.SimpleAssignmentExpression, Type: System.Int32) (Syntax: 'x = 1')
                       Left: IFieldReferenceExpression: System.Int32 MemberInitializerTest2.x (OperationKind.FieldReferenceExpression, Type: System.Int32) (Syntax: 'x')
-<<<<<<< HEAD
                           Instance Receiver: IInstanceReferenceExpression (OperationKind.InstanceReferenceExpression, Type: MemberInitializerTest2) (Syntax: 'x')
-                      Right: ILiteralExpression (Text: 1) (OperationKind.LiteralExpression, Type: System.Int32, Constant: 1) (Syntax: '1')
-=======
-                          Instance Receiver: IInstanceReferenceExpression (InstanceReferenceKind.Implicit) (OperationKind.InstanceReferenceExpression, Type: MemberInitializerTest2) (Syntax: 'x')
                       Right: ILiteralExpression (OperationKind.LiteralExpression, Type: System.Int32, Constant: 1) (Syntax: '1')
->>>>>>> e2afbb28
 ";
             var expectedDiagnostics = new DiagnosticDescription[] {
                 // CS1918: Members of property 'MemberInitializerTest.Prop' of type 'MemberInitializerTest2' cannot be assigned with an object initializer because it is of a value type
@@ -2105,15 +1993,9 @@
       Initializers(1):
           IInvalidExpression (OperationKind.InvalidExpression, Type: ?, IsInvalid) (Syntax: 'y++')
             Children(1):
-<<<<<<< HEAD
-                IIncrementExpression (UnaryOperandKind.Invalid) (OperationKind.IncrementExpression, Type: System.Object, IsInvalid) (Syntax: 'y++')
-                  Left: IFieldReferenceExpression: System.Int32 MemberInitializerTest.y (OperationKind.FieldReferenceExpression, Type: System.Int32, IsInvalid) (Syntax: 'y')
-                      Instance Receiver: IInstanceReferenceExpression (OperationKind.InstanceReferenceExpression, Type: MemberInitializerTest, IsInvalid) (Syntax: 'y')
-=======
                 IIncrementExpression (PostfixIncrement) (OperationKind.IncrementExpression, Type: System.Object, IsInvalid) (Syntax: 'y++')
                   Target: IFieldReferenceExpression: System.Int32 MemberInitializerTest.y (OperationKind.FieldReferenceExpression, Type: System.Int32, IsInvalid) (Syntax: 'y')
-                      Instance Receiver: IInstanceReferenceExpression (InstanceReferenceKind.Implicit) (OperationKind.InstanceReferenceExpression, Type: MemberInitializerTest, IsInvalid) (Syntax: 'y')
->>>>>>> e2afbb28
+                      Instance Receiver: IInstanceReferenceExpression (OperationKind.InstanceReferenceExpression, Type: MemberInitializerTest, IsInvalid) (Syntax: 'y')
 ";
             var expectedDiagnostics = new DiagnosticDescription[] {
                 // CS1922: Cannot initialize type 'MemberInitializerTest' with a collection initializer because it does not implement 'System.Collections.IEnumerable'
@@ -2574,13 +2456,8 @@
       Initializers(3):
           ISimpleAssignmentExpression (OperationKind.SimpleAssignmentExpression, Type: System.Int32) (Syntax: 'x = 1')
             Left: IFieldReferenceExpression: System.Int32 Test.x (OperationKind.FieldReferenceExpression, Type: System.Int32) (Syntax: 'x')
-<<<<<<< HEAD
                 Instance Receiver: IInstanceReferenceExpression (OperationKind.InstanceReferenceExpression, Type: Test) (Syntax: 'x')
-            Right: ILiteralExpression (Text: 1) (OperationKind.LiteralExpression, Type: System.Int32, Constant: 1) (Syntax: '1')
-=======
-                Instance Receiver: IInstanceReferenceExpression (InstanceReferenceKind.Implicit) (OperationKind.InstanceReferenceExpression, Type: Test) (Syntax: 'x')
             Right: ILiteralExpression (OperationKind.LiteralExpression, Type: System.Int32, Constant: 1) (Syntax: '1')
->>>>>>> e2afbb28
           IInvalidExpression (OperationKind.InvalidExpression, Type: ?, IsInvalid) (Syntax: '{ 1 }')
             Children(1):
                 ILiteralExpression (OperationKind.LiteralExpression, Type: System.Int32, Constant: 1, IsInvalid) (Syntax: '1')
