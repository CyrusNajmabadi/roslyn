﻿using Microsoft.CodeAnalysis.CSharp.Symbols;
using Microsoft.CodeAnalysis.CSharp.Syntax;
using Microsoft.CodeAnalysis.CSharp.Test.Utilities;
using Microsoft.CodeAnalysis.Operations;
using Microsoft.CodeAnalysis.Test.Utilities;
using Roslyn.Test.Utilities;
using System;
using System.Linq;
using Xunit;

namespace Microsoft.CodeAnalysis.CSharp.UnitTests.CodeGen
{
    public static class LocalFunctionTestsUtil
    {
        public static IMethodSymbol FindLocalFunction(this CompilationVerifier verifier, string localFunctionName)
        {
            localFunctionName = (char)GeneratedNameKind.LocalFunction + "__" + localFunctionName;
            var methods = verifier.TestData.GetMethodsByName();
            IMethodSymbol result = null;
            foreach (var kvp in methods)
            {
                if (kvp.Key.Contains(localFunctionName))
                {
                    Assert.Null(result); // more than one name matched
                    result = kvp.Value.Method;
                }
            }
            Assert.NotNull(result); // no methods matched
            return result;
        }
    }

    [CompilerTrait(CompilerFeature.LocalFunctions)]
    public class CodeGenLocalFunctionTests : CSharpTestBase
    {
        [Fact]
        [WorkItem(481125, "https://devdiv.visualstudio.com/DevDiv/_workitems?id=481125")]
        public void Repro481125()
        {
            var comp = CreateCompilation(@"
using System;
using System.Linq;

public class C
{
    static void Main()
    {
        var c = new C();
        Console.WriteLine(c.M(0).Count());
        Console.WriteLine(c.M(1).Count());
    }

    public IQueryable<E> M(int salesOrderId)
    {
        using (var uow = new D())
        {
            return Local();

            IQueryable<E> Local() => uow.ES.Where(so => so.Id == salesOrderId);
        }
    }
}

internal class D : IDisposable
{
    public IQueryable<E> ES => new[] { new E() }.AsQueryable();

    public void Dispose() { }
}

public class E
{
    public int Id;
}", options: TestOptions.ReleaseExe);
            CompileAndVerify(comp, expectedOutput: @"1
0");
        }

        [Fact]
        [CompilerTrait(CompilerFeature.IOperation)]
        [WorkItem(24647, "https://github.com/dotnet/roslyn/issues/24647")]
        public void Repro24647()
        {
            var comp = CreateCompilation(@"
class Program
{
    static void Main(string[] args)
    {
        void local() { } => new object();
    }
}");
            var tree = comp.SyntaxTrees.Single();
            var model = comp.GetSemanticModel(tree, ignoreAccessibility: false);
            var localFunction = tree.GetRoot().DescendantNodes().OfType<LocalFunctionStatementSyntax>().Single();
            var creation = localFunction.DescendantNodes().OfType<ObjectCreationExpressionSyntax>().Single();

            var objectCreationOperation = model.GetOperation(creation);
            var localFunctionOperation = (ILocalFunctionOperation)model.GetOperation(localFunction);
            Assert.NotNull(objectCreationOperation);

            comp.VerifyOperationTree(creation, expectedOperationTree:
@"
IObjectCreationOperation (Constructor: System.Object..ctor()) (OperationKind.ObjectCreation, Type: System.Object, IsInvalid) (Syntax: 'new object()')
  Arguments(0)
  Initializer: 
    null
");

<<<<<<< HEAD
            var operation = model.GetOperation(creation);
            Assert.NotNull(operation);

            comp.VerifyOperationTree(creation, expectedOperationTree:
@"
IObjectCreationOperation (Constructor: System.Object..ctor()) (OperationKind.ObjectCreation, Type: System.Object, IsInvalid) (Syntax: 'new object()')
  Arguments(0)
  Initializer: 
    null
");

            Assert.Equal(OperationKind.ExpressionStatement, operation.Parent.Kind);
            Assert.Equal(OperationKind.Block, operation.Parent.Parent.Kind);
            // We didn't bind the expression body, but should. See issue https://github.com/dotnet/roslyn/issues/24650
            // The block from the previous assert, should have a parent 
            Assert.Null(operation.Parent.Parent.Parent);
=======
            Assert.Equal(OperationKind.ExpressionStatement, objectCreationOperation.Parent.Kind);
            Assert.Equal(OperationKind.Block, objectCreationOperation.Parent.Parent.Kind);
            Assert.Same(localFunctionOperation.IgnoredBody, objectCreationOperation.Parent.Parent);
>>>>>>> 62bb55cf

            var info = model.GetTypeInfo(creation);
            Assert.Equal("System.Object", info.Type.ToTestDisplayString());
            Assert.Equal("System.Object", info.ConvertedType.ToTestDisplayString());
        }

        [Fact]
        [WorkItem(22027, "https://github.com/dotnet/roslyn/issues/22027")]
        public void Repro22027()
        {
            CompileAndVerify(@"
class Program
{
static void Main(string[] args)
{

 }
 public object TestLocalFn(object inp)
 {
     try
     {
         var sr = new object();
         return sr;
         void Local1()
         {
             var copy = inp;
             Local2();
         }
         void Local2()
         {

         }
     }
     catch { throw; }
 }
}");
        }

        [Fact]
        [WorkItem(21768, "https://github.com/dotnet/roslyn/issues/21768")]
        public void Repro21768()
        {
            var comp = CreateCompilation(@"
using System;
using System.Linq;
class C
{
    void Function(int someField) //necessary to have a parameter
    {
        using (IInterface db = null) //necessary to have this using statement
        {
            void LocalFunction() //necessary
            {
                var results =
                    db.Query<Class1>() //need to call this method. using a constant array does not reproduce the bug.
                    .Where(cje => cje.SomeField >= someField) //need expression tree here referencing parameter
                    ;
            }
        }
    }
    interface IInterface : IDisposable
    {
        IQueryable<T> Query<T>();
    }
    class Class1
    {
        public int SomeField { get; set; }
    }
}");
            CompileAndVerify(comp);
        }

        [Fact]
        [WorkItem(21811, "https://github.com/dotnet/roslyn/issues/21811")]
        public void Repro21811()
        {
            var comp = CreateCompilation(@"
using System.Collections.Generic;
using System.Linq;

class Program
{
    static void Main(string[] args)
    {
        var history = new List<long>();
        Enumerable.Range(0, 5)
            .Select(i =>
            {
                history.Insert(0, i);
                return Test(i);

                bool Test(int v)
                {
                    history.Remove(0);
                    return Square(v) > 5;
                }

                int Square(int w)
                {
                    return w * w;
                }
            });
    }
}", references: new[] { LinqAssemblyRef });
        }

        [Fact]
        [WorkItem(21645, "https://github.com/dotnet/roslyn/issues/21645")]
        public void Repro21645()
        {
            CompileAndVerify(@"
public class Class1
{
    private void Test()
    {
        bool outside = true;

        void Inner() //This can also be a lambda (ie. Action action = () => { ... };)
        {
            void Bar()
            {
            }

            void Foo()
            {
                Bar();

                bool captured = outside;
            }
        }
    }
}");
        }

        [Fact]
        [WorkItem(21543, "https://github.com/dotnet/roslyn/issues/21543")]
        public void Repro21543()
        {
            CompileAndVerify(@"
using System;

class Program
{
    static void Method(Action action) { }

    static void Main()
    {
        int value = 0;
        Method(() =>
        {
            local();
            void local()
            {
                Console.WriteLine(value);
                Method(() =>
                {
                    local();
                });
            }
        });
    }
}");
        }

        [Fact]
        [WorkItem(472056, "https://devdiv.visualstudio.com/DevDiv/_workitems?id=472056")]
        public void Repro472056()
        {
            var comp = CreateCompilationWithMscorlib46(@"
using System;
using System.Collections.Generic;
using System.Threading.Tasks;

namespace ConsoleApp2
{
    class Program
    {
        static void Main(string[] args)
        {
            var task = WhyYouBreaky(new List<string>());

            Console.WriteLine(task.Result);
        }

        static async Task<string> WhyYouBreaky(List<string> words)
        {
            await Task.Delay(1);
            var word = """"; // moving me before the 'await' will make it work

            words.Add(""Oh No!""); // I will crash here :(

            return ""Great success!""; // Not so much.

            void IDontEvenGetCalled()
            {
                // commenting out either of these lines will make it work
                var a = word;
                var b = words[0];
            }
        }
    }
}", options: TestOptions.ReleaseExe);

            CompileAndVerify(comp, expectedOutput: "Great success!");
        }

        [Fact]
        public void AsyncStructClosure()
        {
            var comp = CreateCompilationWithMscorlib46(@"
using System;
using System.Threading.Tasks;

class C
{
    static void Main() => M().Wait();

    static async Task M()
    {
        int x = 2;
        int y = 3;
        int L() => x + y;
        Console.WriteLine(L());
        await Task.FromResult(false);
    }
}", options: TestOptions.ReleaseExe);
            var verifier = CompileAndVerify(comp, expectedOutput: "5");
            // No field captures
            verifier.VerifySynthesizedFields("C.<M>d__1",
                "int <>1__state",
                "System.Runtime.CompilerServices.AsyncTaskMethodBuilder <>t__builder",
                "System.Runtime.CompilerServices.TaskAwaiter<bool> <>u__1");

            comp = CreateCompilationWithMscorlib46(@"
using System;
using System.Threading.Tasks;

class C
{
    static void Main() => M().Wait();

    static async Task M()
    {
        int x = 2;
        int y = 3;
        int L() => x + y;
        Console.WriteLine(L());
        await Task.FromResult(false);
        x++;
        Console.WriteLine(x);
    }
}", options: TestOptions.ReleaseExe);
            verifier = CompileAndVerify(comp, expectedOutput: @"5
3");
            verifier.VerifySynthesizedFields("C.<M>d__1",
                "int <>1__state",
                "System.Runtime.CompilerServices.AsyncTaskMethodBuilder <>t__builder",
                // Display class capture
                "C.<>c__DisplayClass1_0 <>8__1",
                "System.Runtime.CompilerServices.TaskAwaiter<bool> <>u__1");

            verifier.VerifySynthesizedFields("C.<>c__DisplayClass1_0",
                "int x",
                "int y");

            comp = CreateCompilationWithMscorlib46(@"
using System;
using System.Threading.Tasks;

class C
{
    static void Main() => M().Wait();

    static async Task M()
    {
        int x = 2;
        int y = 3;
        int L() => x + y;
        Console.WriteLine(L());
        await Task.FromResult(false);
        x = 5;
        y = 7;
        Console.WriteLine(L());
    }
}", options: TestOptions.ReleaseExe);
            verifier = CompileAndVerify(comp, expectedOutput: @"5
12");
            // Nothing captured across await
            verifier.VerifySynthesizedFields("C.<M>d__1",
                "int <>1__state",
                "System.Runtime.CompilerServices.AsyncTaskMethodBuilder <>t__builder",
                "System.Runtime.CompilerServices.TaskAwaiter<bool> <>u__1");
        }

        [Fact]
        public void IteratorStructClosure()
        {
            var verifier = CompileAndVerify(@"
using System;
using System.Collections.Generic;

class C
{
    static void Main()
    {
        foreach (var m in M())
        {
            Console.WriteLine(m);
        }
    }

    static IEnumerable<int> M()
    {
        int x = 2;
        int y = 3;
        int L() => x + y;
        yield return L();
    }
}", expectedOutput: "5");
            // No field captures
            verifier.VerifySynthesizedFields("C.<M>d__1",
                "int <>1__state",
                "int <>2__current",
                "int <>l__initialThreadId");

            verifier = CompileAndVerify(@"
using System;
using System.Collections.Generic;

class C
{
    static void Main()
    {
        foreach (var m in M())
        {
            Console.WriteLine(m);
        }
    }

    static IEnumerable<int> M()
    {
        int x = 2;
        int y = 3;
        int L() => x + y;
        yield return L();
        x++;
        yield return x;
    }
}", expectedOutput: @"5
3");
            verifier.VerifySynthesizedFields("C.<M>d__1",
                "int <>1__state",
                "int <>2__current",
                "int <>l__initialThreadId",
                // Display class capture
                "C.<>c__DisplayClass1_0 <>8__1");

            verifier.VerifySynthesizedFields("C.<>c__DisplayClass1_0",
                "int x",
                "int y");

            verifier = CompileAndVerify(@"
using System;
using System.Collections.Generic;

class C
{
    static void Main()
    {
        foreach (var m in M())
        {
            Console.WriteLine(m);
        }
    }

    static IEnumerable<int> M()
    {
        int x = 2;
        int y = 3;
        int L() => x + y;
        yield return L();
        x = 5;
        y = 7;
        yield return L();
    }
}", expectedOutput: @"5
12");
            // No captures
            verifier.VerifySynthesizedFields("C.<M>d__1",
                "int <>1__state",
                "int <>2__current",
                "int <>l__initialThreadId");
        }

        [Fact]
        [WorkItem(21409, "https://github.com/dotnet/roslyn/issues/21409")]
        public void Repro21409()
        {
            CompileAndVerify(
@"
using System;
using System.Collections.Generic;

namespace Buggles
{
    class Program
    {
        private static IEnumerable<int> Problem(IEnumerable<int> chunks)
        {
            var startOfChunk = 0;
            var pendingChunks = new List<int>();

            int GenerateChunk()
            {
                if (pendingChunks == null)
                {
                    Console.WriteLine(""impossible in local function"");
                    return -1;
                }
                while (pendingChunks.Count > 0)
                {
                    pendingChunks.RemoveAt(0);
                }
                return startOfChunk;
            }

            foreach (var chunk in chunks)
            {
                if (chunk - startOfChunk <= 0)
                {
                    pendingChunks.Insert(0, chunk);
                }
                else
                {
                    yield return GenerateChunk();
                }
                startOfChunk = chunk;
                if (pendingChunks == null)
                {
                    Console.WriteLine(""impossible in outer function"");
                }
                else
                {
                    pendingChunks.Insert(0, chunk);
                }
            }
        }

        private static void Main()
        {
            var xs = Problem(new[] { 0, 1, 2, 3 });
            foreach (var x in xs)
            {
                Console.WriteLine(x);
            }
        }
    }
}
", expectedOutput: @"
0
1
2");
        }

        [Fact]
        [WorkItem(294554, "https://devdiv.visualstudio.com/DevDiv/_workitems?id=294554")]
        public void ThisOnlyClosureBetweenStructCaptures()
        {
            CompileAndVerify(@"
using System;
class C
{
    int _x = 0;
    void M()
    {
        void L1()
        {
            int x = 0;
            _x++;
            void L2()
            {
                Action a2 = L2;
                int y = 0;
                L3();
                void L3()
                {
                    _x++;
                    y++;
                }
            }
            L2();

            void L5() => x++;
            L5();
        }
        L1();
    }
}");
        }

        [Fact]
        public void CaptureThisInDifferentScopes()
        {
            CompileAndVerify(@"
using System;
class C
{
    int _x;
    void M()
    {
        {
            int y = 0;
            Func<int> f1 = () => _x + y;
        }
        {
            int y = 0;
            Func<int> f2 = () => _x + y;
        }
    }
}");
        }

        [Fact]
        public void CaptureThisInDifferentScopes2()
        {
            CompileAndVerify(@"
using System;
class C
{
    int _x;
    void M()
    {
        {
            int y = 0;
            int L1() => _x + y;
        }
        {
            int y = 0;
            int L2() => _x + y;
        }
    }
}");
        }

        [Fact]
        public void CaptureFramePointerInDifferentScopes()
        {
            CompileAndVerify(@"
using System;
class C
{
    void M(int x)
    {
        Func<int> f1 = () => x;
        {
            int z = 0;
            Func<int> f2 = () => x + z;
        }
        {
            int z = 0;
            Func<int> f3 = () => x + z;
        }
    }
}");
        }

        [Fact]
        public void EnvironmentChainContainsStructEnvironment()
        {
            CompileAndVerify(@"
using System;
class C
{
    void M(int x)
    {
        {
            int y = 10;
            void L() => Console.WriteLine(y);

            {
                int z = 5;
                Action f2 = () => Console.WriteLine(z + x);
                f2();
            }
            L();
        }
    }
    public static void Main() => new C().M(3);
}", expectedOutput: @"8
10");
        }

        [Fact]
        public void Repro20577()
        {
            var comp = CreateCompilation(@"
using System.Linq;

public class Program {
    public static void Main(string[] args) {
        object v;

        void AAA() {
            object BBB(object v2) {
                var a = v;
                ((object[])v2).Select(i => BBB(i));
                return null;
            }
        }
    }
}");
            CompileAndVerify(comp);
        }

        [Fact]
        public void Repro19033()
        {
            CompileAndVerify(@"
using System;

class Program
{
    void Q(int n = 0)
    {
        {
            object mc;

            string B(object map)
            {
                Action<int> a = _ => B(new object());
                return n.ToString();
            }
        }
    }
}");
        }

        [Fact]
        public void Repro19033_2()
        {
            CompileAndVerify(@"
using System;
class C
{
    static void F(Action a)
    {
        object x = null;
        {
            object y = null;
            void G(object z)
            {
                F(() => G(x));
            }
        }
    }
}");
        }

        [Fact]
        [WorkItem(18814, "https://github.com/dotnet/roslyn/issues/18814")]
        [WorkItem(18918, "https://github.com/dotnet/roslyn/issues/18918")]
        public void IntermediateStructClosures1()
        {
            var verifier = CompileAndVerify(@"
using System;
class C
{
    int _x = 0;

    public static void Main() => new C().M();

    public void M()
    {
        int var1 = 0;
        void L1()
        {
            void L2()
            {
                void L3()
                {   
                    void L4()
                    {
                        int var2 = 0;
                        void L5()
                        {
                            int L6() => var2 + _x++;
                            L6();
                        }
                        L5();
                    }
                    L4();
                }
                L3();
            }
            L2();
            int L8() => var1;
        }
        Console.WriteLine(_x);
        L1();
        Console.WriteLine(_x);
    }
}", expectedOutput: 
@"0
1");
            verifier.VerifyIL("C.M()", @"
{
  // Code size       47 (0x2f)
  .maxstack  2
  .locals init (C.<>c__DisplayClass2_0 V_0) //CS$<>8__locals0
  IL_0000:  ldloca.s   V_0
  IL_0002:  ldarg.0
  IL_0003:  stfld      ""C C.<>c__DisplayClass2_0.<>4__this""
  IL_0008:  ldloca.s   V_0
  IL_000a:  ldc.i4.0
  IL_000b:  stfld      ""int C.<>c__DisplayClass2_0.var1""
  IL_0010:  ldarg.0
  IL_0011:  ldfld      ""int C._x""
  IL_0016:  call       ""void System.Console.WriteLine(int)""
  IL_001b:  ldarg.0
  IL_001c:  ldloca.s   V_0
  IL_001e:  call       ""void C.<M>g__L1|2_0(ref C.<>c__DisplayClass2_0)""
  IL_0023:  ldarg.0
  IL_0024:  ldfld      ""int C._x""
  IL_0029:  call       ""void System.Console.WriteLine(int)""
  IL_002e:  ret
}");

            // L1
            verifier.VerifyIL("C.<M>g__L1|2_0(ref C.<>c__DisplayClass2_0)", @"
{
  // Code size        8 (0x8)
  .maxstack  2
  IL_0000:  ldarg.0
  IL_0001:  ldarg.1
  IL_0002:  call       ""void C.<M>g__L2|2_1(ref C.<>c__DisplayClass2_0)""
  IL_0007:  ret
}");
            // L2
            verifier.VerifyIL("C.<M>g__L2|2_1(ref C.<>c__DisplayClass2_0)", @"
{
  // Code size        8 (0x8)
  .maxstack  2
  IL_0000:  ldarg.0
  IL_0001:  ldarg.1
  IL_0002:  call       ""void C.<M>g__L3|2_3(ref C.<>c__DisplayClass2_0)""
  IL_0007:  ret
}");
            // Skip some... L5
            verifier.VerifyIL("C.<M>g__L5|2_5(ref C.<>c__DisplayClass2_0, ref C.<>c__DisplayClass2_1)", @"
{
  // Code size       10 (0xa)
  .maxstack  3
  IL_0000:  ldarg.0
  IL_0001:  ldarg.1
  IL_0002:  ldarg.2
  IL_0003:  call       ""int C.<M>g__L6|2_6(ref C.<>c__DisplayClass2_0, ref C.<>c__DisplayClass2_1)""
  IL_0008:  pop
  IL_0009:  ret
}");
            // L6
            verifier.VerifyIL("C.<M>g__L6|2_6(ref C.<>c__DisplayClass2_0, ref C.<>c__DisplayClass2_1)", @"
{
  // Code size       25 (0x19)
  .maxstack  4
  .locals init (int V_0)
  IL_0000:  ldarg.2
  IL_0001:  ldfld      ""int C.<>c__DisplayClass2_1.var2""
  IL_0006:  ldarg.0
  IL_0007:  ldarg.0
  IL_0008:  ldfld      ""int C._x""
  IL_000d:  stloc.0
  IL_000e:  ldloc.0
  IL_000f:  ldc.i4.1
  IL_0010:  add
  IL_0011:  stfld      ""int C._x""
  IL_0016:  ldloc.0
  IL_0017:  add
  IL_0018:  ret
}");
        }

        [Fact]
        [WorkItem(18814, "https://github.com/dotnet/roslyn/issues/18814")]
        [WorkItem(18918, "https://github.com/dotnet/roslyn/issues/18918")]
        public void IntermediateStructClosures2()
        {
            CompileAndVerify(@"
class C
{
    int _x;
    void M()
    {
        int y = 0;
        void L1()
        {
            void L2()
            {
                int z = 0;
                int L3() => z + _x;
            }
            y++;
        }
    }
}");
        }

        [Fact]
        [WorkItem(18814, "https://github.com/dotnet/roslyn/issues/18814")]
        public void Repro18814()
        {
            CompileAndVerify(@"
class Program
{
    private void ResolvingPackages()
    {
        string outerScope(int a) => """";

        void C1(int cabinetIdx)
        {
            void modifyState()
            {
                var no = outerScope(cabinetIdx);
            }

            modifyState();
        }
    }
}");
        }

        [Fact]
        [WorkItem(18918, "https://github.com/dotnet/roslyn/issues/18918")]
        public void Repro18918()
        {
            CompileAndVerify(@"
public class Test
{
    private int _field;

    public void OuterMethod(int outerParam)
    {
        void InnerMethod1()
        {
            void InnerInnerMethod(int innerInnerParam)
            {
                InnerInnerInnerMethod();
                
                bool InnerInnerInnerMethod()
                {
                    return innerInnerParam != _field;
                }
            }

            void InnerMethod2()
            {
                var temp = outerParam;
            }  
        }
    }
}");
        }

        [Fact]
        [WorkItem(17719, "https://github.com/dotnet/roslyn/issues/17719")]
        public void Repro17719()
        {
            var comp = CompileAndVerify(@"
using System;
class C
{
    public static void Main()
    {
        T GetField<T>(string name, T @default = default(T))
        {
          return @default;
        }
        Console.WriteLine(GetField<int>(string.Empty));
    }
}", expectedOutput: "0");
        }

        [Fact]
        [WorkItem(17890, "https://github.com/dotnet/roslyn/issues/17890")]
        public void Repro17890()
        {
            var comp = CreateCompilationWithMscorlib46(@"
using System;
using System.Collections.Generic;
using System.Linq;

public class Class
{
   public class Item
   {
      public int Id { get; set; }
   }

   public class ItemsContainer : IDisposable
   {
      public List<Item> Items { get; set; }

      public void Dispose()
      {
      }
   }

   public static void CompilerError()
   {
      using (var itemsContainer = new ItemsContainer())
      {
         Item item = null;

         itemsContainer.Items.Where(x => x.Id == item.Id);

         void Local1()
         {
            itemsContainer.Items = null;
         }

         void Local2()
         {
            Local1();
         }
      }
   }
}", references: new[] { LinqAssemblyRef });
            CompileAndVerify(comp);
        }

        [Fact]
        [WorkItem(16783, "https://github.com/dotnet/roslyn/issues/16783")]
        public void GenericDefaultParams()
        {
            CompileAndVerify(@"
using System;
class C
{
    public void M()
    {
        void Local<T>(T t = default(T))
        {
            Console.WriteLine(t);
        }
        Local<int>();
    }
}

class C2
{
    public static void Main()
    {
        new C().M();
    }
}", expectedOutput: "0");
        }

        [Fact]
        public void GenericCaptureDefaultParams()
        {
            CompileAndVerify(@"
using System;
class C<T>
{
    public void M()
    {
        void Local(T t = default(T))
        {
            Console.WriteLine(t);
        }
        Local();
    }
}

class C2
{
    public static void Main()
    {
        new C<int>().M();
    }
}", expectedOutput: "0");
        }

        [Fact]
        public void NameofRecursiveDefaultParameter()
        {
            var comp = CreateCompilation(@"
using System;
class C
{
    public static void Main()
    {
        void Local(string s = nameof(Local))
        {
            Console.WriteLine(s);
        }
        Local();
    }
}", options: TestOptions.ReleaseExe);
            comp.VerifyDiagnostics();
            comp.DeclarationDiagnostics.Verify();
            CompileAndVerify(comp, expectedOutput: "Local");
        }

        [Fact]
        [WorkItem(16895, "https://github.com/dotnet/roslyn/issues/16895")]
        public void CaptureVarNestedLambdaSkipScope()
        {
            var src = @"
using System;
class C
{

    public static void Main()
    {
        var d = """";
        {
            int x = 0;
            void M()
            {
                if (d != null)
                {
                    Action a = () => x++;
                    a();
                }
            }
            M();
            Console.WriteLine(x);
        }
    }
}";
            CompileAndVerify(src, expectedOutput: "1");
        }

        [Fact]
        [WorkItem(16895, "https://github.com/dotnet/roslyn/issues/16895")]
        public void CaptureVarNestedLambdaSkipScope2()
        {
            var src = @"
using System;
class C
{
    class D : IDisposable { public void Dispose() {} }

    public static void Main()
    {
        using (var d = new D())
        {
            int x = 0;
            void M()
            {
                if (d != null)
                {
                    Action a = () => x++;
                    a();
                }
            }
            M();
            Console.WriteLine(x);
        }
    }
}";
            CompileAndVerify(src, expectedOutput: "1");
        }

        [Fact]
        [WorkItem(16895, "https://github.com/dotnet/roslyn/issues/16895")]
        public void CaptureVarNestedLambdaSkipScope3()
        {
            var src = @"
using System;
class C
{

    public static void Main()
    {
        var d = """";
        {
            int x = 0;
            void M()
            {
                if (d != null)
                {
                    void Local() => x++;
                    Action a = Local;
                    a();
                }
            }
            M();
            Console.WriteLine(x);
        }
    }
}";
            CompileAndVerify(src, expectedOutput: "1");
        }

        [Fact]
        [WorkItem(16895, "https://github.com/dotnet/roslyn/issues/16895")]
        public void CaptureVarNestedLambdaSkipScope4()
        {
            var src = @"
using System;
class C
{

    public static void Main()
    {
        var d = """";
        {
            int y = 0;
            {
                int x = 0;
                void M()
                {
                    if (d != null)
                    {
                        Action a = () => x++;;
                        a();
                    }
                }
                M();
                Console.WriteLine(x);
            }
            y++;
        }
    }
}";
            CompileAndVerify(src, expectedOutput: "1");
        }

        [Fact]
        [WorkItem(16895, "https://github.com/dotnet/roslyn/issues/16895")]
        public void CaptureVarNestedLambdaSkipScope5()
        {
            var src = @"
using System;
class C
{

    public static void Main()
    {
        int x = 0;
        {
            int y = 0;
            void L()
            {
                int z = 0;
                void L2()
                {
                    if (x == 0 && z == 0)
                    {
                        Action a = () => y++;
                        a();
                    }
                }
                L2();
            }
            L();
            Console.WriteLine(y);
        }
    }
}";
            CompileAndVerify(src, expectedOutput: "1");
        }

        [Fact]
        [WorkItem(16895, "https://github.com/dotnet/roslyn/issues/16895")]
        public void CaptureVarNestedLambdaSkipScope6()
        {
            var src = @"
using System;
class C
{

    public static void Main()
    {
        int x = 0;
        {
            int y = 0;
            void L()
            {
                int z = 0;
                void L2()
                {
                    if (x == 0 && y == 0)
                    {
                        Action a = () => z++;
                        a();
                    }
                    y++;
                }
                L2();
                Console.WriteLine(z);
            }
            L();
            Console.WriteLine(y);
        }
        ((Action)(() => x++))();
        Console.WriteLine(x);
    }
}";
            CompileAndVerify(src, expectedOutput: @"1
1
1");
        }

        [ConditionalFact(typeof(DesktopOnly))]
        [WorkItem(16895, "https://github.com/dotnet/roslyn/issues/16895")]
        public void CaptureVarNestedLambdaSkipScope7()
        {
            var src = @"
using System;
using System.Threading.Tasks;
class C
{

    public static void Main()
    {
        int x = 0;
        {
            int y = 0;
            void L()
            {
                if (x == 0)
                {
                    async Task L2()
                    {
                        await Task.Delay(1);
                        y++;
                    }
                    L2().Wait();
                }
            }
            L();
            Console.WriteLine(y);
        }
        Console.WriteLine(x);
    }
}";
            CompileAndVerify(src,
                targetFramework: TargetFramework.Mscorlib46,
                expectedOutput: @"1
0");
        }

        [Fact]
        [WorkItem(16895, "https://github.com/dotnet/roslyn/issues/16895")]
        public void CaptureVarNestedLambdaSkipScope8()
        {
            var src = @"
using System;
using System.Collections.Generic;
class C
{

    public static void Main()
    {
        int x = 0;
        {
            int y = 0;
            void L()
            {
                if (x == 0)
                {
                    IEnumerable<int> L2()
                    {
                        yield return 0;
                        y++;
                    }
                    foreach (var i in L2()) { }
                }
            }
            L();
            Console.WriteLine(y);
        }
        Console.WriteLine(x);
    }
}";
            CompileAndVerifyWithMscorlib46(src,
                expectedOutput: @"1
0");
        }

        [Fact]
        [WorkItem(16895, "https://github.com/dotnet/roslyn/issues/16895")]
        public void LocalFunctionCaptureSkipScope()
        {
            var src = @"
using System;
class C
{
    public static void Main(string[] args)
    {
        {
            int uncaptured = 0;
            uncaptured++;

            {
                int x = 0;
                bool Local(int y) => x == 0 && args == null && y == 0;
                Local(0);
            }
        }
    }
}";
            CompileAndVerify(src);
        }


        [Fact]
        [WorkItem(16399, "https://github.com/dotnet/roslyn/issues/16399")]
        public void RecursiveGenericLocalFunctionIterator()
        {
            var src = @"
using System;
using System.Collections.Generic;
using System.Linq;
public static class EnumerableExtensions
{
    static void Main(string[] args)
    {
        GetLeaves<object>(new List<object>(), list => null);

        var results = GetLeaves<object>(
            new object[] {
                new[] { ""a"", ""b""},
                new[] { ""c"" },
                new[] { new[] { ""d"" } }
            }, node => node is string ? null : (IEnumerable<object>)node);

        foreach (var i in results)
        {
            Console.WriteLine(i);
        }
    }


    public static IEnumerable<T> GetLeaves<T>(T root, Func<T, IEnumerable<T>> getChildren)
    {
        return GetLeaves(root);

        IEnumerable<T> GetLeaves(T node)
        {
            var children = getChildren(node);
            if (children == null)
            {
                return new[] { node };
            }
            else
            {
                return children.SelectMany(GetLeaves);
            }
        }
    }
}";
            VerifyOutput(src, @"a
b
c
d");
        }

        [Fact]
        [WorkItem(243633, "https://devdiv.visualstudio.com/DefaultCollection/DevDiv/_workitems/edit/243633")]
        public void CaptureGenericFieldAndParameter()
        {
            var src = @"
using System;
using System.Collections.Generic;

class Test<T>
{
    T Value;

    public bool Goo(IEqualityComparer<T> comparer)
    {
        bool local(T tmp)
        {
            return comparer.Equals(tmp, this.Value);
        }
        return local(this.Value);
    }
}
";
            var comp = CompileAndVerify(src);
        }

        [Fact]
        public void CaptureGenericField()
        {
            var src = @"
using System;
class C<T>
{
    T Value = default(T);
    public void M()
    {
        void L()
        {
            Console.WriteLine(Value);
        }
        var f = (Action)(() => L());
        f();
    }
}
class C2
{
    public static void Main(string[] args) => new C<int>().M();
}
";
            VerifyOutput(src, "0");
        }

        [Fact]
        public void CaptureGenericParam()
        {
            var src = @"
using System;
class C<T>
{
    T Value = default(T);
    public void M<U>(U val2)
    {
        void L()
        {
            Console.WriteLine(Value);
            Console.WriteLine(val2);
        }
        var f = (Action)(() => L());
        f();
    }
}
class C2
{
    public static void Main(string[] args) => new C<int>().M(10);
}
";
            VerifyOutput(src, @"0
10");
        }

        [Fact]
        public void CaptureGenericParamInGenericLocalFunc()
        {
            var src = @"
using System;
class C<T>
{
    T Value = default(T);
    public void M<U>(U v1)
    {
        void L<V>(V v2) where V : T
        {
            Console.WriteLine(Value);
            Console.WriteLine(v1);
            Console.WriteLine(v2);
        }
        var f = (Action)(() => L<T>(Value));
        f();
    }
}
class C2
{
    public static void Main(string[] args) => new C<int>().M(10);
}
";
            VerifyOutput(src, @"0
10
0");
        }

        [Fact]
        public void DeepNestedLocalFuncsWithDifferentCaptures()
        {
            var src = @"
using System;
class C
{
    int P = 100000;
    void M()
    {
        C Local1() => this;
        int capture1 = 1;
        Func<int> f1 = () => capture1 + Local1().P;
        Console.WriteLine(f1());
        {
            C Local2() => Local1();
            int capture2 = 10;
            Func<int> f2 = () => capture2 + Local2().P;
            Console.WriteLine(f2());
            {
                C Local3() => Local2();

                int capture3 = 100;
                Func<int> f3 = () => capture1 + capture2 + capture3 + Local3().P;
                Console.WriteLine(f3());

                Console.WriteLine(Local3().P);
            }
        }
    }
    public static void Main() => new C().M();
}";
            VerifyOutput(src, @"100001
100010
100111
100000");
        }

        [Fact]
        public void LotsOfMutuallyRecursiveLocalFunctions()
        {
            var src = @"
class C
{
    int P = 0;
    public void M()
    {
        int Local1() => this.P;
        int Local2() => Local12() + Local11() + Local10() + Local9() + Local8() + Local7() + Local6() + Local5() + Local4() + Local3() + Local2() + Local1();
        int Local3() => Local12() + Local11() + Local10() + Local9() + Local8() + Local7() + Local6() + Local5() + Local4() + Local3() + Local2() + Local1();
        int Local4() => Local12() + Local11() + Local10() + Local9() + Local8() + Local7() + Local6() + Local5() + Local4() + Local3() + Local2() + Local1();
        int Local5() => Local12() + Local11() + Local10() + Local9() + Local8() + Local7() + Local6() + Local5() + Local4() + Local3() + Local2() + Local1();
        int Local6() => Local12() + Local11() + Local10() + Local9() + Local8() + Local7() + Local6() + Local5() + Local4() + Local3() + Local2() + Local1();
        int Local7() => Local12() + Local11() + Local10() + Local9() + Local8() + Local7() + Local6() + Local5() + Local4() + Local3() + Local2() + Local1();
        int Local8() => Local12() + Local11() + Local10() + Local9() + Local8() + Local7() + Local6() + Local5() + Local4() + Local3() + Local2() + Local1();
        int Local9() => Local12() + Local11() + Local10() + Local9() + Local8() + Local7() + Local6() + Local5() + Local4() + Local3() + Local2() + Local1();
        int Local10() => Local12() + Local11() + Local10() + Local9() + Local8() + Local7() + Local6() + Local5() + Local4() + Local3() + Local2() + Local1();
        int Local11() => Local12() + Local11() + Local10() + Local9() + Local8() + Local7() + Local6() + Local5() + Local4() + Local3() + Local2() + Local1();
        int Local12() => Local12() + Local11() + Local10() + Local9() + Local8() + Local7() + Local6() + Local5() + Local4() + Local3() + Local2() + Local1();

        Local1();
        Local2();
        Local3();
        Local4();
        Local5();
        Local6();
        Local7();
        Local8();
        Local9();
        Local10();
        Local11();
        Local12();
    }
}
";
            var comp = CreateCompilation(src);
            comp.VerifyEmitDiagnostics();
        }

        [Fact]
        public void LocalFuncAndLambdaWithDifferentThis()
        {
            var src = @"
using System;
class C
{
    private int P = 1;
    public void M()
    {
        int Local(int x) => x + this.P;

        int y = 10;
        var a = new Func<int>(() => Local(y));
        Console.WriteLine(a());
    }

    public static void Main(string[] args)
    {
        var c = new C();
        c.M();
    }
}";
            VerifyOutput(src, "11");
        }

        [Fact]
        public void LocalFuncAndLambdaWithDifferentThis2()
        {
            var src = @"
using System;
class C
{
    private int P = 1;
    public void M()
    {
        int Local() => 10 + this.P;
        int Local2(int x) => x + Local();

        int y = 100;
        var a = new Func<int>(() => Local2(y));
        Console.WriteLine(a());
    }

    public static void Main(string[] args)
    {
        var c = new C();
        c.M();
    }
}";
            VerifyOutput(src, "111");
        }

        [Fact]
        public void LocalFuncAndLambdaWithDifferentThis3()
        {
            var src = @"
using System;
class C
{
    private int P = 1;
    public void M()
    {
        int Local() 
        {
            if (this.P < 5)
            {
                return Local2(this.P++);
            }
            else
            {
                return 1;
            }
        }
        int Local2(int x) => x + Local();

        int y = 100;
        var a = new Func<int>(() => Local2(y));
        Console.WriteLine(a());
    }

    public static void Main(string[] args)
    {
        var c = new C();
        c.M();
    }
}";
            VerifyOutput(src, "111");

        }

        [Fact]
        public void LocalFuncAndLambdaWithDifferentThis4()
        {
            var src = @"
using System;
class C
{
    private int P = 1;
    public void M()
    {
        int Local(int x) => x + this.P;

        int y = 10;
        var a = new Func<int>(() =>
        {
            var b = (Func<int, int>)Local;
            return b(y);
        });
        Console.WriteLine(a());
    }

    public static void Main(string[] args)
    {
        var c = new C();
        c.M();
    }
}";
            VerifyOutput(src, "11");
        }

        [Fact]
        public void LocalFuncAndLambdaWithDifferentThis5()
        {
            var src = @"
using System;
class C
{
    private int P = 1;
    public void M()
    {
        int Local(int x) => x + this.P;

        int y = 10;
        var a = new Func<int>(() =>
        {
            var b = new Func<int, int>(Local);
            return b(y);
        });
        Console.WriteLine(a());
    }

    public static void Main(string[] args)
    {
        var c = new C();
        c.M();
    }
}";
            VerifyOutput(src, "11");
        }

        [Fact]
        public void TwoFrames()
        {
            var src = @"
using System;
class C
{
    private int P = 0;
    public void M()
    {
        int x = 0;

        var a = new Func<int>(() =>
        {
            int Local() => x + this.P;
            int z = 0;
            int Local3() => z + Local();
            return Local3();
        });
        Console.WriteLine(a());
    }

    public static void Main(string[] args)
    {
        var c = new C();
        c.M();
    }
}";
            VerifyOutput(src, "0");
        }

        [Fact]
        public void SameFrame()
        {
            var src = @"
using System;
class C
{
    private int P = 1;
    public void M()
    {
        int x = 10;
        int Local() => x + this.P;

        int y = 100;
        int Local2() => y + Local();
        Console.WriteLine(Local2());
    }

    public static void Main(string[] args)
    {
        var c = new C();
        c.M();
    }
}";
            VerifyOutput(src, "111");
        }

        [Fact]
        public void MutuallyRecursiveThisCapture()
        {
            var src = @"
using System;
class C
{
    private int P = 1;
    public void M()
    {
        int Local()
        {
            if (this.P < 5)
            {
                return Local2(this.P++);
            }
            else
            {
                return 1;
            }
        }
        int Local2(int x) => x + Local();
        Console.WriteLine(Local());
    }
    public static void Main() => new C().M();
}";
            VerifyOutput(src, "11");
        }

        [Fact]
        [CompilerTrait(CompilerFeature.Dynamic)]
        public void DynamicParameterLocalFunction()
        {
            var src = @"
using System;

class C
{
    static void Main(string[] args) => M(0);

    static void M(int x)
    {
        dynamic y = x + 1;
        Action a;
        Action local(dynamic z) 
        {
            Console.Write(z);
            Console.Write(y);
            return () => Console.Write(y + z + 1);
        }
        a = local(x);
        a();
    }
}";
            VerifyOutput(src, "012");
        }

        [Fact]
        public void EndToEnd()
        {
            var source = @"
using System;

class Program
{
    static void Main(string[] args)
    {
        void Local()
        {
            Console.WriteLine(""Hello, world!"");
        }
        Local();
    }
}
";
            VerifyOutput(source, "Hello, world!");
        }

        [Fact]
        [CompilerTrait(CompilerFeature.ExpressionBody)]
        public void ExpressionBody()
        {
            var source = @"
int Local() => 2;
Console.Write(Local());
Console.Write(' ');
void VoidLocal() => Console.Write(2);
VoidLocal();
";
            VerifyOutputInMain(source, "2 2", "System");
        }

        [Fact]
        public void EmptyStatementAfter()
        {
            var source = @"
void Local()
{
    Console.Write(2);
};
Local();
";
            VerifyOutputInMain(source, "2", "System");
        }

        [Fact]
        [CompilerTrait(CompilerFeature.Params)]
        public void Params()
        {
            var source = @"
void Params(params int[] x)
{
    Console.WriteLine(string.Join("","", x));
}
Params(2);
";
            VerifyOutputInMain(source, "2", "System");
        }

        [Fact]
        public void RefAndOut()
        {
            var source = @"
void RefOut(ref int x, out int y)
{
    y = ++x;
}
int a = 1;
int b;
RefOut(ref a, out b);
Console.Write(a);
Console.Write(' ');
Console.Write(b);
";
            VerifyOutputInMain(source, "2 2", "System");
        }

        [Fact]
        public void NamedAndOptional()
        {
            var source = @"
void NamedOptional(int x = 2)
{
    Console.Write(x);
}
NamedOptional(x: 3);
Console.Write(' ');
NamedOptional();
";
            VerifyOutputInMain(source, "3 2", "System");
        }


        [Fact]
        [CompilerTrait(CompilerFeature.Dynamic)]
        public void DynamicArgShadowing()
        {
            var src = @"
using System;
class C
{
    static void Shadow(int x) => Console.Write(x + 1);

    static void Main()
    {
        void Shadow(int x) => Console.Write(x);

        dynamic val = 2;
        Shadow(val);
    }
}";
            VerifyOutput(src, "2");
        }

        [Fact]
        [CompilerTrait(CompilerFeature.Dynamic)]
        public void DynamicParameter()
        {
            var source = @"
using System;
class Program
{
    static void Main()
    {
        void Local(dynamic x)
        {
            Console.Write(x);
        }
        Local(2);
    }
}
";
            VerifyOutput(source, "2");
        }

        [Fact]
        [CompilerTrait(CompilerFeature.Dynamic)]
        public void DynamicReturn()
        {
            var source = @"
dynamic RetDyn()
{
    return 2;
}
Console.Write(RetDyn());
";
            VerifyOutputInMain(source, "2", "System");
        }

        [Fact]
        [CompilerTrait(CompilerFeature.Dynamic)]
        public void DynamicDelegate()
        {
            var source = @"
using System;
class Program
{
    static void Main()
    {
        dynamic Local(dynamic x)
        {
            return x;
        }
        dynamic L2(int x)
        {
            void L2_1(int y)
            {
                Console.Write(x);
                Console.Write(y);
            }
            dynamic z = x + 1;
            void L2_2() => L2_1(z);
            return (Action)L2_2;
        } 
        dynamic local = (Func<dynamic, dynamic>)Local;
        Console.Write(local(2));
        L2(3)();
    }
}
";
            VerifyOutput(source, "234");
        }

        [Fact]
        public void Nameof()
        {
            var source = @"
void Local()
{
}
Console.Write(nameof(Local));
";
            VerifyOutputInMain(source, "Local", "System");
        }

        [Fact]
        public void ExpressionTreeParameter()
        {
            var source = @"
Expression<Func<int, int>> Local(Expression<Func<int, int>> f)
{
    return f;
}
Console.Write(Local(x => x));
";
            VerifyOutputInMain(source, "x => x", "System", "System.Linq.Expressions");
        }

        [Fact]
        public void LinqInLocalFunction()
        {
            var source = @"
IEnumerable<int> Query(IEnumerable<int> values)
{
    return from x in values where x < 5 select x * x;
}
Console.Write(string.Join("","", Query(Enumerable.Range(0, 10))));
";
            VerifyOutputInMain(source, "0,1,4,9,16", "System", "System.Linq", "System.Collections.Generic");
        }

        [Fact]
        public void ConstructorWithoutArg()
        {
            var source = @"
using System;

class Base
{
    public int x;
    public Base(int x)
    {
        this.x = x;
    }
}

class Program : Base
{
    Program() : base(2)
    {
        void Local()
        {
            Console.Write(x);
        }
        Local();
    }
    public static void Main()
    {
        new Program();
    }
}
";
            VerifyOutput(source, "2");
        }

        [Fact]
        public void ConstructorWithArg()
        {
            var source = @"
using System;

class Base
{
    public int x;
    public Base(int x)
    {
        this.x = x;
    }
}

class Program : Base
{
    Program(int x) : base(x + 2)
    {
        void Local()
        {
            Console.Write(x);
            Console.Write(' ');
            Console.Write(base.x);
        }
        Local();
    }
    public static void Main()
    {
        new Program(2);
    }
}
";
            VerifyOutput(source, "2 4");
        }

        [Fact]
        public void IfDef()
        {
            var source = @"
using System;

class Program
{
    public static void Main()
    {
        #if LocalFunc
        void Local()
        {
            Console.Write(2);
            Console.Write(' ');
        #endif
            Console.Write(4);
        #if LocalFunc
        }
        Local();
        #endif
    }
}
";
            VerifyOutput(source, "4");
            source = "#define LocalFunc" + source;
            VerifyOutput(source, "2 4");
        }

        [Fact]
        public void PragmaWarningDisableEntersLocfunc()
        {
            var source = @"
#pragma warning disable CS0168
void Local()
{
    int x; // unused
    Console.Write(2);
}
#pragma warning restore CS0168
Local();
";
            // No diagnostics is asserted in VerifyOutput, so if the warning happens, then we'll catch it
            VerifyOutputInMain(source, "2", "System");
        }

        [Fact]
        public void ObsoleteAttributeRecursion()
        {
            var source = @"
using System;

class Program
{
    [Obsolete]
    public void Obs()
    {
        void Local()
        {
            Obs(); // shouldn't emit warning
        }
        Local();
    }
    public static void Main()
    {
        Console.Write(2);
    }
}
";
            VerifyOutput(source, "2");
        }

        [Fact]
        public void MainLocfuncIsntEntry()
        {
            var source = @"
void Main()
{
    Console.Write(4);
}
Console.Write(2);
Console.Write(' ');
Main();
";
            VerifyOutputInMain(source, "2 4", "System");
        }

        [Fact]
        public void Shadows()
        {
            var source = @"
using System;

class Program
{
    static void Local()
    {
        Console.WriteLine(""bad"");
    }

    static void Main(string[] args)
    {
        void Local()
        {
            Console.Write(2);
        }
        Local();
    }
}
";
            VerifyOutput(source, "2");
        }

        [Fact]
        public void ExtensionMethodClosure()
        {
            var source = @"
using System;

static class Program
{
    public static void Ext(this int x)
    {
        void Local()
        {
            Console.Write(x);
        }
        Local();
    }
    public static void Main()
    {
        2.Ext();
    }
}
";
            // warning level 0 because extension method generates CS1685 (predefined type multiple definition) for ExtensionAttribute in System.Core and mscorlib
            VerifyOutput(source, "2", TestOptions.ReleaseExe.WithWarningLevel(0));
        }

        [Fact]
        public void Scoping()
        {
            var source = @"
void Local()
{
    Console.Write(2);
}
if (true)
{
    Local();
}
";
            VerifyOutputInMain(source, "2", "System");
        }


        [Fact]
        public void Property()
        {
            var source = @"
using System;

class Program
{
    static int Goo
    {
        get
        {
            int Local()
            {
                return 2;
            }
            return Local();
        }
    }
    static void Main(string[] args)
    {
        Console.Write(Goo);
    }
}";
            VerifyOutput(source, "2");
        }

        [Fact]
        public void PropertyIterator()
        {
            var source = @"
using System;
using System.Collections.Generic;

class Program
{
    static int Goo
    {
        get
        {
            int a = 2;
            IEnumerable<int> Local()
            {
                yield return a;
            }
            foreach (var x in Local())
            {
                return x;
            }
            return 0;
        }
    }
    static void Main(string[] args)
    {
        Console.Write(Goo);
    }
}";
            VerifyOutput(source, "2");
        }

        [Fact]
        public void DelegateFunc()
        {
            var source = @"
int Local(int x) => x;
Func<int, int> local = Local;
Console.Write(local(2));
";
            VerifyOutputInMain(source, "2", "System");
        }

        [Fact]
        public void DelegateFuncGenericImplicit()
        {
            var source = @"
T Local<T>(T x) => x;
Func<int, int> local = Local;
Console.Write(local(2));
";
            VerifyOutputInMain(source, "2", "System");
        }

        [Fact]
        public void DelegateFuncGenericExplicit()
        {
            var source = @"
T Local<T>(T x) => x;
Func<int, int> local = Local<int>;
Console.Write(local(2));
";
            VerifyOutputInMain(source, "2", "System");
        }

        [Fact]
        public void DelegateAction()
        {
            var source = @"
void Local()
{
    Console.Write(2);
}
var local = new Action(Local);
local();
Console.Write(' ');
local = (Action)Local;
local();
";
            VerifyOutputInMain(source, "2 2", "System");
        }

        [Fact]
        public void InterpolatedString()
        {
            var source = @"
int x = 1;
int Bar() => ++x;
var str = $@""{((Func<int>)(() => { int Goo() => Bar(); return Goo(); }))()}"";
Console.Write(str + ' ' + x);
";
            VerifyOutputInMain(source, "2 2", "System");
        }

        // StaticNoClosure*() are generic because the reference to the locfunc is constructed, and actual local function is not
        // (i.e. testing to make sure we use MethodSymbol.OriginalDefinition in LambdaRewriter.Analysis)
        [Fact]
        public void StaticNoClosure()
        {
            var source = @"
T Goo<T>(T x)
{
    return x;
}
Console.Write(Goo(2));
";
            var verify = VerifyOutputInMain(source, "2", "System");
            var goo = verify.FindLocalFunction("Goo");
            Assert.True(goo.IsStatic);
            Assert.Equal(verify.Compilation.GetTypeByMetadataName("Program"), goo.ContainingType);
        }

        [Fact]
        public void StaticNoClosureDelegate()
        {
            var source = @"
T Goo<T>(T x)
{
    return x;
}
Func<int, int> goo = Goo;
Console.Write(goo(2));
";
            var verify = VerifyOutputInMain(source, "2", "System");
            var goo = verify.FindLocalFunction("Goo");
            var program = verify.Compilation.GetTypeByMetadataName("Program");
            Assert.False(goo.IsStatic);
            Assert.Equal("<>c", goo.ContainingType.Name);
            Assert.Equal(program, goo.ContainingType.ContainingType);
        }

        [Fact]
        public void ClosureBasic()
        {
            var source = @"
using System;

class Program
{
    static void Print(int a)
    {
        Console.Write(' ');
        Console.Write(a);
    }
    static void A(int y)
    {
        int x = 1;
        void Local()
        {
            Print(x); Print(y);
        }
        Local();
        Print(x); Print(y);
        x = 3;
        y = 4;
        Local();
        Print(x); Print(y);
        void Local2()
        {
            Print(x); Print(y);
            x += 2;
            y += 2;
            Print(x); Print(y);
        }
        Local2();
        Print(x); Print(y);
    }
    static void Main(string[] args)
    {
        A(2);
    }
}
";
            VerifyOutput(source, "1 2 1 2 3 4 3 4 3 4 5 6 5 6");
        }

        [Fact]
        public void ClosureThisOnly()
        {
            var source = @"
using System;

class Program
{
    int _a;
    static void Print(int a)
    {
        Console.Write(' ');
        Console.Write(a);
    }
    void B()
    {
        _a = 2;
        void Local()
        {
            Print(_a);
            _a++;
            Print(_a);
        }
        Print(_a);
        Local();
        Print(_a);
    }
    static void Main(string[] args)
    {
        new Program().B();
    }
}";
            VerifyOutput(source, "2 2 3 3");
        }

        [Fact]
        public void ClosureGeneralThisOnly()
        {
            var source = @"
var x = 0;
void Outer()
{
    if (++x == 2)
    {
        Console.Write(x);
        return;
    }
    void Inner()
    {
        Outer();
    }
    Inner();
}
Outer();
";
            var verify = VerifyOutputInMain(source, "2", "System");
            var outer = verify.FindLocalFunction("Outer");
            var inner = verify.FindLocalFunction("Inner");
            Assert.Equal(outer.ContainingType, inner.ContainingType);
        }

        [Fact]
        public void ClosureStaticInInstance()
        {
            var source = @"
using System;

class Program
{
    static int _sa;
    static void Print(int a)
    {
        Console.Write(' ');
        Console.Write(a);
    }
    void C()
    {
        _sa = 2;
        void Local()
        {
            Print(_sa);
            _sa++;
            Print(_sa);
        }
        Print(_sa);
        Local();
        Print(_sa);
    }
    static void Main(string[] args)
    {
        new Program().C();
    }
}";
            VerifyOutput(source, "2 2 3 3");
        }

        [Fact]
        public void ClosureGeneric()
        {
            var source = @"
using System;

class Program
{
    static void Print(object a)
    {
        Console.Write(' ');
        Console.Write(a);
    }
    class Gen<T1>
    {
        T1 t1;

        public Gen(T1 t1)
        {
            this.t1 = t1;
        }

        public void D<T2>(T2 t2)
        {
            T2 Local(T1 x)
            {
                Print(x);
                Print(t1);
                t1 = (T1)(object)((int)(object)x + 2);
                t2 = (T2)(object)x;
                return (T2)(object)((int)(object)t2 + 4);
            }
            Print(t1);
            Print(t2);
            Print(Local(t1));
            Print(t1);
            Print(t2);
        }
    }
    static void Main(string[] args)
    {
        new Gen<int>(2).D<int>(3);
    }
}";
            VerifyOutput(source, "2 3 2 2 6 4 2");
        }

        [Fact]
        public void ClosureLambdasAndLocfuncs()
        {
            var source = @"
using System;

class Program
{
    static void Print(int a)
    {
        Console.Write(' ');
        Console.Write(a);
    }
    static void E()
    {
        int a = 2;
        void M1()
        {
            int b = a;
            Action M2 = () =>
            {
                int c = b;
                void M3()
                {
                    int d = c;
                    Print(d + b);
                }
                M3();
            };
            M2();
        }
        M1();
    }
    static void Main(string[] args)
    {
        E();
    }
}";
            VerifyOutput(source, "4");
        }

        [Fact]
        public void ClosureTripleNested()
        {
            var source = @"
using System;

class Program
{
    static void Print(int a)
    {
        Console.Write(' ');
        Console.Write(a);
    }

    static void A()
    {
        int a = 0;
        void M1()
        {
            int b = a;
            void M2()
            {
                int c = b;
                void M3()
                {
                    Print(c);
                    c = 2;
                }
                Print(b);
                M3();
                Print(c);
                b = 2;
            }
            Print(a);
            M2();
            Print(b);
            a = 2;
        }
        M1();
        Print(a);
    }

    static void B()
    {
        int a = 0;
        void M1()
        {
            int b = a;
            void M2()
            {
                void M3()
                {
                    Print(b);
                    b = 2;
                }
                M3();
                Print(b);
            }
            Print(a);
            M2();
            Print(b);
            a = 2;
        }
        M1();
        Print(a);
    }

    static void C()
    {
        int a = 0;
        void M1()
        {
            void M2()
            {
                int c = a;
                void M3()
                {
                    Print(c);
                    c = 2;
                }
                Print(a);
                M3();
                Print(c);
                a = 2;
            }
            M2();
            Print(a);
        }
        M1();
        Print(a);
    }

    static void D()
    {
        void M1()
        {
            int b = 0;
            void M2()
            {
                int c = b;
                void M3()
                {
                    Print(c);
                    c = 2;
                }
                Print(b);
                M3();
                Print(c);
                b = 2;
            }
            M2();
            Print(b);
        }
        M1();
    }

    static void E()
    {
        int a = 0;
        void M1()
        {
            void M2()
            {
                void M3()
                {
                    Print(a);
                    a = 2;
                }
                M3();
                Print(a);
            }
            M2();
            Print(a);
        }
        M1();
        Print(a);
    }

    static void F()
    {
        void M1()
        {
            int b = 0;
            void M2()
            {
                void M3()
                {
                    Print(b);
                    b = 2;
                }
                M3();
                Print(b);
            }
            M2();
            Print(b);
        }
        M1();
    }

    static void G()
    {
        void M1()
        {
            void M2()
            {
                int c = 0;
                void M3()
                {
                    Print(c);
                    c = 2;
                }
                M3();
                Print(c);
            }
            M2();
        }
        M1();
    }

    static void Main(string[] args)
    {
        A();
        Console.WriteLine();
        B();
        Console.WriteLine();
        C();
        Console.WriteLine();
        D();
        Console.WriteLine();
        E();
        Console.WriteLine();
        F();
        Console.WriteLine();
        G();
        Console.WriteLine();
    }
}
";
            VerifyOutput(source, @"
 0 0 0 2 2 2
 0 0 2 2 2
 0 0 2 2 2
 0 0 2 2
 0 2 2 2
 0 2 2
 0 2
");
        }

        [Fact]
        public void InstanceClosure()
        {
            var source = @"
using System;

class Program
{
    int w;

    int A(int y)
    {
        int x = 1;
        int Local1(int z)
        {
            int Local2()
            {
                return Local1(x + y + w);
            }
            return z != -1 ? z : Local2();
        }
        return Local1(-1);
    }

    static void Main(string[] args)
    {
        var prog = new Program();
        prog.w = 3;
        Console.WriteLine(prog.A(2));
    }
}
";
            VerifyOutput(source, "6");
        }

        [Fact]
        public void SelfClosure()
        {
            var source = @"
using System;

class Program
{
    static int Test()
    {
        int x = 2;
        int Local1(int y)
        {
            int Local2()
            {
                return Local1(x);
            }
            return y != 0 ? y : Local2();
        }
        return Local1(0);
    }

    static void Main(string[] args)
    {
        Console.WriteLine(Test());
    }
}
";
            VerifyOutput(source, "2");
        }

        [Fact]
        public void StructClosure()
        {
            var source = @"
int x = 2;
void Goo()
{
    Console.Write(x);
}
Goo();
";
            var verify = VerifyOutputInMain(source, "2", "System");
            var goo = verify.FindLocalFunction("Goo");
            var program = verify.Compilation.GetTypeByMetadataName("Program");
            Assert.Equal(program, goo.ContainingType);
            Assert.True(goo.IsStatic);
            Assert.Equal(RefKind.Ref, goo.Parameters[0].RefKind);
            Assert.True(goo.Parameters[0].Type.IsValueType);
        }

        [Fact]
        public void StructClosureGeneric()
        {
            var source = @"
int x = 2;
void Goo<T1>()
{
    int y = x;
    void Bar<T2>()
    {
        Console.Write(x + y);
    }
    Bar<T1>();
}
Goo<int>();
";
            var verify = VerifyOutputInMain(source, "4", "System");
            var goo = verify.FindLocalFunction("Goo");
            var bar = verify.FindLocalFunction("Bar");
            Assert.Equal(1, goo.Parameters.Length);
            Assert.Equal(2, bar.Parameters.Length);
            Assert.Equal(RefKind.Ref, goo.Parameters[0].RefKind);
            Assert.Equal(RefKind.Ref, bar.Parameters[0].RefKind);
            Assert.Equal(RefKind.Ref, bar.Parameters[1].RefKind);
            Assert.True(goo.Parameters[0].Type.IsValueType);
            Assert.True(bar.Parameters[0].Type.IsValueType);
            Assert.True(bar.Parameters[1].Type.IsValueType);
            Assert.Equal(goo.Parameters[0].Type.OriginalDefinition, bar.Parameters[0].Type.OriginalDefinition);
            var gooFrame = (INamedTypeSymbol)goo.Parameters[0].Type;
            var barFrame = (INamedTypeSymbol)bar.Parameters[1].Type;
            Assert.Equal(0, gooFrame.Arity);
            Assert.Equal(1, barFrame.Arity);
        }

        [Fact]
        public void ClosureOfStructClosure()
        {
            var source = @"
void Outer()
{
    int a = 0;
    void Middle()
    {
        int b = 0;
        void Inner()
        {
            a++;
            b++;
        }

        a++;
        Inner();
    }

    Middle();
    Console.WriteLine(a);
}

Outer();
";
            var verify = VerifyOutputInMain(source, "2", "System");
            var inner = verify.FindLocalFunction("Inner");
            var middle = verify.FindLocalFunction("Middle");
            var outer = verify.FindLocalFunction("Outer");
            var program = verify.Compilation.GetTypeByMetadataName("Program");
            Assert.Equal(program, inner.ContainingType);
            Assert.Equal(program, middle.ContainingType);
            Assert.Equal(program, outer.ContainingType);
            Assert.True(inner.IsStatic);
            Assert.True(middle.IsStatic);
            Assert.True(outer.IsStatic);
            Assert.Equal(2, inner.Parameters.Length);
            Assert.Equal(1, middle.Parameters.Length);
            Assert.Equal(0, outer.Parameters.Length);
            Assert.Equal(RefKind.Ref, inner.Parameters[0].RefKind);
            Assert.Equal(RefKind.Ref, inner.Parameters[1].RefKind);
            Assert.Equal(RefKind.Ref, middle.Parameters[0].RefKind);
            Assert.True(inner.Parameters[0].Type.IsValueType);
            Assert.True(inner.Parameters[1].Type.IsValueType);
            Assert.True(middle.Parameters[0].Type.IsValueType);
        }

        [Fact]
        public void ThisClosureCallingOtherClosure()
        {
            var source = @"
using System;

class Program
{
    int _x;
    int Test()
    {
        int First()
        {
            return ++_x;
        }
        int Second()
        {
            return First();
        }
        return Second();
    }
    static void Main()
    {
        Console.Write(new Program() { _x = 1 }.Test());
    }
}
";
            var verify = VerifyOutput(source, "2");
            var program = verify.Compilation.GetTypeByMetadataName("Program");
            Assert.Equal(program, verify.FindLocalFunction("First").ContainingType);
            Assert.Equal(program, verify.FindLocalFunction("Second").ContainingType);
        }

        [Fact]
        public void RecursiveStructClosure()
        {
            var source = @"
int x = 0;
void Goo()
{
    if (x != 2)
    {
        x++;
        Goo();
    }
    else
    {
        Console.Write(x);
    }
}
Goo();
";
            var verify = VerifyOutputInMain(source, "2", "System");
            var goo = verify.FindLocalFunction("Goo");
            var program = verify.Compilation.GetTypeByMetadataName("Program");
            Assert.Equal(program, goo.ContainingType);
            Assert.True(goo.IsStatic);
            Assert.Equal(RefKind.Ref, goo.Parameters[0].RefKind);
            Assert.True(goo.Parameters[0].Type.IsValueType);
        }

        [Fact]
        public void MutuallyRecursiveStructClosure()
        {
            var source = @"
int x = 0;
void Goo(int depth)
{
    int dummy = 0;
    void Bar(int depth2)
    {
        dummy++;
        Goo(depth2);
    }
    if (depth != 2)
    {
        x++;
        Bar(depth + 1);
    }
    else
    {
        Console.Write(x);
    }
}
Goo(0);
";
            var verify = VerifyOutputInMain(source, "2", "System");
            var program = verify.Compilation.GetTypeByMetadataName("Program");
            var goo = verify.FindLocalFunction("Goo");
            var bar = verify.FindLocalFunction("Bar");
            Assert.Equal(program, goo.ContainingType);
            Assert.Equal(program, bar.ContainingType);
            Assert.True(goo.IsStatic);
            Assert.True(bar.IsStatic);
            Assert.Equal(2, goo.Parameters.Length);
            Assert.Equal(3, bar.Parameters.Length);
            Assert.Equal(RefKind.Ref, goo.Parameters[1].RefKind);
            Assert.Equal(RefKind.Ref, bar.Parameters[1].RefKind);
            Assert.Equal(RefKind.Ref, bar.Parameters[2].RefKind);
            Assert.True(goo.Parameters[1].Type.IsValueType);
            Assert.True(bar.Parameters[1].Type.IsValueType);
            Assert.True(bar.Parameters[2].Type.IsValueType);
        }

        [Fact]
        public void Recursion()
        {
            var source = @"
void Goo(int depth)
{
    if (depth > 10)
    {
        Console.WriteLine(2);
        return;
    }
    Goo(depth + 1);
}
Goo(0);
";
            VerifyOutputInMain(source, "2", "System");
        }

        [Fact]
        public void MutualRecursion()
        {
            var source = @"
void Goo(int depth)
{
    if (depth > 10)
    {
        Console.WriteLine(2);
        return;
    }
    void Bar(int depth2)
    {
        Goo(depth2 + 1);
    }
    Bar(depth + 1);
}
Goo(0);
";
            VerifyOutputInMain(source, "2", "System");
        }

        [Fact]
        public void RecursionThisOnlyClosure()
        {
            var source = @"
using System;

class Program
{
    int _x;
    void Outer()
    {
        void Inner()
        {
            if (_x == 0)
            {
                return;
            }
            Console.Write(_x);
            Console.Write(' ');
            _x = 0;
            Inner();
        }
        Inner();
    }
    public static void Main()
    {
        new Program() { _x = 2 }.Outer();
    }
}
";
            var verify = VerifyOutput(source, "2");
            var program = verify.Compilation.GetTypeByMetadataName("Program");
            Assert.Equal(program, verify.FindLocalFunction("Inner").ContainingType);
        }

        [Fact]
        public void RecursionFrameCaptureTest()
        {
            // ensures that referring to a local function in an otherwise noncapturing Inner captures the frame of Outer.
            var source = @"
int x = 0;
int Outer(bool isRecursive)
{
    if (isRecursive)
    {
        return x;
    }
    x++;
    int Middle()
    {
        int Inner()
        {
            return Outer(true);
        }
        return Inner();
    }
    return Middle();
}
Console.Write(Outer(false));
Console.Write(' ');
Console.Write(x);
";
            VerifyOutputInMain(source, "1 1", "System");
        }

        [Fact]
        [CompilerTrait(CompilerFeature.Iterator)]
        public void IteratorBasic()
        {
            var source = @"
IEnumerable<int> Local()
{
    yield return 2;
}
Console.Write(string.Join("","", Local()));
";
            VerifyOutputInMain(source, "2", "System", "System.Collections.Generic");
        }

        [Fact]
        [CompilerTrait(CompilerFeature.Iterator)]
        public void IteratorGeneric()
        {
            var source = @"
IEnumerable<T> LocalGeneric<T>(T val)
{
    yield return val;
}
Console.Write(string.Join("","", LocalGeneric(2)));
";
            VerifyOutputInMain(source, "2", "System", "System.Collections.Generic");
        }

        [Fact]
        [CompilerTrait(CompilerFeature.Iterator)]
        public void IteratorNonGeneric()
        {
            var source = @"
IEnumerable LocalNongen()
{
    yield return 2;
}
foreach (int x in LocalNongen())
{
    Console.Write(x);
}
";
            VerifyOutputInMain(source, "2", "System", "System.Collections");
        }

        [Fact]
        [CompilerTrait(CompilerFeature.Iterator)]
        public void IteratorEnumerator()
        {
            var source = @"
IEnumerator LocalEnumerator()
{
    yield return 2;
}
var y = LocalEnumerator();
y.MoveNext();
Console.Write(y.Current);
";
            VerifyOutputInMain(source, "2", "System", "System.Collections");
        }

        [Fact]
        public void Generic()
        {
            var source = @"
using System;

class Program
{
    // No closure. Return 'valu'.
    static T A1<T>(T val)
    {
        T Local(T valu)
        {
            return valu;
        }
        return Local(val);
    }
    static int B1(int val)
    {
        T Local<T>(T valu)
        {
            return valu;
        }
        return Local(val);
    }
    static T1 C1<T1>(T1 val)
    {
        T2 Local<T2>(T2 valu)
        {
            return valu;
        }
        return Local<T1>(val);
    }
    // General closure. Return 'val'.
    static T A2<T>(T val)
    {
        T Local(T valu)
        {
            return val;
        }
        return Local(val);
    }
    static int B2(int val)
    {
        T Local<T>(T valu)
        {
            return (T)(object)val;
        }
        return Local(val);
    }
    static T1 C2<T1>(T1 val)
    {
        T2 Local<T2>(T2 valu)
        {
            return (T2)(object)val;
        }
        return Local<T1>(val);
    }
    // This-only closure. Return 'field'.
    int field = 2;
    T A3<T>(T val)
    {
        T Local(T valu)
        {
            return (T)(object)field;
        }
        return Local(val);
    }
    int B3(int val)
    {
        T Local<T>(T valu)
        {
            return (T)(object)field;
        }
        return Local(val);
    }
    T1 C3<T1>(T1 val)
    {
        T2 Local<T2>(T2 valu)
        {
            return (T2)(object)field;
        }
        return Local<T1>(val);
    }
    static void Main(string[] args)
    {
        var program = new Program();
        Console.WriteLine(Program.A1(2));
        Console.WriteLine(Program.B1(2));
        Console.WriteLine(Program.C1(2));
        Console.WriteLine(Program.A2(2));
        Console.WriteLine(Program.B2(2));
        Console.WriteLine(Program.C2(2));
        Console.WriteLine(program.A3(2));
        Console.WriteLine(program.B3(2));
        Console.WriteLine(program.C3(2));
    }
}
";
            var output = @"
2
2
2
2
2
2
2
2
2
";
            VerifyOutput(source, output);
        }

        [Fact]
        public void GenericConstraint()
        {
            var source = @"
using System;

class Program
{
    static T A<T>(T val) where T : struct
    {
        T Local(T valu)
        {
            return valu;
        }
        return Local(val);
    }
    static int B(int val)
    {
        T Local<T>(T valu) where T : struct
        {
            return valu;
        }
        return Local(val);
    }
    static T1 C<T1>(T1 val) where T1 : struct
    {
        T2 Local<T2>(T2 valu) where T2 : struct
        {
            return valu;
        }
        return Local(val);
    }
    static object D(object val)
    {
        T Local<T>(T valu) where T : class
        {
            return valu;
        }
        return Local(val);
    }
    static void Main(string[] args)
    {
        Console.WriteLine(A(2));
        Console.WriteLine(B(2));
        Console.WriteLine(C(2));
        Console.WriteLine(D(2));
    }
}
";
            var output = @"
2
2
2
2
";
            VerifyOutput(source, output);
        }

        [Fact]
        public void GenericTripleNestedNoClosure()
        {
            var source = @"
using System;

class Program
{
    // Name of method is T[outer][middle][inner] where brackets are g=generic n=nongeneric
    // One generic
    static T1 Tgnn<T1>(T1 a)
    {
        T1 Local(T1 aa)
        {
            T1 Local2(T1 aaa)
            {
                return aaa;
            }
            return Local2(aa);
        }
        return Local(a);
    }
    static int Tngn(int a)
    {
        T1 Local<T1>(T1 aa)
        {
            T1 Local2(T1 aaa)
            {
                return aaa;
            }
            return Local2(aa);
        }
        return Local(a);
    }
    static int Tnng(int a)
    {
        int Local(int aa)
        {
            T1 Local2<T1>(T1 aaa)
            {
                return aaa;
            }
            return Local2(aa);
        }
        return Local(a);
    }
    // Two generic
    static T1 Tggn<T1>(T1 a)
    {
        T2 Local<T2>(T2 aa)
        {
            T2 Local2(T2 aaa)
            {
                return aaa;
            }
            return Local2(aa);
        }
        return Local(a);
    }
    static T1 Tgng<T1>(T1 a)
    {
        T1 Local(T1 aa)
        {
            T2 Local2<T2>(T2 aaa)
            {
                return aaa;
            }
            return Local2(aa);
        }
        return Local(a);
    }
    static int Tngg(int a)
    {
        T1 Local<T1>(T1 aa)
        {
            T2 Local2<T2>(T2 aaa)
            {
                return aaa;
            }
            return Local2(aa);
        }
        return Local(a);
    }
    // Three generic
    static T1 Tggg<T1>(T1 a)
    {
        T2 Local<T2>(T2 aa)
        {
            T3 Local2<T3>(T3 aaa)
            {
                return aaa;
            }
            return Local2(aa);
        }
        return Local(a);
    }
    static void Main(string[] args)
    {
        Console.WriteLine(Program.Tgnn(2));
        Console.WriteLine(Program.Tngn(2));
        Console.WriteLine(Program.Tnng(2));
        Console.WriteLine(Program.Tggn(2));
        Console.WriteLine(Program.Tgng(2));
        Console.WriteLine(Program.Tngg(2));
        Console.WriteLine(Program.Tggg(2));
    }
}
";
            var output = @"
2
2
2
2
2
2
2
";
            VerifyOutput(source, output);
        }

        [Fact]
        public void GenericTripleNestedMiddleClosure()
        {
            var source = @"
using System;

class Program
{
    // Name of method is T[outer][middle][inner] where brackets are g=generic n=nongeneric
    // One generic
    static T1 Tgnn<T1>(T1 a)
    {
        T1 Local(T1 aa)
        {
            T1 Local2(T1 aaa)
            {
                return (T1)(object)aa;
            }
            return Local2(aa);
        }
        return Local(a);
    }
    static int Tngn(int a)
    {
        T1 Local<T1>(T1 aa)
        {
            T1 Local2(T1 aaa)
            {
                return (T1)(object)aa;
            }
            return Local2(aa);
        }
        return Local(a);
    }
    static int Tnng(int a)
    {
        int Local(int aa)
        {
            T1 Local2<T1>(T1 aaa)
            {
                return (T1)(object)aa;
            }
            return Local2(aa);
        }
        return Local(a);
    }
    // Two generic
    static T1 Tggn<T1>(T1 a)
    {
        T2 Local<T2>(T2 aa)
        {
            T2 Local2(T2 aaa)
            {
                return (T2)(object)aa;
            }
            return Local2(aa);
        }
        return Local(a);
    }
    static T1 Tgng<T1>(T1 a)
    {
        T1 Local(T1 aa)
        {
            T2 Local2<T2>(T2 aaa)
            {
                return (T2)(object)aa;
            }
            return Local2(aa);
        }
        return Local(a);
    }
    static int Tngg(int a)
    {
        T1 Local<T1>(T1 aa)
        {
            T2 Local2<T2>(T2 aaa)
            {
                return (T2)(object)aa;
            }
            return Local2(aa);
        }
        return Local(a);
    }
    // Three generic
    static T1 Tggg<T1>(T1 a)
    {
        T2 Local<T2>(T2 aa)
        {
            T3 Local2<T3>(T3 aaa)
            {
                return (T3)(object)aa;
            }
            return Local2(aa);
        }
        return Local(a);
    }
    static void Main(string[] args)
    {
        Console.WriteLine(Program.Tgnn(2));
        Console.WriteLine(Program.Tngn(2));
        Console.WriteLine(Program.Tnng(2));
        Console.WriteLine(Program.Tggn(2));
        Console.WriteLine(Program.Tgng(2));
        Console.WriteLine(Program.Tngg(2));
        Console.WriteLine(Program.Tggg(2));
    }
}
";
            var output = @"
2
2
2
2
2
2
2
";
            VerifyOutput(source, output);
        }

        [Fact]
        public void GenericTripleNestedOuterClosure()
        {
            var source = @"
using System;

class Program
{
    // Name of method is T[outer][middle][inner] where brackets are g=generic n=nongeneric
    // One generic
    static T1 Tgnn<T1>(T1 a)
    {
        T1 Local(T1 aa)
        {
            T1 Local2(T1 aaa)
            {
                return (T1)(object)a;
            }
            return Local2(aa);
        }
        return Local(a);
    }
    static int Tngn(int a)
    {
        T1 Local<T1>(T1 aa)
        {
            T1 Local2(T1 aaa)
            {
                return (T1)(object)a;
            }
            return Local2(aa);
        }
        return Local(a);
    }
    static int Tnng(int a)
    {
        int Local(int aa)
        {
            T1 Local2<T1>(T1 aaa)
            {
                return (T1)(object)a;
            }
            return Local2(aa);
        }
        return Local(a);
    }
    // Two generic
    static T1 Tggn<T1>(T1 a)
    {
        T2 Local<T2>(T2 aa)
        {
            T2 Local2(T2 aaa)
            {
                return (T2)(object)a;
            }
            return Local2(aa);
        }
        return Local(a);
    }
    static T1 Tgng<T1>(T1 a)
    {
        T1 Local(T1 aa)
        {
            T2 Local2<T2>(T2 aaa)
            {
                return (T2)(object)a;
            }
            return Local2(aa);
        }
        return Local(a);
    }
    static int Tngg(int a)
    {
        T1 Local<T1>(T1 aa)
        {
            T2 Local2<T2>(T2 aaa)
            {
                return (T2)(object)a;
            }
            return Local2(aa);
        }
        return Local(a);
    }
    // Three generic
    static T1 Tggg<T1>(T1 a)
    {
        T2 Local<T2>(T2 aa)
        {
            T3 Local2<T3>(T3 aaa)
            {
                return (T3)(object)a;
            }
            return Local2(aa);
        }
        return Local(a);
    }
    static void Main(string[] args)
    {
        Console.WriteLine(Program.Tgnn(2));
        Console.WriteLine(Program.Tngn(2));
        Console.WriteLine(Program.Tnng(2));
        Console.WriteLine(Program.Tggn(2));
        Console.WriteLine(Program.Tgng(2));
        Console.WriteLine(Program.Tngg(2));
        Console.WriteLine(Program.Tggg(2));
    }
}
";
            var output = @"
2
2
2
2
2
2
2
";
            VerifyOutput(source, output);
        }

        [Fact]
        public void GenericTripleNestedNoClosureLambda()
        {
            var source = @"
using System;

class Program
{
    // Name of method is T[outer][middle][inner] where brackets are g=generic n=nongeneric
    // One generic
    static T1 Tgnn<T1>(T1 a)
    {
        Func<T1, T1> Local = aa =>
        {
            Func<T1, T1> Local2 = aaa =>
            {
                return aaa;
            };
            return Local2(aa);
        };
        return Local(a);
    }
    static int Tngn(int a)
    {
        T1 Local<T1>(T1 aa)
        {
            Func<T1, T1> Local2 = aaa =>
            {
                return aaa;
            };
            return Local2(aa);
        }
        return Local(a);
    }
    static int Tnng(int a)
    {
        Func<int, int> Local = aa =>
        {
            T1 Local2<T1>(T1 aaa)
            {
                return aaa;
            }
            return Local2(aa);
        };
        return Local(a);
    }
    // Two generic
    static T1 Tggn<T1>(T1 a)
    {
        T2 Local<T2>(T2 aa)
        {
            Func<T2, T2> Local2 = aaa =>
            {
                return aaa;
            };
            return Local2(aa);
        }
        return Local(a);
    }
    static T1 Tgng<T1>(T1 a)
    {
        Func<T1, T1> Local = aa =>
        {
            T2 Local2<T2>(T2 aaa)
            {
                return aaa;
            }
            return Local2(aa);
        };
        return Local(a);
    }
    // Tngg and Tggg are impossible with lambdas
    static void Main(string[] args)
    {
        Console.WriteLine(Program.Tgnn(2));
        Console.WriteLine(Program.Tngn(2));
        Console.WriteLine(Program.Tnng(2));
        Console.WriteLine(Program.Tggn(2));
        Console.WriteLine(Program.Tgng(2));
    }
}
";
            var output = @"
2
2
2
2
2
";
            VerifyOutput(source, output);
        }

        [Fact]
        public void GenericUpperCall()
        {
            var source = @"
using System;

class Program
{
    static T1 InnerToOuter<T1>(T1 a)
    {
        T2 Local<T2>(T2 aa)
        {
            T3 Local2<T3>(T3 aaa)
            {
                if ((object)aaa == null)
                    return InnerToOuter((T3)new object());
                return aaa;
            }
            return Local2(aa);
        }
        return Local(a);
    }
    static T1 InnerToMiddle<T1>(T1 a)
    {
        T2 Local<T2>(T2 aa)
        {
            T3 Local2<T3>(T3 aaa)
            {
                if ((object)aaa == null)
                    return InnerToMiddle((T3)new object());
                return aaa;
            }
            return Local2(aa);
        }
        return Local(a);
    }
    static T1 InnerToOuterScoping<T1>(T1 a)
    {
        T2 Local<T2>(T2 aa)
        {
            T3 Local2<T3>(T3 aaa)
            {
                if ((object)aaa == null)
                    return (T3)(object)InnerToOuter((T1)new object());
                return aaa;
            }
            return Local2(aa);
        }
        return Local(a);
    }
    static T1 M1<T1>(T1 a)
    {
        T2 M2<T2>(T2 aa)
        {
            T2 x = aa;
            T3 M3<T3>(T3 aaa)
            {
                T4 M4<T4>(T4 aaaa)
                {
                    return (T4)(object)x;
                }
                return M4(aaa);
            }
            return M3(aa);
        }
        return M2(a);
    }
    static void Main(string[] args)
    {
        Console.WriteLine(Program.InnerToOuter((object)null));
        Console.WriteLine(Program.InnerToMiddle((object)null));
        Console.WriteLine(Program.InnerToOuterScoping((object)null));
        Console.WriteLine(Program.M1(2));
    }
}
";
            var output = @"
System.Object
System.Object
System.Object
2
";
            VerifyOutput(source, output);
        }

        [Fact]
        public void CompoundOperatorExecutesOnce()
        {
            var source = @"
using System;

class Program
{
    int _x = 2;
    public static void Main()
    {
        var prog = new Program();
        Program SideEffect()
        {
            Console.Write(prog._x);
            return prog;
        }
        SideEffect()._x += 2;
        Console.Write(' ');
        SideEffect();
    }
}
";
            VerifyOutput(source, "2 4");
        }

        [Fact]
        public void ConstValueDoesntMakeClosure()
        {
            var source = @"
const int x = 2;
void Local()
{
    Console.Write(x);
}
Local();
";
            // Should be a static method on "Program" itself, not a display class like "Program+<>c__DisplayClass0_0"
            var verify = VerifyOutputInMain(source, "2", "System");
            var goo = verify.FindLocalFunction("Local");
            Assert.True(goo.IsStatic);
            Assert.Equal(verify.Compilation.GetTypeByMetadataName("Program"), goo.ContainingType);
        }

        [Fact]
        [CompilerTrait(CompilerFeature.Dynamic)]
        public void DynamicArgument()
        {
            var source = @"
using System;
class Program
{
    static void Main()
    {
        int capture1 = 0;
        void L1(int x) => Console.Write(x);
        void L2(int x)
        {
            Console.Write(capture1);
            Console.Write(x);
        }
        dynamic L4(int x)
        {
            Console.Write(capture1);
            return x;
        }
        Action<int> L5(int x)
        {
            Console.Write(x);
            return L1;
        }

        dynamic val = 2;
        Console.WriteLine();
        L1(val);
        L2(val);
        Console.WriteLine();
        L2(L4(val));
        L5(val)(val);
    }
}
";
            VerifyOutput(source, output: @"202
00222");
        }

        [Fact]
        [WorkItem(21317, "https://github.com/dotnet/roslyn/issues/21317")]
        [CompilerTrait(CompilerFeature.Dynamic)]
        public void DynamicGenericArg()
        {
            var src = @"
void L1<T>(T x)
{
    Console.WriteLine($""{x}: {typeof(T)}"");
}
dynamic val = 2;
L1<object>(val);
L1<int>(val);
L1<dynamic>(val);
L1<dynamic>(4);

void L2<T>(int x, T y) => Console.WriteLine($""{x}, {y}: {typeof(T)}"");
L2<float>(val, 3.0f);

List<dynamic> listOfDynamic = new List<dynamic> { 1, 2, 3 };
void L3<T>(List<T> x) => Console.WriteLine($""{string.Join("", "", x)}: {typeof(T)}"");
L3(listOfDynamic);

void L4<T>(T x, params int[] y) => Console.WriteLine($""{x}, {string.Join("", "", y)}: {typeof(T)}"");
L4<dynamic>(val, 3, 4);
L4<int>(val, 3, 4);
L4<int>(1, 3, val);

void L5<T>(int x, params T[] y) => Console.WriteLine($""{x}, {string.Join("", "", y)}: {typeof(T)}"");
L5<int>(val, 3, 4);
L5<int>(1, 3, val);
L5<dynamic>(1, 3, val);
";
            var output = @"
2: System.Object
2: System.Int32
2: System.Object
4: System.Object
2, 3: System.Single
1, 2, 3: System.Object
2, 3, 4: System.Object
2, 3, 4: System.Int32
1, 3, 2: System.Int32
2, 3, 4: System.Int32
1, 3, 2: System.Int32
1, 3, 2: System.Object
";
            VerifyOutputInMain(src, output, "System", "System.Collections.Generic");
        }

        [Fact]
        [WorkItem(21317, "https://github.com/dotnet/roslyn/issues/21317")]
        [CompilerTrait(CompilerFeature.Dynamic)]
        public void DynamicGenericClassMethod()
        {
            var src = @"
using System;
class C1<T1>
{
    public static void M1<T2>()
    {
        void F(int x)
        {
            Console.WriteLine($""C1<{typeof(T1)}>.M1<{typeof(T2)}>.F({x})"");
        }
        F((dynamic)2);
    }
    public static void M2()
    {
        void F(int x)
        {
            Console.WriteLine($""C1<{typeof(T1)}>.M2.F({x})"");
        }
        F((dynamic)2);
    }
}
class C2
{
    public static void M1<T2>()
    {
        void F(int x)
        {
            Console.WriteLine($""C2.M1<{typeof(T2)}>.F({x})"");
        }
        F((dynamic)2);
    }
    public static void M2()
    {
        void F(int x)
        {
            Console.WriteLine($""C2.M2.F({x})"");
        }
        F((dynamic)2);
    }
}
class Program
{
    static void Main()
    {
        C1<int>.M1<float>();
        C1<int>.M2();
        C2.M1<float>();
        C2.M2();
    }
}
";
            var output = @"
C1<System.Int32>.M1<System.Single>.F(2)
C1<System.Int32>.M2.F(2)
C2.M1<System.Single>.F(2)
C2.M2.F(2)
";
            VerifyOutput(src, output);
        }

        [Fact]
        [CompilerTrait(CompilerFeature.Dynamic, CompilerFeature.Params)]
        public void DynamicArgsAndParams()
        {
            var src = @"
int capture1 = 0;
void L1(int x, params int[] ys)
{
    Console.Write(capture1);
    Console.Write(x);
    foreach (var y in ys)
    {
        Console.Write(y);
    }
}

dynamic val = 2;
int val2 = 3;
L1(val, val2);
L1(val);
L1(val, val, val);
";
            VerifyOutputInMain(src, "023020222", "System");
        }

        [Fact]
        public void Basic()
        {
            var source = @"
async Task<int> Local()
{
    return await Task.FromResult(2);
}
Console.Write(Local().Result);
";
            VerifyOutputInMain(source, "2", "System", "System.Threading.Tasks");
        }

        [Fact]
        public void Param()
        {
            var source = @"
async Task<int> LocalParam(int x)
{
    return await Task.FromResult(x);
}
Console.Write(LocalParam(2).Result);
";
            VerifyOutputInMain(source, "2", "System", "System.Threading.Tasks");
        }

        [Fact]
        [CompilerTrait(CompilerFeature.Async)]
        public void GenericAsync()
        {
            var source = @"
async Task<T> LocalGeneric<T>(T x)
{
    return await Task.FromResult(x);
}
Console.Write(LocalGeneric(2).Result);
";
            VerifyOutputInMain(source, "2", "System", "System.Threading.Tasks");
        }

        [Fact]
        [CompilerTrait(CompilerFeature.Async)]
        public void Void()
        {
            var source = @"
// had bug with parser where 'async [keyword]' didn't parse.
async void LocalVoid()
{
    Console.Write(2);
    await Task.Yield();
}
LocalVoid();
";
            VerifyOutputInMain(source, "2", "System", "System.Threading.Tasks");
        }

        [Fact]
        [CompilerTrait(CompilerFeature.Async)]
        public void AwaitAwait()
        {
            var source = @"
Task<int> Fun(int x)
{
    return Task.FromResult(x);
}
async Task<int> AwaitAwait()
{
    var a = Fun(2);
    await Fun(await a);
    return await Fun(await a);
}
Console.WriteLine(AwaitAwait().Result);
";
            VerifyOutputInMain(source, "2", "System", "System.Threading.Tasks");
        }

        [Fact]
        [CompilerTrait(CompilerFeature.Async)]
        public void Keyword()
        {
            var source = @"
using System;

struct async
{
    public override string ToString() => ""2"";
}
struct await
{
    public override string ToString() => ""2"";
}

class Program
{
    static string A()
    {
        async async()
        {
            return new async();
        }
        return async().ToString();
    }
    static string B()
    {
        string async()
        {
            return ""2"";
        }
        return async();
    }
    static string C()
    {
        async Goo()
        {
            return new async();
        }
        return Goo().ToString();
    }
    static string D()
    {
        await Fun(await x)
        {
            return x;
        }
        return Fun(new await()).ToString();
    }

    static void Main(string[] args)
    {
        Console.WriteLine(A());
        Console.WriteLine(B());
        Console.WriteLine(C());
        Console.WriteLine(D());
    }
}
";
            var output = @"
2
2
2
2
";
            VerifyOutput(source, output);
        }

        [Fact]
        [CompilerTrait(CompilerFeature.Async)]
        public void UnsafeKeyword()
        {
            var source = @"
using System;
using System.Threading.Tasks;

class Program
{
    static string A()
    {
        async unsafe Task<int> async()
        {
            return 2;
        }
        return async().Result.ToString();
    }
    static string B()
    {
        unsafe async Task<int> async()
        {
            return 2;
        }
        return async().Result.ToString();
    }

    static void Main(string[] args)
    {
        Console.WriteLine(A());
        Console.WriteLine(B());
    }
}
";
            var output = @"
2
2
";
            VerifyOutput(source, output, TestOptions.ReleaseExe.WithAllowUnsafe(true).WithWarningLevel(0), verify: Verification.Passes);
        }

        [Fact]
        public void UnsafeBasic()
        {
            var source = @"
using System;

class Program
{
    static void A()
    {
        unsafe void Local()
        {
            int x = 2;
            Console.Write(*&x);
        }
        Local();
    }
    static void Main(string[] args)
    {
        A();
    }
}
";
            VerifyOutput(source, "2", TestOptions.ReleaseExe.WithAllowUnsafe(true), verify: Verification.Fails);
        }

        [Fact]
        public void UnsafeParameter()
        {
            var source = @"
using System;

class Program
{
    static unsafe void B()
    {
        int x = 2;
        unsafe void Local(int* y)
        {
            Console.Write(*y);
        }
        Local(&x);
    }
    static void Main(string[] args)
    {
        B();
    }
}
";
            VerifyOutput(source, "2", TestOptions.ReleaseExe.WithAllowUnsafe(true), verify: Verification.Fails);
        }

        [Fact]
        public void UnsafeClosure()
        {
            var source = @"
using System;

class Program
{
    static unsafe void C()
    {
        int y = 2;
        int* x = &y;
        unsafe void Local()
        {
            Console.Write(*x);
        }
        Local();
    }
    static void Main(string[] args)
    {
        C();
    }
}
";
            VerifyOutput(source, "2", TestOptions.ReleaseExe.WithAllowUnsafe(true), verify: Verification.Fails);
        }

        [Fact]
        public void UnsafeCalls()
        {
            var src = @"
using System;
class C
{
    public static void Main(string[] args)
    {
        int x = 2;
        int y = 0;

        unsafe void Local(ref int x2)
        {
            fixed (int* ptr = &x2)
            {
                Local2(ptr);
            }
        }
        unsafe int* Local2(int* ptr)
        {
            (*ptr)++;
            y++;

            return null;
        }

        while (x < 10)
        {
            Local(ref x);
            x++;
        }

        Console.WriteLine(x);
        Console.WriteLine(y);
    }
}";
            VerifyOutput(src, "10\r\n4", TestOptions.ReleaseExe.WithAllowUnsafe(true), verify: Verification.Fails);
        }

        [Fact]
        [WorkItem(15322, "https://github.com/dotnet/roslyn/issues/15322")]
        public void UseBeforeDeclaration()
        {
            var src = @"
Assign();
Local();
int x;
void Local() => System.Console.WriteLine(x);
void Assign() { x = 5; }";

            VerifyOutputInMain(src, "5");
        }

        [Fact]
        [WorkItem(15558, "https://github.com/dotnet/roslyn/issues/15558")]
        public void CapturingSharesVar()
        {
            var src = @"
int i = 0;

int oldi<T>()
    where T : struct
    => (i += @sizeof<T>()) - @sizeof<T>();

int @sizeof<T>()
    where T : struct
    => typeof(T).IsAssignableFrom(typeof(long))
        ? sizeof(long)
        : 1;

while (i < 10)
    System.Console.WriteLine(oldi<byte>());";

            VerifyOutputInMain(src, @"0
1
2
3
4
5
6
7
8
9");
        }
        
        [Fact]
        [WorkItem(15599, "https://github.com/dotnet/roslyn/issues/15599")]
        public void NestedLocalFuncCapture()
        {
            var src = @"
using System;
public class C {
    int instance = 11;
    public void M() {
        int M() => instance;

        {
            int local = 11;
            bool M2() => local == M();
            Console.WriteLine(M2());
        }
    }

    public static void Main() => new C().M();
}";
            VerifyOutput(src, "True");
        }

        [Fact]
        [WorkItem(15599, "https://github.com/dotnet/roslyn/issues/15599")]
        public void NestedLocalFuncCapture2()
        {
            var src = @"
using System;
public class C {
    int instance = 0b1;
    public void M() {
        int var1 = 0b10;
        int M() => var1 + instance;

        {
            int local = 0b100;
            int M2() => local + M();
            Console.WriteLine(M2());
        }
    }

    public static void Main() => new C().M();
}";
            VerifyOutput(src, "7");
        }

        [Fact]
        [WorkItem(15751, "https://github.com/dotnet/roslyn/issues/15751")]
        public void RecursiveGenericLocalFunction()
        {
            var src = @"
void Local<T>(T t, int count)
{
    if (count > 0)
    {
        Console.Write(t);
        Local(t, count - 1);
    }
}

Local(""A"", 5);
";
            VerifyOutputInMain(src, "AAAAA", "System");
        }

        [Fact]
        [WorkItem(15751, "https://github.com/dotnet/roslyn/issues/15751")]
        public void RecursiveGenericLocalFunction2()
        {
            var src = @"
void Local<T>(T t, int count)
{
    if (count > 0)
    {
        Console.Write(t);
        var action = new Action<T, int>(Local);
        action(t, count - 1);
    }
}

Local(""A"", 5);
";
            VerifyOutputInMain(src, "AAAAA", "System");
        }

        [Fact]
        [WorkItem(15751, "https://github.com/dotnet/roslyn/issues/15751")]
        public void RecursiveGenericLocalFunction3()
        {
            var src = @"
void Local<T>(T t, int count)
{
    if (count > 0)
    {
        Console.Write(t);
        var action = (Action<T, int>)Local;
        action(t, count - 1);
    }
}

Local(""A"", 5);
";
            VerifyOutputInMain(src, "AAAAA", "System");
        }

        [Fact]
        [WorkItem(15751, "https://github.com/dotnet/roslyn/issues/15751")]
        public void RecursiveGenericLocalFunction4()
        {
            var src = @"
using System;
class C
{
    public static void M<T>(T t)
    {
        void Local<U>(U u, int count)
        {
            if (count > 0)
            {
                Console.Write(t);
                Console.Write(u);
                Local(u, count - 1);
            }
        }
        Local(""A"", 5);
    }

    public static void Main()
    {
        C.M(""B"");
    }
}";
            VerifyOutput(src, "BABABABABA");
        }

        [Fact]
        [WorkItem(15751, "https://github.com/dotnet/roslyn/issues/15751")]
        public void RecursiveGenericLocalFunction5()
        {
            var src = @"
using System;
class C<T1>
{
    T1 t1;

    public C(T1 t1)
    {
        this.t1 = t1;
    }

    public void M<T2>(T2 t2)
    {
        void L1<T3>(T3 t3)
        {
            void L2<T4>(T4 t4)
            {
                void L3<U>(U u, int count)
                {
                    if (count > 0)
                    {
                        Console.Write(t1);
                        Console.Write(t2);
                        Console.Write(t3);
                        Console.Write(t4);
                        Console.Write(u);
                        L3(u, count - 1);
                    }
                }
                L3(""A"", 5);
            }
            L2(""B"");
        }
        L1(""C"");
    }

}

class Program
{
    public static void Main()
    {
        var c = new C<string>(""D"");
        c.M(""E"");
    }
}";
            VerifyOutput(src, "DECBADECBADECBADECBADECBA");
        }

        [Fact]
        [WorkItem(15751, "https://github.com/dotnet/roslyn/issues/15751")]
        public void RecursiveGenericLocalFunction6()
        {
            var src = @"
using System;
class C<T1>
{
    T1 t1;

    public C(T1 t1)
    {
        this.t1 = t1;
    }

    public void M<T2>(T2 t2)
    {
        void L1<T3>(T3 t3)
        {
            void L2<T4>(T4 t4)
            {
                void L3<U>(U u, int count)
                {
                    if (count > 0)
                    {
                        Console.Write(t1);
                        Console.Write(t2);
                        Console.Write(t3);
                        Console.Write(t4);
                        Console.Write(u);
                        var a = new Action<U, int>(L3);
                        a(u, count - 1);
                    }
                }
                var b = new Action<string, int>(L3);
                b(""A"", 5);
            }
            var c = new Action<string>(L2);
            c(""B"");
        }
        var d = new Action<string>(L1);
        d(""C"");
    }

}

class Program
{
    public static void Main()
    {
        var c = new C<string>(""D"");
        c.M(""E"");
    }
}";
            VerifyOutput(src, "DECBADECBADECBADECBADECBA");
        }

        [Fact]
        [WorkItem(15751, "https://github.com/dotnet/roslyn/issues/15751")]
        public void RecursiveGenericLocalFunction7()
        {
            var src = @"
using System;
class C<T1>
{
    T1 t1;

    public C(T1 t1)
    {
        this.t1 = t1;
    }

    public void M<T2>(T2 t2)
    {
        void L1<T3>(T3 t3)
        {
            void L2<T4>(T4 t4)
            {
                void L3<U>(U u, int count)
                {
                    if (count > 0)
                    {
                        Console.Write(t1);
                        Console.Write(t2);
                        Console.Write(t3);
                        Console.Write(t4);
                        Console.Write(u);
                        var a = (Action<U, int>)(L3);
                        a(u, count - 1);
                    }
                }
                var b = (Action<string, int>)(L3);
                b(""A"", 5);
            }
            var c = (Action<string>)(L2);
            c(""B"");
        }
        var d = (Action<string>)(L1);
        d(""C"");
    }

}

class Program
{
    public static void Main()
    {
        var c = new C<string>(""D"");
        c.M(""E"");
    }
}";
            VerifyOutput(src, "DECBADECBADECBADECBADECBA");
        }

        [Fact]
        [WorkItem(16038, "https://github.com/dotnet/roslyn/issues/16038")]
        public void RecursiveGenericLocalFunction8()
        {
            var src = @"
using System;
class C<T0>
{
    T0 t0;

    public C(T0 t0)
    {
        this.t0 = t0;
    }

    public void M<T1>(T1 t1)
    {
        (T0, T1, T2) L1<T2>(T2 t2)
        {
            (T0, T1, T2, T3) L2<T3>(T3 t3, int count)
            {
                if (count > 0)
                {
                    Console.Write(t0);
                    Console.Write(t1);
                    Console.Write(t2);
                    Console.Write(t3);
                    return L2(t3, count - 1);
                }
                return (t0, t1, t2, t3);
            }
            var (t4, t5, t6, t7) = L2(""A"", 5);
            return (t4, t5, t6);
        }
        L1(""B"");
    }
}

class Program
{
    public static void Main()
    {
        var c = new C<string>(""C"");
        c.M(""D"");
    }
}";
            CompileAndVerify(src, expectedOutput: "CDBACDBACDBACDBACDBA");
        }

        [Fact]
        [WorkItem(19119, "https://github.com/dotnet/roslyn/issues/19119")]
        public void StructFrameInitUnnecessary()
        {
            var c = CompileAndVerify(@"
    class Program
    {
        static void Main(string[] args)
        {
            int q = 1;

            if (q > 0)
            {
                int w = 2;
                if (w > 0)
                {
                    int e = 3;
                    if (e > 0)
                    {
                        void Print() => System.Console.WriteLine(q + w + e);

                        Print();
                    }
                }
            }
        }
    }", expectedOutput: "6");

            //NOTE: the following code should not have "initobj" instructions.

            c.VerifyIL("Program.Main", @"
{
  // Code size       63 (0x3f)
  .maxstack  3
  .locals init (Program.<>c__DisplayClass0_0 V_0, //CS$<>8__locals0
                Program.<>c__DisplayClass0_1 V_1, //CS$<>8__locals1
                Program.<>c__DisplayClass0_2 V_2) //CS$<>8__locals2
  IL_0000:  ldloca.s   V_0
  IL_0002:  ldc.i4.1
  IL_0003:  stfld      ""int Program.<>c__DisplayClass0_0.q""
  IL_0008:  ldloc.0
  IL_0009:  ldfld      ""int Program.<>c__DisplayClass0_0.q""
  IL_000e:  ldc.i4.0
  IL_000f:  ble.s      IL_003e
  IL_0011:  ldloca.s   V_1
  IL_0013:  ldc.i4.2
  IL_0014:  stfld      ""int Program.<>c__DisplayClass0_1.w""
  IL_0019:  ldloc.1
  IL_001a:  ldfld      ""int Program.<>c__DisplayClass0_1.w""
  IL_001f:  ldc.i4.0
  IL_0020:  ble.s      IL_003e
  IL_0022:  ldloca.s   V_2
  IL_0024:  ldc.i4.3
  IL_0025:  stfld      ""int Program.<>c__DisplayClass0_2.e""
  IL_002a:  ldloc.2
  IL_002b:  ldfld      ""int Program.<>c__DisplayClass0_2.e""
  IL_0030:  ldc.i4.0
  IL_0031:  ble.s      IL_003e
  IL_0033:  ldloca.s   V_0
  IL_0035:  ldloca.s   V_1
  IL_0037:  ldloca.s   V_2
  IL_0039:  call       ""void Program.<Main>g__Print|0_0(ref Program.<>c__DisplayClass0_0, ref Program.<>c__DisplayClass0_1, ref Program.<>c__DisplayClass0_2)""
  IL_003e:  ret
}
");
        }

        internal CompilationVerifier VerifyOutput(string source, string output, CSharpCompilationOptions options, Verification verify = Verification.Passes)
        {
            var comp = CreateCompilationWithMscorlib45AndCSharp(source, options: options);
            return CompileAndVerify(comp, expectedOutput: output, verify: verify).VerifyDiagnostics(); // no diagnostics
        }

        internal CompilationVerifier VerifyOutput(string source, string output)
        {
            var comp = CreateCompilationWithMscorlib45AndCSharp(source, options: TestOptions.ReleaseExe);
            return CompileAndVerify(comp, expectedOutput: output).VerifyDiagnostics(); // no diagnostics
        }

        internal CompilationVerifier VerifyOutputInMain(string methodBody, string output, params string[] usings)
        {
            for (var i = 0; i < usings.Length; i++)
            {
                usings[i] = "using " + usings[i] + ";";
            }
            var usingBlock = string.Join(Environment.NewLine, usings);
            var source = usingBlock + @"
class Program
{
    static void Main()
    {
" + methodBody + @"
    }
}";
            return VerifyOutput(source, output);
        }
    }
}<|MERGE_RESOLUTION|>--- conflicted
+++ resolved
@@ -106,28 +106,9 @@
     null
 ");
 
-<<<<<<< HEAD
-            var operation = model.GetOperation(creation);
-            Assert.NotNull(operation);
-
-            comp.VerifyOperationTree(creation, expectedOperationTree:
-@"
-IObjectCreationOperation (Constructor: System.Object..ctor()) (OperationKind.ObjectCreation, Type: System.Object, IsInvalid) (Syntax: 'new object()')
-  Arguments(0)
-  Initializer: 
-    null
-");
-
-            Assert.Equal(OperationKind.ExpressionStatement, operation.Parent.Kind);
-            Assert.Equal(OperationKind.Block, operation.Parent.Parent.Kind);
-            // We didn't bind the expression body, but should. See issue https://github.com/dotnet/roslyn/issues/24650
-            // The block from the previous assert, should have a parent 
-            Assert.Null(operation.Parent.Parent.Parent);
-=======
             Assert.Equal(OperationKind.ExpressionStatement, objectCreationOperation.Parent.Kind);
             Assert.Equal(OperationKind.Block, objectCreationOperation.Parent.Parent.Kind);
             Assert.Same(localFunctionOperation.IgnoredBody, objectCreationOperation.Parent.Parent);
->>>>>>> 62bb55cf
 
             var info = model.GetTypeInfo(creation);
             Assert.Equal("System.Object", info.Type.ToTestDisplayString());
