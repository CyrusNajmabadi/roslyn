--- conflicted
+++ resolved
@@ -61,7 +61,7 @@
 
         [Fact, WorkItem(4163, "https://github.com/dotnet/roslyn/issues/4163")]
         public void ConcatModifiers_01()
-        {
+        { 
             var ilSource = @"
 .class public auto ansi beforefieldinit CL1`1<T1>
        extends[mscorlib] System.Object
@@ -117,7 +117,7 @@
 
         [Fact, WorkItem(4163, "https://github.com/dotnet/roslyn/issues/4163")]
         public void ConcatModifiers_02()
-        {
+        { 
             var ilSource = @"
 .class public auto ansi beforefieldinit CL1`1<T1>
        extends[mscorlib] System.Object
@@ -185,17 +185,10 @@
             Assert.Equal("void CL3.Test(System.Int32 modopt(System.Runtime.CompilerServices.IsConst) modopt(System.Runtime.CompilerServices.IsLong) x)", test.ToTestDisplayString());
 
             var withModifiers = cl3.BaseType.BaseType;
-<<<<<<< HEAD
             var withoutModifiers = withModifiers.OriginalDefinition.Construct(withModifiers.TypeArguments.SelectAsArray(TypeMap.AsTypeSymbol));
             Assert.True(HasTypeArgumentsCustomModifiers(withModifiers));
             Assert.False(HasTypeArgumentsCustomModifiers(withoutModifiers));
-            Assert.True(withoutModifiers.Equals(withModifiers, ignoreCustomModifiersAndArraySizesAndLowerBounds:true));
-=======
-            var withoutModifiers = withModifiers.OriginalDefinition.Construct(withModifiers.TypeArguments);
-            Assert.True(withModifiers.HasTypeArgumentsCustomModifiers);
-            Assert.False(withoutModifiers.HasTypeArgumentsCustomModifiers);
             Assert.True(withoutModifiers.Equals(withModifiers, ignoreCustomModifiersAndArraySizesAndLowerBounds: true));
->>>>>>> 0f1ddfd6
             Assert.NotEqual(withoutModifiers, withModifiers);
 
             CompileAndVerify(compilation, expectedOutput: "Overridden");
@@ -208,7 +201,7 @@
 
         [Fact, WorkItem(4163, "https://github.com/dotnet/roslyn/issues/4163")]
         public void ConcatModifiersAndByRef_01()
-        {
+        { 
             var ilSource = @"
 .class public auto ansi beforefieldinit CL1`1<T1>
        extends[mscorlib] System.Object
@@ -279,7 +272,7 @@
 
         [Fact, WorkItem(4163, "https://github.com/dotnet/roslyn/issues/4163")]
         public void ConcatModifiersAndByRef_02()
-        {
+        { 
             var ilSource = @"
 .class public auto ansi beforefieldinit CL1`1<T1>
        extends[mscorlib] System.Object
@@ -350,7 +343,7 @@
 
         [Fact, WorkItem(4163, "https://github.com/dotnet/roslyn/issues/4163")]
         public void ConcatModifiersAndByRef_03()
-        {
+        { 
             var ilSource = @"
 .class public auto ansi beforefieldinit CL1`1<T1>
        extends[mscorlib] System.Object
@@ -421,7 +414,7 @@
 
         [Fact, WorkItem(4163, "https://github.com/dotnet/roslyn/issues/4163")]
         public void ConcatModifiersAndByRef_04()
-        {
+        { 
             var ilSource = @"
 .class public auto ansi beforefieldinit CL1`1<T1>
        extends[mscorlib] System.Object
@@ -493,7 +486,7 @@
 
         [Fact, WorkItem(4163, "https://github.com/dotnet/roslyn/issues/4163")]
         public void ConcatModifiers_03()
-        {
+        { 
             var ilSource = @"
 .class public auto ansi beforefieldinit CL1`1<T1>
        extends[mscorlib] System.Object
@@ -594,7 +587,7 @@
 
         [Fact, WorkItem(4163, "https://github.com/dotnet/roslyn/issues/4163")]
         public void ConcatModifiers_04()
-        {
+        { 
             var ilSource = @"
 .class public auto ansi beforefieldinit CL1`1<T1>
        extends[mscorlib] System.Object
@@ -664,7 +657,7 @@
 
         [Fact, WorkItem(4163, "https://github.com/dotnet/roslyn/issues/4163")]
         public void ConcatModifiers_05()
-        {
+        { 
             var ilSource = @"
 .class public auto ansi beforefieldinit CL1`1<T1>
        extends[mscorlib] System.Object
@@ -728,7 +721,7 @@
 
         [ClrOnlyFact(ClrOnlyReason.Ilasm), WorkItem(4163, "https://github.com/dotnet/roslyn/issues/4163")]
         public void ConstructedTypesEquality_02()
-        {
+        { 
             var ilSource = @"
 .class public auto ansi beforefieldinit CL1`1<T1>
        extends[mscorlib] System.Object
@@ -810,15 +803,9 @@
             var base2 = compilation.GetTypeByMetadataName("CL3").BaseType;
             var base3 = compilation.GetTypeByMetadataName("CL4").BaseType;
 
-<<<<<<< HEAD
             Assert.True(HasTypeArgumentsCustomModifiers(base1));
             Assert.True(HasTypeArgumentsCustomModifiers(base2));
-            Assert.True(base1.Equals(base2, ignoreCustomModifiersAndArraySizesAndLowerBounds:true));
-=======
-            Assert.True(base1.HasTypeArgumentsCustomModifiers);
-            Assert.True(base2.HasTypeArgumentsCustomModifiers);
             Assert.True(base1.Equals(base2, ignoreCustomModifiersAndArraySizesAndLowerBounds: true));
->>>>>>> 0f1ddfd6
             Assert.NotEqual(base1, base2);
 
             Assert.True(HasTypeArgumentsCustomModifiers(base3));
@@ -829,7 +816,7 @@
 
         [Fact, WorkItem(4163, "https://github.com/dotnet/roslyn/issues/4163")]
         public void RetargetingModifiedTypeArgument_01()
-        {
+        { 
             var ilSource = @"
 .class public auto ansi beforefieldinit Test1
        extends[mscorlib] System.Object
@@ -890,7 +877,7 @@
 
         [Fact, WorkItem(4163, "https://github.com/dotnet/roslyn/issues/4163")]
         public void TypeUnification_01()
-        {
+        { 
             var ilSource = @"
 .class interface public abstract auto ansi ITest0`1<T>
 {
@@ -929,7 +916,7 @@
 
         [Fact, WorkItem(4163, "https://github.com/dotnet/roslyn/issues/4163")]
         public void TypeUnification_02()
-        {
+        { 
             var ilSource = @"
 .class interface public abstract auto ansi ITest0`1<T>
 {
@@ -968,7 +955,7 @@
 
         [ClrOnlyFact(ClrOnlyReason.Ilasm), WorkItem(4163, "https://github.com/dotnet/roslyn/issues/4163")]
         public void TypeUnification_03()
-        {
+        { 
             var ilSource = @"
 .class interface public abstract auto ansi ITest0`1<T>
 {
@@ -1000,7 +987,7 @@
 
         [Fact, WorkItem(4163, "https://github.com/dotnet/roslyn/issues/4163")]
         public void TypeUnification_04()
-        {
+        { 
             var ilSource = @"
 .class interface public abstract auto ansi ITest0`1<T>
 {
@@ -1039,7 +1026,7 @@
 
         [ClrOnlyFact(ClrOnlyReason.Ilasm), WorkItem(4163, "https://github.com/dotnet/roslyn/issues/4163")]
         public void TypeUnification_05()
-        {
+        { 
             var ilSource = @"
 .class interface public abstract auto ansi ITest0`1<T>
 {
@@ -1081,7 +1068,7 @@
 
         [Fact, WorkItem(4163, "https://github.com/dotnet/roslyn/issues/4163")]
         public void TypeUnification_06()
-        {
+        { 
             var ilSource = @"
 .class interface public abstract auto ansi ITest0`1<T>
 {
