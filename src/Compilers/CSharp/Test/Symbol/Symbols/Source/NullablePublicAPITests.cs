--- conflicted
+++ resolved
@@ -2217,8 +2217,6 @@
             Assert.Equal("s", symbol.Name);
             Assert.Equal(SpecialType.System_String, symbol.Type.SpecialType);
         }
-<<<<<<< HEAD
-=======
 
         [Fact, WorkItem(37879, "https://github.com/dotnet/roslyn/issues/37879")]
         public void MissingSymbols_ReinferredParent()
@@ -2287,6 +2285,5 @@
             Assert.Null(symbolInfo.Symbol);
             Assert.Equal(4, symbolInfo.CandidateSymbols.Length);
         }
->>>>>>> 89d305de
     }
 }