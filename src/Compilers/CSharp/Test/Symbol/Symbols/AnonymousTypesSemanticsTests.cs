﻿// Copyright (c) Microsoft.  All Rights Reserved.  Licensed under the Apache License, Version 2.0.  See License.txt in the project root for license information.

using System;
using System.Collections.Generic;
using System.Linq;
using Microsoft.CodeAnalysis.CSharp.Symbols;
using Microsoft.CodeAnalysis.CSharp.Syntax;
using Microsoft.CodeAnalysis.CSharp.Test.Utilities;
using Microsoft.CodeAnalysis.Test.Utilities;
using Microsoft.CodeAnalysis.Text;
using Roslyn.Test.Utilities;
using Xunit;

namespace Microsoft.CodeAnalysis.CSharp.UnitTests.Symbols
{
    public class AnonymousTypesSemanticsTests : CompilingTestBase
    {
        [Fact()]
        public void AnonymousTypeSymbols_Simple()
        {
            var source = @"
public class ClassA
{
    public struct SSS
    {
    }

    public static void Test1(int x)
    {
        object v1 = [# new
        {
            [# aa  #] = 1,
            [# BB  #] = """",
            [# CCC #] = new SSS()
        } #];

        object v2 = [# new
        {
            [# aa  #] = new SSS(),
            [# BB  #] = 123.456,
            [# CCC #] = [# new
            {
                (new ClassA()).[# aa  #],
                ClassA.[# BB  #],
                ClassA.[# CCC #]
            } #]
        } #];

        object v3 = [# new {} #];
        var v4 = [# new {} #];
    }

    public int aa
    {
        get { return 123; }
    }

    public const string BB = ""-=-=-"";

    public static SSS CCC = new SSS();
}";
            var data = Compile(source, 14);

            var info0 = GetAnonymousTypeInfoSummary(data, 0,
                            data.Tree.FindNodeOrTokenByKind(SyntaxKind.NewKeyword, 1).Span,
                            1, 2, 3);

            var info1 = GetAnonymousTypeInfoSummary(data, 4,
                            data.Tree.FindNodeOrTokenByKind(SyntaxKind.NewKeyword, 3).Span,
                            5, 6, 7);

            var info2 = GetAnonymousTypeInfoSummary(data, 8,
                            data.Tree.FindNodeOrTokenByKind(SyntaxKind.NewKeyword, 5).Span,
                            9, 10, 11);

            Assert.Equal(info0.Type, info2.Type);
            Assert.NotEqual(info0.Type, info1.Type);

            var info3 = GetAnonymousTypeInfoSummary(data, 12,
                            data.Tree.FindNodeOrTokenByKind(SyntaxKind.NewKeyword, 7).Span);
            var info4 = GetAnonymousTypeInfoSummary(data, 13,
                            data.Tree.FindNodeOrTokenByKind(SyntaxKind.NewKeyword, 8).Span);
            Assert.Equal(info3.Type, info4.Type);
        }

        [Fact()]
        public void AnonymousTypeSymbols_Simple_OperationTree()
        {
            string source = @"
class ClassA
{
    public struct SSS
    {
    }

    public static void Test1(int x)
    /*<bind>*/{
        object v1 = new
        {
            aa = 1,
            BB = """",
            CCC = new SSS()
        };

        object v2 = new
        {
            aa = new SSS(),
            BB = 123.456,
            CCC = new
            {
                (new ClassA()).aa,
                ClassA.BB,
                ClassA.CCC
            }
        };

        object v3 = new { };
        var v4 = new { };
    }/*</bind>*/

    public int aa
    {
        get { return 123; }
    }

    public const string BB = ""-=-= -"";

    public static SSS CCC = new SSS();
}
";
string expectedOperationTree = @"
IBlockStatement (4 statements, 4 locals) (OperationKind.BlockStatement) (Syntax: '{ ... }')
  Locals: Local_1: System.Object v1
    Local_2: System.Object v2
    Local_3: System.Object v3
    Local_4: <empty anonymous type> v4
  IVariableDeclarationStatement (1 declarations) (OperationKind.VariableDeclarationStatement) (Syntax: 'object v1 = ... };')
    IVariableDeclaration (1 variables) (OperationKind.VariableDeclaration) (Syntax: 'object v1 = ... };')
      Variables: Local_1: System.Object v1
      Initializer: IConversionExpression (Implicit, TryCast: False, Unchecked) (OperationKind.ConversionExpression, Type: System.Object) (Syntax: 'new ... }')
          Conversion: CommonConversion (Exists: True, IsIdentity: False, IsNumeric: False, IsReference: True, IsUserDefined: False) (MethodSymbol: null)
          Operand: IAnonymousObjectCreationExpression (OperationKind.AnonymousObjectCreationExpression, Type: <anonymous type: System.Int32 aa, System.String BB, ClassA.SSS CCC>) (Syntax: 'new ... }')
              Initializers(3):
                  ISimpleAssignmentExpression (OperationKind.SimpleAssignmentExpression, Type: System.Int32, Constant: 1) (Syntax: 'aa = 1')
                    Left: IPropertyReferenceExpression: System.Int32 <anonymous type: System.Int32 aa, System.String BB, ClassA.SSS CCC>.aa { get; } (Static) (OperationKind.PropertyReferenceExpression, Type: System.Int32) (Syntax: 'aa')
                        Instance Receiver: null
                    Right: ILiteralExpression (Text: 1) (OperationKind.LiteralExpression, Type: System.Int32, Constant: 1) (Syntax: '1')
                  ISimpleAssignmentExpression (OperationKind.SimpleAssignmentExpression, Type: System.String, Constant: """") (Syntax: 'BB = """"')
                    Left: IPropertyReferenceExpression: System.String <anonymous type: System.Int32 aa, System.String BB, ClassA.SSS CCC>.BB { get; } (Static) (OperationKind.PropertyReferenceExpression, Type: System.String) (Syntax: 'BB')
                        Instance Receiver: null
                    Right: ILiteralExpression (OperationKind.LiteralExpression, Type: System.String, Constant: """") (Syntax: '""""')
                  ISimpleAssignmentExpression (OperationKind.SimpleAssignmentExpression, Type: ClassA.SSS) (Syntax: 'CCC = new SSS()')
                    Left: IPropertyReferenceExpression: ClassA.SSS <anonymous type: System.Int32 aa, System.String BB, ClassA.SSS CCC>.CCC { get; } (Static) (OperationKind.PropertyReferenceExpression, Type: ClassA.SSS) (Syntax: 'CCC')
                        Instance Receiver: null
                    Right: IObjectCreationExpression (Constructor: ClassA.SSS..ctor()) (OperationKind.ObjectCreationExpression, Type: ClassA.SSS) (Syntax: 'new SSS()')
                        Arguments(0)
                        Initializer: null
  IVariableDeclarationStatement (1 declarations) (OperationKind.VariableDeclarationStatement) (Syntax: 'object v2 = ... };')
    IVariableDeclaration (1 variables) (OperationKind.VariableDeclaration) (Syntax: 'object v2 = ... };')
      Variables: Local_1: System.Object v2
      Initializer: IConversionExpression (Implicit, TryCast: False, Unchecked) (OperationKind.ConversionExpression, Type: System.Object) (Syntax: 'new ... }')
          Conversion: CommonConversion (Exists: True, IsIdentity: False, IsNumeric: False, IsReference: True, IsUserDefined: False) (MethodSymbol: null)
          Operand: IAnonymousObjectCreationExpression (OperationKind.AnonymousObjectCreationExpression, Type: <anonymous type: ClassA.SSS aa, System.Double BB, <anonymous type: System.Int32 aa, System.String BB, ClassA.SSS CCC> CCC>) (Syntax: 'new ... }')
              Initializers(3):
                  ISimpleAssignmentExpression (OperationKind.SimpleAssignmentExpression, Type: ClassA.SSS) (Syntax: 'aa = new SSS()')
                    Left: IPropertyReferenceExpression: ClassA.SSS <anonymous type: ClassA.SSS aa, System.Double BB, <anonymous type: System.Int32 aa, System.String BB, ClassA.SSS CCC> CCC>.aa { get; } (Static) (OperationKind.PropertyReferenceExpression, Type: ClassA.SSS) (Syntax: 'aa')
                        Instance Receiver: null
                    Right: IObjectCreationExpression (Constructor: ClassA.SSS..ctor()) (OperationKind.ObjectCreationExpression, Type: ClassA.SSS) (Syntax: 'new SSS()')
                        Arguments(0)
                        Initializer: null
                  ISimpleAssignmentExpression (OperationKind.SimpleAssignmentExpression, Type: System.Double, Constant: 123.456) (Syntax: 'BB = 123.456')
                    Left: IPropertyReferenceExpression: System.Double <anonymous type: ClassA.SSS aa, System.Double BB, <anonymous type: System.Int32 aa, System.String BB, ClassA.SSS CCC> CCC>.BB { get; } (Static) (OperationKind.PropertyReferenceExpression, Type: System.Double) (Syntax: 'BB')
                        Instance Receiver: null
                    Right: ILiteralExpression (Text: 123.456) (OperationKind.LiteralExpression, Type: System.Double, Constant: 123.456) (Syntax: '123.456')
                  ISimpleAssignmentExpression (OperationKind.SimpleAssignmentExpression, Type: <anonymous type: System.Int32 aa, System.String BB, ClassA.SSS CCC>) (Syntax: 'CCC = new ... }')
                    Left: IPropertyReferenceExpression: <anonymous type: System.Int32 aa, System.String BB, ClassA.SSS CCC> <anonymous type: ClassA.SSS aa, System.Double BB, <anonymous type: System.Int32 aa, System.String BB, ClassA.SSS CCC> CCC>.CCC { get; } (Static) (OperationKind.PropertyReferenceExpression, Type: <anonymous type: System.Int32 aa, System.String BB, ClassA.SSS CCC>) (Syntax: 'CCC')
                        Instance Receiver: null
                    Right: IAnonymousObjectCreationExpression (OperationKind.AnonymousObjectCreationExpression, Type: <anonymous type: System.Int32 aa, System.String BB, ClassA.SSS CCC>) (Syntax: 'new ... }')
                        Initializers(3):
                            IPropertyReferenceExpression: System.Int32 ClassA.aa { get; } (OperationKind.PropertyReferenceExpression, Type: System.Int32) (Syntax: '(new ClassA()).aa')
                              Instance Receiver: IObjectCreationExpression (Constructor: ClassA..ctor()) (OperationKind.ObjectCreationExpression, Type: ClassA) (Syntax: 'new ClassA()')
                                  Arguments(0)
                                  Initializer: null
                            IFieldReferenceExpression: System.String ClassA.BB (Static) (OperationKind.FieldReferenceExpression, Type: System.String, Constant: ""-=-= -"") (Syntax: 'ClassA.BB')
                              Instance Receiver: null
                            IFieldReferenceExpression: ClassA.SSS ClassA.CCC (Static) (OperationKind.FieldReferenceExpression, Type: ClassA.SSS) (Syntax: 'ClassA.CCC')
                              Instance Receiver: null
  IVariableDeclarationStatement (1 declarations) (OperationKind.VariableDeclarationStatement) (Syntax: 'object v3 = new { };')
    IVariableDeclaration (1 variables) (OperationKind.VariableDeclaration) (Syntax: 'object v3 = new { };')
      Variables: Local_1: System.Object v3
      Initializer: IConversionExpression (Implicit, TryCast: False, Unchecked) (OperationKind.ConversionExpression, Type: System.Object) (Syntax: 'new { }')
          Conversion: CommonConversion (Exists: True, IsIdentity: False, IsNumeric: False, IsReference: True, IsUserDefined: False) (MethodSymbol: null)
          Operand: IAnonymousObjectCreationExpression (OperationKind.AnonymousObjectCreationExpression, Type: <empty anonymous type>) (Syntax: 'new { }')
              Initializers(0)
  IVariableDeclarationStatement (1 declarations) (OperationKind.VariableDeclarationStatement) (Syntax: 'var v4 = new { };')
    IVariableDeclaration (1 variables) (OperationKind.VariableDeclaration) (Syntax: 'var v4 = new { };')
      Variables: Local_1: <empty anonymous type> v4
      Initializer: IAnonymousObjectCreationExpression (OperationKind.AnonymousObjectCreationExpression, Type: <empty anonymous type>) (Syntax: 'new { }')
          Initializers(0)
";
            var expectedDiagnostics = DiagnosticDescription.None;

            VerifyOperationTreeAndDiagnosticsForTest<BlockSyntax>(source, expectedOperationTree, expectedDiagnostics);
        }

        [Fact()]
        public void AnonymousTypeSymbols_ContextualKeywordsInFields()
        {
            var source = @"
class ClassA
{
    static void Test1(int x)
    {
        object v1 = [# new
        {
            [# var #] = ""var"",
            [# get #] = new {},
            [# partial #] = [# new
                            {
                                (new ClassA()).[# select #],
                                [# global  #]
                            } #]
        } #];
    }

    public int select
    {
        get { return 123; }
    }

    public const string global = ""-=-=-"";
}";
            var data = Compile(source, 7);

            var info0 = GetAnonymousTypeInfoSummary(data, 0,
                            data.Tree.FindNodeOrTokenByKind(SyntaxKind.NewKeyword, 1).Span,
                            1, 2, 3);

            var info1 = GetAnonymousTypeInfoSummary(data, 4,
                            data.Tree.FindNodeOrTokenByKind(SyntaxKind.NewKeyword, 3).Span,
                            5, 6);

            Assert.Equal(
                "<anonymous type: System.String var, <empty anonymous type> get, <anonymous type: System.Int32 select, System.String global> partial>",
                info0.Type.ToTestDisplayString());

            Assert.Equal(
                "<anonymous type: System.Int32 select, System.String global>..ctor(System.Int32 select, System.String global)",
                info1.Symbol.ToTestDisplayString());
        }

        [Fact()]
        public void AnonymousTypeSymbols_ContextualKeywordsInFields_OperationTree()
        {
            string source = @"
class ClassA
{
    static void Test1(int x)
    {
        object v1 = /*<bind>*/new
        {
            var = ""var"",
            get = new { },
            partial = new
            {
                (new ClassA()).select,
                global
            }
        }/*</bind>*/;
    }

    public int select
    {
        get { return 123; }
    }

    public const string global = "" -=-= -"";
}
";
string expectedOperationTree = @"
IAnonymousObjectCreationExpression (OperationKind.AnonymousObjectCreationExpression, Type: <anonymous type: System.String var, <empty anonymous type> get, <anonymous type: System.Int32 select, System.String global> partial>) (Syntax: 'new ... }')
  Initializers(3):
      ISimpleAssignmentExpression (OperationKind.SimpleAssignmentExpression, Type: System.String, Constant: ""var"") (Syntax: 'var = ""var""')
        Left: IPropertyReferenceExpression: System.String <anonymous type: System.String var, <empty anonymous type> get, <anonymous type: System.Int32 select, System.String global> partial>.var { get; } (Static) (OperationKind.PropertyReferenceExpression, Type: System.String) (Syntax: 'var')
            Instance Receiver: null
        Right: ILiteralExpression (OperationKind.LiteralExpression, Type: System.String, Constant: ""var"") (Syntax: '""var""')
      ISimpleAssignmentExpression (OperationKind.SimpleAssignmentExpression, Type: <empty anonymous type>) (Syntax: 'get = new { }')
        Left: IPropertyReferenceExpression: <empty anonymous type> <anonymous type: System.String var, <empty anonymous type> get, <anonymous type: System.Int32 select, System.String global> partial>.get { get; } (Static) (OperationKind.PropertyReferenceExpression, Type: <empty anonymous type>) (Syntax: 'get')
            Instance Receiver: null
        Right: IAnonymousObjectCreationExpression (OperationKind.AnonymousObjectCreationExpression, Type: <empty anonymous type>) (Syntax: 'new { }')
            Initializers(0)
      ISimpleAssignmentExpression (OperationKind.SimpleAssignmentExpression, Type: <anonymous type: System.Int32 select, System.String global>) (Syntax: 'partial = n ... }')
        Left: IPropertyReferenceExpression: <anonymous type: System.Int32 select, System.String global> <anonymous type: System.String var, <empty anonymous type> get, <anonymous type: System.Int32 select, System.String global> partial>.partial { get; } (Static) (OperationKind.PropertyReferenceExpression, Type: <anonymous type: System.Int32 select, System.String global>) (Syntax: 'partial')
            Instance Receiver: null
        Right: IAnonymousObjectCreationExpression (OperationKind.AnonymousObjectCreationExpression, Type: <anonymous type: System.Int32 select, System.String global>) (Syntax: 'new ... }')
            Initializers(2):
                IPropertyReferenceExpression: System.Int32 ClassA.select { get; } (OperationKind.PropertyReferenceExpression, Type: System.Int32) (Syntax: '(new ClassA()).select')
                  Instance Receiver: IObjectCreationExpression (Constructor: ClassA..ctor()) (OperationKind.ObjectCreationExpression, Type: ClassA) (Syntax: 'new ClassA()')
                      Arguments(0)
                      Initializer: null
                IFieldReferenceExpression: System.String ClassA.global (Static) (OperationKind.FieldReferenceExpression, Type: System.String, Constant: "" -=-= -"") (Syntax: 'global')
                  Instance Receiver: null
";
            var expectedDiagnostics = DiagnosticDescription.None;

            VerifyOperationTreeAndDiagnosticsForTest<AnonymousObjectCreationExpressionSyntax>(source, expectedOperationTree, expectedDiagnostics);
        }

        [Fact()]
        public void AnonymousTypeSymbols_DelegateMembers()
        {
            var source = @"
delegate bool D1();
class ClassA
{
    void Main()
    {
        var at1 = [# new { [# module #] = (D1)(() => false)} #].module();
    }
}";
            var data = Compile(source, 2);

            var info0 = GetAnonymousTypeInfoSummary(data, 0,
                            data.Tree.FindNodeOrTokenByKind(SyntaxKind.NewKeyword, 1).Span,
                            1);

            Assert.Equal("<anonymous type: D1 module>", info0.Type.ToTestDisplayString());
            Assert.Equal("<anonymous type: D1 module>..ctor(D1 module)", info0.Symbol.ToTestDisplayString());
        }

        [Fact()]
        public void AnonymousTypeSymbols_DelegateMembers_OperationTree()
        {
            string source = @"
delegate bool D1();
class ClassA
{
    void Main()
    {
        var at1 = /*<bind>*/new { module = (D1)(() => false) }/*</bind>*/.module();
    }
}
";
            string expectedOperationTree = @"
IAnonymousObjectCreationExpression (OperationKind.AnonymousObjectCreationExpression, Type: <anonymous type: D1 module>) (Syntax: 'new { modul ... => false) }')
  Initializers(1):
      ISimpleAssignmentExpression (OperationKind.SimpleAssignmentExpression, Type: D1) (Syntax: 'module = (D ... ) => false)')
        Left: IPropertyReferenceExpression: D1 <anonymous type: D1 module>.module { get; } (Static) (OperationKind.PropertyReferenceExpression, Type: D1) (Syntax: 'module')
            Instance Receiver: null
        Right: IConversionExpression (Explicit, TryCast: False, Unchecked) (OperationKind.ConversionExpression, Type: D1) (Syntax: '(D1)(() => false)')
<<<<<<< HEAD
            Conversion: CommonConversion (Exists: True, IsIdentity: False, IsNumeric: False, IsReference: False, IsUserDefined: False) (MethodSymbol: null)
            Operand: ILambdaExpression (Signature: lambda expression) (OperationKind.LambdaExpression, Type: null) (Syntax: '() => false')
=======
            Conversion: CommonConversion (Exists: True, IsIdentity: True, IsNumeric: False, IsReference: False, IsUserDefined: False) (MethodSymbol: null)
            Operand: IAnonymousFunctionExpression (Symbol: lambda expression) (OperationKind.AnonymousFunctionExpression, Type: null) (Syntax: '() => false')
>>>>>>> 14886b2c
                IBlockStatement (1 statements) (OperationKind.BlockStatement) (Syntax: 'false')
                  IReturnStatement (OperationKind.ReturnStatement) (Syntax: 'false')
                    ReturnedValue: ILiteralExpression (OperationKind.LiteralExpression, Type: System.Boolean, Constant: False) (Syntax: 'false')
";
            var expectedDiagnostics = DiagnosticDescription.None;

            VerifyOperationTreeAndDiagnosticsForTest<AnonymousObjectCreationExpressionSyntax>(source, expectedOperationTree, expectedDiagnostics);
        }

        [Fact()]
        public void AnonymousTypeSymbols_BaseAccessInMembers()
        {
            var source = @"
delegate bool D1();
class ClassB
{
    protected System.Func<int, int> F = x => x;
}
class ClassA: ClassB
{
    void Main()
    {
        var at1 = [# [# new { base.[# F #] } #].F(1) #];
    }
}";
            var data = Compile(source, 3);

            var info0 = GetAnonymousTypeInfoSummary(data, 1,
                            data.Tree.FindNodeOrTokenByKind(SyntaxKind.NewKeyword, 1).Span,
                            2);

            Assert.Equal("<anonymous type: System.Func<System.Int32, System.Int32> F>", info0.Type.ToTestDisplayString());

            var info1 = data.Model.GetSemanticInfoSummary(data.Nodes[0]);

            Assert.Equal("System.Int32 System.Func<System.Int32, System.Int32>.Invoke(System.Int32 arg)", info1.Symbol.ToTestDisplayString());
        }

        [Fact()]
        public void AnonymousTypeSymbols_BaseAccessInMembers_OperationTree()
        {
            string source = @"
delegate bool D1();
class ClassB
{
    protected System.Func<int, int> F = x => x;
}
class ClassA : ClassB
{
    void Main()
    {
        var at1 = /*<bind>*/new { base.F }/*</bind>*/.F(1);
    }
}
";
            string expectedOperationTree = @"
IAnonymousObjectCreationExpression (OperationKind.AnonymousObjectCreationExpression, Type: <anonymous type: System.Func<System.Int32, System.Int32> F>) (Syntax: 'new { base.F }')
  Initializers(1):
      IFieldReferenceExpression: System.Func<System.Int32, System.Int32> ClassB.F (OperationKind.FieldReferenceExpression, Type: System.Func<System.Int32, System.Int32>) (Syntax: 'base.F')
        Instance Receiver: IInstanceReferenceExpression (InstanceReferenceKind.BaseClass) (OperationKind.InstanceReferenceExpression, Type: ClassB) (Syntax: 'base')
";
            var expectedDiagnostics = DiagnosticDescription.None;

            VerifyOperationTreeAndDiagnosticsForTest<AnonymousObjectCreationExpressionSyntax>(source, expectedOperationTree, expectedDiagnostics);
        }

        [Fact()]
        public void AnonymousTypeSymbols_InFieldInitializer()
        {
            var source = @"
class ClassA
{
    private static object F = [# new { [# F123 #] = typeof(ClassA) } #];
}";
            var data = Compile(source, 2);

            var info0 = GetAnonymousTypeInfoSummary(data, 0,
                            data.Tree.FindNodeOrTokenByKind(SyntaxKind.NewKeyword, 1).Span,
                            1);

            Assert.Equal("<anonymous type: System.Type F123>", info0.Type.ToTestDisplayString());
        }

        [Fact()]
        public void AnonymousTypeSymbols_InFieldInitializer_OperationTree()
        {
            string source = @"
class ClassA
{
    private static object F = /*<bind>*/new { F123 = typeof(ClassA) }/*</bind>*/;
}
";
            string expectedOperationTree = @"
IAnonymousObjectCreationExpression (OperationKind.AnonymousObjectCreationExpression, Type: <anonymous type: System.Type F123>) (Syntax: 'new { F123  ... f(ClassA) }')
  Initializers(1):
      ISimpleAssignmentExpression (OperationKind.SimpleAssignmentExpression, Type: System.Type) (Syntax: 'F123 = typeof(ClassA)')
        Left: IPropertyReferenceExpression: System.Type <anonymous type: System.Type F123>.F123 { get; } (Static) (OperationKind.PropertyReferenceExpression, Type: System.Type) (Syntax: 'F123')
            Instance Receiver: null
        Right: ITypeOfExpression (Type: ClassA) (OperationKind.TypeOfExpression, Type: System.Type) (Syntax: 'typeof(ClassA)')
";
            var expectedDiagnostics = DiagnosticDescription.None;

            VerifyOperationTreeAndDiagnosticsForTest<AnonymousObjectCreationExpressionSyntax>(source, expectedOperationTree, expectedDiagnostics);
        }

        [Fact()]
        public void AnonymousTypeSymbols_Equals()
        {
            var source = @"
class ClassA
{
    static void Test1(int x)
    {
        bool result = [# new { f1 = 1, f2 = """" }.Equals(new { }) #];
    }
}";
            var data = Compile(source, 1);

            var info = data.Model.GetSemanticInfoSummary(data.Nodes[0]);

            var method = info.Symbol;
            Assert.NotNull(method);
            Assert.Equal(SymbolKind.Method, method.Kind);
            Assert.Equal("object.Equals(object)", method.ToDisplayString());
        }

        [Fact()]
        public void AnonymousTypeSymbols_Equals_OperationTree()
        {
            string source = @"
class ClassA
{
    static void Test1(int x)
    {
        bool result = /*<bind>*/new { f1 = 1, f2 = """" }.Equals(new { })/*</bind>*/;
    }
}
";
            string expectedOperationTree = @"
IInvocationExpression (virtual System.Boolean System.Object.Equals(System.Object obj)) (OperationKind.InvocationExpression, Type: System.Boolean) (Syntax: 'new { f1 =  ... ls(new { })')
  Instance Receiver: IAnonymousObjectCreationExpression (OperationKind.AnonymousObjectCreationExpression, Type: <anonymous type: System.Int32 f1, System.String f2>) (Syntax: 'new { f1 = 1, f2 = """" }')
      Initializers(2):
          ISimpleAssignmentExpression (OperationKind.SimpleAssignmentExpression, Type: System.Int32, Constant: 1) (Syntax: 'f1 = 1')
            Left: IPropertyReferenceExpression: System.Int32 <anonymous type: System.Int32 f1, System.String f2>.f1 { get; } (Static) (OperationKind.PropertyReferenceExpression, Type: System.Int32) (Syntax: 'f1')
                Instance Receiver: null
            Right: ILiteralExpression (Text: 1) (OperationKind.LiteralExpression, Type: System.Int32, Constant: 1) (Syntax: '1')
          ISimpleAssignmentExpression (OperationKind.SimpleAssignmentExpression, Type: System.String, Constant: """") (Syntax: 'f2 = """"')
            Left: IPropertyReferenceExpression: System.String <anonymous type: System.Int32 f1, System.String f2>.f2 { get; } (Static) (OperationKind.PropertyReferenceExpression, Type: System.String) (Syntax: 'f2')
                Instance Receiver: null
            Right: ILiteralExpression (OperationKind.LiteralExpression, Type: System.String, Constant: """") (Syntax: '""""')
  Arguments(1):
      IArgument (ArgumentKind.Explicit, Matching Parameter: obj) (OperationKind.Argument) (Syntax: 'new { }')
        IConversionExpression (Implicit, TryCast: False, Unchecked) (OperationKind.ConversionExpression, Type: System.Object) (Syntax: 'new { }')
          Conversion: CommonConversion (Exists: True, IsIdentity: False, IsNumeric: False, IsReference: True, IsUserDefined: False) (MethodSymbol: null)
          Operand: IAnonymousObjectCreationExpression (OperationKind.AnonymousObjectCreationExpression, Type: <empty anonymous type>) (Syntax: 'new { }')
              Initializers(0)
        InConversion: null
        OutConversion: null
";
            var expectedDiagnostics = DiagnosticDescription.None;

            VerifyOperationTreeAndDiagnosticsForTest<InvocationExpressionSyntax>(source, expectedOperationTree, expectedDiagnostics);
        }

        [Fact()]
        public void AnonymousTypeSymbols_ToString()
        {
            var source = @"
class ClassA
{
    static void Test1(int x)
    {
        string result = [# new { f1 = 1, f2 = """" }.ToString() #];
    }
}";
            var data = Compile(source, 1);

            var info = data.Model.GetSemanticInfoSummary(data.Nodes[0]);

            var method = info.Symbol;
            Assert.NotNull(method);
            Assert.Equal(SymbolKind.Method, method.Kind);
            Assert.Equal("object.ToString()", method.ToDisplayString());
        }

        [Fact()]
        public void AnonymousTypeSymbols_GetHashCode()
        {
            var source = @"
class ClassA
{
    static void Test1(int x)
    {
        int result = [# new { f1 = 1, f2 = """" }.GetHashCode() #];
    }
}";
            var data = Compile(source, 1);

            var info = data.Model.GetSemanticInfoSummary(data.Nodes[0]);

            var method = info.Symbol;
            Assert.NotNull(method);
            Assert.Equal(SymbolKind.Method, method.Kind);
            Assert.Equal("object.GetHashCode()", method.ToDisplayString());
        }

        [Fact()]
        public void AnonymousTypeSymbols_Ctor()
        {
            var source = @"
class ClassA
{
    static void Test1(int x)
    {
        var result = [# new { f1 = 1, f2 = """" } #];
    }
}";
            var data = Compile(source, 1);

            var info = data.Model.GetSemanticInfoSummary(data.Nodes[0]);

            var method = info.Symbol;
            Assert.NotNull(method);
            Assert.Equal(SymbolKind.Method, method.Kind);
            Assert.Equal("<anonymous type: int f1, string f2>..ctor(int, string)", method.ToDisplayString());
            Assert.Equal("<anonymous type: System.Int32 f1, System.String f2>..ctor(System.Int32 f1, System.String f2)", method.ToTestDisplayString());
        }

        [Fact()]
        public void AnonymousTypeTemplateCannotConstruct()
        {
            var source = @"
class ClassA
{
    object F = [# new { [# F123 #] = typeof(ClassA) } #];
}";
            var data = Compile(source, 2);

            var info0 = GetAnonymousTypeInfoSummary(data, 0,
                            data.Tree.FindNodeOrTokenByKind(SyntaxKind.NewKeyword, 1).Span,
                            1);

            var type = info0.Type;
            Assert.Equal("<anonymous type: System.Type F123>", type.ToTestDisplayString());
            Assert.True(type.IsDefinition);
            AssertCannotConstruct(type);
        }

        [Fact()]
        public void AnonymousTypeTemplateCannotConstruct_Empty()
        {
            var source = @"
class ClassA
{
    object F = [# new { } #];
}";
            var data = Compile(source, 1);

            var info0 = GetAnonymousTypeInfoSummary(data, 0,
                            data.Tree.FindNodeOrTokenByKind(SyntaxKind.NewKeyword, 1).Span);

            var type = info0.Type;
            Assert.Equal("<empty anonymous type>", type.ToTestDisplayString());
            Assert.True(type.IsDefinition);
            AssertCannotConstruct(type);
        }

        [Fact()]
        public void AnonymousTypeFieldDeclarationIdentifier()
        {
            var source = @"
class ClassA
{
    object F = new { [# F123 #] = typeof(ClassA) };
}";
            var data = Compile(source, 1);
            var info = data.Model.GetSymbolInfo((ExpressionSyntax)data.Nodes[0]);
            Assert.NotNull(info.Symbol);
            Assert.Equal(SymbolKind.Property, info.Symbol.Kind);
            Assert.Equal("System.Type <anonymous type: System.Type F123>.F123 { get; }", info.Symbol.ToTestDisplayString());
        }

        [Fact()]
        public void AnonymousTypeFieldCreatedInQuery()
        {
            var source = LINQ + @"
class ClassA
{
    void m()
    {
        var o = from x in new List1<int>(1, 2, 3) select [# new { [# x #], [# y #] = x } #];
    }
}";
            var data = Compile(source, 3);

            var info0 = GetAnonymousTypeInfoSummary(data, 0,
                data.Tree.FindNodeOrTokenByKind(SyntaxKind.NewKeyword, NumberOfNewKeywords(LINQ) + 2).Span,
                1, 2);

            var info1 = data.Model.GetSymbolInfo(((AnonymousObjectMemberDeclaratorSyntax)data.Nodes[1]).Expression);
            Assert.NotNull(info1.Symbol);
            Assert.Equal(SymbolKind.RangeVariable, info1.Symbol.Kind);
            Assert.Equal("x", info1.Symbol.ToDisplayString());

            var info2 = data.Model.GetSymbolInfo((ExpressionSyntax)data.Nodes[2]);
            Assert.NotNull(info2.Symbol);
            Assert.Equal(SymbolKind.Property, info2.Symbol.Kind);
            Assert.Equal("System.Int32 <anonymous type: System.Int32 x, System.Int32 y>.y { get; }", info2.Symbol.ToTestDisplayString());
        }

        [Fact()]
        public void AnonymousTypeFieldCreatedInQuery_OperationTree()
        {
            string source = @"
using System.Collections.Generic;
using System.Linq;

class ClassA
{
    void m()
    {
        var o = from x in new List<int>() { 1, 2, 3 } select /*<bind>*/new { x, y = x }/*</bind>*/;
    }
}
";
            string expectedOperationTree = @"
IAnonymousObjectCreationExpression (OperationKind.AnonymousObjectCreationExpression, Type: <anonymous type: System.Int32 x, System.Int32 y>) (Syntax: 'new { x, y = x }')
  Initializers(2):
      ISimpleAssignmentExpression (OperationKind.SimpleAssignmentExpression, Type: System.Int32) (Syntax: 'x')
        Left: IPropertyReferenceExpression: System.Int32 <anonymous type: System.Int32 x, System.Int32 y>.y { get; } (Static) (OperationKind.PropertyReferenceExpression, Type: System.Int32) (Syntax: 'y')
            Instance Receiver: null
        Right: IOperation:  (OperationKind.None) (Syntax: 'x')
      IOperation:  (OperationKind.None) (Syntax: 'x')
";
            var expectedDiagnostics = DiagnosticDescription.None;

            VerifyOperationTreeAndDiagnosticsForTest<AnonymousObjectCreationExpressionSyntax>(source, expectedOperationTree, expectedDiagnostics);
        }

        [Fact()]
        public void AnonymousTypeFieldCreatedInQuery2()
        {
            var source = LINQ + @"
class ClassA
{
    void m()
    {
        var o = from x in new List1<int>(1, 2, 3) let y = """" select [# new { [# x #], [# y #] } #];
    }
}";
            var data = Compile(source, 3);

            var info0 = GetAnonymousTypeInfoSummary(data, 0,
                data.Tree.FindNodeOrTokenByKind(SyntaxKind.NewKeyword, NumberOfNewKeywords(LINQ) + 2).Span,
                1, 2);

            Assert.Equal("<anonymous type: System.Int32 x, System.String y>", info0.Type.ToTestDisplayString());

            var info1 = data.Model.GetSymbolInfo(((AnonymousObjectMemberDeclaratorSyntax)data.Nodes[1]).Expression);
            Assert.NotNull(info1.Symbol);
            Assert.Equal(SymbolKind.RangeVariable, info1.Symbol.Kind);
            Assert.Equal("x", info1.Symbol.ToDisplayString());

            var info2 = data.Model.GetSymbolInfo(((AnonymousObjectMemberDeclaratorSyntax)data.Nodes[2]).Expression);
            Assert.NotNull(info2.Symbol);
            Assert.Equal(SymbolKind.RangeVariable, info2.Symbol.Kind);
            Assert.Equal("y", info2.Symbol.ToDisplayString());
        }

        [Fact()]
        public void AnonymousTypeFieldCreatedInQuery2_OperationTree()
        {
            string source = @"
using System.Collections.Generic;
using System.Linq;

class ClassA
{
    void m()
    {
        var o = from x in new List<int>() { 1, 2, 3 } let y = """" select /*<bind>*/new { x, y }/*</bind>*/;
    }
}
";
            // OperationKind.None is for Range variables, IOperation support for it is NYI.
            string expectedOperationTree = @"
IAnonymousObjectCreationExpression (OperationKind.AnonymousObjectCreationExpression, Type: <anonymous type: System.Int32 x, System.String y>) (Syntax: 'new { x, y }')
  Initializers(2):
      IOperation:  (OperationKind.None) (Syntax: 'x')
      IOperation:  (OperationKind.None) (Syntax: 'y')
";
            var expectedDiagnostics = DiagnosticDescription.None;

            VerifyOperationTreeAndDiagnosticsForTest<AnonymousObjectCreationExpressionSyntax>(source, expectedOperationTree, expectedDiagnostics);
        }

        [Fact()]
        public void AnonymousTypeFieldCreatedInLambda()
        {
            var source = @"
using System;
class ClassA
{
    void m()
    {
        var o = (Action)(() => ( [# new { [# x #] = 1, [# y #] = [# new { } #] } #]).ToString());;
    }
}";
            var data = Compile(source, 4);

            var info0 = GetAnonymousTypeInfoSummary(data, 0,
                data.Tree.FindNodeOrTokenByKind(SyntaxKind.NewKeyword, 1).Span,
                1, 2);

            var info1 = GetAnonymousTypeInfoSummary(data, 3,
                data.Tree.FindNodeOrTokenByKind(SyntaxKind.NewKeyword, 2).Span);

            Assert.Equal("<anonymous type: System.Int32 x, <empty anonymous type> y>..ctor(System.Int32 x, <empty anonymous type> y)", info0.Symbol.ToTestDisplayString());
        }

        [Fact()]
        public void AnonymousTypeFieldCreatedInLambda_OperationTree()
        {
            string source = @"
using System;
class ClassA
{
    void m()
    {
        var o = (Action)(() => (/*<bind>*/new { x = 1, y = new { } }/*</bind>*/).ToString()); ;
    }
}
";
            string expectedOperationTree = @"
IAnonymousObjectCreationExpression (OperationKind.AnonymousObjectCreationExpression, Type: <anonymous type: System.Int32 x, <empty anonymous type> y>) (Syntax: 'new { x = 1 ... = new { } }')
  Initializers(2):
      ISimpleAssignmentExpression (OperationKind.SimpleAssignmentExpression, Type: System.Int32, Constant: 1) (Syntax: 'x = 1')
        Left: IPropertyReferenceExpression: System.Int32 <anonymous type: System.Int32 x, <empty anonymous type> y>.x { get; } (Static) (OperationKind.PropertyReferenceExpression, Type: System.Int32) (Syntax: 'x')
            Instance Receiver: null
        Right: ILiteralExpression (Text: 1) (OperationKind.LiteralExpression, Type: System.Int32, Constant: 1) (Syntax: '1')
      ISimpleAssignmentExpression (OperationKind.SimpleAssignmentExpression, Type: <empty anonymous type>) (Syntax: 'y = new { }')
        Left: IPropertyReferenceExpression: <empty anonymous type> <anonymous type: System.Int32 x, <empty anonymous type> y>.y { get; } (Static) (OperationKind.PropertyReferenceExpression, Type: <empty anonymous type>) (Syntax: 'y')
            Instance Receiver: null
        Right: IAnonymousObjectCreationExpression (OperationKind.AnonymousObjectCreationExpression, Type: <empty anonymous type>) (Syntax: 'new { }')
            Initializers(0)
";
            var expectedDiagnostics = DiagnosticDescription.None;

            VerifyOperationTreeAndDiagnosticsForTest<AnonymousObjectCreationExpressionSyntax>(source, expectedOperationTree, expectedDiagnostics);
        }

        [Fact()]
        public void AnonymousTypeFieldCreatedInLambda2()
        {
            var source = @"
using System;
class ClassA
{
    void m()
    {
        var o = (Action)
                    (() =>
                        ((Func<string>) (() => ( [# new { [# x #] = 1, [# y #] = [# new { } #] } #]).ToString())
                    ).Invoke());
    }
}";
            var data = Compile(source, 4);

            var info0 = GetAnonymousTypeInfoSummary(data, 0,
                data.Tree.FindNodeOrTokenByKind(SyntaxKind.NewKeyword, 1).Span,
                1, 2);

            var info1 = GetAnonymousTypeInfoSummary(data, 3,
                data.Tree.FindNodeOrTokenByKind(SyntaxKind.NewKeyword, 2).Span);

            Assert.Equal("<anonymous type: System.Int32 x, <empty anonymous type> y>..ctor(System.Int32 x, <empty anonymous type> y)", info0.Symbol.ToTestDisplayString());
        }

        [Fact()]
        public void AnonymousTypeFieldCreatedInLambda2_OperationTree()
        {
            string source = @"
using System;
class ClassA
{
    void m()
    {
        var o = (Action)
                    (() =>
                        ((Func<string>)(() => (/*<bind>*/new { x = 1, y = new { } }/*</bind>*/).ToString())
                    ).Invoke());
    }
}
";
            string expectedOperationTree = @"
IAnonymousObjectCreationExpression (OperationKind.AnonymousObjectCreationExpression, Type: <anonymous type: System.Int32 x, <empty anonymous type> y>) (Syntax: 'new { x = 1 ... = new { } }')
  Initializers(2):
      ISimpleAssignmentExpression (OperationKind.SimpleAssignmentExpression, Type: System.Int32, Constant: 1) (Syntax: 'x = 1')
        Left: IPropertyReferenceExpression: System.Int32 <anonymous type: System.Int32 x, <empty anonymous type> y>.x { get; } (Static) (OperationKind.PropertyReferenceExpression, Type: System.Int32) (Syntax: 'x')
            Instance Receiver: null
        Right: ILiteralExpression (Text: 1) (OperationKind.LiteralExpression, Type: System.Int32, Constant: 1) (Syntax: '1')
      ISimpleAssignmentExpression (OperationKind.SimpleAssignmentExpression, Type: <empty anonymous type>) (Syntax: 'y = new { }')
        Left: IPropertyReferenceExpression: <empty anonymous type> <anonymous type: System.Int32 x, <empty anonymous type> y>.y { get; } (Static) (OperationKind.PropertyReferenceExpression, Type: <empty anonymous type>) (Syntax: 'y')
            Instance Receiver: null
        Right: IAnonymousObjectCreationExpression (OperationKind.AnonymousObjectCreationExpression, Type: <empty anonymous type>) (Syntax: 'new { }')
            Initializers(0)
";
            var expectedDiagnostics = DiagnosticDescription.None;

            VerifyOperationTreeAndDiagnosticsForTest<AnonymousObjectCreationExpressionSyntax>(source, expectedOperationTree, expectedDiagnostics);
        }

        [ClrOnlyFact]
        public void AnonymousTypeSymbols_DontCrashIfNameIsQueriedBeforeEmit()
        {
            var source = @"
public class ClassA
{
    public static void Test1(int x)
    {
        object v1 = [# new { [# aa  #] = 1, [# BB  #] = 2 } #];
        object v2 = [# new { } #];
    }
}";
            var data = Compile(source, 4);

            var info0 = GetAnonymousTypeInfoSummary(data, 0,
                            data.Tree.FindNodeOrTokenByKind(SyntaxKind.NewKeyword, 1).Span,
                            1, 2);

            CheckAnonymousType(info0.Type, "", "");

            info0 = GetAnonymousTypeInfoSummary(data, 3,
                            data.Tree.FindNodeOrTokenByKind(SyntaxKind.NewKeyword, 2).Span);

            CheckAnonymousType(info0.Type, "", "");

            //  perform emit
            CompileAndVerify(
                data.Compilation,
                symbolValidator: module => CheckAnonymousTypes(module)
            );
        }

        #region "AnonymousTypeSymbols_DontCrashIfNameIsQueriedBeforeEmit"

        private void CheckAnonymousType(ITypeSymbol type, string name, string metadataName)
        {
            Assert.NotNull(type);
            Assert.Equal(name, type.Name);
            Assert.Equal(metadataName, type.MetadataName);
        }

        private void CheckAnonymousTypes(ModuleSymbol module)
        {
            var ns = module.GlobalNamespace;
            Assert.NotNull(ns);

            CheckAnonymousType(ns.GetMember<NamedTypeSymbol>("<>f__AnonymousType0"), "<>f__AnonymousType0", "<>f__AnonymousType0`2");
            CheckAnonymousType(ns.GetMember<NamedTypeSymbol>("<>f__AnonymousType1"), "<>f__AnonymousType1", "<>f__AnonymousType1");
        }

        #endregion

        [Fact()]
        public void AnonymousTypeSymbols_Error_Simple()
        {
            var source = @"
public class ClassA
{
    public static void Test1(int x)
    {
        object v1 = [# new
        {
            [# aa  #] = xyz,
            [# BB  #] = """",
            [# CCC #] = new SSS()
        } #];

        object v2 = [# new
        {
            [# aa  #] = new SSS(),
            [# BB  #] = 123.456,
            [# CCC #] = [# new
            {
                (new ClassA()).[# aa  #],
                ClassA.[# BB  #],
                ClassA.[# CCC #]
            } #]
        } #];
    }
}";
            var data = Compile(source, 12,
                // (8,25): error CS0103: The name 'xyz' does not exist in the current context
                //                aa     = xyz,
                Diagnostic(ErrorCode.ERR_NameNotInContext, "xyz").WithArguments("xyz"),
                // (10,29): error CS0246: The type or namespace name 'SSS' could not be found (are you missing a using directive or an assembly reference?)
                //                CCC    = new SSS()
                Diagnostic(ErrorCode.ERR_SingleTypeNameNotFound, "SSS").WithArguments("SSS"),
                // (15,29): error CS0246: The type or namespace name 'SSS' could not be found (are you missing a using directive or an assembly reference?)
                //                aa     = new SSS(),
                Diagnostic(ErrorCode.ERR_SingleTypeNameNotFound, "SSS").WithArguments("SSS"),
                // (19,35): error CS1061: 'ClassA' does not contain a definition for 'aa' and no extension method 'aa' accepting a first argument of type 'ClassA' could be found (are you missing a using directive or an assembly reference?)
                //                 (new ClassA()).   aa    ,
                Diagnostic(ErrorCode.ERR_NoSuchMemberOrExtension, "aa").WithArguments("ClassA", "aa"),
                // (20,27): error CS0117: 'ClassA' does not contain a definition for 'BB'
                //                 ClassA.   BB    ,
                Diagnostic(ErrorCode.ERR_NoSuchMember, "BB").WithArguments("ClassA", "BB"),
                // (21,27): error CS0117: 'ClassA' does not contain a definition for 'CCC'
                //                 ClassA.   CCC   
                Diagnostic(ErrorCode.ERR_NoSuchMember, "CCC").WithArguments("ClassA", "CCC")
            );

            var info0 = GetAnonymousTypeInfoSummary(data, 0,
                            data.Tree.FindNodeOrTokenByKind(SyntaxKind.NewKeyword, 1).Span,
                            1, 2, 3);

            var info1 = GetAnonymousTypeInfoSummary(data, 4,
                            data.Tree.FindNodeOrTokenByKind(SyntaxKind.NewKeyword, 3).Span,
                            5, 6, 7);

            var info2 = GetAnonymousTypeInfoSummary(data, 8,
                            data.Tree.FindNodeOrTokenByKind(SyntaxKind.NewKeyword, 5).Span,
                            9, 10, 11);

            Assert.Equal("<anonymous type: ? aa, System.String BB, SSS CCC>", info0.Type.ToTestDisplayString());
            Assert.Equal("<anonymous type: SSS aa, System.Double BB, <anonymous type: ? aa, ? BB, ? CCC> CCC>", info1.Type.ToTestDisplayString());
            Assert.Equal("<anonymous type: ? aa, ? BB, ? CCC>", info2.Type.ToTestDisplayString());
        }

        [Fact()]
        public void AnonymousTypeSymbols_Error_Simple_OperationTree()
        {
            string source = @"
class ClassA
{
    public static void Test1(int x)
    /*<bind>*/{
        object v1 = new
        {
            aa = xyz,
            BB = """",
            CCC = new SSS()
        };

        object v2 = new
        {
            aa = new SSS(),
            BB = 123.456,
            CCC = new
            {
                (new ClassA()).aa,
                ClassA.BB,
                ClassA.CCC
            }
        };
    }/*</bind>*/
}
";
            string expectedOperationTree = @"
IBlockStatement (2 statements, 2 locals) (OperationKind.BlockStatement, IsInvalid) (Syntax: '{ ... }')
  Locals: Local_1: System.Object v1
    Local_2: System.Object v2
  IVariableDeclarationStatement (1 declarations) (OperationKind.VariableDeclarationStatement, IsInvalid) (Syntax: 'object v1 = ... };')
    IVariableDeclaration (1 variables) (OperationKind.VariableDeclaration, IsInvalid) (Syntax: 'object v1 = ... };')
      Variables: Local_1: System.Object v1
      Initializer: IConversionExpression (Implicit, TryCast: False, Unchecked) (OperationKind.ConversionExpression, Type: System.Object, IsInvalid) (Syntax: 'new ... }')
          Conversion: CommonConversion (Exists: True, IsIdentity: False, IsNumeric: False, IsReference: True, IsUserDefined: False) (MethodSymbol: null)
          Operand: IAnonymousObjectCreationExpression (OperationKind.AnonymousObjectCreationExpression, Type: <anonymous type: ? aa, System.String BB, SSS CCC>, IsInvalid) (Syntax: 'new ... }')
              Initializers(3):
                  ISimpleAssignmentExpression (OperationKind.SimpleAssignmentExpression, Type: ?, IsInvalid) (Syntax: 'aa = xyz')
                    Left: IPropertyReferenceExpression: ? <anonymous type: ? aa, System.String BB, SSS CCC>.aa { get; } (Static) (OperationKind.PropertyReferenceExpression, Type: ?) (Syntax: 'aa')
                        Instance Receiver: null
                    Right: IInvalidExpression (OperationKind.InvalidExpression, Type: ?, IsInvalid) (Syntax: 'xyz')
                        Children(0)
                  ISimpleAssignmentExpression (OperationKind.SimpleAssignmentExpression, Type: System.String, Constant: """") (Syntax: 'BB = """"')
                    Left: IPropertyReferenceExpression: System.String <anonymous type: ? aa, System.String BB, SSS CCC>.BB { get; } (Static) (OperationKind.PropertyReferenceExpression, Type: System.String) (Syntax: 'BB')
                        Instance Receiver: null
                    Right: ILiteralExpression (OperationKind.LiteralExpression, Type: System.String, Constant: """") (Syntax: '""""')
                  ISimpleAssignmentExpression (OperationKind.SimpleAssignmentExpression, Type: SSS, IsInvalid) (Syntax: 'CCC = new SSS()')
                    Left: IPropertyReferenceExpression: SSS <anonymous type: ? aa, System.String BB, SSS CCC>.CCC { get; } (Static) (OperationKind.PropertyReferenceExpression, Type: SSS) (Syntax: 'CCC')
                        Instance Receiver: null
                    Right: IInvalidExpression (OperationKind.InvalidExpression, Type: SSS, IsInvalid) (Syntax: 'new SSS()')
                        Children(0)
  IVariableDeclarationStatement (1 declarations) (OperationKind.VariableDeclarationStatement, IsInvalid) (Syntax: 'object v2 = ... };')
    IVariableDeclaration (1 variables) (OperationKind.VariableDeclaration, IsInvalid) (Syntax: 'object v2 = ... };')
      Variables: Local_1: System.Object v2
      Initializer: IConversionExpression (Implicit, TryCast: False, Unchecked) (OperationKind.ConversionExpression, Type: System.Object, IsInvalid) (Syntax: 'new ... }')
          Conversion: CommonConversion (Exists: True, IsIdentity: False, IsNumeric: False, IsReference: True, IsUserDefined: False) (MethodSymbol: null)
          Operand: IAnonymousObjectCreationExpression (OperationKind.AnonymousObjectCreationExpression, Type: <anonymous type: SSS aa, System.Double BB, <anonymous type: ? aa, ? BB, ? CCC> CCC>, IsInvalid) (Syntax: 'new ... }')
              Initializers(3):
                  ISimpleAssignmentExpression (OperationKind.SimpleAssignmentExpression, Type: SSS, IsInvalid) (Syntax: 'aa = new SSS()')
                    Left: IPropertyReferenceExpression: SSS <anonymous type: SSS aa, System.Double BB, <anonymous type: ? aa, ? BB, ? CCC> CCC>.aa { get; } (Static) (OperationKind.PropertyReferenceExpression, Type: SSS) (Syntax: 'aa')
                        Instance Receiver: null
                    Right: IInvalidExpression (OperationKind.InvalidExpression, Type: SSS, IsInvalid) (Syntax: 'new SSS()')
                        Children(0)
                  ISimpleAssignmentExpression (OperationKind.SimpleAssignmentExpression, Type: System.Double, Constant: 123.456) (Syntax: 'BB = 123.456')
                    Left: IPropertyReferenceExpression: System.Double <anonymous type: SSS aa, System.Double BB, <anonymous type: ? aa, ? BB, ? CCC> CCC>.BB { get; } (Static) (OperationKind.PropertyReferenceExpression, Type: System.Double) (Syntax: 'BB')
                        Instance Receiver: null
                    Right: ILiteralExpression (Text: 123.456) (OperationKind.LiteralExpression, Type: System.Double, Constant: 123.456) (Syntax: '123.456')
                  ISimpleAssignmentExpression (OperationKind.SimpleAssignmentExpression, Type: <anonymous type: ? aa, ? BB, ? CCC>, IsInvalid) (Syntax: 'CCC = new ... }')
                    Left: IPropertyReferenceExpression: <anonymous type: ? aa, ? BB, ? CCC> <anonymous type: SSS aa, System.Double BB, <anonymous type: ? aa, ? BB, ? CCC> CCC>.CCC { get; } (Static) (OperationKind.PropertyReferenceExpression, Type: <anonymous type: ? aa, ? BB, ? CCC>) (Syntax: 'CCC')
                        Instance Receiver: null
                    Right: IAnonymousObjectCreationExpression (OperationKind.AnonymousObjectCreationExpression, Type: <anonymous type: ? aa, ? BB, ? CCC>, IsInvalid) (Syntax: 'new ... }')
                        Initializers(3):
                            IInvalidExpression (OperationKind.InvalidExpression, Type: ?, IsInvalid) (Syntax: '(new ClassA()).aa')
                              Children(1):
                                  IObjectCreationExpression (Constructor: ClassA..ctor()) (OperationKind.ObjectCreationExpression, Type: ClassA) (Syntax: 'new ClassA()')
                                    Arguments(0)
                                    Initializer: null
                            IInvalidExpression (OperationKind.InvalidExpression, Type: ?, IsInvalid) (Syntax: 'ClassA.BB')
                              Children(1):
                                  IOperation:  (OperationKind.None) (Syntax: 'ClassA')
                            IInvalidExpression (OperationKind.InvalidExpression, Type: ?, IsInvalid) (Syntax: 'ClassA.CCC')
                              Children(1):
                                  IOperation:  (OperationKind.None) (Syntax: 'ClassA')
";
            var expectedDiagnostics = new DiagnosticDescription[] {
                // CS0103: The name 'xyz' does not exist in the current context
                //             aa = xyz,
                Diagnostic(ErrorCode.ERR_NameNotInContext, "xyz").WithArguments("xyz").WithLocation(8, 18),
                // CS0246: The type or namespace name 'SSS' could not be found (are you missing a using directive or an assembly reference?)
                //             CCC = new SSS()
                Diagnostic(ErrorCode.ERR_SingleTypeNameNotFound, "SSS").WithArguments("SSS").WithLocation(10, 23),
                // CS0246: The type or namespace name 'SSS' could not be found (are you missing a using directive or an assembly reference?)
                //             aa = new SSS(),
                Diagnostic(ErrorCode.ERR_SingleTypeNameNotFound, "SSS").WithArguments("SSS").WithLocation(15, 22),
                // CS1061: 'ClassA' does not contain a definition for 'aa' and no extension method 'aa' accepting a first argument of type 'ClassA' could be found (are you missing a using directive or an assembly reference?)
                //                 (new ClassA()).aa,
                Diagnostic(ErrorCode.ERR_NoSuchMemberOrExtension, "aa").WithArguments("ClassA", "aa").WithLocation(19, 32),
                // CS0117: 'ClassA' does not contain a definition for 'BB'
                //                 ClassA.BB,
                Diagnostic(ErrorCode.ERR_NoSuchMember, "BB").WithArguments("ClassA", "BB").WithLocation(20, 24),
                // CS0117: 'ClassA' does not contain a definition for 'CCC'
                //                 ClassA.CCC
                Diagnostic(ErrorCode.ERR_NoSuchMember, "CCC").WithArguments("ClassA", "CCC").WithLocation(21, 24)
            };

            VerifyOperationTreeAndDiagnosticsForTest<BlockSyntax>(source, expectedOperationTree, expectedDiagnostics);
        }

        [Fact()]
        public void AnonymousTypeSymbols_Error_InUsingStatement()
        {
            var source = @"
public class ClassA
{
    public static void Test1(int x)
    {
        using (var v1 = [# new { } #])
        {
        }
    }
}";
            var data = Compile(source, 1,
                // (6,16): error CS1674: '<empty anonymous type>': type used in a using statement must be implicitly convertible to 'System.IDisposable'
                //         using (var v1 =    new { }   )
                Diagnostic(ErrorCode.ERR_NoConvToIDisp, "var v1 =    new { }").WithArguments("<empty anonymous type>")
            );

            var info0 = GetAnonymousTypeInfoSummary(data, 0,
                            data.Tree.FindNodeOrTokenByKind(SyntaxKind.NewKeyword, 1).Span);

            Assert.Equal("<empty anonymous type>", info0.Type.ToTestDisplayString());
        }

        [Fact()]
        public void AnonymousTypeSymbols_Error_InUsingStatement_OperationTree()
        {
            string source = @"
class ClassA
{
    public static void Test1(int x)
    {
        using (/*<bind>*/var v1 = new { }/*</bind>*/)
        {
        }
    }
}
";
string expectedOperationTree = @"
IUsingStatement (OperationKind.UsingStatement, IsInvalid) (Syntax: 'using (/*<b ... }')
  Declaration: IVariableDeclarationStatement (1 declarations) (OperationKind.VariableDeclarationStatement, IsInvalid) (Syntax: 'var v1 = new { }')
      IVariableDeclaration (1 variables) (OperationKind.VariableDeclaration, IsInvalid) (Syntax: 'v1 = new { }')
        Variables: Local_1: <empty anonymous type> v1
        Initializer: IAnonymousObjectCreationExpression (OperationKind.AnonymousObjectCreationExpression, Type: <empty anonymous type>, IsInvalid) (Syntax: 'new { }')
            Initializers(0)
  Value: null
  Body: IBlockStatement (0 statements) (OperationKind.BlockStatement) (Syntax: '{ ... }')
";
            var expectedDiagnostics = new DiagnosticDescription[] {
                // CS1674: '<empty anonymous type>': type used in a using statement must be implicitly convertible to 'System.IDisposable'
                //         using (/*<bind>*/var v1 = new { }/*</bind>*/)
                Diagnostic(ErrorCode.ERR_NoConvToIDisp, "var v1 = new { }").WithArguments("<empty anonymous type>").WithLocation(6, 26)
            };

            VerifyOperationTreeAndDiagnosticsForTest<VariableDeclarationSyntax>(source, expectedOperationTree, expectedDiagnostics);
        }

        [Fact()]
        public void AnonymousTypeSymbols_Error_DuplicateName()
        {
            var source = @"
public class ClassA
{
    public static void Test1(int x)
    {
        object v1 = [# new
        {
            [# aa  #] = 1,
            ClassA.[# aa #],
            [# bb #] = 1.2
        } #];
    }

    public static string aa = ""-field-aa-"";
}";
            var data = Compile(source, 4,
                // (9,13): error CS0833: An anonymous type cannot have multiple properties with the same name
                //             ClassA.   aa   ,
                Diagnostic(ErrorCode.ERR_AnonymousTypeDuplicatePropertyName, "ClassA.   aa")
            );

            var info0 = GetAnonymousTypeInfoSummary(data, 0,
                            data.Tree.FindNodeOrTokenByKind(SyntaxKind.NewKeyword, 1).Span,
                            1, /*2,*/ 3);

            Assert.Equal("<anonymous type: System.Int32 aa, System.String $1, System.Double bb>", info0.Type.ToTestDisplayString());

            var properties = (from m in info0.Type.GetMembers() where m.Kind == SymbolKind.Property select m).ToArray();
            Assert.Equal(3, properties.Length);

            Assert.Equal("System.Int32 <anonymous type: System.Int32 aa, System.String $1, System.Double bb>.aa { get; }", properties[0].ToTestDisplayString());
            Assert.Equal("System.String <anonymous type: System.Int32 aa, System.String $1, System.Double bb>.$1 { get; }", properties[1].ToTestDisplayString());
            Assert.Equal("System.Double <anonymous type: System.Int32 aa, System.String $1, System.Double bb>.bb { get; }", properties[2].ToTestDisplayString());
        }

        [Fact(Skip = "https://github.com/dotnet/roslyn/issues/20338")]
        public void AnonymousTypeSymbols_Error_DuplicateName_OperationTree()
        {
            string source = @"
class ClassA
{
    public static void Test1(int x)
    {
        object v1 = /*<bind>*/new
        {
            aa = 1,
            ClassA.aa,
            bb = 1.2
        }/*</bind>*/;
    }

    public static string aa = ""-field-aa-"";
}
";
            string expectedOperationTree = @"
IAnonymousObjectCreationExpression (OperationKind.AnonymousObjectCreationExpression, Type: <anonymous type: System.Int32 aa, System.String $1, System.Double bb>, IsInvalid) (Syntax: 'new ... }')
  Initializers(3): ISimpleAssignmentExpression (OperationKind.SimpleAssignmentExpression, Type: System.Int32, Constant: 1) (Syntax: 'aa = 1')
      Left: IPropertyReferenceExpression: System.Int32 <anonymous type: System.Int32 aa, System.String $1, System.Double bb>.aa { get; } (Static) (OperationKind.PropertyReferenceExpression, Type: System.Int32) (Syntax: 'aa')
      Right: ILiteralExpression (Text: 1) (OperationKind.LiteralExpression, Type: System.Int32, Constant: 1) (Syntax: '1')
    IFieldReferenceExpression: System.String ClassA.aa (Static) (OperationKind.FieldReferenceExpression, Type: System.String) (Syntax: 'ClassA.aa')
    ISimpleAssignmentExpression (OperationKind.SimpleAssignmentExpression, Type: System.Double) (Syntax: 'ClassA.aa')
      Left: IPropertyReferenceExpression: System.Double <anonymous type: System.Int32 aa, System.String $1, System.Double bb>.bb { get; } (Static) (OperationKind.PropertyReferenceExpression, Type: System.Double) (Syntax: 'bb')
      Right: ILiteralExpression (Text: 1.2) (OperationKind.LiteralExpression, Type: System.Double, Constant: 1.2) (Syntax: '1.2')
";
            var expectedDiagnostics = new DiagnosticDescription[] {
                // CS0833: An anonymous type cannot have multiple properties with the same name
                //             ClassA.aa,
                Diagnostic(ErrorCode.ERR_AnonymousTypeDuplicatePropertyName, "ClassA.aa").WithLocation(9, 13)
            };

            VerifyOperationTreeAndDiagnosticsForTest<AnonymousObjectCreationExpressionSyntax>(source, expectedOperationTree, expectedDiagnostics);
        }

        [Fact()]
        public void AnonymousTypeSymbols_LookupSymbols()
        {
            var source = @"
public class ClassA
{
    public static void Test1(int x)
    {
        object v1 = [# new
        {
            [# aa  #] = """",
            [# abc #] = 123.456
        } #];
        object v2 = [# new{ } #];
    }
}";
            var data = Compile(source, 4);

            var info0 = GetAnonymousTypeInfoSummary(data, 0,
                            data.Tree.FindNodeOrTokenByKind(SyntaxKind.NewKeyword, 1).Span,
                            1, 2);

            Assert.Equal("<anonymous type: System.String aa, System.Double abc>", info0.Type.ToTestDisplayString());

            var pos = data.Nodes[0].Span.End;
            var syms = data.Model.LookupSymbols(pos, container: info0.Type).Select(x => x.ToTestDisplayString()).OrderBy(x => x).ToArray();
            Assert.Equal(8, syms.Length);

            int index = 0;
            Assert.Equal("System.Boolean System.Object.Equals(System.Object obj)", syms[index++]);
            Assert.Equal("System.Boolean System.Object.Equals(System.Object objA, System.Object objB)", syms[index++]);
            Assert.Equal("System.Boolean System.Object.ReferenceEquals(System.Object objA, System.Object objB)", syms[index++]);
            Assert.Equal("System.Double <anonymous type: System.String aa, System.Double abc>.abc { get; }", syms[index++]);
            Assert.Equal("System.Int32 System.Object.GetHashCode()", syms[index++]);
            Assert.Equal("System.String <anonymous type: System.String aa, System.Double abc>.aa { get; }", syms[index++]);
            Assert.Equal("System.String System.Object.ToString()", syms[index++]);
            Assert.Equal("System.Type System.Object.GetType()", syms[index++]);

            info0 = GetAnonymousTypeInfoSummary(data, 3,
                            data.Tree.FindNodeOrTokenByKind(SyntaxKind.NewKeyword, 2).Span);

            Assert.Equal("<empty anonymous type>", info0.Type.ToTestDisplayString());

            pos = data.Nodes[3].Span.End;
            syms = data.Model.LookupSymbols(pos, container: info0.Type).Select(x => x.ToTestDisplayString()).OrderBy(x => x).ToArray();
            Assert.Equal(6, syms.Length);

            index = 0;
            Assert.Equal("System.Boolean System.Object.Equals(System.Object obj)", syms[index++]);
            Assert.Equal("System.Boolean System.Object.Equals(System.Object objA, System.Object objB)", syms[index++]);
            Assert.Equal("System.Boolean System.Object.ReferenceEquals(System.Object objA, System.Object objB)", syms[index++]);
            Assert.Equal("System.Int32 System.Object.GetHashCode()", syms[index++]);
            Assert.Equal("System.String System.Object.ToString()", syms[index++]);
            Assert.Equal("System.Type System.Object.GetType()", syms[index++]);
        }

        [WorkItem(543189, "http://vstfdevdiv:8080/DevDiv2/DevDiv/_workitems/edit/543189")]
        [Fact()]
        public void CheckAnonymousTypeAsConstValue()
        {
            var source = @"
public class A
{
    const int i = /*<bind>*/(new {a = 2}).a/*</bind>*/;
}";

            var comp = CreateStandardCompilation(source);
            var tuple = GetBindingNodeAndModel<ExpressionSyntax>(comp);
            var info = tuple.Item2.GetSymbolInfo(tuple.Item1);
            Assert.NotNull(info.Symbol);
            Assert.Equal("<anonymous type: int a>.a", info.Symbol.ToDisplayString());
        }

        [Fact()]
        public void CheckAnonymousTypeAsConstValue_OperationTree()
        {
            string source = @"
class A
{
    const int i = (/*<bind>*/new { a = 2 }/*</bind>*/).a;
}
";
            string expectedOperationTree = @"
IAnonymousObjectCreationExpression (OperationKind.AnonymousObjectCreationExpression, Type: <anonymous type: System.Int32 a>, IsInvalid) (Syntax: 'new { a = 2 }')
  Initializers(1):
      ISimpleAssignmentExpression (OperationKind.SimpleAssignmentExpression, Type: System.Int32, Constant: 2) (Syntax: 'a = 2')
        Left: IPropertyReferenceExpression: System.Int32 <anonymous type: System.Int32 a>.a { get; } (Static) (OperationKind.PropertyReferenceExpression, Type: System.Int32) (Syntax: 'a')
            Instance Receiver: null
        Right: ILiteralExpression (Text: 2) (OperationKind.LiteralExpression, Type: System.Int32, Constant: 2) (Syntax: '2')
";
            var expectedDiagnostics = new DiagnosticDescription[] {
                // CS0836: Cannot use anonymous type in a constant expression
                //     const int i = (/*<bind>*/new { a = 2 }/*</bind>*/).a;
                Diagnostic(ErrorCode.ERR_AnonymousTypeNotAvailable, "new").WithLocation(4, 30)
            };

            VerifyOperationTreeAndDiagnosticsForTest<AnonymousObjectCreationExpressionSyntax>(source, expectedOperationTree, expectedDiagnostics);
        }

        [WorkItem(546416, "http://vstfdevdiv:8080/DevDiv2/DevDiv/_workitems/edit/546416")]
        [ClrOnlyFact]
        public void TestAnonymousTypeInsideGroupBy_Queryable()
        {
            CompileAndVerify(
 @"using System.Linq;

public class Product
{
    public int ProductID;
    public string ProductName;
    public int SupplierID;
}
public class DB
{
    public IQueryable<Product> Products;
}

public class Program
{
    public static void Main()
    {
        var db = new DB();
        var q0 = db.Products.GroupBy(p => new { Conditional = false ? new { p.ProductID, p.ProductName, p.SupplierID } : new { p.ProductID, p.ProductName, p.SupplierID } }).ToList();
    }
}", additionalRefs: new[] { SystemCoreRef }).VerifyDiagnostics();
        }

        [WorkItem(546416, "http://vstfdevdiv:8080/DevDiv2/DevDiv/_workitems/edit/546416")]
        [ClrOnlyFact]
        public void TestAnonymousTypeInsideGroupBy_Queryable_OperationTree()
        {
            string source = @"
using System.Linq;

class Product
{
    public int ProductID;
    public string ProductName;
    public int SupplierID;
}
class DB
{
    public IQueryable<Product> Products;
}

class Program
{
    public static void Main()
    {
        var db = new DB();
        var q0 = db.Products.GroupBy(p => /*<bind>*/new { Conditional = false ? new { p.ProductID, p.ProductName, p.SupplierID } : new { p.ProductID, p.ProductName, p.SupplierID } }/*</bind>*/).ToList();
    }
}
";
            string expectedOperationTree = @"
IAnonymousObjectCreationExpression (OperationKind.AnonymousObjectCreationExpression, Type: <anonymous type: <anonymous type: System.Int32 ProductID, System.String ProductName, System.Int32 SupplierID> Conditional>) (Syntax: 'new { Condi ... plierID } }')
  Initializers(1):
      ISimpleAssignmentExpression (OperationKind.SimpleAssignmentExpression, Type: <anonymous type: System.Int32 ProductID, System.String ProductName, System.Int32 SupplierID>) (Syntax: 'Conditional ... upplierID }')
        Left: IPropertyReferenceExpression: <anonymous type: System.Int32 ProductID, System.String ProductName, System.Int32 SupplierID> <anonymous type: <anonymous type: System.Int32 ProductID, System.String ProductName, System.Int32 SupplierID> Conditional>.Conditional { get; } (Static) (OperationKind.PropertyReferenceExpression, Type: <anonymous type: System.Int32 ProductID, System.String ProductName, System.Int32 SupplierID>) (Syntax: 'Conditional')
            Instance Receiver: null
        Right: IConditionalChoiceExpression (OperationKind.ConditionalChoiceExpression, Type: <anonymous type: System.Int32 ProductID, System.String ProductName, System.Int32 SupplierID>) (Syntax: 'false ? new ... upplierID }')
            Condition: ILiteralExpression (OperationKind.LiteralExpression, Type: System.Boolean, Constant: False) (Syntax: 'false')
            IfTrue: IAnonymousObjectCreationExpression (OperationKind.AnonymousObjectCreationExpression, Type: <anonymous type: System.Int32 ProductID, System.String ProductName, System.Int32 SupplierID>) (Syntax: 'new { p.Pro ... upplierID }')
                Initializers(3):
                    IFieldReferenceExpression: System.Int32 Product.ProductID (OperationKind.FieldReferenceExpression, Type: System.Int32) (Syntax: 'p.ProductID')
                      Instance Receiver: IParameterReferenceExpression: p (OperationKind.ParameterReferenceExpression, Type: Product) (Syntax: 'p')
                    IFieldReferenceExpression: System.String Product.ProductName (OperationKind.FieldReferenceExpression, Type: System.String) (Syntax: 'p.ProductName')
                      Instance Receiver: IParameterReferenceExpression: p (OperationKind.ParameterReferenceExpression, Type: Product) (Syntax: 'p')
                    IFieldReferenceExpression: System.Int32 Product.SupplierID (OperationKind.FieldReferenceExpression, Type: System.Int32) (Syntax: 'p.SupplierID')
                      Instance Receiver: IParameterReferenceExpression: p (OperationKind.ParameterReferenceExpression, Type: Product) (Syntax: 'p')
            IfFalse: IAnonymousObjectCreationExpression (OperationKind.AnonymousObjectCreationExpression, Type: <anonymous type: System.Int32 ProductID, System.String ProductName, System.Int32 SupplierID>) (Syntax: 'new { p.Pro ... upplierID }')
                Initializers(3):
                    IFieldReferenceExpression: System.Int32 Product.ProductID (OperationKind.FieldReferenceExpression, Type: System.Int32) (Syntax: 'p.ProductID')
                      Instance Receiver: IParameterReferenceExpression: p (OperationKind.ParameterReferenceExpression, Type: Product) (Syntax: 'p')
                    IFieldReferenceExpression: System.String Product.ProductName (OperationKind.FieldReferenceExpression, Type: System.String) (Syntax: 'p.ProductName')
                      Instance Receiver: IParameterReferenceExpression: p (OperationKind.ParameterReferenceExpression, Type: Product) (Syntax: 'p')
                    IFieldReferenceExpression: System.Int32 Product.SupplierID (OperationKind.FieldReferenceExpression, Type: System.Int32) (Syntax: 'p.SupplierID')
                      Instance Receiver: IParameterReferenceExpression: p (OperationKind.ParameterReferenceExpression, Type: Product) (Syntax: 'p')
";
            var expectedDiagnostics = new DiagnosticDescription[] {
                // CS0649: Field 'Product.ProductName' is never assigned to, and will always have its default value null
                //     public string ProductName;
                Diagnostic(ErrorCode.WRN_UnassignedInternalField, "ProductName").WithArguments("Product.ProductName", "null").WithLocation(7, 19),
                // CS0649: Field 'Product.SupplierID' is never assigned to, and will always have its default value 0
                //     public int SupplierID;
                Diagnostic(ErrorCode.WRN_UnassignedInternalField, "SupplierID").WithArguments("Product.SupplierID", "0").WithLocation(8, 16),
                // CS0649: Field 'Product.ProductID' is never assigned to, and will always have its default value 0
                //     public int ProductID;
                Diagnostic(ErrorCode.WRN_UnassignedInternalField, "ProductID").WithArguments("Product.ProductID", "0").WithLocation(6, 16),
                // CS0649: Field 'DB.Products' is never assigned to, and will always have its default value null
                //     public IQueryable<Product> Products;
                Diagnostic(ErrorCode.WRN_UnassignedInternalField, "Products").WithArguments("DB.Products", "null").WithLocation(12, 32)
            };

            VerifyOperationTreeAndDiagnosticsForTest<AnonymousObjectCreationExpressionSyntax>(source, expectedOperationTree, expectedDiagnostics);
        }
        [WorkItem(546416, "http://vstfdevdiv:8080/DevDiv2/DevDiv/_workitems/edit/546416")]
        [ClrOnlyFact]
        public void TestAnonymousTypeInsideGroupBy_Enumerable()
        {
            CompileAndVerify(
 @"using System.Linq;
using System.Collections.Generic;

public class Product
{
    public int ProductID;
    public string ProductName;
    public int SupplierID;
}
public class DB
{
    public IEnumerable<Product> Products;
}

public class Program
{
    public static void Main()
    {
        var db = new DB();
        var q0 = db.Products.GroupBy(p => new { Conditional = false ? new { p.ProductID, p.ProductName, p.SupplierID } : new { p.ProductID, p.ProductName, p.SupplierID } }).ToList();
    }
}", additionalRefs: new[] { SystemCoreRef }).VerifyDiagnostics();
        }

        [WorkItem(546416, "http://vstfdevdiv:8080/DevDiv2/DevDiv/_workitems/edit/546416")]
        [ClrOnlyFact]
        public void TestAnonymousTypeInsideGroupBy_Enumerable2()
        {
            CompileAndVerify(
 @"using System.Linq;
using System.Collections.Generic;

public class Product
{
    public int ProductID;
    public int SupplierID;
}
public class DB
{
    public IEnumerable<Product> Products;
}

public class Program
{
    public static void Main()
    {
        var db = new DB();
        var q0 = db.Products.GroupBy(p => new { Conditional = false ? new { p.ProductID, p.SupplierID } : new { p.ProductID, p.SupplierID } }).ToList();
        var q1 = db.Products.GroupBy(p => new { Conditional = false ? new { p.ProductID, p.SupplierID } : new { p.ProductID, p.SupplierID } }).ToList();
    }
}", additionalRefs: new[] { SystemCoreRef }).VerifyDiagnostics();
        }

        #region "Utility methods"

        private void AssertCannotConstruct(ISymbol type)
        {
            var namedType = type as NamedTypeSymbol;
            Assert.NotNull(namedType);

            var objType = namedType.BaseType;
            Assert.NotNull(objType);
            Assert.Equal("System.Object", objType.ToTestDisplayString());

            TypeSymbol[] args = new TypeSymbol[namedType.Arity];
            for (int i = 0; i < namedType.Arity; i++)
            {
                args[i] = objType;
            }

            Assert.Throws<InvalidOperationException>(() => namedType.Construct(args));
        }

        private CompilationUtils.SemanticInfoSummary GetAnonymousTypeInfoSummary(TestData data, int node, TextSpan typeSpan, params int[] fields)
        {
            var info = data.Model.GetSemanticInfoSummary(data.Nodes[node]);
            var type = info.Type;

            Assert.True(type.IsAnonymousType);
            Assert.False(type.CanBeReferencedByName);

            Assert.Equal("System.Object", type.BaseType.ToTestDisplayString());
            Assert.Equal(0, type.Interfaces.Length);

            Assert.Equal(1, type.Locations.Length);
            Assert.Equal(typeSpan, type.Locations[0].SourceSpan);

            foreach (int field in fields)
            {
                CheckFieldNameAndLocation(data, type, data.Nodes[field]);
            }

            return info;
        }

        private void CheckFieldNameAndLocation(TestData data, ITypeSymbol type, SyntaxNode identifier)
        {
            var anonymousType = (NamedTypeSymbol)type;

            var current = identifier;
            while (current.Span == identifier.Span && !current.IsKind(SyntaxKind.IdentifierName))
            {
                current = current.ChildNodes().Single();
            }
            var node = (IdentifierNameSyntax)current;
            Assert.NotNull(node);

            var span = node.Span;
            var fieldName = node.ToString();

            var property = anonymousType.GetMember<PropertySymbol>(fieldName);
            Assert.NotNull(property);
            Assert.Equal(fieldName, property.Name);
            Assert.Equal(1, property.Locations.Length);
            Assert.Equal(span, property.Locations[0].SourceSpan);

            MethodSymbol getter = property.GetMethod;
            Assert.NotNull(getter);
            Assert.Equal("get_" + fieldName, getter.Name);
        }

        private struct TestData
        {
            public CSharpCompilation Compilation;
            public SyntaxTree Tree;
            public List<SyntaxNode> Nodes;
            public SemanticModel Model;
        }

        private TestData Compile(string source, int expectedIntervals, params DiagnosticDescription[] diagnostics)
        {
            var intervals = ExtractTextIntervals(ref source);
            Assert.Equal(expectedIntervals, intervals.Count);

            var compilation = Compile(source);

            compilation.VerifyDiagnostics(diagnostics);

            var tree = compilation.SyntaxTrees[0];
            var nodes = new List<SyntaxNode>();

            foreach (var span in intervals)
            {
                var stack = new Stack<SyntaxNode>();
                stack.Push(tree.GetCompilationUnitRoot());

                while (stack.Count > 0)
                {
                    var node = stack.Pop();
                    if (span.Contains(node.Span))
                    {
                        nodes.Add(node);
                        break;
                    }

                    foreach (var child in node.ChildNodes())
                    {
                        stack.Push(child);
                    }
                }
            }
            Assert.Equal(expectedIntervals, nodes.Count);

            return new TestData()
            {
                Compilation = compilation,
                Tree = tree,
                Model = compilation.GetSemanticModel(tree),
                Nodes = nodes
            };
        }

        private CSharpCompilation Compile(string source)
        {
            return (CSharpCompilation)GetCompilationForEmit(
                new[] { source },
                new MetadataReference[] { },
                TestOptions.ReleaseDll,
                TestOptions.Regular
            );
        }

        private static List<TextSpan> ExtractTextIntervals(ref string source)
        {
            const string startTag = "[#";
            const string endTag = "#]";

            List<TextSpan> intervals = new List<TextSpan>();

            var all = (from s in FindAll(source, startTag)
                       select new { start = true, offset = s }).Union(
                                from s in FindAll(source, endTag)
                                select new { start = false, offset = s }
                      ).OrderBy(value => value.offset).ToList();

            while (all.Count > 0)
            {
                int i = 1;
                bool added = false;
                while (i < all.Count)
                {
                    if (all[i - 1].start && !all[i].start)
                    {
                        intervals.Add(TextSpan.FromBounds(all[i - 1].offset, all[i].offset));
                        all.RemoveAt(i);
                        all.RemoveAt(i - 1);
                        added = true;
                    }
                    else
                    {
                        i++;
                    }
                }
                Assert.True(added);
            }

            source = source.Replace(startTag, "  ").Replace(endTag, "  ");

            intervals.Sort((x, y) => x.Start.CompareTo(y.Start));
            return intervals;
        }

        private static IEnumerable<int> FindAll(string source, string what)
        {
            int index = source.IndexOf(what, StringComparison.Ordinal);
            while (index >= 0)
            {
                yield return index;
                index = source.IndexOf(what, index + 1, StringComparison.Ordinal);
            }
        }

        private int NumberOfNewKeywords(string source)
        {
            int cnt = 0;
            foreach (var line in source.Split(new String[] { Environment.NewLine }, StringSplitOptions.None))
            {
                if (!string.IsNullOrWhiteSpace(line))
                {
                    if (!line.Trim().StartsWith("//", StringComparison.Ordinal))
                    {
                        for (int index = line.IndexOf("new ", StringComparison.Ordinal); index >= 0;)
                        {
                            cnt++;
                            index = line.IndexOf("new ", index + 1, StringComparison.Ordinal);
                        }
                    }
                }
            }
            return cnt;
        }

        #endregion
    }
}<|MERGE_RESOLUTION|>--- conflicted
+++ resolved
@@ -348,13 +348,8 @@
         Left: IPropertyReferenceExpression: D1 <anonymous type: D1 module>.module { get; } (Static) (OperationKind.PropertyReferenceExpression, Type: D1) (Syntax: 'module')
             Instance Receiver: null
         Right: IConversionExpression (Explicit, TryCast: False, Unchecked) (OperationKind.ConversionExpression, Type: D1) (Syntax: '(D1)(() => false)')
-<<<<<<< HEAD
             Conversion: CommonConversion (Exists: True, IsIdentity: False, IsNumeric: False, IsReference: False, IsUserDefined: False) (MethodSymbol: null)
-            Operand: ILambdaExpression (Signature: lambda expression) (OperationKind.LambdaExpression, Type: null) (Syntax: '() => false')
-=======
-            Conversion: CommonConversion (Exists: True, IsIdentity: True, IsNumeric: False, IsReference: False, IsUserDefined: False) (MethodSymbol: null)
             Operand: IAnonymousFunctionExpression (Symbol: lambda expression) (OperationKind.AnonymousFunctionExpression, Type: null) (Syntax: '() => false')
->>>>>>> 14886b2c
                 IBlockStatement (1 statements) (OperationKind.BlockStatement) (Syntax: 'false')
                   IReturnStatement (OperationKind.ReturnStatement) (Syntax: 'false')
                     ReturnedValue: ILiteralExpression (OperationKind.LiteralExpression, Type: System.Boolean, Constant: False) (Syntax: 'false')
