﻿' Copyright (c) Microsoft.  All Rights Reserved.  Licensed under the Apache License, Version 2.0.  See License.txt in the project root for license information.

Imports System.Xml.Linq
Imports Microsoft.CodeAnalysis.Test.Utilities
Imports Roslyn.Test.Utilities

Namespace Microsoft.CodeAnalysis.VisualBasic.UnitTests

    Public Class WellKnownTypeValidationTests
        Inherits BasicTestBase

        <Fact>
        <WorkItem(530436, "http://vstfdevdiv:8080/DevDiv2/DevDiv/_workitems/edit/530436")>
        Public Sub NonPublicSpecialType()
            Dim source = <![CDATA[
Namespace System
    Public Class [Object]
        Public Sub New()
        End Sub
    End Class

    Friend Class [String]
    End Class

    Public Class ValueType
    End Class

    Public Structure Void
    End Structure
End Namespace
]]>.Value.Replace(vbLf, vbCrLf).Trim

            Dim validate As Action(Of VisualBasicCompilation) =
                Sub(comp)
                    Dim special = comp.GetSpecialType(SpecialType.System_String)
                    Assert.Equal(TypeKind.Error, special.TypeKind)
                    Assert.Equal(SpecialType.System_String, special.SpecialType)
                    Assert.Equal(Accessibility.Public, special.DeclaredAccessibility)

                    Dim lookup = comp.GetTypeByMetadataName("System.String")
                    Assert.Equal(TypeKind.Class, lookup.TypeKind)
                    Assert.Equal(SpecialType.None, lookup.SpecialType)
                    Assert.Equal(Accessibility.Internal, lookup.DeclaredAccessibility)
                End Sub

            ValidateSourceAndMetadata(source, validate)
        End Sub

        <Fact>
        <WorkItem(530436, "http://vstfdevdiv:8080/DevDiv2/DevDiv/_workitems/edit/530436")>
        Public Sub NonPublicSpecialTypeMember()
            Dim sourceTemplate = <![CDATA[
Namespace System
    Public Class [Object]
        Public Sub New()
        End Sub

        {0} Overridable Function ToString() As [String]
            Return Nothing
        End Function
    End Class

    {0} Class [String]
        Public Shared Function Concat(s1 As [String], s2 As [String]) As [String]
            Return Nothing
        End Function
    End Class

    Public Class ValueType
    End Class

    Public Structure Void
    End Structure
End Namespace
]]>.Value.Replace(vbLf, vbCrLf).Trim

            Dim validatePresent As Action(Of VisualBasicCompilation) =
                Sub(comp)
                    Assert.NotNull(comp.GetSpecialTypeMember(SpecialMember.System_Object__ToString))
                    Assert.NotNull(comp.GetSpecialTypeMember(SpecialMember.System_String__ConcatStringString))
                    comp.GetDiagnostics()
                End Sub

            Dim validateMissing As Action(Of VisualBasicCompilation) =
                Sub(comp)
                    Assert.Null(comp.GetSpecialTypeMember(SpecialMember.System_Object__ToString))
                    Assert.Null(comp.GetSpecialTypeMember(SpecialMember.System_String__ConcatStringString))
                    comp.GetDiagnostics()
                End Sub

            ValidateSourceAndMetadata(String.Format(sourceTemplate, "Public"), validatePresent)
            ValidateSourceAndMetadata(String.Format(sourceTemplate, "Friend"), validateMissing)
        End Sub

        ' Document the fact that we don't reject type parameters with constraints (yet?).
        <Fact>
        <WorkItem(530436, "http://vstfdevdiv:8080/DevDiv2/DevDiv/_workitems/edit/530436")>
        Public Sub GenericConstraintsOnSpecialType()
            Dim source = <![CDATA[
Namespace System
    Public Class [Object]
        Public Sub New()
        End Sub
    End Class

    Public Structure Nullable(Of T As New)
    End Structure

    Public Class ValueType
    End Class

    Public Structure Void
    End Structure
End Namespace
]]>.Value.Replace(vbLf, vbCrLf).Trim

            Dim validate As Action(Of VisualBasicCompilation) =
                Sub(comp)
                    Dim special = comp.GetSpecialType(SpecialType.System_Nullable_T)
                    Assert.Equal(TypeKind.Structure, special.TypeKind)
                    Assert.Equal(SpecialType.System_Nullable_T, special.SpecialType)

                    Dim lookup = comp.GetTypeByMetadataName("System.Nullable`1")
                    Assert.Equal(TypeKind.Structure, lookup.TypeKind)
                    Assert.Equal(SpecialType.System_Nullable_T, lookup.SpecialType)
                End Sub

            ValidateSourceAndMetadata(source, validate)
        End Sub

        ' No special type members have type parameters that could (incorrectly) be constrained.

        <Fact>
        <WorkItem(530436, "http://vstfdevdiv:8080/DevDiv2/DevDiv/_workitems/edit/530436")>
        Public Sub NonPublicWellKnownType()
            Dim source = <![CDATA[
Namespace System
    Public Class [Object]
        Public Sub New()
        End Sub
    End Class

    Friend Class Type
    End Class

    Public Class ValueType
    End Class

    Public Structure Void
    End Structure
End Namespace
]]>.Value.Replace(vbLf, vbCrLf).Trim

            Dim validate As Action(Of VisualBasicCompilation) =
                Sub(comp)
                    Dim wellKnown = comp.GetWellKnownType(WellKnownType.System_Type)
                    If wellKnown.DeclaringCompilation Is comp Then
                        Assert.Equal(TypeKind.Class, wellKnown.TypeKind)
                        Assert.Equal(Accessibility.Internal, wellKnown.DeclaredAccessibility)
                    Else
                        Assert.Equal(TypeKind.Error, wellKnown.TypeKind)
                        Assert.Equal(Accessibility.Public, wellKnown.DeclaredAccessibility)
                    End If

                    Dim lookup = comp.GetTypeByMetadataName("System.Type")
                    Assert.Equal(TypeKind.Class, lookup.TypeKind)
                    Assert.Equal(Accessibility.Internal, lookup.DeclaredAccessibility)
                End Sub

            ValidateSourceAndMetadata(source, validate)
        End Sub

        <Fact>
        <WorkItem(530436, "http://vstfdevdiv:8080/DevDiv2/DevDiv/_workitems/edit/530436")>
        Public Sub NonPublicWellKnownType_Nested()
            Dim sourceTemplate = <![CDATA[
Namespace System.Diagnostics
    {0} Class DebuggableAttribute
        {1} Enum DebuggingModes
            Mode
        End Enum
    End Class
End Namespace

Namespace System
    Public Class [Object]
        Public Sub New()
        End Sub
    End Class

    Public Class ValueType
    End Class

    Public Class [Enum]
    End Class

    Public Structure Void
    End Structure

    Public Structure [Int32]
    End Structure
End Namespace
]]>.Value.Replace(vbLf, vbCrLf).Trim

            Dim validate As Action(Of VisualBasicCompilation) =
                Sub(comp)
                    Dim wellKnown = comp.GetWellKnownType(WellKnownType.System_Diagnostics_DebuggableAttribute__DebuggingModes)
                    Assert.Equal(If(wellKnown.DeclaringCompilation Is comp, TypeKind.Enum, TypeKind.Error), wellKnown.TypeKind)

                    Dim lookup = comp.GetTypeByMetadataName("System.Diagnostics.DebuggableAttribute+DebuggingModes")
                    Assert.Equal(TypeKind.Enum, lookup.TypeKind)
                End Sub

            ValidateSourceAndMetadata(String.Format(sourceTemplate, "Public", "Friend"), validate)
            ValidateSourceAndMetadata(String.Format(sourceTemplate, "Friend", "Public"), validate)
        End Sub

        <Fact>
        <WorkItem(530436, "http://vstfdevdiv:8080/DevDiv2/DevDiv/_workitems/edit/530436")>
        Public Sub NonPublicWellKnownTypeMember()
            Dim sourceTemplate = <![CDATA[
Namespace System
    Public Class [Object]
        Public Sub New()
        End Sub
    End Class

    Public Class [String]
    End Class

    {0} Class Type
        Public Shared ReadOnly Missing As [Object]
    End Class

    Public Class FlagsAttribute
        {0} Sub New()
        End Sub
    End Class 

    Public Class ValueType
    End Class

    Public Structure Void
    End Structure
End Namespace
]]>.Value.Replace(vbLf, vbCrLf).Trim

            Dim validatePresent As Action(Of VisualBasicCompilation) =
                Sub(comp)
                    Assert.NotNull(comp.GetWellKnownTypeMember(WellKnownMember.System_Type__Missing))
                    Assert.NotNull(comp.GetWellKnownTypeMember(WellKnownMember.System_FlagsAttribute__ctor))
                    comp.GetDiagnostics()
                End Sub

            Dim validateMissing As Action(Of VisualBasicCompilation) =
                Sub(comp)
                    If comp.Assembly.CorLibrary Is comp.Assembly Then
                        Assert.NotNull(comp.GetWellKnownTypeMember(WellKnownMember.System_Type__Missing))
                        Assert.NotNull(comp.GetWellKnownTypeMember(WellKnownMember.System_FlagsAttribute__ctor))
                    Else
                        Assert.Null(comp.GetWellKnownTypeMember(WellKnownMember.System_Type__Missing))
                        Assert.Null(comp.GetWellKnownTypeMember(WellKnownMember.System_FlagsAttribute__ctor))
                    End If
                    comp.GetDiagnostics()
                End Sub

            ValidateSourceAndMetadata(String.Format(sourceTemplate, "Public"), validatePresent)
            ValidateSourceAndMetadata(String.Format(sourceTemplate, "Friend"), validateMissing)
        End Sub

        ' Document the fact that we don't reject type parameters with constraints (yet?).
        <Fact>
        <WorkItem(530436, "http://vstfdevdiv:8080/DevDiv2/DevDiv/_workitems/edit/530436")>
        Public Sub GenericConstraintsOnWellKnownType()
            Dim source = <![CDATA[
Namespace System
    Public Class [Object]
        Public Sub New()
        End Sub
    End Class

    Public Class ValueType
    End Class

    Public Structure Void
    End Structure
End Namespace

Namespace System.Threading.Tasks
    Public Class Task(Of T As New)
    End Class
End Namespace
]]>.Value.Replace(vbLf, vbCrLf).Trim

            Dim validate As Action(Of VisualBasicCompilation) =
                Sub(comp)
                    Dim wellKnown = comp.GetWellKnownType(WellKnownType.System_Threading_Tasks_Task_T)
                    Assert.Equal(TypeKind.Class, wellKnown.TypeKind)

                    Dim lookup = comp.GetTypeByMetadataName("System.Threading.Tasks.Task`1")
                    Assert.Equal(TypeKind.Class, lookup.TypeKind)
                End Sub

            ValidateSourceAndMetadata(source, validate)
        End Sub

        ' Document the fact that we don't reject type parameters with constraints (yet?).
        <Fact>
        <WorkItem(530436, "http://vstfdevdiv:8080/DevDiv2/DevDiv/_workitems/edit/530436")>
        Public Sub GenericConstraintsOnWellKnownTypeMember()
            Dim sourceTemplate = <![CDATA[
Namespace System
    Public Class [Object]
        Public Sub New()
        End Sub
    End Class

    Public Class Activator
        Public Shared Function CreateInstance(Of T{0})() As T
            Throw New Exception()
        End Function
    End Class

    Public Class Exception
        Public Sub New()
        End Sub
    End Class

    Public Class ValueType
    End Class

    Public Structure Void
    End Structure
End Namespace
]]>.Value.Replace(vbLf, vbCrLf).Trim

            Dim validate As Action(Of VisualBasicCompilation) =
                Sub(comp)
                    Assert.NotNull(comp.GetWellKnownTypeMember(WellKnownMember.System_Activator__CreateInstance_T))
                    comp.GetDiagnostics()
                End Sub

            ValidateSourceAndMetadata(String.Format(sourceTemplate, ""), validate)
            ValidateSourceAndMetadata(String.Format(sourceTemplate, " As New"), validate)
        End Sub

        Private Shared Sub ValidateSourceAndMetadata(source As String, validate As Action(Of VisualBasicCompilation))
            Dim comp1 = CreateEmptyCompilation(WrapInCompilationXml(source))
            validate(comp1)

            Dim reference = comp1.EmitToImageReference()
            Dim comp2 = CreateEmptyCompilationWithReferences(<compilation/>, {reference})
            validate(comp2)
        End Sub

        Private Shared Function WrapInCompilationXml(source As String) As XElement
            Return <compilation>
                       <file name="a.vb">
                           <%= source %>
                       </file>
                   </compilation>
        End Function

        <Fact>
        <WorkItem(530436, "http://vstfdevdiv:8080/DevDiv2/DevDiv/_workitems/edit/530436")>
        Public Sub PublicVersusInternalWellKnownType()
            Dim corlibSource =
                <compilation>
                    <file name="a.vb">
Namespace System
    Public Class [Object]
        Public Sub New()
        End Sub
    End Class

    Public Class [String]
    End Class

    Public Class Attribute
    End Class

    Public Class ValueType
    End Class

    Public Structure Void
    End Structure
End Namespace

Namespace System.Runtime.CompilerServices
    Public Class InternalsVisibleToAttribute : Inherits System.Attribute
        Public Sub New(s As [String])
        End Sub
    End Class
End Namespace
                    </file>
                </compilation>

            If True Then
                Dim libSourceTemplate = <![CDATA[
Namespace System
    {0} Class Type
    End Class
End Namespace
]]>.Value.Replace(vbLf, vbCrLf).Trim

                Dim corlibRef = CreateEmptyCompilation(corlibSource).EmitToImageReference()
                Dim publicLibRef = CreateEmptyCompilationWithReferences(WrapInCompilationXml(String.Format(libSourceTemplate, "Public")), {corlibRef}).EmitToImageReference()
                Dim internalLibRef = CreateEmptyCompilationWithReferences(WrapInCompilationXml(String.Format(libSourceTemplate, "Friend")), {corlibRef}).EmitToImageReference()

                Dim comp = CreateEmptyCompilationWithReferences({}, {corlibRef, publicLibRef, internalLibRef}, assemblyName:="Test")

                Dim wellKnown = comp.GetWellKnownType(WellKnownType.System_Type)
                Assert.NotNull(wellKnown)
                Assert.Equal(TypeKind.Class, wellKnown.TypeKind)
                Assert.Equal(Accessibility.Public, wellKnown.DeclaredAccessibility)

                Dim Lookup = comp.GetTypeByMetadataName("System.Type")
                Assert.Null(Lookup) ' Ambiguous
            End If

            If True Then
                Dim libSourceTemplate = <![CDATA[
<Assembly: System.Runtime.CompilerServices.InternalsVisibleTo("Test")>

Namespace System
    {0} Class Type
    End Class
End Namespace
]]>.Value.Replace(vbLf, vbCrLf).Trim

                Dim corlibRef = CreateEmptyCompilation(corlibSource).EmitToImageReference()
                Dim publicLibRef = CreateEmptyCompilationWithReferences(WrapInCompilationXml(String.Format(libSourceTemplate, "Public")), {corlibRef}).EmitToImageReference()
                Dim internalLibRef = CreateEmptyCompilationWithReferences(WrapInCompilationXml(String.Format(libSourceTemplate, "Friend")), {corlibRef}).EmitToImageReference()

                Dim comp = CreateEmptyCompilationWithReferences({}, {corlibRef, publicLibRef, internalLibRef}, assemblyName:="Test")

                Dim wellKnown = comp.GetWellKnownType(WellKnownType.System_Type)
                Assert.NotNull(wellKnown)
                Assert.Equal(TypeKind.Error, wellKnown.TypeKind)

                Dim Lookup = comp.GetTypeByMetadataName("System.Type")
                Assert.Null(Lookup) ' Ambiguous
            End If
        End Sub

        <Fact>
        <WorkItem(530436, "http://vstfdevdiv:8080/DevDiv2/DevDiv/_workitems/edit/530436")>
        Public Sub AllSpecialTypes()
            Dim comp = CreateEmptyCompilationWithReferences((<compilation/>), {MscorlibRef_v4_0_30316_17626})

            For special As SpecialType = CType(SpecialType.None + 1, SpecialType) To SpecialType.Count
                Dim symbol = comp.GetSpecialType(special)
                Assert.NotNull(symbol)
                Assert.NotEqual(SymbolKind.ErrorType, symbol.Kind)
            Next
        End Sub

        <Fact>
        <WorkItem(530436, "http://vstfdevdiv:8080/DevDiv2/DevDiv/_workitems/edit/530436")>
        Public Sub AllSpecialTypeMembers()
            Dim comp = CreateEmptyCompilationWithReferences((<compilation/>), {MscorlibRef_v4_0_30316_17626})

            For Each special As SpecialMember In [Enum].GetValues(GetType(SpecialMember))
                Select Case special
                    Case SpecialMember.System_IntPtr__op_Explicit_ToPointer,
                         SpecialMember.System_IntPtr__op_Explicit_FromPointer,
                         SpecialMember.System_UIntPtr__op_Explicit_ToPointer,
                         SpecialMember.System_UIntPtr__op_Explicit_FromPointer
                        ' VB doesn't have pointer types.
                        Continue For
                    Case SpecialMember.Count
                        ' Not a real value.
                        Continue For
                End Select

                Dim symbol = comp.GetSpecialTypeMember(special)
                Assert.NotNull(symbol)
            Next
        End Sub

        <Fact>
        <WorkItem(530436, "http://vstfdevdiv:8080/DevDiv2/DevDiv/_workitems/edit/530436")>
        Public Sub AllWellKnownTypes()
            Dim refs As MetadataReference() =
            {
                MscorlibRef_v4_0_30316_17626,
                SystemRef_v4_0_30319_17929,
                SystemCoreRef_v4_0_30319_17929,
                CSharpRef,
                SystemXmlRef,
                SystemXmlLinqRef,
                SystemWindowsFormsRef,
                ValueTupleRef
            }.Concat(WinRtRefs).ToArray()

            Dim lastType = CType(WellKnownType.NextAvailable - 1, WellKnownType)
            Dim comp = CreateEmptyCompilationWithReferences((<compilation/>), refs.Concat(MsvbRef_v4_0_30319_17929).ToArray())
            For wkt = WellKnownType.First To lastType
                Select Case wkt
                    Case WellKnownType.Microsoft_VisualBasic_CompilerServices_EmbeddedOperators
                        ' Only present when embedding VB Core.
                        Continue For
                    Case WellKnownType.System_FormattableString,
                         WellKnownType.System_Runtime_CompilerServices_FormattableStringFactory,
                         WellKnownType.System_Runtime_CompilerServices_NullableAttribute,
                         WellKnownType.System_Span_T,
                         WellKnownType.System_ReadOnlySpan_T,
                         WellKnownType.System_Index,
                         WellKnownType.System_Range,
                         WellKnownType.System_Runtime_CompilerServices_AsyncIteratorStateMachineAttribute,
                         WellKnownType.System_IAsyncDisposable,
                         WellKnownType.System_Collections_Generic_IAsyncEnumerable_T,
                         WellKnownType.System_Collections_Generic_IAsyncEnumerator_T,
                         WellKnownType.System_Threading_Tasks_Sources_ManualResetValueTaskSourceCore_T,
                         WellKnownType.System_Threading_Tasks_Sources_ValueTaskSourceStatus,
                         WellKnownType.System_Threading_Tasks_Sources_ValueTaskSourceOnCompletedFlags,
                         WellKnownType.System_Threading_Tasks_Sources_IValueTaskSource_T,
                         WellKnownType.System_Threading_Tasks_ValueTask_T,
                         WellKnownType.System_Threading_Tasks_ValueTask,
<<<<<<< HEAD
                         WellKnownType.System_Runtime_CompilerServices_AsyncIteratorMethodBuilder
=======
                         WellKnownType.System_MatchFailureException
>>>>>>> 7a6968d0
                        ' Not available on all platforms.
                        Continue For
                    Case WellKnownType.ExtSentinel
                        ' Not a real type
                        Continue For
                    Case WellKnownType.Microsoft_CodeAnalysis_Runtime_Instrumentation,
                         WellKnownType.System_Runtime_CompilerServices_IsReadOnlyAttribute,
                         WellKnownType.System_Runtime_CompilerServices_IsByRefLikeAttribute,
                         WellKnownType.System_Runtime_CompilerServices_IsUnmanagedAttribute,
                         WellKnownType.System_Runtime_CompilerServices_ITuple
                        ' Not always available.
                        Continue For
                End Select

                Dim symbol = comp.GetWellKnownType(wkt)
                Assert.NotNull(symbol)
                Assert.NotEqual(SymbolKind.ErrorType, symbol.Kind)
            Next

            comp = CreateEmptyCompilationWithReferences(<compilation/>, refs, TestOptions.ReleaseDll.WithEmbedVbCoreRuntime(True))
            For wkt = WellKnownType.First To lastType
                Select Case wkt
                    Case WellKnownType.Microsoft_VisualBasic_CallType,
                         WellKnownType.Microsoft_VisualBasic_CompilerServices_Operators,
                         WellKnownType.Microsoft_VisualBasic_CompilerServices_NewLateBinding,
                         WellKnownType.Microsoft_VisualBasic_CompilerServices_LikeOperator,
                         WellKnownType.Microsoft_VisualBasic_CompilerServices_StringType,
                         WellKnownType.Microsoft_VisualBasic_CompilerServices_Versioned,
                         WellKnownType.Microsoft_VisualBasic_CompareMethod,
                         WellKnownType.Microsoft_VisualBasic_ErrObject,
                         WellKnownType.Microsoft_VisualBasic_FileSystem,
                         WellKnownType.Microsoft_VisualBasic_ApplicationServices_ApplicationBase,
                         WellKnownType.Microsoft_VisualBasic_ApplicationServices_WindowsFormsApplicationBase,
                         WellKnownType.Microsoft_VisualBasic_Information,
                         WellKnownType.Microsoft_VisualBasic_Interaction,
                         WellKnownType.Microsoft_VisualBasic_Conversion
                        ' Not embedded, so not available.
                        Continue For
                    Case WellKnownType.System_FormattableString,
                         WellKnownType.System_Runtime_CompilerServices_FormattableStringFactory,
                         WellKnownType.System_Runtime_CompilerServices_NullableAttribute,
                         WellKnownType.System_Span_T,
                         WellKnownType.System_ReadOnlySpan_T,
                         WellKnownType.System_Index,
                         WellKnownType.System_Range,
                         WellKnownType.System_Runtime_CompilerServices_AsyncIteratorStateMachineAttribute,
                         WellKnownType.System_IAsyncDisposable,
                         WellKnownType.System_Collections_Generic_IAsyncEnumerable_T,
                         WellKnownType.System_Collections_Generic_IAsyncEnumerator_T,
                         WellKnownType.System_Threading_Tasks_Sources_ManualResetValueTaskSourceCore_T,
                         WellKnownType.System_Threading_Tasks_Sources_ValueTaskSourceStatus,
                         WellKnownType.System_Threading_Tasks_Sources_ValueTaskSourceOnCompletedFlags,
                         WellKnownType.System_Threading_Tasks_Sources_IValueTaskSource_T,
                         WellKnownType.System_Threading_Tasks_ValueTask_T,
                         WellKnownType.System_Threading_Tasks_ValueTask,
<<<<<<< HEAD
                         WellKnownType.System_Runtime_CompilerServices_AsyncIteratorMethodBuilder
=======
                         WellKnownType.System_MatchFailureException
>>>>>>> 7a6968d0
                        ' Not available on all platforms.
                        Continue For
                    Case WellKnownType.ExtSentinel
                        ' Not a real type
                        Continue For
                    Case WellKnownType.Microsoft_CodeAnalysis_Runtime_Instrumentation,
                         WellKnownType.System_Runtime_CompilerServices_IsReadOnlyAttribute,
                         WellKnownType.System_Runtime_CompilerServices_IsByRefLikeAttribute,
                         WellKnownType.System_Runtime_CompilerServices_IsUnmanagedAttribute,
                         WellKnownType.System_Runtime_CompilerServices_ITuple
                        ' Not always available.
                        Continue For
                End Select

                Dim symbol = comp.GetWellKnownType(wkt)
                Assert.NotNull(symbol)
                Assert.True(SymbolKind.ErrorType <> symbol.Kind, $"{symbol} should not be an error type")
            Next
        End Sub

        <Fact>
        <WorkItem(530436, "http://vstfdevdiv:8080/DevDiv2/DevDiv/_workitems/edit/530436")>
        Public Sub AllWellKnownTypeMembers()
            Dim refs As MetadataReference() =
            {
                MscorlibRef_v4_0_30316_17626,
                SystemRef_v4_0_30319_17929,
                SystemCoreRef_v4_0_30319_17929,
                CSharpRef,
                SystemXmlRef,
                SystemXmlLinqRef,
                SystemWindowsFormsRef,
                ValueTupleRef
            }.Concat(WinRtRefs).ToArray()

            Dim comp = CreateEmptyCompilationWithReferences((<compilation/>), refs.Concat(MsvbRef_v4_0_30319_17929).ToArray())
            For Each wkm As WellKnownMember In [Enum].GetValues(GetType(WellKnownMember))
                Select Case wkm
                    Case WellKnownMember.Microsoft_VisualBasic_CompilerServices_EmbeddedOperators__CompareStringStringStringBoolean
                        ' Only present when embedding VB Core.
                        Continue For
                    Case WellKnownMember.Count
                        ' Not a real value.
                        Continue For
                    Case WellKnownMember.System_Array__Empty,
                         WellKnownMember.System_Runtime_CompilerServices_NullableAttribute__ctorByte,
                         WellKnownMember.System_Runtime_CompilerServices_NullableAttribute__ctorTransformFlags,
                         WellKnownMember.System_Span_T__ctor,
                         WellKnownMember.System_Span_T__get_Item,
                         WellKnownMember.System_Span_T__get_Length,
                         WellKnownMember.System_ReadOnlySpan_T__ctor,
                         WellKnownMember.System_ReadOnlySpan_T__get_Item,
                         WellKnownMember.System_ReadOnlySpan_T__get_Length,
                         WellKnownMember.System_Runtime_CompilerServices_AsyncIteratorStateMachineAttribute__ctor,
                         WellKnownMember.System_IAsyncDisposable__DisposeAsync,
                         WellKnownMember.System_Collections_Generic_IAsyncEnumerable_T__GetAsyncEnumerator,
                         WellKnownMember.System_Collections_Generic_IAsyncEnumerator_T__MoveNextAsync,
                         WellKnownMember.System_Collections_Generic_IAsyncEnumerator_T__get_Current,
                         WellKnownMember.System_Threading_Tasks_Sources_ManualResetValueTaskSourceCore_T__get_Version,
                         WellKnownMember.System_Threading_Tasks_Sources_ManualResetValueTaskSourceCore_T__GetResult,
                         WellKnownMember.System_Threading_Tasks_Sources_ManualResetValueTaskSourceCore_T__GetStatus,
                         WellKnownMember.System_Threading_Tasks_Sources_ManualResetValueTaskSourceCore_T__OnCompleted,
                         WellKnownMember.System_Threading_Tasks_Sources_ManualResetValueTaskSourceCore_T__Reset,
                         WellKnownMember.System_Threading_Tasks_Sources_ManualResetValueTaskSourceCore_T__SetException,
                         WellKnownMember.System_Threading_Tasks_Sources_ManualResetValueTaskSourceCore_T__SetResult,
                         WellKnownMember.System_Threading_Tasks_Sources_IValueTaskSource_T__GetResult,
                         WellKnownMember.System_Threading_Tasks_Sources_IValueTaskSource_T__GetStatus,
                         WellKnownMember.System_Threading_Tasks_Sources_IValueTaskSource_T__OnCompleted,
                         WellKnownMember.System_Threading_Tasks_ValueTask_T__ctor,
                         WellKnownMember.System_Runtime_CompilerServices_AsyncIteratorMethodBuilder__AwaitOnCompleted,
                         WellKnownMember.System_Runtime_CompilerServices_AsyncIteratorMethodBuilder__AwaitUnsafeOnCompleted,
                         WellKnownMember.System_Runtime_CompilerServices_AsyncIteratorMethodBuilder__Complete,
                         WellKnownMember.System_Runtime_CompilerServices_AsyncIteratorMethodBuilder__Create,
                         WellKnownMember.System_Runtime_CompilerServices_AsyncIteratorMethodBuilder__MoveNext_T,
                         WellKnownMember.System_Runtime_CompilerServices_AsyncStateMachineAttribute__ctor
                        ' Not available yet, but will be in upcoming release.
                        Continue For
                    Case WellKnownMember.Microsoft_CodeAnalysis_Runtime_Instrumentation__CreatePayloadForMethodsSpanningSingleFile,
                         WellKnownMember.Microsoft_CodeAnalysis_Runtime_Instrumentation__CreatePayloadForMethodsSpanningMultipleFiles,
                         WellKnownMember.System_Runtime_CompilerServices_IsReadOnlyAttribute__ctor,
                         WellKnownMember.System_Runtime_CompilerServices_IsByRefLikeAttribute__ctor,
                         WellKnownMember.System_Runtime_CompilerServices_IsUnmanagedAttribute__ctor,
                         WellKnownMember.System_Index__ctor,
                         WellKnownMember.System_Index__FromEnd,
                         WellKnownMember.System_Index__Value,
                         WellKnownMember.System_Range__Start,
                         WellKnownMember.System_Range__End,
                         WellKnownMember.System_Range__All,
                         WellKnownMember.System_Range__Create,
                         WellKnownMember.System_Range__FromStart,
                         WellKnownMember.System_Range__ToEnd,
                         WellKnownMember.System_Runtime_CompilerServices_IsUnmanagedAttribute__ctor,
                         WellKnownMember.System_Runtime_CompilerServices_ITuple__get_Item,
                         WellKnownMember.System_Runtime_CompilerServices_ITuple__get_Length,
                         WellKnownMember.System_MatchFailureException__ctor,
                         WellKnownMember.System_MatchFailureException__ctorObject
                        ' Not always available.
                        Continue For
                End Select

                Dim symbol = comp.GetWellKnownTypeMember(wkm)
                Assert.True(symbol IsNot Nothing, $"Unexpected null for {wkm}")
            Next

            comp = CreateEmptyCompilationWithReferences(<compilation/>, refs, TestOptions.ReleaseDll.WithEmbedVbCoreRuntime(True))
            For Each wkm As WellKnownMember In [Enum].GetValues(GetType(WellKnownMember))
                Select Case wkm
                    Case WellKnownMember.Count
                        ' Not a real value.
                        Continue For
                    Case WellKnownMember.Microsoft_VisualBasic_CompilerServices_Conversions__ChangeType,
                         WellKnownMember.Microsoft_VisualBasic_CompilerServices_ObjectFlowControl_ForLoopControl__ForLoopInitObj,
                         WellKnownMember.Microsoft_VisualBasic_CompilerServices_ObjectFlowControl_ForLoopControl__ForNextCheckObj,
                         WellKnownMember.Microsoft_VisualBasic_CompilerServices_ObjectFlowControl__CheckForSyncLockOnValueType,
                         WellKnownMember.Microsoft_VisualBasic_CompilerServices_ProjectData__CreateProjectError,
                         WellKnownMember.Microsoft_VisualBasic_CompilerServices_ProjectData__EndApp,
                         WellKnownMember.Microsoft_VisualBasic_Strings__AscCharInt32,
                         WellKnownMember.Microsoft_VisualBasic_Strings__AscStringInt32,
                         WellKnownMember.Microsoft_VisualBasic_Strings__ChrInt32Char
                        ' Even though the containing type is embedded, the specific member is not.
                        Continue For
                    Case WellKnownMember.Microsoft_VisualBasic_CompilerServices_Operators__PlusObjectObject,
                         WellKnownMember.Microsoft_VisualBasic_CompilerServices_Operators__NegateObjectObject,
                         WellKnownMember.Microsoft_VisualBasic_CompilerServices_Operators__NotObjectObject,
                         WellKnownMember.Microsoft_VisualBasic_CompilerServices_Operators__AndObjectObjectObject,
                         WellKnownMember.Microsoft_VisualBasic_CompilerServices_Operators__OrObjectObjectObject,
                         WellKnownMember.Microsoft_VisualBasic_CompilerServices_Operators__XorObjectObjectObject,
                         WellKnownMember.Microsoft_VisualBasic_CompilerServices_Operators__AddObjectObjectObject,
                         WellKnownMember.Microsoft_VisualBasic_CompilerServices_Operators__SubtractObjectObjectObject,
                         WellKnownMember.Microsoft_VisualBasic_CompilerServices_Operators__MultiplyObjectObjectObject,
                         WellKnownMember.Microsoft_VisualBasic_CompilerServices_Operators__DivideObjectObjectObject,
                         WellKnownMember.Microsoft_VisualBasic_CompilerServices_Operators__ExponentObjectObjectObject,
                         WellKnownMember.Microsoft_VisualBasic_CompilerServices_Operators__ModObjectObjectObject,
                         WellKnownMember.Microsoft_VisualBasic_CompilerServices_Operators__IntDivideObjectObjectObject,
                         WellKnownMember.Microsoft_VisualBasic_CompilerServices_Operators__LeftShiftObjectObjectObject,
                         WellKnownMember.Microsoft_VisualBasic_CompilerServices_Operators__RightShiftObjectObjectObject,
                         WellKnownMember.Microsoft_VisualBasic_CompilerServices_Operators__ConcatenateObjectObjectObject,
                         WellKnownMember.Microsoft_VisualBasic_CompilerServices_Operators__CompareObjectEqualObjectObjectBoolean,
                         WellKnownMember.Microsoft_VisualBasic_CompilerServices_Operators__CompareObjectNotEqualObjectObjectBoolean,
                         WellKnownMember.Microsoft_VisualBasic_CompilerServices_Operators__CompareObjectLessObjectObjectBoolean,
                         WellKnownMember.Microsoft_VisualBasic_CompilerServices_Operators__CompareObjectLessEqualObjectObjectBoolean,
                         WellKnownMember.Microsoft_VisualBasic_CompilerServices_Operators__CompareObjectGreaterEqualObjectObjectBoolean,
                         WellKnownMember.Microsoft_VisualBasic_CompilerServices_Operators__CompareObjectGreaterObjectObjectBoolean,
                         WellKnownMember.Microsoft_VisualBasic_CompilerServices_Operators__ConditionalCompareObjectEqualObjectObjectBoolean,
                         WellKnownMember.Microsoft_VisualBasic_CompilerServices_Operators__ConditionalCompareObjectNotEqualObjectObjectBoolean,
                         WellKnownMember.Microsoft_VisualBasic_CompilerServices_Operators__ConditionalCompareObjectLessObjectObjectBoolean,
                         WellKnownMember.Microsoft_VisualBasic_CompilerServices_Operators__ConditionalCompareObjectLessEqualObjectObjectBoolean,
                         WellKnownMember.Microsoft_VisualBasic_CompilerServices_Operators__ConditionalCompareObjectGreaterEqualObjectObjectBoolean,
                         WellKnownMember.Microsoft_VisualBasic_CompilerServices_Operators__ConditionalCompareObjectGreaterObjectObjectBoolean,
                         WellKnownMember.Microsoft_VisualBasic_CompilerServices_Operators__CompareStringStringStringBoolean,
                         WellKnownMember.Microsoft_VisualBasic_CompilerServices_NewLateBinding__LateCall,
                         WellKnownMember.Microsoft_VisualBasic_CompilerServices_NewLateBinding__LateGet,
                         WellKnownMember.Microsoft_VisualBasic_CompilerServices_NewLateBinding__LateSet,
                         WellKnownMember.Microsoft_VisualBasic_CompilerServices_NewLateBinding__LateSetComplex,
                         WellKnownMember.Microsoft_VisualBasic_CompilerServices_NewLateBinding__LateIndexGet,
                         WellKnownMember.Microsoft_VisualBasic_CompilerServices_NewLateBinding__LateIndexSet,
                         WellKnownMember.Microsoft_VisualBasic_CompilerServices_NewLateBinding__LateIndexSetComplex,
                         WellKnownMember.Microsoft_VisualBasic_CompilerServices_StringType__MidStmtStr,
                         WellKnownMember.Microsoft_VisualBasic_CompilerServices_LikeOperator__LikeStringStringStringCompareMethod,
                         WellKnownMember.Microsoft_VisualBasic_CompilerServices_LikeOperator__LikeObjectObjectObjectCompareMethod,
                         WellKnownMember.Microsoft_VisualBasic_CompilerServices_Versioned__CallByName,
                         WellKnownMember.Microsoft_VisualBasic_CompilerServices_Versioned__IsNumeric,
                         WellKnownMember.Microsoft_VisualBasic_CompilerServices_Versioned__SystemTypeName,
                         WellKnownMember.Microsoft_VisualBasic_CompilerServices_Versioned__TypeName,
                         WellKnownMember.Microsoft_VisualBasic_CompilerServices_Versioned__VbTypeName,
                         WellKnownMember.Microsoft_VisualBasic_Information__IsNumeric,
                         WellKnownMember.Microsoft_VisualBasic_Information__SystemTypeName,
                         WellKnownMember.Microsoft_VisualBasic_Information__TypeName,
                         WellKnownMember.Microsoft_VisualBasic_Information__VbTypeName,
                         WellKnownMember.Microsoft_VisualBasic_Interaction__CallByName,
                         WellKnownMember.Microsoft_VisualBasic_Conversion__FixSingle,
                         WellKnownMember.Microsoft_VisualBasic_Conversion__FixDouble,
                         WellKnownMember.Microsoft_VisualBasic_Conversion__IntSingle,
                         WellKnownMember.Microsoft_VisualBasic_Conversion__IntDouble
                        ' The type is not embedded, so the member is not available.
                        Continue For
                    Case WellKnownMember.System_Array__Empty,
                         WellKnownMember.System_Runtime_CompilerServices_NullableAttribute__ctorByte,
                         WellKnownMember.System_Runtime_CompilerServices_NullableAttribute__ctorTransformFlags,
                         WellKnownMember.System_Span_T__ctor,
                         WellKnownMember.System_Span_T__get_Item,
                         WellKnownMember.System_Span_T__get_Length,
                         WellKnownMember.System_ReadOnlySpan_T__ctor,
                         WellKnownMember.System_ReadOnlySpan_T__get_Item,
                         WellKnownMember.System_ReadOnlySpan_T__get_Length,
                         WellKnownMember.System_Runtime_CompilerServices_AsyncIteratorStateMachineAttribute__ctor,
                         WellKnownMember.System_IAsyncDisposable__DisposeAsync,
                         WellKnownMember.System_Collections_Generic_IAsyncEnumerable_T__GetAsyncEnumerator,
                         WellKnownMember.System_Collections_Generic_IAsyncEnumerator_T__MoveNextAsync,
                         WellKnownMember.System_Collections_Generic_IAsyncEnumerator_T__get_Current,
                         WellKnownMember.System_Threading_Tasks_Sources_ManualResetValueTaskSourceCore_T__get_Version,
                         WellKnownMember.System_Threading_Tasks_Sources_ManualResetValueTaskSourceCore_T__GetResult,
                         WellKnownMember.System_Threading_Tasks_Sources_ManualResetValueTaskSourceCore_T__GetStatus,
                         WellKnownMember.System_Threading_Tasks_Sources_ManualResetValueTaskSourceCore_T__OnCompleted,
                         WellKnownMember.System_Threading_Tasks_Sources_ManualResetValueTaskSourceCore_T__Reset,
                         WellKnownMember.System_Threading_Tasks_Sources_ManualResetValueTaskSourceCore_T__SetException,
                         WellKnownMember.System_Threading_Tasks_Sources_ManualResetValueTaskSourceCore_T__SetResult,
                         WellKnownMember.System_Threading_Tasks_Sources_IValueTaskSource_T__GetResult,
                         WellKnownMember.System_Threading_Tasks_Sources_IValueTaskSource_T__GetStatus,
                         WellKnownMember.System_Threading_Tasks_Sources_IValueTaskSource_T__OnCompleted,
                         WellKnownMember.System_Threading_Tasks_ValueTask_T__ctor,
                         WellKnownMember.System_Runtime_CompilerServices_AsyncIteratorMethodBuilder__AwaitOnCompleted,
                         WellKnownMember.System_Runtime_CompilerServices_AsyncIteratorMethodBuilder__AwaitUnsafeOnCompleted,
                         WellKnownMember.System_Runtime_CompilerServices_AsyncIteratorMethodBuilder__Complete,
                         WellKnownMember.System_Runtime_CompilerServices_AsyncIteratorMethodBuilder__Create,
                         WellKnownMember.System_Runtime_CompilerServices_AsyncIteratorMethodBuilder__MoveNext_T,
                         WellKnownMember.System_Runtime_CompilerServices_AsyncStateMachineAttribute__ctor
                        ' Not available yet, but will be in upcoming release.
                        Continue For
                    Case WellKnownMember.Microsoft_CodeAnalysis_Runtime_Instrumentation__CreatePayloadForMethodsSpanningSingleFile,
                         WellKnownMember.Microsoft_CodeAnalysis_Runtime_Instrumentation__CreatePayloadForMethodsSpanningMultipleFiles,
                         WellKnownMember.System_Runtime_CompilerServices_IsReadOnlyAttribute__ctor,
                         WellKnownMember.System_Runtime_CompilerServices_IsByRefLikeAttribute__ctor,
                         WellKnownMember.System_Runtime_CompilerServices_IsUnmanagedAttribute__ctor,
                         WellKnownMember.System_Index__ctor,
                         WellKnownMember.System_Index__FromEnd,
                         WellKnownMember.System_Index__Value,
                         WellKnownMember.System_Range__Start,
                         WellKnownMember.System_Range__End,
                         WellKnownMember.System_Range__All,
                         WellKnownMember.System_Range__Create,
                         WellKnownMember.System_Range__FromStart,
                         WellKnownMember.System_Range__ToEnd,
                         WellKnownMember.System_Runtime_CompilerServices_IsUnmanagedAttribute__ctor,
                         WellKnownMember.System_Runtime_CompilerServices_ITuple__get_Item,
                         WellKnownMember.System_Runtime_CompilerServices_ITuple__get_Length,
                         WellKnownMember.System_MatchFailureException__ctor,
                         WellKnownMember.System_MatchFailureException__ctorObject
                        ' Not always available.
                        Continue For
                End Select

                Dim symbol = comp.GetWellKnownTypeMember(wkm)
                Assert.True(symbol IsNot Nothing, $"Unexpected null for {wkm}")
            Next
        End Sub
    End Class
End Namespace<|MERGE_RESOLUTION|>--- conflicted
+++ resolved
@@ -517,11 +517,8 @@
                          WellKnownType.System_Threading_Tasks_Sources_IValueTaskSource_T,
                          WellKnownType.System_Threading_Tasks_ValueTask_T,
                          WellKnownType.System_Threading_Tasks_ValueTask,
-<<<<<<< HEAD
-                         WellKnownType.System_Runtime_CompilerServices_AsyncIteratorMethodBuilder
-=======
-                         WellKnownType.System_MatchFailureException
->>>>>>> 7a6968d0
+                         WellKnownType.System_Runtime_CompilerServices_AsyncIteratorMethodBuilder,
+                        WellKnownType.System_MatchFailureException
                         ' Not available on all platforms.
                         Continue For
                     Case WellKnownType.ExtSentinel
@@ -577,11 +574,8 @@
                          WellKnownType.System_Threading_Tasks_Sources_IValueTaskSource_T,
                          WellKnownType.System_Threading_Tasks_ValueTask_T,
                          WellKnownType.System_Threading_Tasks_ValueTask,
-<<<<<<< HEAD
-                         WellKnownType.System_Runtime_CompilerServices_AsyncIteratorMethodBuilder
-=======
-                         WellKnownType.System_MatchFailureException
->>>>>>> 7a6968d0
+                         WellKnownType.System_Runtime_CompilerServices_AsyncIteratorMethodBuilder,
+                        WellKnownType.System_MatchFailureException
                         ' Not available on all platforms.
                         Continue For
                     Case WellKnownType.ExtSentinel
