--- conflicted
+++ resolved
@@ -1,4 +1,4 @@
-﻿' Copyright (c) Microsoft.  All Rights Reserved.  Licensed under the Apache License, Version 2.0.  See License.txt in the project root for license information.
+' Copyright (c) Microsoft.  All Rights Reserved.  Licensed under the Apache License, Version 2.0.  See License.txt in the project root for license information.
 
 Imports Microsoft.CodeAnalysis.VisualBasic.Symbols
 Imports Microsoft.CodeAnalysis.VisualBasic.Syntax
@@ -752,13 +752,9 @@
         Instance Receiver: ILocalReferenceExpression: a (OperationKind.LocalReferenceExpression, Type: System.Collections.Generic.Dictionary(Of System.String, System.Int32), IsInvalid) (Syntax: 'a')
         Arguments(1):
             IArgument (ArgumentKind.Explicit, Matching Parameter: key) (OperationKind.Argument, IsInvalid) (Syntax: 'x')
-<<<<<<< HEAD
-              ILiteralExpression (Text: x) (OperationKind.LiteralExpression, Type: System.String, Constant: "x", IsInvalid) (Syntax: 'x')
-=======
               ILiteralExpression (OperationKind.LiteralExpression, Type: System.String, Constant: "x", IsInvalid) (Syntax: 'x')
               InConversion: null
               OutConversion: null
->>>>>>> 5d2d334b
 ]]>.Value
 
             Dim expectedDiagnostics = <![CDATA[
