--- conflicted
+++ resolved
@@ -132,7 +132,8 @@
   ILabelStatement (Label: exit) (OperationKind.LabelStatement) (Syntax: 'End Sub')
     LabeledStatement: null
   IReturnStatement (OperationKind.ReturnStatement) (Syntax: 'End Sub')
-    ReturnedValue: null]]>.Value
+    ReturnedValue: null
+]]>.Value
 
             Dim expectedDiagnostics = <![CDATA[
 BC30311: Value of type 'Integer' cannot be converted to 'B'.
@@ -277,13 +278,8 @@
                 Initializer: IArrayInitializer (3 elements) (OperationKind.ArrayInitializer) (Syntax: '{x, y, 3}')
                     Element Values(3):
                         IParameterReferenceExpression: x (OperationKind.ParameterReferenceExpression, Type: System.Int32) (Syntax: 'x')
-<<<<<<< HEAD
                         ILocalReferenceExpression: y (IsDeclaration: False) (OperationKind.LocalReferenceExpression, Type: System.Int32) (Syntax: 'y')
-                        ILiteralExpression (Text: 3) (OperationKind.LiteralExpression, Type: System.Int32, Constant: 3) (Syntax: '3')
-=======
-                        ILocalReferenceExpression: y (OperationKind.LocalReferenceExpression, Type: System.Int32) (Syntax: 'y')
                         ILiteralExpression (OperationKind.LiteralExpression, Type: System.Int32, Constant: 3) (Syntax: '3')
->>>>>>> 5d2d334b
           ISimpleAssignmentExpression (OperationKind.SimpleAssignmentExpression, Type: System.Void) (Syntax: '.Z = New Di ... om {{x, y}}')
             Left: IPropertyReferenceExpression: Property [Class].Z As System.Collections.Generic.Dictionary(Of System.Int32, System.Int32) (OperationKind.PropertyReferenceExpression, Type: System.Collections.Generic.Dictionary(Of System.Int32, System.Int32)) (Syntax: 'Z')
                 Instance Receiver: IOperation:  (OperationKind.None) (Syntax: 'New [Class] ... }')
@@ -305,14 +301,9 @@
                         ISimpleAssignmentExpression (OperationKind.SimpleAssignmentExpression, Type: System.Void) (Syntax: '.X = field')
                           Left: IPropertyReferenceExpression: Property [Class].X As System.Int32 (OperationKind.PropertyReferenceExpression, Type: System.Int32) (Syntax: 'X')
                               Instance Receiver: IOperation:  (OperationKind.None) (Syntax: 'New [Class] ... .X = field}')
-<<<<<<< HEAD
                           Right: IFieldReferenceExpression: [Class].field As System.Int32 (IsDeclaration: False) (OperationKind.FieldReferenceExpression, Type: System.Int32) (Syntax: 'field')
                               Instance Receiver: IInstanceReferenceExpression (InstanceReferenceKind.Implicit) (OperationKind.InstanceReferenceExpression, Type: [Class]) (Syntax: 'field')
 ]]>.Value
-=======
-                          Right: IFieldReferenceExpression: [Class].field As System.Int32 (OperationKind.FieldReferenceExpression, Type: System.Int32) (Syntax: 'field')
-                              Instance Receiver: IInstanceReferenceExpression (InstanceReferenceKind.Implicit) (OperationKind.InstanceReferenceExpression, Type: [Class]) (Syntax: 'field')]]>.Value
->>>>>>> 5d2d334b
 
             Dim expectedDiagnostics = String.Empty
 
