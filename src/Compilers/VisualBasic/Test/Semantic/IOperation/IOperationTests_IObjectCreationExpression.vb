' Copyright (c) Microsoft.  All Rights Reserved.  Licensed under the Apache License, Version 2.0.  See License.txt in the project root for license information.

Imports Microsoft.CodeAnalysis.VisualBasic.Syntax
Imports Microsoft.CodeAnalysis.Test.Utilities
Imports Roslyn.Test.Utilities

Namespace Microsoft.CodeAnalysis.VisualBasic.UnitTests.Semantics

    Partial Public Class IOperationTests
        Inherits SemanticModelTestBase

        <CompilerTrait(CompilerFeature.IOperation)>
        <Fact, WorkItem(17588, "https://github.com/dotnet/roslyn/issues/17588")>
        Public Sub ObjectCreationWithMemberInitializers()
            Dim source = <![CDATA[
Structure B
    Public Field As Boolean
End Structure

Class F
    Public Field As Integer
    Public Property Property1() As String
    Public Property Property2() As B
End Class

Class C
    Public Sub M1()'BIND:"Public Sub M1()"
        Dim x1 = New F()
        Dim x2 = New F() With {.Field = 2}
        Dim x3 = New F() With {.Property1 = ""}
        Dim x4 = New F() With {.Property1 = "", .Field = 2}
        Dim x5 = New F() With {.Property2 = New B() With {.Field = True}}

        Dim e1 = New F() With {.Property2 = 1}
        Dim e2 = New F() From {""}
    End Sub
End Class]]>.Value

            Dim expectedOperationTree = <![CDATA[
IBlockStatement (9 statements, 7 locals) (OperationKind.BlockStatement, IsInvalid) (Syntax: 'Public Sub  ... End Sub')
  Locals: Local_1: x1 As F
    Local_2: x2 As F
    Local_3: x3 As F
    Local_4: x4 As F
    Local_5: x5 As F
    Local_6: e1 As F
    Local_7: e2 As F
  IVariableDeclarationStatement (1 declarations) (OperationKind.VariableDeclarationStatement) (Syntax: 'Dim x1 = New F()')
    IVariableDeclaration (1 variables) (OperationKind.VariableDeclaration) (Syntax: 'x1')
      Variables: Local_1: x1 As F
      Initializer: 
        IVariableInitializer (OperationKind.VariableInitializer) (Syntax: '= New F()')
          IObjectCreationExpression (Constructor: Sub F..ctor()) (OperationKind.ObjectCreationExpression, Type: F) (Syntax: 'New F()')
            Arguments(0)
            Initializer: 
              null
  IVariableDeclarationStatement (1 declarations) (OperationKind.VariableDeclarationStatement) (Syntax: 'Dim x2 = Ne ... .Field = 2}')
    IVariableDeclaration (1 variables) (OperationKind.VariableDeclaration) (Syntax: 'x2')
      Variables: Local_1: x2 As F
      Initializer: 
        IVariableInitializer (OperationKind.VariableInitializer) (Syntax: '= New F() W ... .Field = 2}')
          IObjectCreationExpression (Constructor: Sub F..ctor()) (OperationKind.ObjectCreationExpression, Type: F) (Syntax: 'New F() Wit ... .Field = 2}')
            Arguments(0)
            Initializer: 
              IObjectOrCollectionInitializerExpression (OperationKind.ObjectOrCollectionInitializerExpression, Type: F) (Syntax: 'With {.Field = 2}')
                Initializers(1):
                    ISimpleAssignmentExpression (OperationKind.SimpleAssignmentExpression, Type: System.Int32) (Syntax: '.Field = 2')
                      Left: 
                        IFieldReferenceExpression: F.Field As System.Int32 (OperationKind.FieldReferenceExpression, Type: System.Int32) (Syntax: 'Field')
                          Instance Receiver: 
                            IInstanceReferenceExpression (OperationKind.InstanceReferenceExpression, Type: F, IsImplicit) (Syntax: 'New F() Wit ... .Field = 2}')
                      Right: 
                        ILiteralExpression (OperationKind.LiteralExpression, Type: System.Int32, Constant: 2) (Syntax: '2')
  IVariableDeclarationStatement (1 declarations) (OperationKind.VariableDeclarationStatement) (Syntax: 'Dim x3 = Ne ... erty1 = ""}')
    IVariableDeclaration (1 variables) (OperationKind.VariableDeclaration) (Syntax: 'x3')
      Variables: Local_1: x3 As F
      Initializer: 
        IVariableInitializer (OperationKind.VariableInitializer) (Syntax: '= New F() W ... erty1 = ""}')
          IObjectCreationExpression (Constructor: Sub F..ctor()) (OperationKind.ObjectCreationExpression, Type: F) (Syntax: 'New F() Wit ... erty1 = ""}')
            Arguments(0)
            Initializer: 
              IObjectOrCollectionInitializerExpression (OperationKind.ObjectOrCollectionInitializerExpression, Type: F) (Syntax: 'With {.Property1 = ""}')
                Initializers(1):
                    ISimpleAssignmentExpression (OperationKind.SimpleAssignmentExpression, Type: System.Void) (Syntax: '.Property1 = ""')
                      Left: 
                        IPropertyReferenceExpression: Property F.Property1 As System.String (OperationKind.PropertyReferenceExpression, Type: System.String) (Syntax: 'Property1')
                          Instance Receiver: 
                            IInstanceReferenceExpression (OperationKind.InstanceReferenceExpression, Type: F, IsImplicit) (Syntax: 'New F() Wit ... erty1 = ""}')
                      Right: 
                        ILiteralExpression (OperationKind.LiteralExpression, Type: System.String, Constant: "") (Syntax: '""')
  IVariableDeclarationStatement (1 declarations) (OperationKind.VariableDeclarationStatement) (Syntax: 'Dim x4 = Ne ... .Field = 2}')
    IVariableDeclaration (1 variables) (OperationKind.VariableDeclaration) (Syntax: 'x4')
      Variables: Local_1: x4 As F
      Initializer: 
        IVariableInitializer (OperationKind.VariableInitializer) (Syntax: '= New F() W ... .Field = 2}')
          IObjectCreationExpression (Constructor: Sub F..ctor()) (OperationKind.ObjectCreationExpression, Type: F) (Syntax: 'New F() Wit ... .Field = 2}')
            Arguments(0)
            Initializer: 
              IObjectOrCollectionInitializerExpression (OperationKind.ObjectOrCollectionInitializerExpression, Type: F) (Syntax: 'With {.Prop ... .Field = 2}')
                Initializers(2):
                    ISimpleAssignmentExpression (OperationKind.SimpleAssignmentExpression, Type: System.Void) (Syntax: '.Property1 = ""')
                      Left: 
                        IPropertyReferenceExpression: Property F.Property1 As System.String (OperationKind.PropertyReferenceExpression, Type: System.String) (Syntax: 'Property1')
                          Instance Receiver: 
                            IInstanceReferenceExpression (OperationKind.InstanceReferenceExpression, Type: F, IsImplicit) (Syntax: 'New F() Wit ... .Field = 2}')
                      Right: 
                        ILiteralExpression (OperationKind.LiteralExpression, Type: System.String, Constant: "") (Syntax: '""')
                    ISimpleAssignmentExpression (OperationKind.SimpleAssignmentExpression, Type: System.Int32) (Syntax: '.Field = 2')
                      Left: 
                        IFieldReferenceExpression: F.Field As System.Int32 (OperationKind.FieldReferenceExpression, Type: System.Int32) (Syntax: 'Field')
                          Instance Receiver: 
                            IInstanceReferenceExpression (OperationKind.InstanceReferenceExpression, Type: F, IsImplicit) (Syntax: 'New F() Wit ... .Field = 2}')
                      Right: 
                        ILiteralExpression (OperationKind.LiteralExpression, Type: System.Int32, Constant: 2) (Syntax: '2')
  IVariableDeclarationStatement (1 declarations) (OperationKind.VariableDeclarationStatement) (Syntax: 'Dim x5 = Ne ... ld = True}}')
    IVariableDeclaration (1 variables) (OperationKind.VariableDeclaration) (Syntax: 'x5')
      Variables: Local_1: x5 As F
      Initializer: 
        IVariableInitializer (OperationKind.VariableInitializer) (Syntax: '= New F() W ... ld = True}}')
          IObjectCreationExpression (Constructor: Sub F..ctor()) (OperationKind.ObjectCreationExpression, Type: F) (Syntax: 'New F() Wit ... ld = True}}')
            Arguments(0)
            Initializer: 
              IObjectOrCollectionInitializerExpression (OperationKind.ObjectOrCollectionInitializerExpression, Type: F) (Syntax: 'With {.Prop ... ld = True}}')
                Initializers(1):
                    ISimpleAssignmentExpression (OperationKind.SimpleAssignmentExpression, Type: System.Void) (Syntax: '.Property2  ... eld = True}')
                      Left: 
                        IPropertyReferenceExpression: Property F.Property2 As B (OperationKind.PropertyReferenceExpression, Type: B) (Syntax: 'Property2')
                          Instance Receiver: 
                            IInstanceReferenceExpression (OperationKind.InstanceReferenceExpression, Type: F, IsImplicit) (Syntax: 'New F() Wit ... ld = True}}')
                      Right: 
                        IObjectCreationExpression (Constructor: Sub B..ctor()) (OperationKind.ObjectCreationExpression, Type: B) (Syntax: 'New B() Wit ... eld = True}')
                          Arguments(0)
                          Initializer: 
                            IObjectOrCollectionInitializerExpression (OperationKind.ObjectOrCollectionInitializerExpression, Type: B) (Syntax: 'With {.Field = True}')
                              Initializers(1):
                                  ISimpleAssignmentExpression (OperationKind.SimpleAssignmentExpression, Type: System.Boolean) (Syntax: '.Field = True')
                                    Left: 
                                      IFieldReferenceExpression: B.Field As System.Boolean (OperationKind.FieldReferenceExpression, Type: System.Boolean) (Syntax: 'Field')
                                        Instance Receiver: 
                                          IInstanceReferenceExpression (OperationKind.InstanceReferenceExpression, Type: B, IsImplicit) (Syntax: 'New B() Wit ... eld = True}')
                                    Right: 
                                      ILiteralExpression (OperationKind.LiteralExpression, Type: System.Boolean, Constant: True) (Syntax: 'True')
  IVariableDeclarationStatement (1 declarations) (OperationKind.VariableDeclarationStatement, IsInvalid) (Syntax: 'Dim e1 = Ne ... perty2 = 1}')
    IVariableDeclaration (1 variables) (OperationKind.VariableDeclaration) (Syntax: 'e1')
      Variables: Local_1: e1 As F
      Initializer: 
<<<<<<< HEAD
        IVariableInitializer (OperationKind.VariableInitializer, IsInvalid) (Syntax: '= New F() W ... perty2 = 1}')
          IObjectCreationExpression (Constructor: Sub F..ctor()) (OperationKind.ObjectCreationExpression, Type: F, IsInvalid) (Syntax: 'New F() Wit ... perty2 = 1}')
            Arguments(0)
            Initializer: 
              IObjectOrCollectionInitializerExpression (OperationKind.ObjectOrCollectionInitializerExpression, Type: F, IsInvalid) (Syntax: 'With {.Property2 = 1}')
                Initializers(1):
                    ISimpleAssignmentExpression (OperationKind.SimpleAssignmentExpression, Type: System.Void, IsInvalid) (Syntax: '.Property2 = 1')
                      Left: 
                        IPropertyReferenceExpression: Property F.Property2 As B (OperationKind.PropertyReferenceExpression, Type: B) (Syntax: 'Property2')
                          Instance Receiver: 
                            IInstanceReferenceExpression (OperationKind.InstanceReferenceExpression, Type: F, IsInvalid, IsImplicit) (Syntax: 'New F() Wit ... perty2 = 1}')
                      Right: 
                        IConversionExpression (Implicit, TryCast: False, Unchecked) (OperationKind.ConversionExpression, Type: B, IsInvalid) (Syntax: '1')
                          Conversion: CommonConversion (Exists: False, IsIdentity: False, IsNumeric: False, IsReference: False, IsUserDefined: False) (MethodSymbol: null)
                          Operand: 
                            ILiteralExpression (OperationKind.LiteralExpression, Type: System.Int32, Constant: 1, IsInvalid) (Syntax: '1')
=======
        IObjectCreationExpression (Constructor: Sub F..ctor()) (OperationKind.ObjectCreationExpression, Type: F, IsInvalid) (Syntax: 'New F() Wit ... perty2 = 1}')
          Arguments(0)
          Initializer: 
            IObjectOrCollectionInitializerExpression (OperationKind.ObjectOrCollectionInitializerExpression, Type: F, IsInvalid) (Syntax: 'With {.Property2 = 1}')
              Initializers(1):
                  ISimpleAssignmentExpression (OperationKind.SimpleAssignmentExpression, Type: System.Void, IsInvalid) (Syntax: '.Property2 = 1')
                    Left: 
                      IPropertyReferenceExpression: Property F.Property2 As B (OperationKind.PropertyReferenceExpression, Type: B) (Syntax: 'Property2')
                        Instance Receiver: 
                          IInstanceReferenceExpression (OperationKind.InstanceReferenceExpression, Type: F, IsInvalid, IsImplicit) (Syntax: 'New F() Wit ... perty2 = 1}')
                    Right: 
                      IConversionExpression (Implicit, TryCast: False, Unchecked) (OperationKind.ConversionExpression, Type: B, IsInvalid, IsImplicit) (Syntax: '1')
                        Conversion: CommonConversion (Exists: False, IsIdentity: False, IsNumeric: False, IsReference: False, IsUserDefined: False) (MethodSymbol: null)
                        Operand: 
                          ILiteralExpression (OperationKind.LiteralExpression, Type: System.Int32, Constant: 1, IsInvalid) (Syntax: '1')
>>>>>>> 5a7826ea
  IVariableDeclarationStatement (1 declarations) (OperationKind.VariableDeclarationStatement, IsInvalid) (Syntax: 'Dim e2 = Ne ... ) From {""}')
    IVariableDeclaration (1 variables) (OperationKind.VariableDeclaration) (Syntax: 'e2')
      Variables: Local_1: e2 As F
      Initializer: 
        IVariableInitializer (OperationKind.VariableInitializer, IsInvalid) (Syntax: '= New F() From {""}')
          IObjectCreationExpression (Constructor: Sub F..ctor()) (OperationKind.ObjectCreationExpression, Type: F, IsInvalid) (Syntax: 'New F() From {""}')
            Arguments(0)
            Initializer: 
              IObjectOrCollectionInitializerExpression (OperationKind.ObjectOrCollectionInitializerExpression, Type: F, IsInvalid) (Syntax: 'From {""}')
                Initializers(1):
                    IInvalidExpression (OperationKind.InvalidExpression, Type: ?, IsInvalid, IsImplicit) (Syntax: '""')
                      Children(1):
                          ILiteralExpression (OperationKind.LiteralExpression, Type: System.String, Constant: "", IsInvalid) (Syntax: '""')
  ILabeledStatement (Label: exit) (OperationKind.LabeledStatement) (Syntax: 'End Sub')
    Statement: 
      null
  IReturnStatement (OperationKind.ReturnStatement) (Syntax: 'End Sub')
    ReturnedValue: 
      null
]]>.Value

            Dim expectedDiagnostics = <![CDATA[
BC30311: Value of type 'Integer' cannot be converted to 'B'.
        Dim e1 = New F() With {.Property2 = 1}
                                            ~
BC36718: Cannot initialize the type 'F' with a collection initializer because it is not a collection type.
        Dim e2 = New F() From {""}
                         ~~~~~~~~~
]]>.Value

            VerifyOperationTreeAndDiagnosticsForTest(Of MethodBlockSyntax)(source, expectedOperationTree, expectedDiagnostics)
        End Sub

        <CompilerTrait(CompilerFeature.IOperation)>
        <Fact, WorkItem(17588, "https://github.com/dotnet/roslyn/issues/17588")>
        Public Sub ObjectCreationWithCollectionInitializer()
            Dim source = <![CDATA[
Imports System.Collections.Generic

Class C
    Private ReadOnly field As Integer

    Public Sub M1(x As Integer)
        Dim y As Integer = 0
        Dim x1 = New List(Of Integer) From {x, y, field}'BIND:"New List(Of Integer) From {x, y, field}"
    End Sub
End Class]]>.Value

            Dim expectedOperationTree = <![CDATA[
IObjectCreationExpression (Constructor: Sub System.Collections.Generic.List(Of System.Int32)..ctor()) (OperationKind.ObjectCreationExpression, Type: System.Collections.Generic.List(Of System.Int32)) (Syntax: 'New List(Of ... , y, field}')
  Arguments(0)
  Initializer: 
    IObjectOrCollectionInitializerExpression (OperationKind.ObjectOrCollectionInitializerExpression, Type: System.Collections.Generic.List(Of System.Int32)) (Syntax: 'From {x, y, field}')
      Initializers(3):
          ICollectionElementInitializerExpression (AddMethod: Sub System.Collections.Generic.List(Of System.Int32).Add(item As System.Int32)) (IsDynamic: False) (OperationKind.CollectionElementInitializerExpression, Type: System.Void, IsImplicit) (Syntax: 'x')
            Arguments(1):
                IParameterReferenceExpression: x (OperationKind.ParameterReferenceExpression, Type: System.Int32) (Syntax: 'x')
          ICollectionElementInitializerExpression (AddMethod: Sub System.Collections.Generic.List(Of System.Int32).Add(item As System.Int32)) (IsDynamic: False) (OperationKind.CollectionElementInitializerExpression, Type: System.Void, IsImplicit) (Syntax: 'y')
            Arguments(1):
                ILocalReferenceExpression: y (OperationKind.LocalReferenceExpression, Type: System.Int32) (Syntax: 'y')
          ICollectionElementInitializerExpression (AddMethod: Sub System.Collections.Generic.List(Of System.Int32).Add(item As System.Int32)) (IsDynamic: False) (OperationKind.CollectionElementInitializerExpression, Type: System.Void, IsImplicit) (Syntax: 'field')
            Arguments(1):
                IFieldReferenceExpression: C.field As System.Int32 (OperationKind.FieldReferenceExpression, Type: System.Int32) (Syntax: 'field')
                  Instance Receiver: 
                    IInstanceReferenceExpression (OperationKind.InstanceReferenceExpression, Type: C, IsImplicit) (Syntax: 'field')
]]>.Value

            Dim expectedDiagnostics = String.Empty

            VerifyOperationTreeAndDiagnosticsForTest(Of ObjectCreationExpressionSyntax)(source, expectedOperationTree, expectedDiagnostics)
        End Sub

        <CompilerTrait(CompilerFeature.IOperation)>
        <Fact, WorkItem(17588, "https://github.com/dotnet/roslyn/issues/17588")>
        Public Sub ObjectCreationWithNestedCollectionInitializer()
            Dim source = <![CDATA[
Imports System.Collections.Generic
Imports System.Linq

Class C
    Private ReadOnly field As Integer

    Public Sub M1(x As Integer)
        Dim y As Integer = 0
        Dim x1 = New List(Of List(Of Integer)) From {{x, y}.ToList, New List(Of Integer) From {field}}'BIND:"New List(Of List(Of Integer)) From {{x, y}.ToList, New List(Of Integer) From {field}}"
    End Sub
End Class]]>.Value

            Dim expectedOperationTree = <![CDATA[
IObjectCreationExpression (Constructor: Sub System.Collections.Generic.List(Of System.Collections.Generic.List(Of System.Int32))..ctor()) (OperationKind.ObjectCreationExpression, Type: System.Collections.Generic.List(Of System.Collections.Generic.List(Of System.Int32))) (Syntax: 'New List(Of ... om {field}}')
  Arguments(0)
  Initializer: 
    IObjectOrCollectionInitializerExpression (OperationKind.ObjectOrCollectionInitializerExpression, Type: System.Collections.Generic.List(Of System.Collections.Generic.List(Of System.Int32))) (Syntax: 'From {{x, y ... om {field}}')
      Initializers(2):
          ICollectionElementInitializerExpression (AddMethod: Sub System.Collections.Generic.List(Of System.Collections.Generic.List(Of System.Int32)).Add(item As System.Collections.Generic.List(Of System.Int32))) (IsDynamic: False) (OperationKind.CollectionElementInitializerExpression, Type: System.Void, IsImplicit) (Syntax: '{x, y}.ToList')
            Arguments(1):
                IInvocationExpression ( Function System.Collections.Generic.IEnumerable(Of System.Int32).ToList() As System.Collections.Generic.List(Of System.Int32)) (OperationKind.InvocationExpression, Type: System.Collections.Generic.List(Of System.Int32)) (Syntax: '{x, y}.ToList')
                  Instance Receiver: 
                    IConversionExpression (Implicit, TryCast: False, Unchecked) (OperationKind.ConversionExpression, Type: System.Collections.Generic.IEnumerable(Of System.Int32), IsImplicit) (Syntax: '{x, y}')
                      Conversion: CommonConversion (Exists: True, IsIdentity: False, IsNumeric: False, IsReference: True, IsUserDefined: False) (MethodSymbol: null)
                      Operand: 
                        IArrayCreationExpression (OperationKind.ArrayCreationExpression, Type: System.Int32()) (Syntax: '{x, y}')
                          Dimension Sizes(1):
                              ILiteralExpression (OperationKind.LiteralExpression, Type: System.Int32, Constant: 2, IsImplicit) (Syntax: '{x, y}')
                          Initializer: 
                            IArrayInitializer (2 elements) (OperationKind.ArrayInitializer, IsImplicit) (Syntax: '{x, y}')
                              Element Values(2):
                                  IParameterReferenceExpression: x (OperationKind.ParameterReferenceExpression, Type: System.Int32) (Syntax: 'x')
                                  ILocalReferenceExpression: y (OperationKind.LocalReferenceExpression, Type: System.Int32) (Syntax: 'y')
                  Arguments(0)
          ICollectionElementInitializerExpression (AddMethod: Sub System.Collections.Generic.List(Of System.Collections.Generic.List(Of System.Int32)).Add(item As System.Collections.Generic.List(Of System.Int32))) (IsDynamic: False) (OperationKind.CollectionElementInitializerExpression, Type: System.Void, IsImplicit) (Syntax: 'New List(Of ... rom {field}')
            Arguments(1):
                IObjectCreationExpression (Constructor: Sub System.Collections.Generic.List(Of System.Int32)..ctor()) (OperationKind.ObjectCreationExpression, Type: System.Collections.Generic.List(Of System.Int32)) (Syntax: 'New List(Of ... rom {field}')
                  Arguments(0)
                  Initializer: 
                    IObjectOrCollectionInitializerExpression (OperationKind.ObjectOrCollectionInitializerExpression, Type: System.Collections.Generic.List(Of System.Int32)) (Syntax: 'From {field}')
                      Initializers(1):
                          ICollectionElementInitializerExpression (AddMethod: Sub System.Collections.Generic.List(Of System.Int32).Add(item As System.Int32)) (IsDynamic: False) (OperationKind.CollectionElementInitializerExpression, Type: System.Void, IsImplicit) (Syntax: 'field')
                            Arguments(1):
                                IFieldReferenceExpression: C.field As System.Int32 (OperationKind.FieldReferenceExpression, Type: System.Int32) (Syntax: 'field')
                                  Instance Receiver: 
                                    IInstanceReferenceExpression (OperationKind.InstanceReferenceExpression, Type: C, IsImplicit) (Syntax: 'field')
]]>.Value

            Dim expectedDiagnostics = String.Empty

            VerifyOperationTreeAndDiagnosticsForTest(Of ObjectCreationExpressionSyntax)(source, expectedOperationTree, expectedDiagnostics)
        End Sub

        <CompilerTrait(CompilerFeature.IOperation)>
        <Fact, WorkItem(17588, "https://github.com/dotnet/roslyn/issues/17588")>
        Public Sub ObjectCreationWithMemberAndCollectionInitializers()
            Dim source = <![CDATA[
Imports System.Collections.Generic

Friend Class [Class]
    Public Property X As Integer
    Public Property Y As Integer()
    Public Property Z As Dictionary(Of Integer, Integer)
    Public Property C As [Class]

    Private ReadOnly field As Integer

    Public Sub M(x As Integer)
        Dim y As Integer = 0
        Dim c = New [Class]() With {'BIND:"New [Class]() With {"
            .X = x,
            .Y = {x, y, 3},
            .Z = New Dictionary(Of Integer, Integer) From {{x, y}},
            .C = New [Class]() With {.X = field}
        }
    End Sub
End Class]]>.Value

            Dim expectedOperationTree = <![CDATA[
IObjectCreationExpression (Constructor: Sub [Class]..ctor()) (OperationKind.ObjectCreationExpression, Type: [Class]) (Syntax: 'New [Class] ... }')
  Arguments(0)
  Initializer: 
    IObjectOrCollectionInitializerExpression (OperationKind.ObjectOrCollectionInitializerExpression, Type: [Class]) (Syntax: 'With {'BIND ... }')
      Initializers(4):
          ISimpleAssignmentExpression (OperationKind.SimpleAssignmentExpression, Type: System.Void) (Syntax: '.X = x')
            Left: 
              IPropertyReferenceExpression: Property [Class].X As System.Int32 (OperationKind.PropertyReferenceExpression, Type: System.Int32) (Syntax: 'X')
                Instance Receiver: 
                  IInstanceReferenceExpression (OperationKind.InstanceReferenceExpression, Type: [Class], IsImplicit) (Syntax: 'New [Class] ... }')
            Right: 
              IParameterReferenceExpression: x (OperationKind.ParameterReferenceExpression, Type: System.Int32) (Syntax: 'x')
          ISimpleAssignmentExpression (OperationKind.SimpleAssignmentExpression, Type: System.Void) (Syntax: '.Y = {x, y, 3}')
            Left: 
              IPropertyReferenceExpression: Property [Class].Y As System.Int32() (OperationKind.PropertyReferenceExpression, Type: System.Int32()) (Syntax: 'Y')
                Instance Receiver: 
                  IInstanceReferenceExpression (OperationKind.InstanceReferenceExpression, Type: [Class], IsImplicit) (Syntax: 'New [Class] ... }')
            Right: 
              IArrayCreationExpression (OperationKind.ArrayCreationExpression, Type: System.Int32()) (Syntax: '{x, y, 3}')
                Dimension Sizes(1):
                    ILiteralExpression (OperationKind.LiteralExpression, Type: System.Int32, Constant: 3, IsImplicit) (Syntax: '{x, y, 3}')
                Initializer: 
                  IArrayInitializer (3 elements) (OperationKind.ArrayInitializer, IsImplicit) (Syntax: '{x, y, 3}')
                    Element Values(3):
                        IParameterReferenceExpression: x (OperationKind.ParameterReferenceExpression, Type: System.Int32) (Syntax: 'x')
                        ILocalReferenceExpression: y (OperationKind.LocalReferenceExpression, Type: System.Int32) (Syntax: 'y')
                        ILiteralExpression (OperationKind.LiteralExpression, Type: System.Int32, Constant: 3) (Syntax: '3')
          ISimpleAssignmentExpression (OperationKind.SimpleAssignmentExpression, Type: System.Void) (Syntax: '.Z = New Di ... om {{x, y}}')
            Left: 
              IPropertyReferenceExpression: Property [Class].Z As System.Collections.Generic.Dictionary(Of System.Int32, System.Int32) (OperationKind.PropertyReferenceExpression, Type: System.Collections.Generic.Dictionary(Of System.Int32, System.Int32)) (Syntax: 'Z')
                Instance Receiver: 
                  IInstanceReferenceExpression (OperationKind.InstanceReferenceExpression, Type: [Class], IsImplicit) (Syntax: 'New [Class] ... }')
            Right: 
              IObjectCreationExpression (Constructor: Sub System.Collections.Generic.Dictionary(Of System.Int32, System.Int32)..ctor()) (OperationKind.ObjectCreationExpression, Type: System.Collections.Generic.Dictionary(Of System.Int32, System.Int32)) (Syntax: 'New Diction ... om {{x, y}}')
                Arguments(0)
                Initializer: 
                  IObjectOrCollectionInitializerExpression (OperationKind.ObjectOrCollectionInitializerExpression, Type: System.Collections.Generic.Dictionary(Of System.Int32, System.Int32)) (Syntax: 'From {{x, y}}')
                    Initializers(1):
                        ICollectionElementInitializerExpression (AddMethod: Sub System.Collections.Generic.Dictionary(Of System.Int32, System.Int32).Add(key As System.Int32, value As System.Int32)) (IsDynamic: False) (OperationKind.CollectionElementInitializerExpression, Type: System.Void, IsImplicit) (Syntax: '{x, y}')
                          Arguments(2):
                              IParameterReferenceExpression: x (OperationKind.ParameterReferenceExpression, Type: System.Int32) (Syntax: 'x')
                              ILocalReferenceExpression: y (OperationKind.LocalReferenceExpression, Type: System.Int32) (Syntax: 'y')
          ISimpleAssignmentExpression (OperationKind.SimpleAssignmentExpression, Type: System.Void) (Syntax: '.C = New [C ... .X = field}')
            Left: 
              IPropertyReferenceExpression: Property [Class].C As [Class] (OperationKind.PropertyReferenceExpression, Type: [Class]) (Syntax: 'C')
                Instance Receiver: 
                  IInstanceReferenceExpression (OperationKind.InstanceReferenceExpression, Type: [Class], IsImplicit) (Syntax: 'New [Class] ... }')
            Right: 
              IObjectCreationExpression (Constructor: Sub [Class]..ctor()) (OperationKind.ObjectCreationExpression, Type: [Class]) (Syntax: 'New [Class] ... .X = field}')
                Arguments(0)
                Initializer: 
                  IObjectOrCollectionInitializerExpression (OperationKind.ObjectOrCollectionInitializerExpression, Type: [Class]) (Syntax: 'With {.X = field}')
                    Initializers(1):
                        ISimpleAssignmentExpression (OperationKind.SimpleAssignmentExpression, Type: System.Void) (Syntax: '.X = field')
                          Left: 
                            IPropertyReferenceExpression: Property [Class].X As System.Int32 (OperationKind.PropertyReferenceExpression, Type: System.Int32) (Syntax: 'X')
                              Instance Receiver: 
                                IInstanceReferenceExpression (OperationKind.InstanceReferenceExpression, Type: [Class], IsImplicit) (Syntax: 'New [Class] ... .X = field}')
                          Right: 
                            IFieldReferenceExpression: [Class].field As System.Int32 (OperationKind.FieldReferenceExpression, Type: System.Int32) (Syntax: 'field')
                              Instance Receiver: 
                                IInstanceReferenceExpression (OperationKind.InstanceReferenceExpression, Type: [Class], IsImplicit) (Syntax: 'field')
]]>.Value

            Dim expectedDiagnostics = String.Empty

            VerifyOperationTreeAndDiagnosticsForTest(Of ObjectCreationExpressionSyntax)(source, expectedOperationTree, expectedDiagnostics)
        End Sub
    End Class
End Namespace<|MERGE_RESOLUTION|>--- conflicted
+++ resolved
@@ -144,7 +144,6 @@
     IVariableDeclaration (1 variables) (OperationKind.VariableDeclaration) (Syntax: 'e1')
       Variables: Local_1: e1 As F
       Initializer: 
-<<<<<<< HEAD
         IVariableInitializer (OperationKind.VariableInitializer, IsInvalid) (Syntax: '= New F() W ... perty2 = 1}')
           IObjectCreationExpression (Constructor: Sub F..ctor()) (OperationKind.ObjectCreationExpression, Type: F, IsInvalid) (Syntax: 'New F() Wit ... perty2 = 1}')
             Arguments(0)
@@ -157,27 +156,10 @@
                           Instance Receiver: 
                             IInstanceReferenceExpression (OperationKind.InstanceReferenceExpression, Type: F, IsInvalid, IsImplicit) (Syntax: 'New F() Wit ... perty2 = 1}')
                       Right: 
-                        IConversionExpression (Implicit, TryCast: False, Unchecked) (OperationKind.ConversionExpression, Type: B, IsInvalid) (Syntax: '1')
+                        IConversionExpression (Implicit, TryCast: False, Unchecked) (OperationKind.ConversionExpression, Type: B, IsInvalid, IsImplicit) (Syntax: '1')
                           Conversion: CommonConversion (Exists: False, IsIdentity: False, IsNumeric: False, IsReference: False, IsUserDefined: False) (MethodSymbol: null)
                           Operand: 
                             ILiteralExpression (OperationKind.LiteralExpression, Type: System.Int32, Constant: 1, IsInvalid) (Syntax: '1')
-=======
-        IObjectCreationExpression (Constructor: Sub F..ctor()) (OperationKind.ObjectCreationExpression, Type: F, IsInvalid) (Syntax: 'New F() Wit ... perty2 = 1}')
-          Arguments(0)
-          Initializer: 
-            IObjectOrCollectionInitializerExpression (OperationKind.ObjectOrCollectionInitializerExpression, Type: F, IsInvalid) (Syntax: 'With {.Property2 = 1}')
-              Initializers(1):
-                  ISimpleAssignmentExpression (OperationKind.SimpleAssignmentExpression, Type: System.Void, IsInvalid) (Syntax: '.Property2 = 1')
-                    Left: 
-                      IPropertyReferenceExpression: Property F.Property2 As B (OperationKind.PropertyReferenceExpression, Type: B) (Syntax: 'Property2')
-                        Instance Receiver: 
-                          IInstanceReferenceExpression (OperationKind.InstanceReferenceExpression, Type: F, IsInvalid, IsImplicit) (Syntax: 'New F() Wit ... perty2 = 1}')
-                    Right: 
-                      IConversionExpression (Implicit, TryCast: False, Unchecked) (OperationKind.ConversionExpression, Type: B, IsInvalid, IsImplicit) (Syntax: '1')
-                        Conversion: CommonConversion (Exists: False, IsIdentity: False, IsNumeric: False, IsReference: False, IsUserDefined: False) (MethodSymbol: null)
-                        Operand: 
-                          ILiteralExpression (OperationKind.LiteralExpression, Type: System.Int32, Constant: 1, IsInvalid) (Syntax: '1')
->>>>>>> 5a7826ea
   IVariableDeclarationStatement (1 declarations) (OperationKind.VariableDeclarationStatement, IsInvalid) (Syntax: 'Dim e2 = Ne ... ) From {""}')
     IVariableDeclaration (1 variables) (OperationKind.VariableDeclaration) (Syntax: 'e2')
       Variables: Local_1: e2 As F
