' Copyright (c) Microsoft.  All Rights Reserved.  Licensed under the Apache License, Version 2.0.  See License.txt in the project root for license information.

Imports Microsoft.CodeAnalysis.Semantics
Imports Microsoft.CodeAnalysis.Test.Utilities
Imports Microsoft.CodeAnalysis.VisualBasic.Syntax
Imports Roslyn.Test.Utilities

Namespace Microsoft.CodeAnalysis.VisualBasic.UnitTests.Semantics

    Partial Public Class IOperationTests
        Inherits SemanticModelTestBase
        <CompilerTrait(CompilerFeature.IOperation)>
        <Fact(), WorkItem(17602, "https://github.com/dotnet/roslyn/issues/17602")>
        Public Sub IWhileUntilLoopStatement_DoWhileLoopsTest()
            Dim source = <![CDATA[
Class Program
    Private Shared Sub Main()
        Dim ids As Integer() = New Integer() {6, 7, 8, 10}
        Dim sum As Integer = 0
        Dim i As Integer = 0
        Do'BIND:"Do"
            sum += ids(i)
            i += 1
        Loop While i < 4

        System.Console.WriteLine(sum)
    End Sub
End Class

    ]]>.Value

            Dim expectedOperationTree = <![CDATA[
IWhileUntilLoopStatement (IsTopTest: False, IsWhile: True) (LoopKind.WhileUntil) (OperationKind.LoopStatement) (Syntax: 'Do'BIND:"Do ... While i < 4')
  Condition: IBinaryOperatorExpression (BinaryOperatorKind.LessThan, Checked) (OperationKind.BinaryOperatorExpression, Type: System.Boolean) (Syntax: 'i < 4')
      Left: ILocalReferenceExpression: i (OperationKind.LocalReferenceExpression, Type: System.Int32) (Syntax: 'i')
      Right: ILiteralExpression (OperationKind.LiteralExpression, Type: System.Int32, Constant: 4) (Syntax: '4')
  Body: IBlockStatement (2 statements) (OperationKind.BlockStatement) (Syntax: 'Do'BIND:"Do ... While i < 4')
      IExpressionStatement (OperationKind.ExpressionStatement) (Syntax: 'sum += ids(i)')
        Expression: ICompoundAssignmentExpression (BinaryOperatorKind.Add, Checked) (OperationKind.CompoundAssignmentExpression, Type: System.Int32) (Syntax: 'sum += ids(i)')
            Left: ILocalReferenceExpression: sum (OperationKind.LocalReferenceExpression, Type: System.Int32) (Syntax: 'sum')
            Right: IArrayElementReferenceExpression (OperationKind.ArrayElementReferenceExpression, Type: System.Int32) (Syntax: 'ids(i)')
                Array reference: ILocalReferenceExpression: ids (OperationKind.LocalReferenceExpression, Type: System.Int32()) (Syntax: 'ids')
                Indices(1):
                    ILocalReferenceExpression: i (OperationKind.LocalReferenceExpression, Type: System.Int32) (Syntax: 'i')
      IExpressionStatement (OperationKind.ExpressionStatement) (Syntax: 'i += 1')
        Expression: ICompoundAssignmentExpression (BinaryOperatorKind.Add, Checked) (OperationKind.CompoundAssignmentExpression, Type: System.Int32) (Syntax: 'i += 1')
            Left: ILocalReferenceExpression: i (OperationKind.LocalReferenceExpression, Type: System.Int32) (Syntax: 'i')
            Right: ILiteralExpression (OperationKind.LiteralExpression, Type: System.Int32, Constant: 1) (Syntax: '1')]]>.Value

            VerifyOperationTreeForTest(Of DoLoopBlockSyntax)(source, expectedOperationTree)
        End Sub

        <CompilerTrait(CompilerFeature.IOperation)>
        <Fact(), WorkItem(17602, "https://github.com/dotnet/roslyn/issues/17602")>
        Public Sub IWhileUntilLoopStatement_WhileConditionTrue()
            Dim source = <![CDATA[
Class Program
    Private Shared Sub Main()
        Dim index As Integer = 0
        Dim condition As Boolean = True
        While condition'BIND:"While condition"
            Dim value As Integer = System.Threading.Interlocked.Increment(index)
            If value > 10 Then
                condition = False
            End If
        End While
    End Sub
End Class
    ]]>.Value

            Dim expectedOperationTree = <![CDATA[
IWhileUntilLoopStatement (IsTopTest: True, IsWhile: True) (LoopKind.WhileUntil) (OperationKind.LoopStatement) (Syntax: 'While condi ... End While')
  Condition: ILocalReferenceExpression: condition (OperationKind.LocalReferenceExpression, Type: System.Boolean) (Syntax: 'condition')
  Body: IBlockStatement (2 statements, 1 locals) (OperationKind.BlockStatement) (Syntax: 'While condi ... End While')
      Locals: Local_1: value As System.Int32
      IVariableDeclarationStatement (1 declarations) (OperationKind.VariableDeclarationStatement) (Syntax: 'Dim value A ... ment(index)')
        IVariableDeclaration (1 variables) (OperationKind.VariableDeclaration) (Syntax: 'value')
          Variables: Local_1: value As System.Int32
          Initializer: IInvocationExpression (Function System.Threading.Interlocked.Increment(ByRef location As System.Int32) As System.Int32) (OperationKind.InvocationExpression, Type: System.Int32) (Syntax: 'System.Thre ... ment(index)')
              Instance Receiver: null
              Arguments(1):
                  IArgument (ArgumentKind.Explicit, Matching Parameter: location) (OperationKind.Argument) (Syntax: 'index')
                    ILocalReferenceExpression: index (OperationKind.LocalReferenceExpression, Type: System.Int32) (Syntax: 'index')
                    InConversion: null
                    OutConversion: null
      IIfStatement (OperationKind.IfStatement) (Syntax: 'If value >  ... End If')
        Condition: IBinaryOperatorExpression (BinaryOperatorKind.GreaterThan, Checked) (OperationKind.BinaryOperatorExpression, Type: System.Boolean) (Syntax: 'value > 10')
            Left: ILocalReferenceExpression: value (OperationKind.LocalReferenceExpression, Type: System.Int32) (Syntax: 'value')
            Right: ILiteralExpression (OperationKind.LiteralExpression, Type: System.Int32, Constant: 10) (Syntax: '10')
        IfTrue: IBlockStatement (1 statements) (OperationKind.BlockStatement) (Syntax: 'If value >  ... End If')
            IExpressionStatement (OperationKind.ExpressionStatement) (Syntax: 'condition = False')
              Expression: ISimpleAssignmentExpression (OperationKind.SimpleAssignmentExpression, Type: System.Boolean) (Syntax: 'condition = False')
                  Left: ILocalReferenceExpression: condition (OperationKind.LocalReferenceExpression, Type: System.Boolean) (Syntax: 'condition')
                  Right: ILiteralExpression (OperationKind.LiteralExpression, Type: System.Boolean, Constant: False) (Syntax: 'False')
        IfFalse: null]]>.Value

            VerifyOperationTreeForTest(Of WhileBlockSyntax)(source, expectedOperationTree)
        End Sub

        <CompilerTrait(CompilerFeature.IOperation)>
        <Fact(), WorkItem(17602, "https://github.com/dotnet/roslyn/issues/17602")>
        Public Sub IWhileUntilLoopStatement_WhileLoopsTest()
            Dim source = <![CDATA[
Class Program
    Private Shared Function SumWhile() As Integer
        '
        ' Sum numbers 0 .. 4
        '
        Dim sum As Integer = 0
        Dim i As Integer = 0
        While i < 5'BIND:"While i < 5"
            sum += i
            i += 1
        End While
        Return sum
    End Function
End Class
    ]]>.Value

            Dim expectedOperationTree = <![CDATA[
IWhileUntilLoopStatement (IsTopTest: True, IsWhile: True) (LoopKind.WhileUntil) (OperationKind.LoopStatement) (Syntax: 'While i < 5 ... End While')
  Condition: IBinaryOperatorExpression (BinaryOperatorKind.LessThan, Checked) (OperationKind.BinaryOperatorExpression, Type: System.Boolean) (Syntax: 'i < 5')
      Left: ILocalReferenceExpression: i (OperationKind.LocalReferenceExpression, Type: System.Int32) (Syntax: 'i')
      Right: ILiteralExpression (OperationKind.LiteralExpression, Type: System.Int32, Constant: 5) (Syntax: '5')
  Body: IBlockStatement (2 statements) (OperationKind.BlockStatement) (Syntax: 'While i < 5 ... End While')
      IExpressionStatement (OperationKind.ExpressionStatement) (Syntax: 'sum += i')
        Expression: ICompoundAssignmentExpression (BinaryOperatorKind.Add, Checked) (OperationKind.CompoundAssignmentExpression, Type: System.Int32) (Syntax: 'sum += i')
            Left: ILocalReferenceExpression: sum (OperationKind.LocalReferenceExpression, Type: System.Int32) (Syntax: 'sum')
            Right: ILocalReferenceExpression: i (OperationKind.LocalReferenceExpression, Type: System.Int32) (Syntax: 'i')
      IExpressionStatement (OperationKind.ExpressionStatement) (Syntax: 'i += 1')
        Expression: ICompoundAssignmentExpression (BinaryOperatorKind.Add, Checked) (OperationKind.CompoundAssignmentExpression, Type: System.Int32) (Syntax: 'i += 1')
            Left: ILocalReferenceExpression: i (OperationKind.LocalReferenceExpression, Type: System.Int32) (Syntax: 'i')
            Right: ILiteralExpression (OperationKind.LiteralExpression, Type: System.Int32, Constant: 1) (Syntax: '1')]]>.Value

            VerifyOperationTreeForTest(Of WhileBlockSyntax)(source, expectedOperationTree)
        End Sub

        <CompilerTrait(CompilerFeature.IOperation)>
        <Fact(), WorkItem(17602, "https://github.com/dotnet/roslyn/issues/17602")>
        Public Sub IWhileUntilLoopStatement_WhileWithBreak()
            Dim source = <![CDATA[
Class Program
    Private Shared Sub Main()
        Dim index As Integer = 0
        While True'BIND:"While True"
            Dim value As Integer = System.Threading.Interlocked.Increment(index)
            If value > 5 Then
                System.Console.WriteLine("While-loop break")
                Exit While
            End If
            System.Console.WriteLine("While-loop statement")
        End While
    End Sub
End Class
    ]]>.Value

            Dim expectedOperationTree = <![CDATA[
IWhileUntilLoopStatement (IsTopTest: True, IsWhile: True) (LoopKind.WhileUntil) (OperationKind.LoopStatement) (Syntax: 'While True' ... End While')
  Condition: ILiteralExpression (OperationKind.LiteralExpression, Type: System.Boolean, Constant: True) (Syntax: 'True')
  Body: IBlockStatement (3 statements, 1 locals) (OperationKind.BlockStatement) (Syntax: 'While True' ... End While')
      Locals: Local_1: value As System.Int32
      IVariableDeclarationStatement (1 declarations) (OperationKind.VariableDeclarationStatement) (Syntax: 'Dim value A ... ment(index)')
        IVariableDeclaration (1 variables) (OperationKind.VariableDeclaration) (Syntax: 'value')
          Variables: Local_1: value As System.Int32
          Initializer: IInvocationExpression (Function System.Threading.Interlocked.Increment(ByRef location As System.Int32) As System.Int32) (OperationKind.InvocationExpression, Type: System.Int32) (Syntax: 'System.Thre ... ment(index)')
              Instance Receiver: null
              Arguments(1):
                  IArgument (ArgumentKind.Explicit, Matching Parameter: location) (OperationKind.Argument) (Syntax: 'index')
                    ILocalReferenceExpression: index (OperationKind.LocalReferenceExpression, Type: System.Int32) (Syntax: 'index')
                    InConversion: null
                    OutConversion: null
      IIfStatement (OperationKind.IfStatement) (Syntax: 'If value >  ... End If')
        Condition: IBinaryOperatorExpression (BinaryOperatorKind.GreaterThan, Checked) (OperationKind.BinaryOperatorExpression, Type: System.Boolean) (Syntax: 'value > 5')
            Left: ILocalReferenceExpression: value (OperationKind.LocalReferenceExpression, Type: System.Int32) (Syntax: 'value')
            Right: ILiteralExpression (OperationKind.LiteralExpression, Type: System.Int32, Constant: 5) (Syntax: '5')
        IfTrue: IBlockStatement (2 statements) (OperationKind.BlockStatement) (Syntax: 'If value >  ... End If')
            IExpressionStatement (OperationKind.ExpressionStatement) (Syntax: 'System.Cons ... oop break")')
              Expression: IInvocationExpression (Sub System.Console.WriteLine(value As System.String)) (OperationKind.InvocationExpression, Type: System.Void) (Syntax: 'System.Cons ... oop break")')
                  Instance Receiver: null
                  Arguments(1):
                      IArgument (ArgumentKind.Explicit, Matching Parameter: value) (OperationKind.Argument) (Syntax: '"While-loop break"')
                        ILiteralExpression (OperationKind.LiteralExpression, Type: System.String, Constant: "While-loop break") (Syntax: '"While-loop break"')
                        InConversion: null
                        OutConversion: null
            IBranchStatement (BranchKind.Break, Label: exit) (OperationKind.BranchStatement) (Syntax: 'Exit While')
        IfFalse: null
      IExpressionStatement (OperationKind.ExpressionStatement) (Syntax: 'System.Cons ... statement")')
        Expression: IInvocationExpression (Sub System.Console.WriteLine(value As System.String)) (OperationKind.InvocationExpression, Type: System.Void) (Syntax: 'System.Cons ... statement")')
            Instance Receiver: null
            Arguments(1):
                IArgument (ArgumentKind.Explicit, Matching Parameter: value) (OperationKind.Argument) (Syntax: '"While-loop statement"')
                  ILiteralExpression (OperationKind.LiteralExpression, Type: System.String, Constant: "While-loop statement") (Syntax: '"While-loop statement"')
                  InConversion: null
                  OutConversion: null]]>.Value

            VerifyOperationTreeForTest(Of WhileBlockSyntax)(source, expectedOperationTree)
        End Sub

        <CompilerTrait(CompilerFeature.IOperation)>
        <Fact(), WorkItem(17602, "https://github.com/dotnet/roslyn/issues/17602")>
        Public Sub IWhileUntilLoopStatement_WhileWithThrow()
            Dim source = <![CDATA[
Class Program
    Private Shared Sub Main()
        Dim index As Integer = 0
        While True'BIND:"While True"
            Dim value As Integer = System.Threading.Interlocked.Increment(index)
            If value > 100 Then
                Throw New System.Exception("An exception has occurred.")
            End If
            System.Console.WriteLine("While-loop statement")
        End While
    End Sub
End Class
    ]]>.Value

            Dim expectedOperationTree = <![CDATA[
IWhileUntilLoopStatement (IsTopTest: True, IsWhile: True) (LoopKind.WhileUntil) (OperationKind.LoopStatement) (Syntax: 'While True' ... End While')
  Condition: ILiteralExpression (OperationKind.LiteralExpression, Type: System.Boolean, Constant: True) (Syntax: 'True')
  Body: IBlockStatement (3 statements, 1 locals) (OperationKind.BlockStatement) (Syntax: 'While True' ... End While')
      Locals: Local_1: value As System.Int32
      IVariableDeclarationStatement (1 declarations) (OperationKind.VariableDeclarationStatement) (Syntax: 'Dim value A ... ment(index)')
        IVariableDeclaration (1 variables) (OperationKind.VariableDeclaration) (Syntax: 'value')
          Variables: Local_1: value As System.Int32
          Initializer: IInvocationExpression (Function System.Threading.Interlocked.Increment(ByRef location As System.Int32) As System.Int32) (OperationKind.InvocationExpression, Type: System.Int32) (Syntax: 'System.Thre ... ment(index)')
              Instance Receiver: null
              Arguments(1):
                  IArgument (ArgumentKind.Explicit, Matching Parameter: location) (OperationKind.Argument) (Syntax: 'index')
                    ILocalReferenceExpression: index (OperationKind.LocalReferenceExpression, Type: System.Int32) (Syntax: 'index')
                    InConversion: null
                    OutConversion: null
      IIfStatement (OperationKind.IfStatement) (Syntax: 'If value >  ... End If')
        Condition: IBinaryOperatorExpression (BinaryOperatorKind.GreaterThan, Checked) (OperationKind.BinaryOperatorExpression, Type: System.Boolean) (Syntax: 'value > 100')
            Left: ILocalReferenceExpression: value (OperationKind.LocalReferenceExpression, Type: System.Int32) (Syntax: 'value')
            Right: ILiteralExpression (OperationKind.LiteralExpression, Type: System.Int32, Constant: 100) (Syntax: '100')
        IfTrue: IBlockStatement (1 statements) (OperationKind.BlockStatement) (Syntax: 'If value >  ... End If')
            IExpressionStatement (OperationKind.ExpressionStatement) (Syntax: 'Throw New S ... occurred.")')
              Expression: IThrowExpression (OperationKind.ThrowExpression, Type: System.Exception) (Syntax: 'Throw New S ... occurred.")')
                  IObjectCreationExpression (Constructor: Sub System.Exception..ctor(message As System.String)) (OperationKind.ObjectCreationExpression, Type: System.Exception) (Syntax: 'New System. ... occurred.")')
                    Arguments(1):
                        IArgument (ArgumentKind.Explicit, Matching Parameter: message) (OperationKind.Argument) (Syntax: '"An excepti ...  occurred."')
                          ILiteralExpression (OperationKind.LiteralExpression, Type: System.String, Constant: "An exception has occurred.") (Syntax: '"An excepti ...  occurred."')
                          InConversion: null
                          OutConversion: null
                    Initializer: null
        IfFalse: null
      IExpressionStatement (OperationKind.ExpressionStatement) (Syntax: 'System.Cons ... statement")')
        Expression: IInvocationExpression (Sub System.Console.WriteLine(value As System.String)) (OperationKind.InvocationExpression, Type: System.Void) (Syntax: 'System.Cons ... statement")')
            Instance Receiver: null
            Arguments(1):
                IArgument (ArgumentKind.Explicit, Matching Parameter: value) (OperationKind.Argument) (Syntax: '"While-loop statement"')
                  ILiteralExpression (OperationKind.LiteralExpression, Type: System.String, Constant: "While-loop statement") (Syntax: '"While-loop statement"')
                  InConversion: null
                  OutConversion: null]]>.Value

            VerifyOperationTreeForTest(Of WhileBlockSyntax)(source, expectedOperationTree)
        End Sub

        <CompilerTrait(CompilerFeature.IOperation)>
        <Fact(), WorkItem(17602, "https://github.com/dotnet/roslyn/issues/17602")>
        Public Sub IWhileUntilLoopStatement_WhileWithAssignment()
            Dim source = <![CDATA[
Class Program
    Private Shared Sub Main()
        Dim value As Integer = 4
        Dim i As Integer
        While (InlineAssignHelper(i, value)) >= 0'BIND:"While (InlineAssignHelper(i, value)) >= 0"
            System.Console.WriteLine("While {0} {1}", i, value)
            value -= 1
        End While
    End Sub
    Private Shared Function InlineAssignHelper(Of T)(ByRef target As T, value As T) As T
        target = value
        Return value
    End Function
End Class
    ]]>.Value

            Dim expectedOperationTree = <![CDATA[
IWhileUntilLoopStatement (IsTopTest: True, IsWhile: True) (LoopKind.WhileUntil) (OperationKind.LoopStatement) (Syntax: 'While (Inli ... End While')
  Condition: IBinaryOperatorExpression (BinaryOperatorKind.GreaterThanOrEqual, Checked) (OperationKind.BinaryOperatorExpression, Type: System.Boolean) (Syntax: '(InlineAssi ... alue)) >= 0')
      Left: IParenthesizedExpression (OperationKind.ParenthesizedExpression, Type: System.Int32) (Syntax: '(InlineAssi ... (i, value))')
          Operand: IInvocationExpression (Function Program.InlineAssignHelper(Of System.Int32)(ByRef target As System.Int32, value As System.Int32) As System.Int32) (OperationKind.InvocationExpression, Type: System.Int32) (Syntax: 'InlineAssig ... r(i, value)')
              Instance Receiver: null
              Arguments(2):
                  IArgument (ArgumentKind.Explicit, Matching Parameter: target) (OperationKind.Argument) (Syntax: 'i')
                    ILocalReferenceExpression: i (OperationKind.LocalReferenceExpression, Type: System.Int32) (Syntax: 'i')
                    InConversion: null
                    OutConversion: null
                  IArgument (ArgumentKind.Explicit, Matching Parameter: value) (OperationKind.Argument) (Syntax: 'value')
                    ILocalReferenceExpression: value (OperationKind.LocalReferenceExpression, Type: System.Int32) (Syntax: 'value')
                    InConversion: null
                    OutConversion: null
      Right: ILiteralExpression (OperationKind.LiteralExpression, Type: System.Int32, Constant: 0) (Syntax: '0')
  Body: IBlockStatement (2 statements) (OperationKind.BlockStatement) (Syntax: 'While (Inli ... End While')
      IExpressionStatement (OperationKind.ExpressionStatement) (Syntax: 'System.Cons ... , i, value)')
        Expression: IInvocationExpression (Sub System.Console.WriteLine(format As System.String, arg0 As System.Object, arg1 As System.Object)) (OperationKind.InvocationExpression, Type: System.Void) (Syntax: 'System.Cons ... , i, value)')
            Instance Receiver: null
            Arguments(3):
                IArgument (ArgumentKind.Explicit, Matching Parameter: format) (OperationKind.Argument) (Syntax: '"While {0} {1}"')
                  ILiteralExpression (OperationKind.LiteralExpression, Type: System.String, Constant: "While {0} {1}") (Syntax: '"While {0} {1}"')
                  InConversion: null
                  OutConversion: null
                IArgument (ArgumentKind.Explicit, Matching Parameter: arg0) (OperationKind.Argument) (Syntax: 'i')
                  IConversionExpression (Implicit, TryCast: False, Unchecked) (OperationKind.ConversionExpression, Type: System.Object) (Syntax: 'i')
                    Conversion: CommonConversion (Exists: True, IsIdentity: False, IsNumeric: False, IsReference: False, IsUserDefined: False) (MethodSymbol: null)
                    Operand: ILocalReferenceExpression: i (OperationKind.LocalReferenceExpression, Type: System.Int32) (Syntax: 'i')
                  InConversion: null
                  OutConversion: null
                IArgument (ArgumentKind.Explicit, Matching Parameter: arg1) (OperationKind.Argument) (Syntax: 'value')
                  IConversionExpression (Implicit, TryCast: False, Unchecked) (OperationKind.ConversionExpression, Type: System.Object) (Syntax: 'value')
                    Conversion: CommonConversion (Exists: True, IsIdentity: False, IsNumeric: False, IsReference: False, IsUserDefined: False) (MethodSymbol: null)
                    Operand: ILocalReferenceExpression: value (OperationKind.LocalReferenceExpression, Type: System.Int32) (Syntax: 'value')
                  InConversion: null
                  OutConversion: null
      IExpressionStatement (OperationKind.ExpressionStatement) (Syntax: 'value -= 1')
        Expression: ICompoundAssignmentExpression (BinaryOperatorKind.Subtract, Checked) (OperationKind.CompoundAssignmentExpression, Type: System.Int32) (Syntax: 'value -= 1')
            Left: ILocalReferenceExpression: value (OperationKind.LocalReferenceExpression, Type: System.Int32) (Syntax: 'value')
            Right: ILiteralExpression (OperationKind.LiteralExpression, Type: System.Int32, Constant: 1) (Syntax: '1')
]]>.Value

            VerifyOperationTreeForTest(Of WhileBlockSyntax)(source, expectedOperationTree)
        End Sub

        <CompilerTrait(CompilerFeature.IOperation)>
        <Fact(), WorkItem(17602, "https://github.com/dotnet/roslyn/issues/17602")>
        Public Sub IWhileUntilLoopStatement_WhileImplicit()
            Dim source = <![CDATA[
Class Program
    Private Shared Sub Main()
        Dim number As Integer = 10
        While number'BIND:"While number"
        End While
    End Sub
End Class
    ]]>.Value

            Dim expectedOperationTree = <![CDATA[
IWhileUntilLoopStatement (IsTopTest: True, IsWhile: True) (LoopKind.WhileUntil) (OperationKind.LoopStatement) (Syntax: 'While numbe ... End While')
  Condition: IConversionExpression (Implicit, TryCast: False, Unchecked) (OperationKind.ConversionExpression, Type: System.Boolean) (Syntax: 'number')
      Conversion: CommonConversion (Exists: True, IsIdentity: False, IsNumeric: False, IsReference: False, IsUserDefined: False) (MethodSymbol: null)
      Operand: ILocalReferenceExpression: number (OperationKind.LocalReferenceExpression, Type: System.Int32) (Syntax: 'number')
  Body: IBlockStatement (0 statements) (OperationKind.BlockStatement) (Syntax: 'While numbe ... End While')
]]>.Value

            VerifyOperationTreeForTest(Of WhileBlockSyntax)(source, expectedOperationTree)
        End Sub

        <CompilerTrait(CompilerFeature.IOperation)>
        <Fact(), WorkItem(17602, "https://github.com/dotnet/roslyn/issues/17602")>
        Public Sub IWhileUntilLoopStatement_WhileWithReturn()
            Dim source = <![CDATA[
Class Program
    Private Shared Sub Main()
        System.Console.WriteLine(GetFirstEvenNumber(33))
    End Sub
    Public Shared Function GetFirstEvenNumber(number As Integer) As Integer
        While True'BIND:"While True"
            If (number Mod 2) = 0 Then
                Return number
            End If

            number += 1
        End While
    End Function
End Class
    ]]>.Value

            Dim expectedOperationTree = <![CDATA[
IWhileUntilLoopStatement (IsTopTest: True, IsWhile: True) (LoopKind.WhileUntil) (OperationKind.LoopStatement) (Syntax: 'While True' ... End While')
  Condition: ILiteralExpression (OperationKind.LiteralExpression, Type: System.Boolean, Constant: True) (Syntax: 'True')
  Body: IBlockStatement (2 statements) (OperationKind.BlockStatement) (Syntax: 'While True' ... End While')
      IIfStatement (OperationKind.IfStatement) (Syntax: 'If (number  ... End If')
        Condition: IBinaryOperatorExpression (BinaryOperatorKind.Equals, Checked) (OperationKind.BinaryOperatorExpression, Type: System.Boolean) (Syntax: '(number Mod 2) = 0')
            Left: IParenthesizedExpression (OperationKind.ParenthesizedExpression, Type: System.Int32) (Syntax: '(number Mod 2)')
                Operand: IBinaryOperatorExpression (BinaryOperatorKind.Remainder, Checked) (OperationKind.BinaryOperatorExpression, Type: System.Int32) (Syntax: 'number Mod 2')
                    Left: IParameterReferenceExpression: number (OperationKind.ParameterReferenceExpression, Type: System.Int32) (Syntax: 'number')
                    Right: ILiteralExpression (OperationKind.LiteralExpression, Type: System.Int32, Constant: 2) (Syntax: '2')
            Right: ILiteralExpression (OperationKind.LiteralExpression, Type: System.Int32, Constant: 0) (Syntax: '0')
        IfTrue: IBlockStatement (1 statements) (OperationKind.BlockStatement) (Syntax: 'If (number  ... End If')
            IReturnStatement (OperationKind.ReturnStatement) (Syntax: 'Return number')
              ReturnedValue: IParameterReferenceExpression: number (OperationKind.ParameterReferenceExpression, Type: System.Int32) (Syntax: 'number')
        IfFalse: null
      IExpressionStatement (OperationKind.ExpressionStatement) (Syntax: 'number += 1')
        Expression: ICompoundAssignmentExpression (BinaryOperatorKind.Add, Checked) (OperationKind.CompoundAssignmentExpression, Type: System.Int32) (Syntax: 'number += 1')
            Left: IParameterReferenceExpression: number (OperationKind.ParameterReferenceExpression, Type: System.Int32) (Syntax: 'number')
            Right: ILiteralExpression (OperationKind.LiteralExpression, Type: System.Int32, Constant: 1) (Syntax: '1')]]>.Value

            VerifyOperationTreeForTest(Of WhileBlockSyntax)(source, expectedOperationTree)
        End Sub

        <CompilerTrait(CompilerFeature.IOperation)>
        <Fact(), WorkItem(17602, "https://github.com/dotnet/roslyn/issues/17602")>
        Public Sub IWhileUntilLoopStatement_WhileWithGoto()
            Dim source = <![CDATA[
Class Program
    Private Shared Sub Main()
        System.Console.WriteLine(GetFirstEvenNumber(33))
    End Sub
    Public Shared Function GetFirstEvenNumber(number As Integer) As Integer
        While True'BIND:"While True"
            If (number Mod 2) = 0 Then
                GoTo Even
            End If
            number += 1
Even:
            Return number
        End While
    End Function
End Class
    ]]>.Value

            Dim expectedOperationTree = <![CDATA[
IWhileUntilLoopStatement (IsTopTest: True, IsWhile: True) (LoopKind.WhileUntil) (OperationKind.LoopStatement) (Syntax: 'While True' ... End While')
  Condition: ILiteralExpression (OperationKind.LiteralExpression, Type: System.Boolean, Constant: True) (Syntax: 'True')
  Body: IBlockStatement (4 statements) (OperationKind.BlockStatement) (Syntax: 'While True' ... End While')
      IIfStatement (OperationKind.IfStatement) (Syntax: 'If (number  ... End If')
        Condition: IBinaryOperatorExpression (BinaryOperatorKind.Equals, Checked) (OperationKind.BinaryOperatorExpression, Type: System.Boolean) (Syntax: '(number Mod 2) = 0')
            Left: IParenthesizedExpression (OperationKind.ParenthesizedExpression, Type: System.Int32) (Syntax: '(number Mod 2)')
                Operand: IBinaryOperatorExpression (BinaryOperatorKind.Remainder, Checked) (OperationKind.BinaryOperatorExpression, Type: System.Int32) (Syntax: 'number Mod 2')
                    Left: IParameterReferenceExpression: number (OperationKind.ParameterReferenceExpression, Type: System.Int32) (Syntax: 'number')
                    Right: ILiteralExpression (OperationKind.LiteralExpression, Type: System.Int32, Constant: 2) (Syntax: '2')
            Right: ILiteralExpression (OperationKind.LiteralExpression, Type: System.Int32, Constant: 0) (Syntax: '0')
        IfTrue: IBlockStatement (1 statements) (OperationKind.BlockStatement) (Syntax: 'If (number  ... End If')
            IBranchStatement (BranchKind.GoTo, Label: Even) (OperationKind.BranchStatement) (Syntax: 'GoTo Even')
        IfFalse: null
      IExpressionStatement (OperationKind.ExpressionStatement) (Syntax: 'number += 1')
        Expression: ICompoundAssignmentExpression (BinaryOperatorKind.Add, Checked) (OperationKind.CompoundAssignmentExpression, Type: System.Int32) (Syntax: 'number += 1')
            Left: IParameterReferenceExpression: number (OperationKind.ParameterReferenceExpression, Type: System.Int32) (Syntax: 'number')
            Right: ILiteralExpression (OperationKind.LiteralExpression, Type: System.Int32, Constant: 1) (Syntax: '1')
      ILabeledStatement (Label: Even) (OperationKind.LabeledStatement) (Syntax: 'Even:')
        Statement: null
      IReturnStatement (OperationKind.ReturnStatement) (Syntax: 'Return number')
        ReturnedValue: IParameterReferenceExpression: number (OperationKind.ParameterReferenceExpression, Type: System.Int32) (Syntax: 'number')]]>.Value

            VerifyOperationTreeForTest(Of WhileBlockSyntax)(source, expectedOperationTree)
        End Sub

        <CompilerTrait(CompilerFeature.IOperation)>
        <Fact(), WorkItem(17602, "https://github.com/dotnet/roslyn/issues/17602")>
        Public Sub IWhileUntilLoopStatement_WhileMissingCondition()
            Dim source = <![CDATA[
Class Program
    Private Shared Sub Main()
        Dim index As Integer = 0
        Dim condition As Boolean = True
        While 'BIND:"While "
            Dim value As Integer = System.Threading.Interlocked.Increment(index)
            If value > 100 Then
                condition = False
            End If
        End While
    End Sub
End Class
    ]]>.Value

            Dim expectedOperationTree = <![CDATA[
IWhileUntilLoopStatement (IsTopTest: True, IsWhile: True) (LoopKind.WhileUntil) (OperationKind.LoopStatement, IsInvalid) (Syntax: 'While 'BIND ... End While')
  Condition: IConversionExpression (Implicit, TryCast: False, Unchecked) (OperationKind.ConversionExpression, Type: System.Boolean, IsInvalid) (Syntax: '')
      Conversion: CommonConversion (Exists: False, IsIdentity: False, IsNumeric: False, IsReference: False, IsUserDefined: False) (MethodSymbol: null)
      Operand: IInvalidExpression (OperationKind.InvalidExpression, Type: ?, IsInvalid) (Syntax: '')
          Children(0)
  Body: IBlockStatement (2 statements, 1 locals) (OperationKind.BlockStatement, IsInvalid) (Syntax: 'While 'BIND ... End While')
      Locals: Local_1: value As System.Int32
      IVariableDeclarationStatement (1 declarations) (OperationKind.VariableDeclarationStatement) (Syntax: 'Dim value A ... ment(index)')
        IVariableDeclaration (1 variables) (OperationKind.VariableDeclaration) (Syntax: 'value')
          Variables: Local_1: value As System.Int32
          Initializer: IInvocationExpression (Function System.Threading.Interlocked.Increment(ByRef location As System.Int32) As System.Int32) (OperationKind.InvocationExpression, Type: System.Int32) (Syntax: 'System.Thre ... ment(index)')
              Instance Receiver: null
              Arguments(1):
                  IArgument (ArgumentKind.Explicit, Matching Parameter: location) (OperationKind.Argument) (Syntax: 'index')
                    ILocalReferenceExpression: index (OperationKind.LocalReferenceExpression, Type: System.Int32) (Syntax: 'index')
                    InConversion: null
                    OutConversion: null
      IIfStatement (OperationKind.IfStatement) (Syntax: 'If value >  ... End If')
        Condition: IBinaryOperatorExpression (BinaryOperatorKind.GreaterThan, Checked) (OperationKind.BinaryOperatorExpression, Type: System.Boolean) (Syntax: 'value > 100')
            Left: ILocalReferenceExpression: value (OperationKind.LocalReferenceExpression, Type: System.Int32) (Syntax: 'value')
            Right: ILiteralExpression (OperationKind.LiteralExpression, Type: System.Int32, Constant: 100) (Syntax: '100')
        IfTrue: IBlockStatement (1 statements) (OperationKind.BlockStatement) (Syntax: 'If value >  ... End If')
            IExpressionStatement (OperationKind.ExpressionStatement) (Syntax: 'condition = False')
              Expression: ISimpleAssignmentExpression (OperationKind.SimpleAssignmentExpression, Type: System.Boolean) (Syntax: 'condition = False')
                  Left: ILocalReferenceExpression: condition (OperationKind.LocalReferenceExpression, Type: System.Boolean) (Syntax: 'condition')
                  Right: ILiteralExpression (OperationKind.LiteralExpression, Type: System.Boolean, Constant: False) (Syntax: 'False')
        IfFalse: null]]>.Value

            VerifyOperationTreeForTest(Of WhileBlockSyntax)(source, expectedOperationTree)
        End Sub

        <CompilerTrait(CompilerFeature.IOperation)>
        <Fact(), WorkItem(17602, "https://github.com/dotnet/roslyn/issues/17602")>
        Public Sub IWhileUntilLoopStatement_WhileMissingStatement()
            Dim source = <![CDATA[
Class Program
    Private Shared Sub Main()
        Dim index As Integer = 0
        Dim condition As Boolean = True
        While (condition)'BIND:"While (condition)"
        End While
    End Sub
End Class

    ]]>.Value

            Dim expectedOperationTree = <![CDATA[
IWhileUntilLoopStatement (IsTopTest: True, IsWhile: True) (LoopKind.WhileUntil) (OperationKind.LoopStatement) (Syntax: 'While (cond ... End While')
  Condition: IParenthesizedExpression (OperationKind.ParenthesizedExpression, Type: System.Boolean) (Syntax: '(condition)')
      Operand: ILocalReferenceExpression: condition (OperationKind.LocalReferenceExpression, Type: System.Boolean) (Syntax: 'condition')
  Body: IBlockStatement (0 statements) (OperationKind.BlockStatement) (Syntax: 'While (cond ... End While')
]]>.Value

            VerifyOperationTreeForTest(Of WhileBlockSyntax)(source, expectedOperationTree)
        End Sub

        <CompilerTrait(CompilerFeature.IOperation)>
        <Fact(), WorkItem(17602, "https://github.com/dotnet/roslyn/issues/17602")>
        Public Sub IWhileUntilLoopStatement_WhileWithContinue()
            Dim source = <![CDATA[
Class ContinueTest
    Private Shared Sub Main()
        Dim i As Integer = 0
        While i <= 10'BIND:"While i <= 10"
            i += 1
            If i < 9 Then
                Continue While
            End If
            System.Console.WriteLine(i)
        End While
    End Sub
End Class
    ]]>.Value

            Dim expectedOperationTree = <![CDATA[
IWhileUntilLoopStatement (IsTopTest: True, IsWhile: True) (LoopKind.WhileUntil) (OperationKind.LoopStatement) (Syntax: 'While i <=  ... End While')
  Condition: IBinaryOperatorExpression (BinaryOperatorKind.LessThanOrEqual, Checked) (OperationKind.BinaryOperatorExpression, Type: System.Boolean) (Syntax: 'i <= 10')
      Left: ILocalReferenceExpression: i (OperationKind.LocalReferenceExpression, Type: System.Int32) (Syntax: 'i')
      Right: ILiteralExpression (OperationKind.LiteralExpression, Type: System.Int32, Constant: 10) (Syntax: '10')
  Body: IBlockStatement (3 statements) (OperationKind.BlockStatement) (Syntax: 'While i <=  ... End While')
      IExpressionStatement (OperationKind.ExpressionStatement) (Syntax: 'i += 1')
        Expression: ICompoundAssignmentExpression (BinaryOperatorKind.Add, Checked) (OperationKind.CompoundAssignmentExpression, Type: System.Int32) (Syntax: 'i += 1')
            Left: ILocalReferenceExpression: i (OperationKind.LocalReferenceExpression, Type: System.Int32) (Syntax: 'i')
            Right: ILiteralExpression (OperationKind.LiteralExpression, Type: System.Int32, Constant: 1) (Syntax: '1')
      IIfStatement (OperationKind.IfStatement) (Syntax: 'If i < 9 Th ... End If')
        Condition: IBinaryOperatorExpression (BinaryOperatorKind.LessThan, Checked) (OperationKind.BinaryOperatorExpression, Type: System.Boolean) (Syntax: 'i < 9')
            Left: ILocalReferenceExpression: i (OperationKind.LocalReferenceExpression, Type: System.Int32) (Syntax: 'i')
            Right: ILiteralExpression (OperationKind.LiteralExpression, Type: System.Int32, Constant: 9) (Syntax: '9')
        IfTrue: IBlockStatement (1 statements) (OperationKind.BlockStatement) (Syntax: 'If i < 9 Th ... End If')
            IBranchStatement (BranchKind.Continue, Label: continue) (OperationKind.BranchStatement) (Syntax: 'Continue While')
        IfFalse: null
      IExpressionStatement (OperationKind.ExpressionStatement) (Syntax: 'System.Cons ... riteLine(i)')
        Expression: IInvocationExpression (Sub System.Console.WriteLine(value As System.Int32)) (OperationKind.InvocationExpression, Type: System.Void) (Syntax: 'System.Cons ... riteLine(i)')
            Instance Receiver: null
            Arguments(1):
                IArgument (ArgumentKind.Explicit, Matching Parameter: value) (OperationKind.Argument) (Syntax: 'i')
                  ILocalReferenceExpression: i (OperationKind.LocalReferenceExpression, Type: System.Int32) (Syntax: 'i')
                  InConversion: null
                  OutConversion: null
]]>.Value

            VerifyOperationTreeForTest(Of WhileBlockSyntax)(source, expectedOperationTree)
        End Sub

        <CompilerTrait(CompilerFeature.IOperation)>
        <Fact(), WorkItem(17602, "https://github.com/dotnet/roslyn/issues/17602")>
        Public Sub IWhileUntilLoopStatement_WhileConditionInvocationExpression()
            Dim source = <![CDATA[
Class ContinueTest
    Private Shared Sub Main()
        Dim i As Integer = 0
        While IsTrue(i)'BIND:"While IsTrue(i)"
            i += 1
            System.Console.WriteLine(i)
        End While
    End Sub
    Private Shared Function IsTrue(i As Integer) As Boolean
        If i < 9 Then
            Return True
        Else
            Return False
        End If
    End Function
End Class
    ]]>.Value

            Dim expectedOperationTree = <![CDATA[
IWhileUntilLoopStatement (IsTopTest: True, IsWhile: True) (LoopKind.WhileUntil) (OperationKind.LoopStatement) (Syntax: 'While IsTru ... End While')
  Condition: IInvocationExpression (Function ContinueTest.IsTrue(i As System.Int32) As System.Boolean) (OperationKind.InvocationExpression, Type: System.Boolean) (Syntax: 'IsTrue(i)')
      Instance Receiver: null
      Arguments(1):
          IArgument (ArgumentKind.Explicit, Matching Parameter: i) (OperationKind.Argument) (Syntax: 'i')
            ILocalReferenceExpression: i (OperationKind.LocalReferenceExpression, Type: System.Int32) (Syntax: 'i')
            InConversion: null
            OutConversion: null
  Body: IBlockStatement (2 statements) (OperationKind.BlockStatement) (Syntax: 'While IsTru ... End While')
      IExpressionStatement (OperationKind.ExpressionStatement) (Syntax: 'i += 1')
        Expression: ICompoundAssignmentExpression (BinaryOperatorKind.Add, Checked) (OperationKind.CompoundAssignmentExpression, Type: System.Int32) (Syntax: 'i += 1')
            Left: ILocalReferenceExpression: i (OperationKind.LocalReferenceExpression, Type: System.Int32) (Syntax: 'i')
            Right: ILiteralExpression (OperationKind.LiteralExpression, Type: System.Int32, Constant: 1) (Syntax: '1')
      IExpressionStatement (OperationKind.ExpressionStatement) (Syntax: 'System.Cons ... riteLine(i)')
        Expression: IInvocationExpression (Sub System.Console.WriteLine(value As System.Int32)) (OperationKind.InvocationExpression, Type: System.Void) (Syntax: 'System.Cons ... riteLine(i)')
            Instance Receiver: null
            Arguments(1):
                IArgument (ArgumentKind.Explicit, Matching Parameter: value) (OperationKind.Argument) (Syntax: 'i')
                  ILocalReferenceExpression: i (OperationKind.LocalReferenceExpression, Type: System.Int32) (Syntax: 'i')
                  InConversion: null
                  OutConversion: null]]>.Value

            VerifyOperationTreeForTest(Of WhileBlockSyntax)(source, expectedOperationTree)
        End Sub

        <CompilerTrait(CompilerFeature.IOperation)>
        <Fact(), WorkItem(17602, "https://github.com/dotnet/roslyn/issues/17602")>
        Public Sub IWhileUntilLoopStatement_WhileNested()
            Dim source = <![CDATA[
Class Test
    Private Shared Sub Main()
        Dim i As Integer = 0
        While i < 10'BIND:"While i < 10"
            i += 1
            Dim j As Integer = 0
            While j < 10
                j += 1
                System.Console.WriteLine(j)
            End While
            System.Console.WriteLine(i)
        End While
    End Sub
End Class
    ]]>.Value

            Dim expectedOperationTree = <![CDATA[
IWhileUntilLoopStatement (IsTopTest: True, IsWhile: True) (LoopKind.WhileUntil) (OperationKind.LoopStatement) (Syntax: 'While i < 1 ... End While')
  Condition: IBinaryOperatorExpression (BinaryOperatorKind.LessThan, Checked) (OperationKind.BinaryOperatorExpression, Type: System.Boolean) (Syntax: 'i < 10')
      Left: ILocalReferenceExpression: i (OperationKind.LocalReferenceExpression, Type: System.Int32) (Syntax: 'i')
      Right: ILiteralExpression (OperationKind.LiteralExpression, Type: System.Int32, Constant: 10) (Syntax: '10')
  Body: IBlockStatement (4 statements, 1 locals) (OperationKind.BlockStatement) (Syntax: 'While i < 1 ... End While')
      Locals: Local_1: j As System.Int32
      IExpressionStatement (OperationKind.ExpressionStatement) (Syntax: 'i += 1')
        Expression: ICompoundAssignmentExpression (BinaryOperatorKind.Add, Checked) (OperationKind.CompoundAssignmentExpression, Type: System.Int32) (Syntax: 'i += 1')
            Left: ILocalReferenceExpression: i (OperationKind.LocalReferenceExpression, Type: System.Int32) (Syntax: 'i')
            Right: ILiteralExpression (OperationKind.LiteralExpression, Type: System.Int32, Constant: 1) (Syntax: '1')
      IVariableDeclarationStatement (1 declarations) (OperationKind.VariableDeclarationStatement) (Syntax: 'Dim j As Integer = 0')
        IVariableDeclaration (1 variables) (OperationKind.VariableDeclaration) (Syntax: 'j')
          Variables: Local_1: j As System.Int32
          Initializer: ILiteralExpression (OperationKind.LiteralExpression, Type: System.Int32, Constant: 0) (Syntax: '0')
      IWhileUntilLoopStatement (IsTopTest: True, IsWhile: True) (LoopKind.WhileUntil) (OperationKind.LoopStatement) (Syntax: 'While j < 1 ... End While')
        Condition: IBinaryOperatorExpression (BinaryOperatorKind.LessThan, Checked) (OperationKind.BinaryOperatorExpression, Type: System.Boolean) (Syntax: 'j < 10')
            Left: ILocalReferenceExpression: j (OperationKind.LocalReferenceExpression, Type: System.Int32) (Syntax: 'j')
            Right: ILiteralExpression (OperationKind.LiteralExpression, Type: System.Int32, Constant: 10) (Syntax: '10')
        Body: IBlockStatement (2 statements) (OperationKind.BlockStatement) (Syntax: 'While j < 1 ... End While')
            IExpressionStatement (OperationKind.ExpressionStatement) (Syntax: 'j += 1')
              Expression: ICompoundAssignmentExpression (BinaryOperatorKind.Add, Checked) (OperationKind.CompoundAssignmentExpression, Type: System.Int32) (Syntax: 'j += 1')
                  Left: ILocalReferenceExpression: j (OperationKind.LocalReferenceExpression, Type: System.Int32) (Syntax: 'j')
                  Right: ILiteralExpression (OperationKind.LiteralExpression, Type: System.Int32, Constant: 1) (Syntax: '1')
            IExpressionStatement (OperationKind.ExpressionStatement) (Syntax: 'System.Cons ... riteLine(j)')
              Expression: IInvocationExpression (Sub System.Console.WriteLine(value As System.Int32)) (OperationKind.InvocationExpression, Type: System.Void) (Syntax: 'System.Cons ... riteLine(j)')
                  Instance Receiver: null
                  Arguments(1):
                      IArgument (ArgumentKind.Explicit, Matching Parameter: value) (OperationKind.Argument) (Syntax: 'j')
                        ILocalReferenceExpression: j (OperationKind.LocalReferenceExpression, Type: System.Int32) (Syntax: 'j')
                        InConversion: null
                        OutConversion: null
      IExpressionStatement (OperationKind.ExpressionStatement) (Syntax: 'System.Cons ... riteLine(i)')
        Expression: IInvocationExpression (Sub System.Console.WriteLine(value As System.Int32)) (OperationKind.InvocationExpression, Type: System.Void) (Syntax: 'System.Cons ... riteLine(i)')
            Instance Receiver: null
            Arguments(1):
                IArgument (ArgumentKind.Explicit, Matching Parameter: value) (OperationKind.Argument) (Syntax: 'i')
                  ILocalReferenceExpression: i (OperationKind.LocalReferenceExpression, Type: System.Int32) (Syntax: 'i')
                  InConversion: null
                  OutConversion: null]]>.Value

            VerifyOperationTreeForTest(Of WhileBlockSyntax)(source, expectedOperationTree)
        End Sub

        <CompilerTrait(CompilerFeature.IOperation)>
        <Fact(), WorkItem(17602, "https://github.com/dotnet/roslyn/issues/17602")>
        Public Sub IWhileUntilLoopStatement_WhileChangeOuterInnerValue()
            Dim source = <![CDATA[
Class Test
    Private Shared Sub Main()
        Dim i As Integer = 0
        While i < 10'BIND:"While i < 10"
            i += 1
            Dim j As Integer = 0
            While j < 10
                j += 1
                i = i + j
                System.Console.WriteLine(j)
            End While
            System.Console.WriteLine(i)
        End While
    End Sub
End Class
    ]]>.Value

            Dim expectedOperationTree = <![CDATA[
IWhileUntilLoopStatement (IsTopTest: True, IsWhile: True) (LoopKind.WhileUntil) (OperationKind.LoopStatement) (Syntax: 'While i < 1 ... End While')
  Condition: IBinaryOperatorExpression (BinaryOperatorKind.LessThan, Checked) (OperationKind.BinaryOperatorExpression, Type: System.Boolean) (Syntax: 'i < 10')
      Left: ILocalReferenceExpression: i (OperationKind.LocalReferenceExpression, Type: System.Int32) (Syntax: 'i')
      Right: ILiteralExpression (OperationKind.LiteralExpression, Type: System.Int32, Constant: 10) (Syntax: '10')
  Body: IBlockStatement (4 statements, 1 locals) (OperationKind.BlockStatement) (Syntax: 'While i < 1 ... End While')
      Locals: Local_1: j As System.Int32
      IExpressionStatement (OperationKind.ExpressionStatement) (Syntax: 'i += 1')
        Expression: ICompoundAssignmentExpression (BinaryOperatorKind.Add, Checked) (OperationKind.CompoundAssignmentExpression, Type: System.Int32) (Syntax: 'i += 1')
            Left: ILocalReferenceExpression: i (OperationKind.LocalReferenceExpression, Type: System.Int32) (Syntax: 'i')
            Right: ILiteralExpression (OperationKind.LiteralExpression, Type: System.Int32, Constant: 1) (Syntax: '1')
      IVariableDeclarationStatement (1 declarations) (OperationKind.VariableDeclarationStatement) (Syntax: 'Dim j As Integer = 0')
        IVariableDeclaration (1 variables) (OperationKind.VariableDeclaration) (Syntax: 'j')
          Variables: Local_1: j As System.Int32
          Initializer: ILiteralExpression (OperationKind.LiteralExpression, Type: System.Int32, Constant: 0) (Syntax: '0')
      IWhileUntilLoopStatement (IsTopTest: True, IsWhile: True) (LoopKind.WhileUntil) (OperationKind.LoopStatement) (Syntax: 'While j < 1 ... End While')
        Condition: IBinaryOperatorExpression (BinaryOperatorKind.LessThan, Checked) (OperationKind.BinaryOperatorExpression, Type: System.Boolean) (Syntax: 'j < 10')
            Left: ILocalReferenceExpression: j (OperationKind.LocalReferenceExpression, Type: System.Int32) (Syntax: 'j')
            Right: ILiteralExpression (OperationKind.LiteralExpression, Type: System.Int32, Constant: 10) (Syntax: '10')
        Body: IBlockStatement (3 statements) (OperationKind.BlockStatement) (Syntax: 'While j < 1 ... End While')
            IExpressionStatement (OperationKind.ExpressionStatement) (Syntax: 'j += 1')
              Expression: ICompoundAssignmentExpression (BinaryOperatorKind.Add, Checked) (OperationKind.CompoundAssignmentExpression, Type: System.Int32) (Syntax: 'j += 1')
                  Left: ILocalReferenceExpression: j (OperationKind.LocalReferenceExpression, Type: System.Int32) (Syntax: 'j')
                  Right: ILiteralExpression (OperationKind.LiteralExpression, Type: System.Int32, Constant: 1) (Syntax: '1')
            IExpressionStatement (OperationKind.ExpressionStatement) (Syntax: 'i = i + j')
              Expression: ISimpleAssignmentExpression (OperationKind.SimpleAssignmentExpression, Type: System.Int32) (Syntax: 'i = i + j')
                  Left: ILocalReferenceExpression: i (OperationKind.LocalReferenceExpression, Type: System.Int32) (Syntax: 'i')
                  Right: IBinaryOperatorExpression (BinaryOperatorKind.Add, Checked) (OperationKind.BinaryOperatorExpression, Type: System.Int32) (Syntax: 'i + j')
                      Left: ILocalReferenceExpression: i (OperationKind.LocalReferenceExpression, Type: System.Int32) (Syntax: 'i')
                      Right: ILocalReferenceExpression: j (OperationKind.LocalReferenceExpression, Type: System.Int32) (Syntax: 'j')
            IExpressionStatement (OperationKind.ExpressionStatement) (Syntax: 'System.Cons ... riteLine(j)')
              Expression: IInvocationExpression (Sub System.Console.WriteLine(value As System.Int32)) (OperationKind.InvocationExpression, Type: System.Void) (Syntax: 'System.Cons ... riteLine(j)')
                  Instance Receiver: null
                  Arguments(1):
                      IArgument (ArgumentKind.Explicit, Matching Parameter: value) (OperationKind.Argument) (Syntax: 'j')
                        ILocalReferenceExpression: j (OperationKind.LocalReferenceExpression, Type: System.Int32) (Syntax: 'j')
                        InConversion: null
                        OutConversion: null
      IExpressionStatement (OperationKind.ExpressionStatement) (Syntax: 'System.Cons ... riteLine(i)')
        Expression: IInvocationExpression (Sub System.Console.WriteLine(value As System.Int32)) (OperationKind.InvocationExpression, Type: System.Void) (Syntax: 'System.Cons ... riteLine(i)')
            Instance Receiver: null
            Arguments(1):
                IArgument (ArgumentKind.Explicit, Matching Parameter: value) (OperationKind.Argument) (Syntax: 'i')
                  ILocalReferenceExpression: i (OperationKind.LocalReferenceExpression, Type: System.Int32) (Syntax: 'i')
                  InConversion: null
                  OutConversion: null]]>.Value

            VerifyOperationTreeForTest(Of WhileBlockSyntax)(source, expectedOperationTree)
        End Sub

        <CompilerTrait(CompilerFeature.IOperation)>
        <Fact(), WorkItem(17602, "https://github.com/dotnet/roslyn/issues/17602")>
        Public Sub IWhileUntilLoopStatement_WhileIncrementInCondition()
            Dim source = <![CDATA[
Class Program
    Private Shared Sub Main(args As String())
        Dim i As Integer = 0
        While System.Threading.Interlocked.Increment(i) < 5'BIND:"While System.Threading.Interlocked.Increment(i) < 5"
            System.Console.WriteLine(i)
        End While
    End Sub
End Class
    ]]>.Value

            Dim expectedOperationTree = <![CDATA[
IWhileUntilLoopStatement (IsTopTest: True, IsWhile: True) (LoopKind.WhileUntil) (OperationKind.LoopStatement) (Syntax: 'While Syste ... End While')
  Condition: IBinaryOperatorExpression (BinaryOperatorKind.LessThan, Checked) (OperationKind.BinaryOperatorExpression, Type: System.Boolean) (Syntax: 'System.Thre ... ment(i) < 5')
      Left: IInvocationExpression (Function System.Threading.Interlocked.Increment(ByRef location As System.Int32) As System.Int32) (OperationKind.InvocationExpression, Type: System.Int32) (Syntax: 'System.Thre ... ncrement(i)')
          Instance Receiver: null
          Arguments(1):
              IArgument (ArgumentKind.Explicit, Matching Parameter: location) (OperationKind.Argument) (Syntax: 'i')
                ILocalReferenceExpression: i (OperationKind.LocalReferenceExpression, Type: System.Int32) (Syntax: 'i')
                InConversion: null
                OutConversion: null
      Right: ILiteralExpression (OperationKind.LiteralExpression, Type: System.Int32, Constant: 5) (Syntax: '5')
  Body: IBlockStatement (1 statements) (OperationKind.BlockStatement) (Syntax: 'While Syste ... End While')
      IExpressionStatement (OperationKind.ExpressionStatement) (Syntax: 'System.Cons ... riteLine(i)')
        Expression: IInvocationExpression (Sub System.Console.WriteLine(value As System.Int32)) (OperationKind.InvocationExpression, Type: System.Void) (Syntax: 'System.Cons ... riteLine(i)')
            Instance Receiver: null
            Arguments(1):
                IArgument (ArgumentKind.Explicit, Matching Parameter: value) (OperationKind.Argument) (Syntax: 'i')
                  ILocalReferenceExpression: i (OperationKind.LocalReferenceExpression, Type: System.Int32) (Syntax: 'i')
                  InConversion: null
                  OutConversion: null]]>.Value

            VerifyOperationTreeForTest(Of WhileBlockSyntax)(source, expectedOperationTree)
        End Sub

        <CompilerTrait(CompilerFeature.IOperation)>
        <Fact(), WorkItem(17602, "https://github.com/dotnet/roslyn/issues/17602")>
        Public Sub IWhileUntilLoopStatement_WhileInfiniteLoop()
            Dim source = <![CDATA[
Class C
    Private Shared Sub Main(args As String())
        Dim i As Integer = 1
        While i > 0'BIND:"While i > 0"
            i += 1
        End While
    End Sub
End Class

    ]]>.Value

            Dim expectedOperationTree = <![CDATA[
IWhileUntilLoopStatement (IsTopTest: True, IsWhile: True) (LoopKind.WhileUntil) (OperationKind.LoopStatement) (Syntax: 'While i > 0 ... End While')
  Condition: IBinaryOperatorExpression (BinaryOperatorKind.GreaterThan, Checked) (OperationKind.BinaryOperatorExpression, Type: System.Boolean) (Syntax: 'i > 0')
      Left: ILocalReferenceExpression: i (OperationKind.LocalReferenceExpression, Type: System.Int32) (Syntax: 'i')
      Right: ILiteralExpression (OperationKind.LiteralExpression, Type: System.Int32, Constant: 0) (Syntax: '0')
  Body: IBlockStatement (1 statements) (OperationKind.BlockStatement) (Syntax: 'While i > 0 ... End While')
      IExpressionStatement (OperationKind.ExpressionStatement) (Syntax: 'i += 1')
        Expression: ICompoundAssignmentExpression (BinaryOperatorKind.Add, Checked) (OperationKind.CompoundAssignmentExpression, Type: System.Int32) (Syntax: 'i += 1')
            Left: ILocalReferenceExpression: i (OperationKind.LocalReferenceExpression, Type: System.Int32) (Syntax: 'i')
            Right: ILiteralExpression (OperationKind.LiteralExpression, Type: System.Int32, Constant: 1) (Syntax: '1')]]>.Value

            VerifyOperationTreeForTest(Of WhileBlockSyntax)(source, expectedOperationTree)
        End Sub

        <CompilerTrait(CompilerFeature.IOperation)>
        <Fact(), WorkItem(17602, "https://github.com/dotnet/roslyn/issues/17602")>
        Public Sub IWhileUntilLoopStatement_WhileConstantCheck()
            Dim source = <![CDATA[
Class Program
    Private Function foo() As Boolean
        Const b As Boolean = True
        While b = b'BIND:"While b = b"
            Return b
        End While
    End Function

End Class
    ]]>.Value

            Dim expectedOperationTree = <![CDATA[
IWhileUntilLoopStatement (IsTopTest: True, IsWhile: True) (LoopKind.WhileUntil) (OperationKind.LoopStatement) (Syntax: 'While b = b ... End While')
  Condition: IBinaryOperatorExpression (BinaryOperatorKind.Equals, Checked) (OperationKind.BinaryOperatorExpression, Type: System.Boolean, Constant: True) (Syntax: 'b = b')
      Left: ILocalReferenceExpression: b (OperationKind.LocalReferenceExpression, Type: System.Boolean, Constant: True) (Syntax: 'b')
      Right: ILocalReferenceExpression: b (OperationKind.LocalReferenceExpression, Type: System.Boolean, Constant: True) (Syntax: 'b')
  Body: IBlockStatement (1 statements) (OperationKind.BlockStatement) (Syntax: 'While b = b ... End While')
      IReturnStatement (OperationKind.ReturnStatement) (Syntax: 'Return b')
        ReturnedValue: ILocalReferenceExpression: b (OperationKind.LocalReferenceExpression, Type: System.Boolean, Constant: True) (Syntax: 'b')
]]>.Value

            VerifyOperationTreeForTest(Of WhileBlockSyntax)(source, expectedOperationTree)
        End Sub

        <CompilerTrait(CompilerFeature.IOperation)>
        <Fact(), WorkItem(17602, "https://github.com/dotnet/roslyn/issues/17602")>
        Public Sub IWhileUntilLoopStatement_WhileWithTryCatch()
            Dim source = <![CDATA[
Public Class TryCatchFinally
    Public Sub TryMethod()
        Dim x As SByte = 111, y As SByte
        While System.Math.Max(System.Threading.Interlocked.Decrement(x), x + 1) > 0'BIND:"While System.Math.Max(System.Threading.Interlocked.Decrement(x), x + 1) > 0"
            Try
                y = CSByte(x / 2)
            Finally
                Throw New System.Exception()
            End Try
        End While

    End Sub
End Class
    ]]>.Value

            Dim expectedOperationTree = <![CDATA[
IWhileUntilLoopStatement (IsTopTest: True, IsWhile: True) (LoopKind.WhileUntil) (OperationKind.LoopStatement, IsInvalid) (Syntax: 'While Syste ... End While')
  Condition: IConversionExpression (Implicit, TryCast: False, Unchecked) (OperationKind.ConversionExpression, Type: System.Boolean, IsInvalid) (Syntax: 'System.Math ...  x + 1) > 0')
      Conversion: CommonConversion (Exists: False, IsIdentity: False, IsNumeric: False, IsReference: False, IsUserDefined: False) (MethodSymbol: null)
      Operand: IBinaryOperatorExpression (BinaryOperatorKind.GreaterThan, Checked) (OperationKind.BinaryOperatorExpression, Type: ?, IsInvalid) (Syntax: 'System.Math ...  x + 1) > 0')
          Left: IInvalidExpression (OperationKind.InvalidExpression, Type: ?, IsInvalid) (Syntax: 'System.Math ... (x), x + 1)')
              Children(3):
                  IOperation:  (OperationKind.None) (Syntax: 'System.Math.Max')
                  IInvalidExpression (OperationKind.InvalidExpression, Type: ?, IsInvalid) (Syntax: 'System.Thre ... ecrement(x)')
                    Children(2):
                        IOperation:  (OperationKind.None, IsInvalid) (Syntax: 'System.Thre ... d.Decrement')
                        ILocalReferenceExpression: x (OperationKind.LocalReferenceExpression, Type: System.SByte) (Syntax: 'x')
                  IBinaryOperatorExpression (BinaryOperatorKind.Add, Checked) (OperationKind.BinaryOperatorExpression, Type: System.Int32) (Syntax: 'x + 1')
                    Left: IConversionExpression (Implicit, TryCast: False, Unchecked) (OperationKind.ConversionExpression, Type: System.Int32) (Syntax: 'x')
                        Conversion: CommonConversion (Exists: True, IsIdentity: False, IsNumeric: True, IsReference: False, IsUserDefined: False) (MethodSymbol: null)
                        Operand: ILocalReferenceExpression: x (OperationKind.LocalReferenceExpression, Type: System.SByte) (Syntax: 'x')
                    Right: ILiteralExpression (OperationKind.LiteralExpression, Type: System.Int32, Constant: 1) (Syntax: '1')
          Right: ILiteralExpression (OperationKind.LiteralExpression, Type: System.Int32, Constant: 0) (Syntax: '0')
  Body: IBlockStatement (1 statements) (OperationKind.BlockStatement, IsInvalid) (Syntax: 'While Syste ... End While')
      ITryStatement (OperationKind.TryStatement) (Syntax: 'Try ... End Try')
        Body: IBlockStatement (1 statements) (OperationKind.BlockStatement) (Syntax: 'Try ... End Try')
            IExpressionStatement (OperationKind.ExpressionStatement) (Syntax: 'y = CSByte(x / 2)')
              Expression: ISimpleAssignmentExpression (OperationKind.SimpleAssignmentExpression, Type: System.SByte) (Syntax: 'y = CSByte(x / 2)')
                  Left: ILocalReferenceExpression: y (OperationKind.LocalReferenceExpression, Type: System.SByte) (Syntax: 'y')
                  Right: IConversionExpression (Explicit, TryCast: False, Unchecked) (OperationKind.ConversionExpression, Type: System.SByte) (Syntax: 'CSByte(x / 2)')
                      Conversion: CommonConversion (Exists: True, IsIdentity: False, IsNumeric: True, IsReference: False, IsUserDefined: False) (MethodSymbol: null)
                      Operand: IBinaryOperatorExpression (BinaryOperatorKind.Divide, Checked) (OperationKind.BinaryOperatorExpression, Type: System.Double) (Syntax: 'x / 2')
                          Left: IConversionExpression (Implicit, TryCast: False, Unchecked) (OperationKind.ConversionExpression, Type: System.Double) (Syntax: 'x')
                              Conversion: CommonConversion (Exists: True, IsIdentity: False, IsNumeric: True, IsReference: False, IsUserDefined: False) (MethodSymbol: null)
                              Operand: ILocalReferenceExpression: x (OperationKind.LocalReferenceExpression, Type: System.SByte) (Syntax: 'x')
                          Right: IConversionExpression (Implicit, TryCast: False, Unchecked) (OperationKind.ConversionExpression, Type: System.Double, Constant: 2) (Syntax: '2')
                              Conversion: CommonConversion (Exists: True, IsIdentity: False, IsNumeric: True, IsReference: False, IsUserDefined: False) (MethodSymbol: null)
                              Operand: ILiteralExpression (OperationKind.LiteralExpression, Type: System.Int32, Constant: 2) (Syntax: '2')
        Catch clauses(0)
        Finally: IBlockStatement (1 statements) (OperationKind.BlockStatement) (Syntax: 'Finally ... Exception()')
            IExpressionStatement (OperationKind.ExpressionStatement) (Syntax: 'Throw New S ... Exception()')
              Expression: IThrowExpression (OperationKind.ThrowExpression, Type: System.Exception) (Syntax: 'Throw New S ... Exception()')
                  IObjectCreationExpression (Constructor: Sub System.Exception..ctor()) (OperationKind.ObjectCreationExpression, Type: System.Exception) (Syntax: 'New System.Exception()')
                    Arguments(0)
                    Initializer: null]]>.Value

            VerifyOperationTreeForTest(Of WhileBlockSyntax)(source, expectedOperationTree)
        End Sub

        <CompilerTrait(CompilerFeature.IOperation)>
        <Fact(), WorkItem(17602, "https://github.com/dotnet/roslyn/issues/17602")>
        Public Sub IWhileUntilLoopStatement_DoWhileFuncCall()
            Dim source = <![CDATA[
Imports System

Class C
    Sub F()
        Do While G()'BIND:"Do While G()"
            Console.WriteLine(1)
        Loop
    End Sub

    Function G() As Boolean
        Return False
    End Function
End Class
    ]]>.Value

            Dim expectedOperationTree = <![CDATA[
IWhileUntilLoopStatement (IsTopTest: True, IsWhile: True) (LoopKind.WhileUntil) (OperationKind.LoopStatement) (Syntax: 'Do While G( ... Loop')
  Condition: IInvocationExpression ( Function C.G() As System.Boolean) (OperationKind.InvocationExpression, Type: System.Boolean) (Syntax: 'G()')
      Instance Receiver: IInstanceReferenceExpression (OperationKind.InstanceReferenceExpression, Type: C) (Syntax: 'G')
      Arguments(0)
  Body: IBlockStatement (1 statements) (OperationKind.BlockStatement) (Syntax: 'Do While G( ... Loop')
      IExpressionStatement (OperationKind.ExpressionStatement) (Syntax: 'Console.WriteLine(1)')
        Expression: IInvocationExpression (Sub System.Console.WriteLine(value As System.Int32)) (OperationKind.InvocationExpression, Type: System.Void) (Syntax: 'Console.WriteLine(1)')
            Instance Receiver: null
            Arguments(1):
                IArgument (ArgumentKind.Explicit, Matching Parameter: value) (OperationKind.Argument) (Syntax: '1')
                  ILiteralExpression (OperationKind.LiteralExpression, Type: System.Int32, Constant: 1) (Syntax: '1')
                  InConversion: null
                  OutConversion: null
]]>.Value

            VerifyOperationTreeForTest(Of DoLoopBlockSyntax)(source, expectedOperationTree)
        End Sub

        <CompilerTrait(CompilerFeature.IOperation)>
        <Fact(), WorkItem(17602, "https://github.com/dotnet/roslyn/issues/17602")>
        Public Sub IWhileUntilLoopStatement_DoLoopWhileStatement()
            Dim source = <![CDATA[
Imports System

Class C
    Sub F()
        Do'BIND:"Do"
            Console.WriteLine(1)
        Loop While G()
    End Sub

    Function G() As Boolean
        Return False
    End Function
End Class
    ]]>.Value

            Dim expectedOperationTree = <![CDATA[
IWhileUntilLoopStatement (IsTopTest: False, IsWhile: True) (LoopKind.WhileUntil) (OperationKind.LoopStatement) (Syntax: 'Do'BIND:"Do ... p While G()')
  Condition: IInvocationExpression ( Function C.G() As System.Boolean) (OperationKind.InvocationExpression, Type: System.Boolean) (Syntax: 'G()')
      Instance Receiver: IInstanceReferenceExpression (OperationKind.InstanceReferenceExpression, Type: C) (Syntax: 'G')
      Arguments(0)
  Body: IBlockStatement (1 statements) (OperationKind.BlockStatement) (Syntax: 'Do'BIND:"Do ... p While G()')
      IExpressionStatement (OperationKind.ExpressionStatement) (Syntax: 'Console.WriteLine(1)')
        Expression: IInvocationExpression (Sub System.Console.WriteLine(value As System.Int32)) (OperationKind.InvocationExpression, Type: System.Void) (Syntax: 'Console.WriteLine(1)')
            Instance Receiver: null
            Arguments(1):
                IArgument (ArgumentKind.Explicit, Matching Parameter: value) (OperationKind.Argument) (Syntax: '1')
                  ILiteralExpression (OperationKind.LiteralExpression, Type: System.Int32, Constant: 1) (Syntax: '1')
                  InConversion: null
<<<<<<< HEAD
                  OutConversion: null
]]>.Value
=======
                  OutConversion: null]]>.Value
>>>>>>> e2afbb28

            VerifyOperationTreeForTest(Of DoLoopBlockSyntax)(source, expectedOperationTree)
        End Sub

        <CompilerTrait(CompilerFeature.IOperation)>
        <Fact(), WorkItem(17602, "https://github.com/dotnet/roslyn/issues/17602")>
        Public Sub IWhileUntilLoopStatement_WhileWithNot()
            Dim source = <![CDATA[
Imports System
Module M1
    Sub Main()
        Dim x As Integer
        Dim breakLoop As Boolean
        x = 1
        breakLoop = False
        While Not breakLoop'BIND:"While Not breakLoop"
            Console.WriteLine("Iterate {0}", x)
            breakLoop = True
        End While
    End Sub
End Module

    ]]>.Value

            Dim expectedOperationTree = <![CDATA[
IWhileUntilLoopStatement (IsTopTest: True, IsWhile: True) (LoopKind.WhileUntil) (OperationKind.LoopStatement) (Syntax: 'While Not b ... End While')
  Condition: IUnaryOperatorExpression (UnaryOperatorKind.Not, Checked) (OperationKind.UnaryOperatorExpression, Type: System.Boolean) (Syntax: 'Not breakLoop')
      Operand: ILocalReferenceExpression: breakLoop (OperationKind.LocalReferenceExpression, Type: System.Boolean) (Syntax: 'breakLoop')
  Body: IBlockStatement (2 statements) (OperationKind.BlockStatement) (Syntax: 'While Not b ... End While')
      IExpressionStatement (OperationKind.ExpressionStatement) (Syntax: 'Console.Wri ... te {0}", x)')
        Expression: IInvocationExpression (Sub System.Console.WriteLine(format As System.String, arg0 As System.Object)) (OperationKind.InvocationExpression, Type: System.Void) (Syntax: 'Console.Wri ... te {0}", x)')
            Instance Receiver: null
            Arguments(2):
                IArgument (ArgumentKind.Explicit, Matching Parameter: format) (OperationKind.Argument) (Syntax: '"Iterate {0}"')
                  ILiteralExpression (OperationKind.LiteralExpression, Type: System.String, Constant: "Iterate {0}") (Syntax: '"Iterate {0}"')
                  InConversion: null
                  OutConversion: null
                IArgument (ArgumentKind.Explicit, Matching Parameter: arg0) (OperationKind.Argument) (Syntax: 'x')
                  IConversionExpression (Implicit, TryCast: False, Unchecked) (OperationKind.ConversionExpression, Type: System.Object) (Syntax: 'x')
                    Conversion: CommonConversion (Exists: True, IsIdentity: False, IsNumeric: False, IsReference: False, IsUserDefined: False) (MethodSymbol: null)
                    Operand: ILocalReferenceExpression: x (OperationKind.LocalReferenceExpression, Type: System.Int32) (Syntax: 'x')
                  InConversion: null
                  OutConversion: null
      IExpressionStatement (OperationKind.ExpressionStatement) (Syntax: 'breakLoop = True')
        Expression: ISimpleAssignmentExpression (OperationKind.SimpleAssignmentExpression, Type: System.Boolean) (Syntax: 'breakLoop = True')
            Left: ILocalReferenceExpression: breakLoop (OperationKind.LocalReferenceExpression, Type: System.Boolean) (Syntax: 'breakLoop')
            Right: ILiteralExpression (OperationKind.LiteralExpression, Type: System.Boolean, Constant: True) (Syntax: 'True')
]]>.Value
            VerifyOperationTreeForTest(Of WhileBlockSyntax)(source, expectedOperationTree)
        End Sub
    End Class
End Namespace<|MERGE_RESOLUTION|>--- conflicted
+++ resolved
@@ -970,12 +970,8 @@
                 IArgument (ArgumentKind.Explicit, Matching Parameter: value) (OperationKind.Argument) (Syntax: '1')
                   ILiteralExpression (OperationKind.LiteralExpression, Type: System.Int32, Constant: 1) (Syntax: '1')
                   InConversion: null
-<<<<<<< HEAD
                   OutConversion: null
 ]]>.Value
-=======
-                  OutConversion: null]]>.Value
->>>>>>> e2afbb28
 
             VerifyOperationTreeForTest(Of DoLoopBlockSyntax)(source, expectedOperationTree)
         End Sub
