﻿// Licensed to the .NET Foundation under one or more agreements.
// The .NET Foundation licenses this file to you under the MIT license.
// See the LICENSE file in the project root for more information.

using System;
using System.Collections.Concurrent;
using System.Collections.Generic;
using System.Collections.Immutable;
using System.Diagnostics;
using System.Diagnostics.CodeAnalysis;
using System.Linq;
using System.Runtime.CompilerServices;
using System.Threading;
using Microsoft.CodeAnalysis.Collections;
using Microsoft.CodeAnalysis.FlowAnalysis;
using Microsoft.CodeAnalysis.Operations;
using Microsoft.CodeAnalysis.PooledObjects;
using Microsoft.CodeAnalysis.Text;
using Roslyn.Utilities;

namespace Microsoft.CodeAnalysis.Diagnostics
{
    /// <summary>
    /// Contains the core execution logic for callbacks into analyzers.
    /// </summary>
    internal partial class AnalyzerExecutor
    {
        private const string DiagnosticCategory = "Compiler";

        // internal for testing purposes only.
        internal const string AnalyzerExceptionDiagnosticId = "AD0001";
        internal const string AnalyzerDriverExceptionDiagnosticId = "AD0002";

        private readonly Action<Diagnostic, CancellationToken>? _addNonCategorizedDiagnostic;
        private readonly Action<Diagnostic, DiagnosticAnalyzer, bool, CancellationToken>? _addCategorizedLocalDiagnostic;
        private readonly Action<Diagnostic, DiagnosticAnalyzer, CancellationToken>? _addCategorizedNonLocalDiagnostic;
        private readonly Action<Suppression>? _addSuppression;
        private readonly Func<Exception, bool>? _analyzerExceptionFilter;
        private readonly AnalyzerManager _analyzerManager;
        private readonly Func<DiagnosticAnalyzer, bool> _isCompilerAnalyzer;
        private readonly Func<DiagnosticAnalyzer, object?> _getAnalyzerGate;
        private readonly Func<SyntaxTree, SemanticModel> _getSemanticModel;
        private readonly Func<DiagnosticAnalyzer, bool> _shouldSkipAnalysisOnGeneratedCode;
        private readonly Func<Diagnostic, DiagnosticAnalyzer, Compilation, CancellationToken, bool> _shouldSuppressGeneratedCodeDiagnostic;
        private readonly Func<SyntaxTree, TextSpan, CancellationToken, bool> _isGeneratedCodeLocation;
        private readonly Func<DiagnosticAnalyzer, SyntaxTree, SyntaxTreeOptionsProvider?, CancellationToken, bool> _isAnalyzerSuppressedForTree;

        /// <summary>
        /// The values in this map convert to <see cref="TimeSpan"/> using <see cref="TimeSpan.FromTicks(long)"/>.
        /// </summary>
        private readonly ConcurrentDictionary<DiagnosticAnalyzer, StrongBox<long>>? _analyzerExecutionTimeMap;
        private readonly CompilationAnalysisValueProviderFactory _compilationAnalysisValueProviderFactory;

        private Func<IOperation, ControlFlowGraph>? _lazyGetControlFlowGraph;

        private ConcurrentDictionary<IOperation, ControlFlowGraph>? _lazyControlFlowGraphMap;

        private Func<IOperation, ControlFlowGraph> GetControlFlowGraph
            => _lazyGetControlFlowGraph ??= GetControlFlowGraphImpl;

        private bool IsAnalyzerSuppressedForTree(DiagnosticAnalyzer analyzer, SyntaxTree tree, CancellationToken cancellationToken)
        {
            return _isAnalyzerSuppressedForTree(analyzer, tree, Compilation.Options.SyntaxTreeOptionsProvider, cancellationToken);
        }

        /// <summary>
        /// Creates <see cref="AnalyzerExecutor"/> to execute analyzer actions with given arguments
        /// </summary>
        /// <param name="compilation">Compilation to be used in the analysis.</param>
        /// <param name="analyzerOptions">Analyzer options.</param>
        /// <param name="addNonCategorizedDiagnostic">Optional delegate to add non-categorized analyzer diagnostics.</param>
        /// <param name="onAnalyzerException">
        /// Delegate which is invoked when an analyzer throws an exception.
        /// Delegate can do custom tasks such as report the given analyzer exception diagnostic, report a non-fatal watson for the exception, etc.
        /// </param>
        /// <param name="analyzerExceptionFilter">
        /// Optional delegate which is invoked when an analyzer throws an exception as an exception filter.
        /// Delegate can do custom tasks such as crash hosting process to create a dump.
        /// </param>
        /// <param name="isCompilerAnalyzer">Delegate to determine if the given analyzer is compiler analyzer. 
        /// We need to special case the compiler analyzer at few places for performance reasons.</param>
        /// <param name="analyzerManager">Analyzer manager to fetch supported diagnostics.</param>
        /// <param name="getAnalyzerGate">
        /// Delegate to fetch the gate object to guard all callbacks into the analyzer.
        /// It should return a unique gate object for the given analyzer instance for non-concurrent analyzers, and null otherwise.
        /// All analyzer callbacks for non-concurrent analyzers will be guarded with a lock on the gate.
        /// </param>
        /// <param name="getSemanticModel">Delegate to get a semantic model for the given syntax tree which can be shared across analyzers.</param>
        /// <param name="severityFilter"><see cref="SeverityFilter"/> for analysis.</param>
        /// <param name="shouldSkipAnalysisOnGeneratedCode">Delegate to identify if analysis should be skipped on generated code.</param>
        /// <param name="shouldSuppressGeneratedCodeDiagnostic">Delegate to identify if diagnostic reported while analyzing generated code should be suppressed.</param>
        /// <param name="isGeneratedCodeLocation">Delegate to identify if the given location is in generated code.</param>
        /// <param name="isAnalyzerSuppressedForTree">Delegate to identify if the given analyzer is suppressed for the given tree.</param>
        /// <param name="logExecutionTime">Flag indicating whether we need to log analyzer execution time.</param>
        /// <param name="addCategorizedLocalDiagnostic">Optional delegate to add categorized local analyzer diagnostics.</param>
        /// <param name="addCategorizedNonLocalDiagnostic">Optional delegate to add categorized non-local analyzer diagnostics.</param>
        /// <param name="addSuppression">Optional thread-safe delegate to add diagnostic suppressions from suppressors.</param>
        public static AnalyzerExecutor Create(
            Compilation compilation,
            AnalyzerOptions analyzerOptions,
            Action<Diagnostic, CancellationToken>? addNonCategorizedDiagnostic,
            Action<Exception, DiagnosticAnalyzer, Diagnostic, CancellationToken> onAnalyzerException,
            Func<Exception, bool>? analyzerExceptionFilter,
            Func<DiagnosticAnalyzer, bool> isCompilerAnalyzer,
            AnalyzerManager analyzerManager,
            Func<DiagnosticAnalyzer, bool> shouldSkipAnalysisOnGeneratedCode,
            Func<Diagnostic, DiagnosticAnalyzer, Compilation, CancellationToken, bool> shouldSuppressGeneratedCodeDiagnostic,
            Func<SyntaxTree, TextSpan, CancellationToken, bool> isGeneratedCodeLocation,
            Func<DiagnosticAnalyzer, SyntaxTree, SyntaxTreeOptionsProvider?, CancellationToken, bool> isAnalyzerSuppressedForTree,
            Func<DiagnosticAnalyzer, object?> getAnalyzerGate,
            Func<SyntaxTree, SemanticModel> getSemanticModel,
            SeverityFilter severityFilter,
            bool logExecutionTime = false,
            Action<Diagnostic, DiagnosticAnalyzer, bool, CancellationToken>? addCategorizedLocalDiagnostic = null,
            Action<Diagnostic, DiagnosticAnalyzer, CancellationToken>? addCategorizedNonLocalDiagnostic = null,
            Action<Suppression>? addSuppression = null)
        {
            // We can either report categorized (local/non-local) diagnostics or non-categorized diagnostics.
            Debug.Assert((addNonCategorizedDiagnostic != null) ^ (addCategorizedLocalDiagnostic != null));
            Debug.Assert((addCategorizedLocalDiagnostic != null) == (addCategorizedNonLocalDiagnostic != null));

            var analyzerExecutionTimeMap = logExecutionTime ? new ConcurrentDictionary<DiagnosticAnalyzer, StrongBox<long>>() : null;

            return new AnalyzerExecutor(compilation, analyzerOptions, addNonCategorizedDiagnostic, onAnalyzerException, analyzerExceptionFilter,
                isCompilerAnalyzer, analyzerManager, shouldSkipAnalysisOnGeneratedCode, shouldSuppressGeneratedCodeDiagnostic, isGeneratedCodeLocation,
                isAnalyzerSuppressedForTree, getAnalyzerGate, getSemanticModel, severityFilter, analyzerExecutionTimeMap, addCategorizedLocalDiagnostic, addCategorizedNonLocalDiagnostic,
                addSuppression);
        }

        private AnalyzerExecutor(
            Compilation compilation,
            AnalyzerOptions analyzerOptions,
            Action<Diagnostic, CancellationToken>? addNonCategorizedDiagnosticOpt,
            Action<Exception, DiagnosticAnalyzer, Diagnostic, CancellationToken> onAnalyzerException,
            Func<Exception, bool>? analyzerExceptionFilter,
            Func<DiagnosticAnalyzer, bool> isCompilerAnalyzer,
            AnalyzerManager analyzerManager,
            Func<DiagnosticAnalyzer, bool> shouldSkipAnalysisOnGeneratedCode,
            Func<Diagnostic, DiagnosticAnalyzer, Compilation, CancellationToken, bool> shouldSuppressGeneratedCodeDiagnostic,
            Func<SyntaxTree, TextSpan, CancellationToken, bool> isGeneratedCodeLocation,
            Func<DiagnosticAnalyzer, SyntaxTree, SyntaxTreeOptionsProvider?, CancellationToken, bool> isAnalyzerSuppressedForTree,
            Func<DiagnosticAnalyzer, object?> getAnalyzerGate,
            Func<SyntaxTree, SemanticModel> getSemanticModel,
            SeverityFilter severityFilter,
            ConcurrentDictionary<DiagnosticAnalyzer, StrongBox<long>>? analyzerExecutionTimeMap,
            Action<Diagnostic, DiagnosticAnalyzer, bool, CancellationToken>? addCategorizedLocalDiagnostic,
            Action<Diagnostic, DiagnosticAnalyzer, CancellationToken>? addCategorizedNonLocalDiagnostic,
            Action<Suppression>? addSuppression)
        {
            Compilation = compilation;
            AnalyzerOptions = analyzerOptions;
            _addNonCategorizedDiagnostic = addNonCategorizedDiagnosticOpt;
            OnAnalyzerException = onAnalyzerException;
            _analyzerExceptionFilter = analyzerExceptionFilter;
            _isCompilerAnalyzer = isCompilerAnalyzer;
            _analyzerManager = analyzerManager;
            _shouldSkipAnalysisOnGeneratedCode = shouldSkipAnalysisOnGeneratedCode;
            _shouldSuppressGeneratedCodeDiagnostic = shouldSuppressGeneratedCodeDiagnostic;
            _isGeneratedCodeLocation = isGeneratedCodeLocation;
            _isAnalyzerSuppressedForTree = isAnalyzerSuppressedForTree;
            _getAnalyzerGate = getAnalyzerGate;
            _getSemanticModel = getSemanticModel;
            SeverityFilter = severityFilter;
            _analyzerExecutionTimeMap = analyzerExecutionTimeMap;
            _addCategorizedLocalDiagnostic = addCategorizedLocalDiagnostic;
            _addCategorizedNonLocalDiagnostic = addCategorizedNonLocalDiagnostic;
            _addSuppression = addSuppression;

            _compilationAnalysisValueProviderFactory = new CompilationAnalysisValueProviderFactory();
        }

        internal Compilation Compilation { get; }

        internal AnalyzerOptions AnalyzerOptions { get; }

        internal SeverityFilter SeverityFilter { get; }

        internal Action<Exception, DiagnosticAnalyzer, Diagnostic, CancellationToken> OnAnalyzerException { get; }

        internal ImmutableDictionary<DiagnosticAnalyzer, TimeSpan> AnalyzerExecutionTimes
        {
            get
            {
                Debug.Assert(_analyzerExecutionTimeMap != null);
                return _analyzerExecutionTimeMap.ToImmutableDictionary(pair => pair.Key, pair => TimeSpan.FromTicks(pair.Value.Value));
            }
        }

        /// <summary>
        /// Executes the <see cref="DiagnosticAnalyzer.Initialize(AnalysisContext)"/> for the given analyzer.
        /// </summary>
        /// <param name="sessionScope">Session scope to store register session wide analyzer actions.</param>
        /// <param name="severityFilter">Severity filter for analysis.</param>
        /// <param name="cancellationToken">Cancellation token.</param>
        /// <remarks>
        /// Note that this API doesn't execute any <see cref="CompilationStartAnalyzerAction"/> registered by the Initialize invocation.
        /// Use <see cref="ExecuteCompilationStartActions(ImmutableArray{CompilationStartAnalyzerAction}, HostCompilationStartAnalysisScope, CancellationToken)"/> API
        /// to get execute these actions to get the per-compilation analyzer actions.
        /// </remarks>
        public void ExecuteInitializeMethod(HostSessionStartAnalysisScope sessionScope, SeverityFilter severityFilter, CancellationToken cancellationToken)
        {
            var context = new AnalyzerAnalysisContext(sessionScope, severityFilter);

            ExecuteAndCatchIfThrows(
                sessionScope.Analyzer,
                static data => data.sessionScope.Analyzer.Initialize(data.context),
                (sessionScope, context),
                contextInfo: null,
                cancellationToken);
        }

        /// <summary>
        /// Executes the compilation start actions.
        /// </summary>
        /// <param name="actions"><see cref="AnalyzerActions"/> whose compilation start actions are to be executed.</param>
        /// <param name="compilationScope">Compilation scope to store the analyzer actions.</param>
        /// <param name="cancellationToken">Cancellation token.</param>
        public void ExecuteCompilationStartActions(ImmutableArray<CompilationStartAnalyzerAction> actions, HostCompilationStartAnalysisScope compilationScope, CancellationToken cancellationToken)
        {
            // This context doesn't build up any state as we pass it to the Action method of the analyzer. As such, we
            // can use the same instance across all actions.
            var context = new AnalyzerCompilationStartAnalysisContext(compilationScope,
                Compilation, AnalyzerOptions, _compilationAnalysisValueProviderFactory, cancellationToken);
            var contextInfo = new AnalysisContextInfo(Compilation);

            foreach (var startAction in actions)
            {
                ExecuteAndCatchIfThrows(
                    startAction.Analyzer,
                    static data => data.startAction.Action(data.context),
                    (startAction, context),
                    contextInfo,
                    cancellationToken);
            }
        }

        /// <summary>
        /// Executes the symbol start actions.
        /// </summary>
        /// <param name="symbol">Symbol whose symbol start actions are to be executed.</param>
        /// <param name="actions"><see cref="AnalyzerActions"/> whose symbol start actions are to be executed.</param>
        /// <param name="symbolScope">Symbol scope to store the analyzer actions.</param>
        /// <param name="isGeneratedCodeSymbol">Flag indicating if the symbol being analyzed is generated code.</param>
        /// <param name="cancellationToken">Cancellation token.</param>
        public void ExecuteSymbolStartActions(
            ISymbol symbol,
            ImmutableArray<SymbolStartAnalyzerAction> actions,
            HostSymbolStartAnalysisScope symbolScope,
            bool isGeneratedCodeSymbol,
            SyntaxTree? filterTree,
            TextSpan? filterSpan,
            CancellationToken cancellationToken)
        {
            if (isGeneratedCodeSymbol && _shouldSkipAnalysisOnGeneratedCode(symbolScope.Analyzer) ||
                IsAnalyzerSuppressedForSymbol(symbolScope.Analyzer, symbol, cancellationToken))
            {
                return;
            }

            // This context doesn't build up any state as we pass it to the Action method of the analyzer. As such, we
            // can use the same instance across all actions.
            var context = new AnalyzerSymbolStartAnalysisContext(symbolScope,
                symbol, Compilation, AnalyzerOptions, isGeneratedCodeSymbol, filterTree, filterSpan, cancellationToken);
            var contextInfo = new AnalysisContextInfo(Compilation, symbol);

            foreach (var startAction in actions)
            {
                Debug.Assert(startAction.Analyzer == symbolScope.Analyzer);

                ExecuteAndCatchIfThrows(
                    startAction.Analyzer,
                    static data => data.startAction.Action(data.context),
                    (startAction, context),
                    contextInfo,
                    cancellationToken);
            }
        }

        /// <summary>
        /// Executes the given diagnostic suppressor.
        /// </summary>
        /// <param name="suppressor">Suppressor to be executed.</param>
        /// <param name="reportedDiagnostics">Reported analyzer/compiler diagnostics that can be suppressed.</param>
        /// <param name="cancellationToken">Cancellation token.</param>
        public void ExecuteSuppressionAction(DiagnosticSuppressor suppressor, ImmutableArray<Diagnostic> reportedDiagnostics, CancellationToken cancellationToken)
        {
            Debug.Assert(_addSuppression != null);

            if (reportedDiagnostics.IsEmpty)
            {
                return;
            }

            cancellationToken.ThrowIfCancellationRequested();

            var supportedSuppressions = _analyzerManager.GetSupportedSuppressionDescriptors(suppressor, this, cancellationToken);

            using var _ = PooledDelegates.GetPooledFunction(
                static (d, supportedSuppressions) => supportedSuppressions.Contains(d),
                supportedSuppressions,
                out Func<SuppressionDescriptor, bool> isSupportedSuppression);

            var context = new SuppressionAnalysisContext(Compilation, AnalyzerOptions,
                reportedDiagnostics, _addSuppression, isSupportedSuppression, _getSemanticModel, cancellationToken);

            ExecuteAndCatchIfThrows(
                suppressor,
                static data => data.suppressor.ReportSuppressions(data.context),
                (suppressor, context),
                new AnalysisContextInfo(Compilation),
                cancellationToken);
        }

        /// <summary>
        /// Executes compilation actions or compilation end actions.
        /// </summary>
        /// <param name="compilationActions">Compilation actions to be executed.</param>
        /// <param name="analyzer">Analyzer whose actions are to be executed.</param>
        /// <param name="compilationEvent">Compilation event.</param>
        /// <param name="cancellationToken">Cancellation token.</param>
        public void ExecuteCompilationActions(
            ImmutableArray<CompilationAnalyzerAction> compilationActions,
            DiagnosticAnalyzer analyzer,
            CompilationEvent compilationEvent,
            CancellationToken cancellationToken)
        {
            Debug.Assert(compilationEvent is CompilationStartedEvent || compilationEvent is CompilationCompletedEvent);

            var addDiagnostic = GetAddCompilationDiagnostic(analyzer, cancellationToken);

            using var _ = PooledDelegates.GetPooledFunction(
                static (d, ct, arg) => arg.self.IsSupportedDiagnostic(arg.analyzer, d, ct),
                (self: this, analyzer),
                out Func<Diagnostic, CancellationToken, bool> isSupportedDiagnostic);

            // This context doesn't build up any state as we pass it to the Action method of the analyzer. As such, we
            // can use the same instance across all actions.
            var context = new CompilationAnalysisContext(
                Compilation, AnalyzerOptions, addDiagnostic,
                isSupportedDiagnostic, _compilationAnalysisValueProviderFactory, cancellationToken);
            var contextInfo = new AnalysisContextInfo(Compilation);

            foreach (var endAction in compilationActions)
            {
                ExecuteAndCatchIfThrows(
                    endAction.Analyzer,
                    static data => data.endAction.Action(data.context),
                    (endAction, context),
                    contextInfo,
                    cancellationToken);
            }
        }

        /// <summary>
        /// Execute the symbol actions on the given symbol.
        /// </summary>
        /// <param name="symbolActions">Symbol actions to be executed.</param>
        /// <param name="analyzer">Analyzer whose actions are to be executed.</param>
        /// <param name="symbolDeclaredEvent">Symbol event to be analyzed.</param>
        /// <param name="getTopMostNodeForAnalysis">Delegate to get topmost declaration node for a symbol declaration reference.</param>
        /// <param name="isGeneratedCodeSymbol">Flag indicating if this is a generated code symbol.</param>
        /// <param name="cancellationToken">Cancellation token.</param>
        public void ExecuteSymbolActions(
            ImmutableArray<SymbolAnalyzerAction> symbolActions,
            DiagnosticAnalyzer analyzer,
            SymbolDeclaredCompilationEvent symbolDeclaredEvent,
            Func<ISymbol, SyntaxReference, Compilation, CancellationToken, SyntaxNode> getTopMostNodeForAnalysis,
            bool isGeneratedCodeSymbol,
            SyntaxTree? filterTree,
            TextSpan? filterSpan,
            CancellationToken cancellationToken)
        {
            Debug.Assert(getTopMostNodeForAnalysis != null);
            Debug.Assert(!filterSpan.HasValue || filterTree != null);

            if (isGeneratedCodeSymbol && _shouldSkipAnalysisOnGeneratedCode(analyzer) ||
                IsAnalyzerSuppressedForSymbol(analyzer, symbolDeclaredEvent.Symbol, cancellationToken))
            {
                return;
            }

            var symbol = symbolDeclaredEvent.Symbol;
            var addDiagnostic = GetAddDiagnostic(symbol, symbolDeclaredEvent.DeclaringSyntaxReferences, analyzer, getTopMostNodeForAnalysis, cancellationToken);

            using var _ = PooledDelegates.GetPooledFunction(
                static (d, ct, arg) => arg.self.IsSupportedDiagnostic(arg.analyzer, d, ct),
                (self: this, analyzer),
                out Func<Diagnostic, CancellationToken, bool> isSupportedDiagnostic);

            // This context doesn't build up any state as we pass it to the Action method of the analyzer. As such, we
            // can use the same instance across all actions.
            var context = new SymbolAnalysisContext(
                symbol, Compilation, AnalyzerOptions, addDiagnostic,
                isSupportedDiagnostic, isGeneratedCodeSymbol, filterTree,
                filterSpan, cancellationToken);
            var contextInfo = new AnalysisContextInfo(Compilation, symbol);

            foreach (var symbolAction in symbolActions)
            {
                cancellationToken.ThrowIfCancellationRequested();

                if (symbolAction.Kinds.Contains(symbol.Kind))
                {
                    ExecuteAndCatchIfThrows(
                        symbolAction.Analyzer,
                        static data => data.symbolAction.Action(data.context),
                        (symbolAction, context),
                        contextInfo,
                        cancellationToken);
                }
            }
        }

        /// <summary>
        /// Execute the symbol end actions on the given namespace or type containing symbol for the process member symbol for the given analyzer.
        /// </summary>
        /// <param name="containingSymbol">Symbol whose actions are to be executed.</param>
        /// <param name="processedMemberSymbol">Completed member symbol.</param>
        /// <param name="analyzer">Analyzer whose actions are to be executed.</param>
        /// <param name="getTopMostNodeForAnalysis">Delegate to get topmost declaration node for a symbol declaration reference.</param>
        /// <param name="filterSpan">Optional filter span for analysis.</param>
        /// <param name="isGeneratedCode">Flag indicating if the containing symbol being analyzed is generated code.</param>
        public bool TryExecuteSymbolEndActionsForContainer(
            INamespaceOrTypeSymbol containingSymbol,
            ISymbol processedMemberSymbol,
            DiagnosticAnalyzer analyzer,
            Func<ISymbol, SyntaxReference, Compilation, CancellationToken, SyntaxNode> getTopMostNodeForAnalysis,
            bool isGeneratedCode,
            SyntaxTree? filterTree,
            TextSpan? filterSpan,
            CancellationToken cancellationToken,
            [NotNullWhen(returnValue: true)] out SymbolDeclaredCompilationEvent? containingSymbolDeclaredEvent)
        {
            containingSymbolDeclaredEvent = null;
            if (!_analyzerManager.TryProcessCompletedMemberAndGetPendingSymbolEndActionsForContainer(containingSymbol, processedMemberSymbol, analyzer, out var containerEndActionsAndEvent))
            {
                return false;
            }

            ImmutableArray<SymbolEndAnalyzerAction> endActions = containerEndActionsAndEvent.symbolEndActions;
            containingSymbolDeclaredEvent = containerEndActionsAndEvent.symbolDeclaredEvent;
            ExecuteSymbolEndActionsCore(endActions, analyzer, containingSymbolDeclaredEvent, getTopMostNodeForAnalysis, isGeneratedCode, filterTree, filterSpan, cancellationToken);
            return true;
        }

        /// <summary>
        /// Tries to execute the symbol end actions on the given symbol for the given analyzer.
        /// </summary>
        /// <param name="symbolEndActions">Symbol actions to be executed.</param>
        /// <param name="analyzer">Analyzer whose actions are to be executed.</param>
        /// <param name="symbolDeclaredEvent">Symbol event to be analyzed.</param>
        /// <param name="getTopMostNodeForAnalysis">Delegate to get topmost declaration node for a symbol declaration reference.</param>
        /// <param name="filterSpan">Optional filter span for analysis.</param>
        /// <param name="isGeneratedCode">Flag indicating if the symbol being analyzed is generated code.</param>
        /// <param name="cancellationToken">Cancellation token.</param>
        /// <returns>
        /// True, if successfully executed the actions for the given analysis scope OR all the actions have already been executed for the given analysis scope.
        /// False, if there are some pending actions.
        /// </returns>
        public bool TryExecuteSymbolEndActions(
            ImmutableArray<SymbolEndAnalyzerAction> symbolEndActions,
            DiagnosticAnalyzer analyzer,
            SymbolDeclaredCompilationEvent symbolDeclaredEvent,
            Func<ISymbol, SyntaxReference, Compilation, CancellationToken, SyntaxNode> getTopMostNodeForAnalysis,
            bool isGeneratedCode,
            SyntaxTree? filterTree,
            TextSpan? filterSpan,
            CancellationToken cancellationToken)
        {
            if (!_analyzerManager.TryStartExecuteSymbolEndActions(symbolEndActions, analyzer, symbolDeclaredEvent))
                return false;

            ExecuteSymbolEndActionsCore(symbolEndActions, analyzer, symbolDeclaredEvent, getTopMostNodeForAnalysis, isGeneratedCode, filterTree, filterSpan, cancellationToken);
            return true;
        }

        private void ExecuteSymbolEndActionsCore(
            ImmutableArray<SymbolEndAnalyzerAction> symbolEndActions,
            DiagnosticAnalyzer analyzer,
            SymbolDeclaredCompilationEvent symbolDeclaredEvent,
            Func<ISymbol, SyntaxReference, Compilation, CancellationToken, SyntaxNode> getTopMostNodeForAnalysis,
            bool isGeneratedCode,
            SyntaxTree? filterTree,
            TextSpan? filterSpan,
            CancellationToken cancellationToken)
        {
            Debug.Assert(getTopMostNodeForAnalysis != null);
            Debug.Assert(!isGeneratedCode || !_shouldSkipAnalysisOnGeneratedCode(analyzer));
            Debug.Assert(!IsAnalyzerSuppressedForSymbol(analyzer, symbolDeclaredEvent.Symbol, cancellationToken));
            Debug.Assert(!filterSpan.HasValue || filterTree != null);

            var symbol = symbolDeclaredEvent.Symbol;
            var addDiagnostic = GetAddDiagnostic(symbol, symbolDeclaredEvent.DeclaringSyntaxReferences, analyzer, getTopMostNodeForAnalysis, cancellationToken);

            using var _ = PooledDelegates.GetPooledFunction(
                static (d, ct, arg) => arg.self.IsSupportedDiagnostic(arg.analyzer, d, ct),
                (self: this, analyzer),
                out Func<Diagnostic, CancellationToken, bool> isSupportedDiagnostic);

            // This context doesn't build up any state as we pass it to the Action method of the analyzer. As such, we
            // can use the same instance across all actions.
            var context = new SymbolAnalysisContext(symbol, Compilation, AnalyzerOptions, addDiagnostic,
                isSupportedDiagnostic, isGeneratedCode, filterTree, filterSpan, cancellationToken);
            var contextInfo = new AnalysisContextInfo(Compilation, symbol);

            foreach (var symbolAction in symbolEndActions)
            {
                ExecuteAndCatchIfThrows(
                    symbolAction.Analyzer,
                    static data => data.symbolAction.Action(data.context),
                    (symbolAction, context),
                    contextInfo,
                    cancellationToken);
            }

            _analyzerManager.MarkSymbolEndAnalysisComplete(symbol, analyzer);
        }

        /// <summary>
        /// Execute the semantic model actions on the given semantic model.
        /// </summary>
        /// <param name="semanticModelActions">Semantic model actions to be executed.</param>
        /// <param name="analyzer">Analyzer whose actions are to be executed.</param>
        /// <param name="semanticModel">Semantic model to analyze.</param>
        /// <param name="filterSpan">Optional filter span for analysis.</param>
        /// <param name="isGeneratedCode">Flag indicating if the syntax tree being analyzed is generated code.</param>
        /// <param name="cancellationToken">Cancellation token.</param>
        public void ExecuteSemanticModelActions(
            ImmutableArray<SemanticModelAnalyzerAction> semanticModelActions,
            DiagnosticAnalyzer analyzer,
            SemanticModel semanticModel,
            TextSpan? filterSpan,
            bool isGeneratedCode,
            CancellationToken cancellationToken)
        {
            if (isGeneratedCode && _shouldSkipAnalysisOnGeneratedCode(analyzer) ||
                IsAnalyzerSuppressedForTree(analyzer, semanticModel.SyntaxTree, cancellationToken))
            {
                return;
            }

            var diagReporter = GetAddSemanticDiagnostic(semanticModel.SyntaxTree, analyzer, cancellationToken);

            using var _ = PooledDelegates.GetPooledFunction(
                static (d, ct, arg) => arg.self.IsSupportedDiagnostic(arg.analyzer, d, ct),
                (self: this, analyzer),
                out Func<Diagnostic, CancellationToken, bool> isSupportedDiagnostic);

            // This context doesn't build up any state as we pass it to the Action method of the analyzer. As such, we
            // can use the same instance across all actions.
            var context = new SemanticModelAnalysisContext(
                semanticModel, AnalyzerOptions, diagReporter.AddDiagnosticAction,
                isSupportedDiagnostic, filterSpan, isGeneratedCode, cancellationToken);
            var contextInfo = new AnalysisContextInfo(semanticModel);

            foreach (var semanticModelAction in semanticModelActions)
            {
                ExecuteAndCatchIfThrows(
                    semanticModelAction.Analyzer,
                    static data => data.semanticModelAction.Action(data.context),
                    (semanticModelAction, context),
                    contextInfo,
                    cancellationToken);
            }

            diagReporter.Free();
        }

        /// <summary>
        /// Execute the syntax tree actions on the given syntax tree.
        /// </summary>
        /// <param name="syntaxTreeActions">Syntax tree actions to be executed.</param>
        /// <param name="analyzer">Analyzer whose actions are to be executed.</param>
        /// <param name="file">Syntax tree to analyze.</param>
        /// <param name="filterSpan">Optional filter span within the <paramref name="file"/> for analysis.</param>
        /// <param name="isGeneratedCode">Flag indicating if the syntax tree being analyzed is generated code.</param>
        /// <param name="cancellationToken">Cancellation token.</param>
        public void ExecuteSyntaxTreeActions(
            ImmutableArray<SyntaxTreeAnalyzerAction> syntaxTreeActions,
            DiagnosticAnalyzer analyzer,
            SourceOrAdditionalFile file,
            TextSpan? filterSpan,
            bool isGeneratedCode,
            CancellationToken cancellationToken)
        {
            Debug.Assert(file.SourceTree != null);

            var tree = file.SourceTree;
            if (isGeneratedCode && _shouldSkipAnalysisOnGeneratedCode(analyzer) ||
                IsAnalyzerSuppressedForTree(analyzer, tree, cancellationToken))
            {
                return;
            }

            var diagReporter = GetAddSyntaxDiagnostic(file, analyzer, cancellationToken);

            using var _ = PooledDelegates.GetPooledFunction(
                static (d, ct, arg) => arg.self.IsSupportedDiagnostic(arg.analyzer, d, ct),
                (self: this, analyzer),
                out Func<Diagnostic, CancellationToken, bool> isSupportedDiagnostic);

            // This context doesn't build up any state as we pass it to the Action method of the analyzer. As such, we
            // can use the same instance across all actions.
            var context = new SyntaxTreeAnalysisContext(
                tree, AnalyzerOptions, diagReporter.AddDiagnosticAction, isSupportedDiagnostic,
                Compilation, filterSpan, isGeneratedCode, cancellationToken);
            var contextInfo = new AnalysisContextInfo(Compilation, file);

            foreach (var syntaxTreeAction in syntaxTreeActions)
            {
                ExecuteAndCatchIfThrows(
                    syntaxTreeAction.Analyzer,
                    static data => data.syntaxTreeAction.Action(data.context),
                    (syntaxTreeAction, context),
                    contextInfo,
                    cancellationToken);
            }

            diagReporter.Free();
        }

        /// <summary>
        /// Execute the additional file actions.
        /// </summary>
        /// <param name="additionalFileActions">Actions to be executed.</param>
        /// <param name="analyzer">Analyzer whose actions are to be executed.</param>
        /// <param name="file">Additional file to analyze.</param>
        /// <param name="filterSpan">Optional filter span within the <paramref name="file"/> for analysis.</param>
        /// <param name="cancellationToken">Cancellation token.</param>
        public void ExecuteAdditionalFileActions(
            ImmutableArray<AdditionalFileAnalyzerAction> additionalFileActions,
            DiagnosticAnalyzer analyzer,
            SourceOrAdditionalFile file,
            TextSpan? filterSpan,
            CancellationToken cancellationToken)
        {
            Debug.Assert(file.AdditionalFile != null);
            var additionalFile = file.AdditionalFile;

            var diagReporter = GetAddSyntaxDiagnostic(file, analyzer, cancellationToken);

            using var _ = PooledDelegates.GetPooledFunction(
                static (d, ct, arg) => arg.self.IsSupportedDiagnostic(arg.analyzer, d, ct),
                (self: this, analyzer),
                out Func<Diagnostic, CancellationToken, bool> isSupportedDiagnostic);

            // This context doesn't build up any state as we pass it to the Action method of the analyzer. As such, we
            // can use the same instance across all actions.
            var context = new AdditionalFileAnalysisContext(
                additionalFile, AnalyzerOptions, diagReporter.AddDiagnosticAction, isSupportedDiagnostic,
                Compilation, filterSpan, cancellationToken);
            var contextInfo = new AnalysisContextInfo(Compilation, file);

            foreach (var additionalFileAction in additionalFileActions)
            {
                ExecuteAndCatchIfThrows(
                    additionalFileAction.Analyzer,
                    static data => data.additionalFileAction.Action(data.context),
                    (additionalFileAction, context),
                    contextInfo,
                    cancellationToken);
            }

            diagReporter.Free();
        }

        private void ExecuteSyntaxNodeAction<TLanguageKindEnum>(
            SyntaxNodeAnalyzerAction<TLanguageKindEnum> syntaxNodeAction,
            SyntaxNode node,
            ExecutionData executionData,
            Action<Diagnostic> addDiagnostic,
            Func<Diagnostic, CancellationToken, bool> isSupportedDiagnostic,
            CancellationToken cancellationToken)
            where TLanguageKindEnum : struct
        {
            Debug.Assert(!executionData.IsGeneratedCode || !_shouldSkipAnalysisOnGeneratedCode(syntaxNodeAction.Analyzer));
            Debug.Assert(!IsAnalyzerSuppressedForTree(syntaxNodeAction.Analyzer, node.SyntaxTree, cancellationToken));

            var syntaxNodeContext = new SyntaxNodeAnalysisContext(
                node, executionData.DeclaredSymbol, executionData.SemanticModel, AnalyzerOptions, addDiagnostic,
                isSupportedDiagnostic, executionData.FilterSpan, executionData.IsGeneratedCode, cancellationToken);

            ExecuteAndCatchIfThrows(
                syntaxNodeAction.Analyzer,
                static data => data.syntaxNodeAction.Action(data.syntaxNodeContext),
                (syntaxNodeAction, syntaxNodeContext),
                new AnalysisContextInfo(Compilation, node),
                cancellationToken);
        }

        private void ExecuteOperationAction(
            OperationAnalyzerAction operationAction,
            IOperation operation,
            ExecutionData executionData,
            Action<Diagnostic> addDiagnostic,
            Func<Diagnostic, CancellationToken, bool> isSupportedDiagnostic,
            CancellationToken cancellationToken)
        {
            Debug.Assert(!executionData.IsGeneratedCode || !_shouldSkipAnalysisOnGeneratedCode(operationAction.Analyzer));
            Debug.Assert(!IsAnalyzerSuppressedForTree(operationAction.Analyzer, executionData.SemanticModel.SyntaxTree, cancellationToken));

            var operationContext = new OperationAnalysisContext(
                operation, executionData.DeclaredSymbol, executionData.SemanticModel.Compilation,
                AnalyzerOptions, addDiagnostic, isSupportedDiagnostic, GetControlFlowGraph,
                executionData.FilterSpan, executionData.IsGeneratedCode, cancellationToken);


            ExecuteAndCatchIfThrows(
                operationAction.Analyzer,
                static data => data.operationAction.Action(data.operationContext),
                (operationAction, operationContext),
                new AnalysisContextInfo(Compilation, operation),
                cancellationToken);
        }

        private readonly record struct ExecutionData(
            DiagnosticAnalyzer Analyzer,
            // SyntaxNode DeclaredNode,
            ISymbol DeclaredSymbol,
            SemanticModel SemanticModel,
            TextSpan? FilterSpan,
            bool IsGeneratedCode);

        /// <summary>
        /// Execute code block actions for the given analyzer for the given declaration.
        /// </summary>
        public void ExecuteCodeBlockActions<TLanguageKindEnum>(
            ImmutableArray<CodeBlockStartAnalyzerAction<TLanguageKindEnum>> startActions,
            ImmutableArray<CodeBlockAnalyzerAction> actions,
            ImmutableArray<CodeBlockAnalyzerAction> endActions,
            DiagnosticAnalyzer analyzer,
            SyntaxNode declaredNode,
            ISymbol declaredSymbol,
            ImmutableArray<SyntaxNode> executableCodeBlocks,
            SemanticModel semanticModel,
            Func<SyntaxNode, TLanguageKindEnum> getKind,
            TextSpan? filterSpan,
            bool isGeneratedCode,
            CancellationToken cancellationToken)
            where TLanguageKindEnum : struct
        {
            Debug.Assert(!executableCodeBlocks.IsEmpty);

            // The actions we discover in 'addActions' and then execute in 'executeActions'.
            var ephemeralActions = ArrayBuilder<SyntaxNodeAnalyzerAction<TLanguageKindEnum>>.GetInstance();
            ExecuteBlockActionsCore(
                startActions,
                actions,
                endActions,
<<<<<<< HEAD
                operationBlocks: [],
                declaredNode,
                new ExecutionData(analyzer, declaredSymbol, semanticModel, filterSpan, isGeneratedCode),
                addActions: static (startAction, endActions, executionData, args, cancellationToken) =>
                {
                    var (@this, startActions, executableCodeBlocks, declaredNode, getKind, ephemeralActions) = args;

                    var scope = new HostCodeBlockStartAnalysisScope<TLanguageKindEnum>(startAction.Analyzer);
                    var startContext = new AnalyzerCodeBlockStartAnalysisContext<TLanguageKindEnum>(
                        scope, declaredNode, executionData.DeclaredSymbol, executionData.SemanticModel,
                        @this.AnalyzerOptions, executionData.FilterSpan, executionData.IsGeneratedCode, cancellationToken);
=======
                analyzer,
                declaredNode,
                declaredSymbol,
                semanticModel,
                isGeneratedCode,
                addActions: static (startAction, endActions, args, cancellationToken) =>
                {
                    var (@this, startActions, analyzer, declaredNode, declaredSymbol, executableCodeBlocks, semanticModel, getKind, filterSpan, isGeneratedCode, ephemeralActions) = args;

                    var scope = new HostCodeBlockStartAnalysisScope<TLanguageKindEnum>(startAction.Analyzer);
                    var startContext = new AnalyzerCodeBlockStartAnalysisContext<TLanguageKindEnum>(
                        scope, declaredNode, declaredSymbol, semanticModel, @this.AnalyzerOptions, filterSpan, isGeneratedCode, cancellationToken);
>>>>>>> 91cc9dc7

                    // Catch Exception from the start action.
                    @this.ExecuteAndCatchIfThrows(
                        startAction.Analyzer,
                        static args => args.startAction.Action(args.startContext),
                        argument: (startAction, startContext),
<<<<<<< HEAD
                        new AnalysisContextInfo(@this.Compilation, executionData.DeclaredSymbol, declaredNode),
=======
                        new AnalysisContextInfo(@this.Compilation, declaredSymbol, declaredNode),
>>>>>>> 91cc9dc7
                        cancellationToken);

                    endActions.AddAll(scope.CodeBlockEndActions);
                    ephemeralActions.AddRange(scope.SyntaxNodeActions);
                },
<<<<<<< HEAD
                executeActions: static (diagReporter, isSupportedDiagnostic, executionData, args, cancellationToken) =>
                {
                    var (@this, startActions, executableCodeBlocks, declaredNode, getKind, ephemeralActions) = args;
=======
                executeActions: static (diagReporter, isSupportedDiagnostic, args, cancellationToken) =>
                {
                    var (@this, startActions, analyzer, declaredNode, declaredSymbol, executableCodeBlocks, semanticModel, getKind, filterSpan, isGeneratedCode, ephemeralActions) = args;
>>>>>>> 91cc9dc7
                    if (ephemeralActions.Any())
                    {
                        var executableNodeActionsByKind = GetNodeActionsByKind(ephemeralActions);
                        var syntaxNodesToAnalyze = ArrayBuilder<SyntaxNode>.GetInstance();

                        foreach (var block in executableCodeBlocks)
                        {
<<<<<<< HEAD
                            var filter = executionData.SemanticModel.GetSyntaxNodesToAnalyzeFilter(block, executionData.DeclaredSymbol);
=======
                            var filter = semanticModel.GetSyntaxNodesToAnalyzeFilter(block, declaredSymbol);
>>>>>>> 91cc9dc7
                            if (filter is not null)
                            {
                                foreach (var descendantNode in block.DescendantNodesAndSelf(descendIntoChildren: filter))
                                {
                                    if (filter(descendantNode))
                                        syntaxNodesToAnalyze.Add(descendantNode);
                                }
                            }
                            else
                            {
                                syntaxNodesToAnalyze.AddRange(block.DescendantNodesAndSelf());
                            }
                        }

                        @this.ExecuteSyntaxNodeActions(
<<<<<<< HEAD
                            syntaxNodesToAnalyze, executableNodeActionsByKind, executionData,
                            getKind, diagReporter, isSupportedDiagnostic,
=======
                            syntaxNodesToAnalyze, executableNodeActionsByKind,
                            analyzer, declaredSymbol, semanticModel, getKind, diagReporter,
                            isSupportedDiagnostic, filterSpan, isGeneratedCode,
>>>>>>> 91cc9dc7
                            hasCodeBlockStartOrSymbolStartActions: startActions.Any(),
                            cancellationToken);
                        syntaxNodesToAnalyze.Free();
                    }
                },
<<<<<<< HEAD
                executeBlockActions: static (blockActions, diagReporter, isSupportedDiagnostic, executionData, args, cancellationToken) =>
                {
                    var (@this, startActions, executableCodeBlocks, declaredNode, getKind, ephemeralActions) = args;

                    var context = new CodeBlockAnalysisContext(declaredNode, executionData.DeclaredSymbol, executionData.SemanticModel,
                        @this.AnalyzerOptions, diagReporter.AddDiagnosticAction, isSupportedDiagnostic, executionData.FilterSpan, executionData.IsGeneratedCode, cancellationToken);
=======
                executeBlockActions: static (blockActions, diagReporter, isSupportedDiagnostic, args, cancellationToken) =>
                {
                    var (@this, startActions, analyzer, declaredNode, declaredSymbol, executableCodeBlocks, semanticModel, getKind, filterSpan, isGeneratedCode, ephemeralActions) = args;

                    var context = new CodeBlockAnalysisContext(declaredNode, declaredSymbol, semanticModel,
                        @this.AnalyzerOptions, diagReporter.AddDiagnosticAction, isSupportedDiagnostic, filterSpan, isGeneratedCode, cancellationToken);
>>>>>>> 91cc9dc7

                    foreach (var blockAction in blockActions)
                    {
                        @this.ExecuteAndCatchIfThrows(
                            blockAction.Analyzer,
                            static data => data.blockAction.Action(data.context),
                            (blockAction, context),
<<<<<<< HEAD
                            new AnalysisContextInfo(@this.Compilation, executionData.DeclaredSymbol, declaredNode),
                            cancellationToken);
                    }
                },
                argument: (@this: this, startActions, executableCodeBlocks, declaredNode, getKind, ephemeralActions),
=======
                            new AnalysisContextInfo(@this.Compilation, declaredSymbol, declaredNode),
                            cancellationToken);
                    }
                },
                argument: (@this: this, startActions, analyzer, declaredNode, declaredSymbol, executableCodeBlocks, semanticModel, getKind, filterSpan, isGeneratedCode, ephemeralActions),
>>>>>>> 91cc9dc7
                cancellationToken);
            ephemeralActions.Free();
        }

        /// <summary>
        /// Execute operation block actions for the given analyzer for the given declaration.
        /// </summary>
        public void ExecuteOperationBlockActions(
            ImmutableArray<OperationBlockStartAnalyzerAction> startActions,
            ImmutableArray<OperationBlockAnalyzerAction> actions,
            ImmutableArray<OperationBlockAnalyzerAction> endActions,
            DiagnosticAnalyzer analyzer,
            SyntaxNode declaredNode,
            ISymbol declaredSymbol,
            ImmutableArray<IOperation> operationBlocks,
            ImmutableArray<IOperation> operations,
            SemanticModel semanticModel,
            TextSpan? filterSpan,
            bool isGeneratedCode,
            CancellationToken cancellationToken)
        {
            Debug.Assert(!operationBlocks.IsEmpty);

            // The actions we discover in 'addActions' and then execute in 'executeActions'.
            var ephemeralActions = ArrayBuilder<OperationAnalyzerAction>.GetInstance();
            ExecuteBlockActionsCore(
                startActions,
                actions,
                endActions,
<<<<<<< HEAD
                operationBlocks,
                declaredNode,
                new ExecutionData(analyzer, declaredSymbol, semanticModel, filterSpan, isGeneratedCode),
                addActions: static (startAction, endActions, executionData, args, cancellationToken) =>
                {
                    var (@this, startActions, declaredNode, operationBlocks, operations, ephemeralActions) = args;
                    var scope = new HostOperationBlockStartAnalysisScope(startAction.Analyzer);
                    var startContext = new AnalyzerOperationBlockStartAnalysisContext(
                        scope, operationBlocks, executionData.DeclaredSymbol, executionData.SemanticModel.Compilation, @this.AnalyzerOptions,
                        @this.GetControlFlowGraph, declaredNode.SyntaxTree, executionData.FilterSpan, executionData.IsGeneratedCode, cancellationToken);
=======
                analyzer,
                declaredNode,
                declaredSymbol,
                semanticModel,
                isGeneratedCode,
                addActions: static (startAction, endActions, args, cancellationToken) =>
                {
                    var (@this, startActions, analyzer, declaredNode, operationBlocks, declaredSymbol, operations, semanticModel, filterSpan, isGeneratedCode, ephemeralActions) = args;
                    var scope = new HostOperationBlockStartAnalysisScope(startAction.Analyzer);
                    var startContext = new AnalyzerOperationBlockStartAnalysisContext(
                        scope, operationBlocks, declaredSymbol, semanticModel.Compilation, @this.AnalyzerOptions,
                        @this.GetControlFlowGraph, declaredNode.SyntaxTree, filterSpan, isGeneratedCode, cancellationToken);
>>>>>>> 91cc9dc7

                    // Catch Exception from the start action.
                    @this.ExecuteAndCatchIfThrows(
                        startAction.Analyzer,
                        static args => args.startAction.Action(args.startContext),
                        argument: (startAction, startContext),
<<<<<<< HEAD
                        new AnalysisContextInfo(@this.Compilation, executionData.DeclaredSymbol),
=======
                        new AnalysisContextInfo(@this.Compilation, declaredSymbol),
>>>>>>> 91cc9dc7
                        cancellationToken);

                    endActions.AddAll(scope.OperationBlockEndActions);
                    ephemeralActions.AddRange(scope.OperationActions);
                },
<<<<<<< HEAD
                executeActions: static (diagReporter, isSupportedDiagnostic, executionData, args, cancellationToken) =>
                {
                    var (@this, startActions, declaredNode, operationBlocks, operations, ephemeralActions) = args;
=======
                executeActions: static (diagReporter, isSupportedDiagnostic, args, cancellationToken) =>
                {
                    var (@this, startActions, analyzer, declaredNode, operationBlocks, declaredSymbol, operations, semanticModel, filterSpan, isGeneratedCode, ephemeralActions) = args;
>>>>>>> 91cc9dc7
                    if (ephemeralActions.Any())
                    {
                        @this.ExecuteOperationActions(
                            operations, GetOperationActionsByKind(ephemeralActions),
<<<<<<< HEAD
                            executionData, diagReporter, isSupportedDiagnostic,
=======
                            analyzer, declaredSymbol, semanticModel, diagReporter,
                            isSupportedDiagnostic, filterSpan, isGeneratedCode,
>>>>>>> 91cc9dc7
                            hasOperationBlockStartOrSymbolStartActions: startActions.Any(),
                            cancellationToken);
                    }
                },
<<<<<<< HEAD
                executeBlockActions: static (blockActions, diagReporter, isSupportedDiagnostic, executionData, args, cancellationToken) =>
                {
                    var (@this, startActions, declaredNode, operationBlocks, operations, ephemeralActions) = args;

                    var context = new OperationBlockAnalysisContext(operationBlocks, executionData.DeclaredSymbol, @this.Compilation,
                        @this.AnalyzerOptions, diagReporter.AddDiagnosticAction, isSupportedDiagnostic, @this.GetControlFlowGraph, declaredNode.SyntaxTree,
                        executionData.FilterSpan, executionData.IsGeneratedCode, cancellationToken);
=======
                executeBlockActions: static (blockActions, diagReporter, isSupportedDiagnostic, args, cancellationToken) =>
                {
                    var (@this, startActions, analyzer, declaredNode, operationBlocks, declaredSymbol, operations, semanticModel, filterSpan, isGeneratedCode, ephemeralActions) = args;

                    var context = new OperationBlockAnalysisContext(operationBlocks, declaredSymbol, semanticModel.Compilation,
                        @this.AnalyzerOptions, diagReporter.AddDiagnosticAction, isSupportedDiagnostic, @this.GetControlFlowGraph, declaredNode.SyntaxTree, filterSpan, isGeneratedCode, cancellationToken);
>>>>>>> 91cc9dc7

                    foreach (var blockAction in blockActions)
                    {
                        @this.ExecuteAndCatchIfThrows(
                            blockAction.Analyzer,
                            static data => data.blockAction.Action(data.context),
                            (blockAction, context),
<<<<<<< HEAD
                            new AnalysisContextInfo(@this.Compilation, executionData.DeclaredSymbol),
                            cancellationToken);
                    }
                },
                argument: (@this: this, startActions, declaredNode, operationBlocks, operations, ephemeralActions),
=======
                            new AnalysisContextInfo(@this.Compilation, declaredSymbol),
                            cancellationToken);
                    }
                },
                argument: (@this: this, startActions, analyzer, declaredNode, operationBlocks, declaredSymbol, operations, semanticModel, filterSpan, isGeneratedCode, ephemeralActions),
>>>>>>> 91cc9dc7
                cancellationToken);
            ephemeralActions.Free();
        }

        private void ExecuteBlockActionsCore<TBlockStartAction, TBlockAction, TArgs>(
            ImmutableArray<TBlockStartAction> startActions,
            ImmutableArray<TBlockAction> actions,
            ImmutableArray<TBlockAction> endActions,
<<<<<<< HEAD
            ImmutableArray<IOperation> operationBlocks,
            SyntaxNode declaredNode,
            ExecutionData executionData,
            Action<TBlockStartAction, HashSet<TBlockAction>, ExecutionData, TArgs, CancellationToken> addActions,
            Action<AnalyzerDiagnosticReporter, Func<Diagnostic, CancellationToken, bool>, ExecutionData, TArgs, CancellationToken> executeActions,
            Action<HashSet<TBlockAction>, AnalyzerDiagnosticReporter, Func<Diagnostic, CancellationToken, bool>, ExecutionData, TArgs, CancellationToken> executeBlockActions,
=======
            DiagnosticAnalyzer analyzer,
            SyntaxNode declaredNode,
            ISymbol declaredSymbol,
            SemanticModel semanticModel,
            bool isGeneratedCode,
            Action<TBlockStartAction, HashSet<TBlockAction>, TArgs, CancellationToken> addActions,
            Action<AnalyzerDiagnosticReporter, Func<Diagnostic, CancellationToken, bool>, TArgs, CancellationToken> executeActions,
            Action<HashSet<TBlockAction>, AnalyzerDiagnosticReporter, Func<Diagnostic, CancellationToken, bool>, TArgs, CancellationToken> executeBlockActions,
>>>>>>> 91cc9dc7
            TArgs argument,
            CancellationToken cancellationToken)
            where TBlockStartAction : AnalyzerAction
            where TBlockAction : AnalyzerAction
            where TArgs : struct
        {
            Debug.Assert(declaredNode != null);
            Debug.Assert(executionData.DeclaredSymbol != null);
            Debug.Assert(CanHaveExecutableCodeBlock(executionData.DeclaredSymbol));
            Debug.Assert(startActions.Any() || endActions.Any() || actions.Any());

            if (executionData.IsGeneratedCode && _shouldSkipAnalysisOnGeneratedCode(executionData.Analyzer) ||
                IsAnalyzerSuppressedForTree(executionData.Analyzer, declaredNode.SyntaxTree, cancellationToken))
            {
                return;
            }

            // Compute the sets of code block end, code block, and stateful node actions.

            var blockEndActions = PooledHashSet<TBlockAction>.GetInstance();
            var blockActions = PooledHashSet<TBlockAction>.GetInstance();

            // Include the code block actions.
            blockActions.AddAll(actions);

            // Include the initial code block end actions.
            blockEndActions.AddAll(endActions);

            var diagReporter = GetAddSemanticDiagnostic(
                executionData.SemanticModel.SyntaxTree, declaredNode.FullSpan, executionData.Analyzer, cancellationToken);

            // Include the stateful actions.
            foreach (var startAction in startActions)
<<<<<<< HEAD
                addActions(startAction, blockEndActions, executionData, argument, cancellationToken);
=======
                addActions(startAction, blockEndActions, argument, cancellationToken);
>>>>>>> 91cc9dc7

            using var _ = PooledDelegates.GetPooledFunction(
                static (d, ct, arg) => arg.self.IsSupportedDiagnostic(arg.Analyzer, d, ct),
                (self: this, executionData.Analyzer),
                out Func<Diagnostic, CancellationToken, bool> isSupportedDiagnostic);

            // Execute stateful executable node analyzers, if any.
<<<<<<< HEAD
            executeActions(diagReporter, isSupportedDiagnostic, executionData, argument, cancellationToken);

            executeBlockActions(blockActions, diagReporter, isSupportedDiagnostic, executionData, argument, cancellationToken);
            executeBlockActions(blockEndActions, diagReporter, isSupportedDiagnostic, executionData, argument, cancellationToken);
=======
            executeActions(diagReporter, isSupportedDiagnostic, argument, cancellationToken);

            executeBlockActions(blockActions, diagReporter, isSupportedDiagnostic, argument, cancellationToken);
            executeBlockActions(blockEndActions, diagReporter, isSupportedDiagnostic, argument, cancellationToken);
>>>>>>> 91cc9dc7

            diagReporter.Free();
            blockActions.Free();
            blockEndActions.Free();
        }

        internal static ImmutableSegmentedDictionary<TLanguageKindEnum, ImmutableArray<SyntaxNodeAnalyzerAction<TLanguageKindEnum>>> GetNodeActionsByKind<TLanguageKindEnum>(
            ArrayBuilder<SyntaxNodeAnalyzerAction<TLanguageKindEnum>> nodeActions)
            where TLanguageKindEnum : struct
        {
            if (nodeActions.IsEmpty)
                return ImmutableSegmentedDictionary<TLanguageKindEnum, ImmutableArray<SyntaxNodeAnalyzerAction<TLanguageKindEnum>>>.Empty;

            var nodeActionsByKind = PooledDictionary<TLanguageKindEnum, ArrayBuilder<SyntaxNodeAnalyzerAction<TLanguageKindEnum>>>.GetInstance();
            foreach (var nodeAction in nodeActions)
            {
                foreach (var kind in nodeAction.Kinds)
                {
                    nodeActionsByKind.AddPooled(kind, nodeAction);
                }
            }

            return nodeActionsByKind.ToImmutableSegmentedDictionaryAndFree();
        }

        /// <summary>
        /// Execute syntax node actions for the given analyzer for the given declaration.
        /// </summary>
        public void ExecuteSyntaxNodeActions<TLanguageKindEnum>(
           ArrayBuilder<SyntaxNode> nodesToAnalyze,
           ImmutableSegmentedDictionary<TLanguageKindEnum, ImmutableArray<SyntaxNodeAnalyzerAction<TLanguageKindEnum>>> nodeActionsByKind,
           DiagnosticAnalyzer analyzer,
           SemanticModel model,
           Func<SyntaxNode, TLanguageKindEnum> getKind,
           TextSpan spanForContainingTopmostNodeForAnalysis,
           ISymbol declaredSymbol,
           TextSpan? filterSpan,
           bool isGeneratedCode,
           bool hasCodeBlockStartOrSymbolStartActions,
           CancellationToken cancellationToken)
           where TLanguageKindEnum : struct
        {
            if (isGeneratedCode && _shouldSkipAnalysisOnGeneratedCode(analyzer) ||
                IsAnalyzerSuppressedForTree(analyzer, model.SyntaxTree, cancellationToken))
            {
                return;
            }

            var diagReporter = GetAddSemanticDiagnostic(model.SyntaxTree, spanForContainingTopmostNodeForAnalysis, analyzer, cancellationToken);

            using var _ = PooledDelegates.GetPooledFunction(
                static (d, ct, arg) => arg.self.IsSupportedDiagnostic(arg.analyzer, d, ct),
                (self: this, analyzer),
                out Func<Diagnostic, CancellationToken, bool> isSupportedDiagnostic);

            ExecuteSyntaxNodeActions(
                nodesToAnalyze, nodeActionsByKind,
                new ExecutionData(analyzer, declaredSymbol, model, filterSpan, isGeneratedCode),
                getKind, diagReporter, isSupportedDiagnostic, hasCodeBlockStartOrSymbolStartActions, cancellationToken);

            diagReporter.Free();
        }

        private void ExecuteSyntaxNodeActions<TLanguageKindEnum>(
            ArrayBuilder<SyntaxNode> nodesToAnalyze,
            ImmutableSegmentedDictionary<TLanguageKindEnum, ImmutableArray<SyntaxNodeAnalyzerAction<TLanguageKindEnum>>> nodeActionsByKind,
            ExecutionData executionData,
            Func<SyntaxNode, TLanguageKindEnum> getKind,
            AnalyzerDiagnosticReporter diagReporter,
            Func<Diagnostic, CancellationToken, bool> isSupportedDiagnostic,
            bool hasCodeBlockStartOrSymbolStartActions,
            CancellationToken cancellationToken)
            where TLanguageKindEnum : struct
        {
            Debug.Assert(nodeActionsByKind.Any());
            Debug.Assert(!executionData.IsGeneratedCode || !_shouldSkipAnalysisOnGeneratedCode(executionData.Analyzer));
            Debug.Assert(!IsAnalyzerSuppressedForTree(executionData.Analyzer, executionData.SemanticModel.SyntaxTree, cancellationToken));

            foreach (var node in nodesToAnalyze)
            {
                // Most nodes have no registered actions. Check for actions before checking if the analyzer should be
                // executed on the node since the generated code check in ShouldExecuteNode can be expensive in
                // aggregate.
                if (nodeActionsByKind.TryGetValue(getKind(node), out var actionsForKind))
                {
                    RoslynDebug.Assert(!actionsForKind.IsEmpty, $"Unexpected empty action collection in {nameof(nodeActionsByKind)}");
                    if (ShouldExecuteNode(node, executionData.Analyzer, cancellationToken))
                    {
                        // If analyzer hasn't registered any CodeBlockStart or SymbolStart actions, then update the filter span
                        // for local diagnostics to be the callback node's full span.
                        // For this case, any diagnostic reported in node's callback outside it's full span will be considered
                        // a non-local diagnostic.
                        if (!hasCodeBlockStartOrSymbolStartActions)
                            diagReporter.FilterSpanForLocalDiagnostics = node.FullSpan;

                        foreach (var action in actionsForKind)
                        {
                            ExecuteSyntaxNodeAction(action, node, executionData, diagReporter.AddDiagnosticAction, isSupportedDiagnostic, cancellationToken);
                        }
                    }
                }
            }
        }

        internal static ImmutableSegmentedDictionary<OperationKind, ImmutableArray<OperationAnalyzerAction>> GetOperationActionsByKind(
            ArrayBuilder<OperationAnalyzerAction> operationActions)
        {
            if (operationActions.IsEmpty)
                return ImmutableSegmentedDictionary<OperationKind, ImmutableArray<OperationAnalyzerAction>>.Empty;

            var operationActionsByKind = PooledDictionary<OperationKind, ArrayBuilder<OperationAnalyzerAction>>.GetInstance();
            foreach (var operationAction in operationActions)
            {
                foreach (var kind in operationAction.Kinds)
                {
                    operationActionsByKind.AddPooled(kind, operationAction);
                }
            }

            return operationActionsByKind.ToImmutableSegmentedDictionaryAndFree();
        }

        /// <summary>
        /// Execute operation actions for the given analyzer for the given declaration.
        /// </summary>
        /// <returns>
        /// True, if successfully executed the actions for the given analysis scope OR all the actions have already been executed for the given analysis scope.
        /// False, if there are some pending actions that are currently being executed on another thread.
        /// </returns>
        public void ExecuteOperationActions(
            ImmutableArray<IOperation> operationsToAnalyze,
            ImmutableSegmentedDictionary<OperationKind, ImmutableArray<OperationAnalyzerAction>> operationActionsByKind,
            DiagnosticAnalyzer analyzer,
            SemanticModel model,
            TextSpan spanForContainingOperationBlock,
            ISymbol declaredSymbol,
            TextSpan? filterSpan,
            bool isGeneratedCode,
            bool hasOperationBlockStartOrSymbolStartActions,
            CancellationToken cancellationToken)
        {
            if (isGeneratedCode && _shouldSkipAnalysisOnGeneratedCode(analyzer) ||
                IsAnalyzerSuppressedForTree(analyzer, model.SyntaxTree, cancellationToken))
            {
                return;
            }

            var diagReporter = GetAddSemanticDiagnostic(model.SyntaxTree, spanForContainingOperationBlock, analyzer, cancellationToken);

            using var _ = PooledDelegates.GetPooledFunction(
                static (d, ct, arg) => arg.self.IsSupportedDiagnostic(arg.analyzer, d, ct),
                (self: this, analyzer),
                out Func<Diagnostic, CancellationToken, bool> isSupportedDiagnostic);

            ExecuteOperationActions(
                operationsToAnalyze, operationActionsByKind,
                new ExecutionData(analyzer, declaredSymbol, model, filterSpan, isGeneratedCode),
                diagReporter, isSupportedDiagnostic, hasOperationBlockStartOrSymbolStartActions, cancellationToken);

            diagReporter.Free();
        }

        private void ExecuteOperationActions(
            ImmutableArray<IOperation> operationsToAnalyze,
            ImmutableSegmentedDictionary<OperationKind, ImmutableArray<OperationAnalyzerAction>> operationActionsByKind,
            ExecutionData executionData,
            AnalyzerDiagnosticReporter diagReporter,
            Func<Diagnostic, CancellationToken, bool> isSupportedDiagnostic,
            bool hasOperationBlockStartOrSymbolStartActions,
            CancellationToken cancellationToken)
        {
            Debug.Assert(operationActionsByKind != null);
            Debug.Assert(operationActionsByKind.Any());
            Debug.Assert(!executionData.IsGeneratedCode || !_shouldSkipAnalysisOnGeneratedCode(executionData.Analyzer));
            Debug.Assert(!IsAnalyzerSuppressedForTree(executionData.Analyzer, executionData.SemanticModel.SyntaxTree, cancellationToken));

            foreach (var operation in operationsToAnalyze)
            {
                // Most operations have no registered actions. Check for actions before checking if the analyzer should
                // be executed on the operation since the generated code check in ShouldExecuteOperation can be
                // expensive in aggregate.
                if (operationActionsByKind.TryGetValue(operation.Kind, out var actionsForKind))
                {
                    RoslynDebug.Assert(!actionsForKind.IsEmpty, $"Unexpected empty action collection in {nameof(operationActionsByKind)}");
                    if (ShouldExecuteOperation(operation, executionData.Analyzer, cancellationToken))
                    {
                        // If analyzer hasn't registered any OperationBlockStart or SymbolStart actions, then update
                        // the filter span for local diagnostics to be the callback operation's full span.
                        // For this case, any diagnostic reported in operation's callback outside it's full span
                        // will be considered a non-local diagnostic.
                        if (!hasOperationBlockStartOrSymbolStartActions)
                            diagReporter.FilterSpanForLocalDiagnostics = operation.Syntax.FullSpan;

                        foreach (var action in actionsForKind)
                        {
                            ExecuteOperationAction(action, operation, executionData, diagReporter.AddDiagnosticAction, isSupportedDiagnostic, cancellationToken);
                        }
                    }
                }
            }
        }

        internal static bool CanHaveExecutableCodeBlock(ISymbol symbol)
        {
            switch (symbol.Kind)
            {
                case SymbolKind.Method:
                case SymbolKind.Event:
                case SymbolKind.Property:
                case SymbolKind.NamedType:
                case SymbolKind.Namespace: // We are exposing assembly/module attributes on global namespace symbol.
                    return true;

                case SymbolKind.Field:
                    Debug.Assert(((IFieldSymbol)symbol).AssociatedSymbol == null);
                    return true;

                default:
                    return false;
            }
        }

        internal void ExecuteAndCatchIfThrows<TArg>(DiagnosticAnalyzer analyzer, Action<TArg> analyze, TArg argument, AnalysisContextInfo? contextInfo, CancellationToken cancellationToken)
        {
            cancellationToken.ThrowIfCancellationRequested();

            SharedStopwatch timer = default;
            if (_analyzerExecutionTimeMap != null)
            {
                timer = SharedStopwatch.StartNew();
            }

            var gate = _getAnalyzerGate(analyzer);
            if (gate != null)
            {
                lock (gate)
                {
                    ExecuteAndCatchIfThrows_NoLock(analyzer, analyze, argument, contextInfo, cancellationToken);
                }
            }
            else
            {
                ExecuteAndCatchIfThrows_NoLock(analyzer, analyze, argument, contextInfo, cancellationToken);
            }

            if (_analyzerExecutionTimeMap != null)
            {
                var elapsed = timer.Elapsed.Ticks;
                StrongBox<long> totalTicks = _analyzerExecutionTimeMap.GetOrAdd(analyzer, _ => new StrongBox<long>(0));
                Interlocked.Add(ref totalTicks.Value, elapsed);
            }
        }

        [PerformanceSensitive(
            "https://github.com/dotnet/roslyn/issues/23582",
            AllowCaptures = false)]
        private void ExecuteAndCatchIfThrows_NoLock<TArg>(DiagnosticAnalyzer analyzer, Action<TArg> analyze, TArg argument, AnalysisContextInfo? info, CancellationToken cancellationToken)
        {
            try
            {
                cancellationToken.ThrowIfCancellationRequested();
                analyze(argument);
            }
            catch (Exception ex) when (HandleAnalyzerException(analyzer, ex, info) &&
                HandleAnalyzerException(ex, analyzer, info, OnAnalyzerException, _analyzerExceptionFilter, cancellationToken))
            {
            }
        }

        private bool HandleAnalyzerException(DiagnosticAnalyzer analyzer, Exception ex, in AnalysisContextInfo? info)
        {
            if (!this.Compilation.CatchAnalyzerExceptions)
            {
                Debug.Assert(false);
                Environment.FailFast(CreateAnalyzerExceptionDiagnostic(analyzer, ex, info).ToString());
                return false;
            }

            return true;
        }

        internal static bool HandleAnalyzerException(
            Exception exception,
            DiagnosticAnalyzer analyzer,
            AnalysisContextInfo? info,
            Action<Exception, DiagnosticAnalyzer, Diagnostic, CancellationToken> onAnalyzerException,
            Func<Exception, bool>? analyzerExceptionFilter,
            CancellationToken cancellationToken)
        {
            if (!exceptionFilter(exception, analyzerExceptionFilter, cancellationToken))
            {
                return false;
            }

            // Diagnostic for analyzer exception.
            var diagnostic = CreateAnalyzerExceptionDiagnostic(analyzer, exception, info);
            try
            {
                onAnalyzerException(exception, analyzer, diagnostic, cancellationToken);
            }
            catch (Exception)
            {
                // Ignore exceptions from exception handlers.
            }

            return true;

            static bool exceptionFilter(Exception ex, Func<Exception, bool>? analyzerExceptionFilter, CancellationToken cancellationToken)
            {
                if ((ex as OperationCanceledException)?.CancellationToken == cancellationToken)
                {
                    return false;
                }

                if (analyzerExceptionFilter != null)
                {
                    return analyzerExceptionFilter(ex);
                }

                return true;
            }
        }

        internal static Diagnostic CreateAnalyzerExceptionDiagnostic(DiagnosticAnalyzer analyzer, Exception e, AnalysisContextInfo? info = null)
        {
            var analyzerName = analyzer.ToString();
            var title = CodeAnalysisResources.CompilerAnalyzerFailure;
            var messageFormat = CodeAnalysisResources.CompilerAnalyzerThrows;
            var contextInformation = string.Join(Environment.NewLine, CreateDiagnosticDescription(info, e), CreateDisablingMessage(analyzer, analyzerName)).Trim();
            var messageArguments = new[] { analyzerName, e.GetType().ToString(), e.Message, contextInformation };
            var descriptor = GetAnalyzerExceptionDiagnosticDescriptor(AnalyzerExceptionDiagnosticId, title, messageFormat);
            return Diagnostic.Create(descriptor, Location.None, messageArguments);
        }

        private static string CreateDiagnosticDescription(AnalysisContextInfo? info, Exception e)
        {
            if (info == null)
            {
                return e.CreateDiagnosticDescription();
            }

            return string.Join(Environment.NewLine,
                string.Format(CodeAnalysisResources.ExceptionContext, info?.GetContext()), e.CreateDiagnosticDescription());
        }

        private static string CreateDisablingMessage(DiagnosticAnalyzer analyzer, string analyzerName)
        {
            var diagnosticIds = ImmutableSortedSet<string>.Empty.WithComparer(StringComparer.OrdinalIgnoreCase);
            try
            {
                foreach (var diagnostic in analyzer.SupportedDiagnostics)
                {
                    // If a null diagnostic is returned, we would have already reported that to the user earlier; we can just skip this.
                    if (diagnostic != null)
                    {
                        diagnosticIds = diagnosticIds.Add(diagnostic.Id);
                    }
                }
            }
            catch (Exception ex)
            {
                return string.Format(CodeAnalysisResources.CompilerAnalyzerThrows, analyzerName, ex.GetType().ToString(), ex.Message, ex.CreateDiagnosticDescription());
            }

            if (diagnosticIds.IsEmpty)
            {
                return "";
            }

            return string.Format(CodeAnalysisResources.DisableAnalyzerDiagnosticsMessage, string.Join(", ", diagnosticIds));
        }

        internal static Diagnostic CreateDriverExceptionDiagnostic(Exception e)
        {
            var title = CodeAnalysisResources.AnalyzerDriverFailure;
            var messageFormat = CodeAnalysisResources.AnalyzerDriverThrows;
            var messageArguments = new[] { e.GetType().ToString(), e.Message, e.CreateDiagnosticDescription() };
            var descriptor = GetAnalyzerExceptionDiagnosticDescriptor(AnalyzerDriverExceptionDiagnosticId, title, messageFormat);
            return Diagnostic.Create(descriptor, Location.None, messageArguments);
        }

        internal static DiagnosticDescriptor GetAnalyzerExceptionDiagnosticDescriptor(string? id = null, string? title = null, string? messageFormat = null)
        {
            // TODO: It is not ideal to create a new descriptor per analyzer exception diagnostic instance.
            // However, until we add a LongMessage field to the Diagnostic, we are forced to park the instance specific description onto the Descriptor's Description field.
            // This requires us to create a new DiagnosticDescriptor instance per diagnostic instance.

            id ??= AnalyzerExceptionDiagnosticId;
            title ??= CodeAnalysisResources.CompilerAnalyzerFailure;
            messageFormat ??= CodeAnalysisResources.CompilerAnalyzerThrows;

            return new DiagnosticDescriptor(
                id,
                title,
                messageFormat,
                category: DiagnosticCategory,
                defaultSeverity: DiagnosticSeverity.Warning,
                isEnabledByDefault: true,
                customTags: WellKnownDiagnosticTags.AnalyzerException);
        }

        internal static bool IsAnalyzerExceptionDiagnostic(Diagnostic diagnostic)
        {
            if (diagnostic.Id == AnalyzerExceptionDiagnosticId || diagnostic.Id == AnalyzerDriverExceptionDiagnosticId)
            {
                foreach (var tag in diagnostic.Descriptor.ImmutableCustomTags)
                {
                    if (tag == WellKnownDiagnosticTags.AnalyzerException)
                    {
                        return true;
                    }
                }
            }

            return false;
        }

        internal static bool AreEquivalentAnalyzerExceptionDiagnostics(Diagnostic exceptionDiagnostic, Diagnostic other)
        {
            // We need to have custom de-duplication logic for diagnostics generated for analyzer exceptions.
            // We create a new descriptor instance per each analyzer exception diagnostic instance (see comments in method "GetAnalyzerExceptionDiagnostic" above).
            // This is primarily to allow us to embed exception stack trace in the diagnostic description.
            // However, this might mean that two exception diagnostics which are equivalent in terms of ID and Message, might not have equal description strings.
            // We want to classify such diagnostics as equal for de-duplication purpose to reduce the noise in output.

            Debug.Assert(IsAnalyzerExceptionDiagnostic(exceptionDiagnostic));

            if (!IsAnalyzerExceptionDiagnostic(other))
            {
                return false;
            }

            return exceptionDiagnostic.Id == other.Id &&
                exceptionDiagnostic.Severity == other.Severity &&
                exceptionDiagnostic.GetMessage() == other.GetMessage();
        }

        private bool IsSupportedDiagnostic(DiagnosticAnalyzer analyzer, Diagnostic diagnostic, CancellationToken cancellationToken)
        {
            if (diagnostic is DiagnosticWithInfo)
            {
                // Compiler diagnostic
                return true;
            }

            return _analyzerManager.IsSupportedDiagnostic(analyzer, diagnostic, _isCompilerAnalyzer, this, cancellationToken);
        }

        private Action<Diagnostic> GetAddDiagnostic(ISymbol contextSymbol, ImmutableArray<SyntaxReference> cachedDeclaringReferences, DiagnosticAnalyzer analyzer, Func<ISymbol, SyntaxReference, Compilation, CancellationToken, SyntaxNode> getTopMostNodeForAnalysis, CancellationToken cancellationToken)
        {
            return GetAddDiagnostic(contextSymbol, cachedDeclaringReferences, Compilation, analyzer, _addNonCategorizedDiagnostic,
                 _addCategorizedLocalDiagnostic, _addCategorizedNonLocalDiagnostic, getTopMostNodeForAnalysis, _shouldSuppressGeneratedCodeDiagnostic, cancellationToken);
        }

        private static Action<Diagnostic> GetAddDiagnostic(
            ISymbol contextSymbol,
            ImmutableArray<SyntaxReference> cachedDeclaringReferences,
            Compilation compilation,
            DiagnosticAnalyzer analyzer,
            Action<Diagnostic, CancellationToken>? addNonCategorizedDiagnostic,
            Action<Diagnostic, DiagnosticAnalyzer, bool, CancellationToken>? addCategorizedLocalDiagnostic,
            Action<Diagnostic, DiagnosticAnalyzer, CancellationToken>? addCategorizedNonLocalDiagnostic,
            Func<ISymbol, SyntaxReference, Compilation, CancellationToken, SyntaxNode> getTopMostNodeForAnalysis,
            Func<Diagnostic, DiagnosticAnalyzer, Compilation, CancellationToken, bool> shouldSuppressGeneratedCodeDiagnostic,
            CancellationToken cancellationToken)
        {
            return diagnostic =>
            {
                if (shouldSuppressGeneratedCodeDiagnostic(diagnostic, analyzer, compilation, cancellationToken))
                {
                    return;
                }

                if (addCategorizedLocalDiagnostic == null)
                {
                    Debug.Assert(addNonCategorizedDiagnostic != null);
                    addNonCategorizedDiagnostic(diagnostic, cancellationToken);
                    return;
                }

                Debug.Assert(addNonCategorizedDiagnostic == null);
                Debug.Assert(addCategorizedNonLocalDiagnostic != null);

                if (diagnostic.Location.IsInSource)
                {
                    foreach (var syntaxRef in cachedDeclaringReferences)
                    {
                        if (syntaxRef.SyntaxTree == diagnostic.Location.SourceTree)
                        {
                            var syntax = getTopMostNodeForAnalysis(contextSymbol, syntaxRef, compilation, cancellationToken);
                            if (diagnostic.Location.SourceSpan.IntersectsWith(syntax.FullSpan))
                            {
                                addCategorizedLocalDiagnostic(diagnostic, analyzer, false, cancellationToken);
                                return;
                            }
                        }
                    }
                }

                addCategorizedNonLocalDiagnostic(diagnostic, analyzer, cancellationToken);
            };
        }

        private Action<Diagnostic> GetAddCompilationDiagnostic(DiagnosticAnalyzer analyzer, CancellationToken cancellationToken)
        {
            return diagnostic =>
            {
                if (_shouldSuppressGeneratedCodeDiagnostic(diagnostic, analyzer, Compilation, cancellationToken))
                {
                    return;
                }

                if (_addCategorizedNonLocalDiagnostic == null)
                {
                    Debug.Assert(_addNonCategorizedDiagnostic != null);
                    _addNonCategorizedDiagnostic(diagnostic, cancellationToken);
                    return;
                }

                _addCategorizedNonLocalDiagnostic(diagnostic, analyzer, cancellationToken);
            };
        }

        private AnalyzerDiagnosticReporter GetAddSemanticDiagnostic(SyntaxTree tree, DiagnosticAnalyzer analyzer, CancellationToken cancellationToken)
        {
            return AnalyzerDiagnosticReporter.GetInstance(new SourceOrAdditionalFile(tree), span: null, Compilation, analyzer, isSyntaxDiagnostic: false,
                _addNonCategorizedDiagnostic, _addCategorizedLocalDiagnostic, _addCategorizedNonLocalDiagnostic,
                _shouldSuppressGeneratedCodeDiagnostic, cancellationToken);
        }

        private AnalyzerDiagnosticReporter GetAddSemanticDiagnostic(SyntaxTree tree, TextSpan? span, DiagnosticAnalyzer analyzer, CancellationToken cancellationToken)
        {
            return AnalyzerDiagnosticReporter.GetInstance(new SourceOrAdditionalFile(tree), span, Compilation, analyzer, isSyntaxDiagnostic: false,
                _addNonCategorizedDiagnostic, _addCategorizedLocalDiagnostic, _addCategorizedNonLocalDiagnostic,
                _shouldSuppressGeneratedCodeDiagnostic, cancellationToken);
        }

        private AnalyzerDiagnosticReporter GetAddSyntaxDiagnostic(SourceOrAdditionalFile file, DiagnosticAnalyzer analyzer, CancellationToken cancellationToken)
        {
            return AnalyzerDiagnosticReporter.GetInstance(file, span: null, Compilation, analyzer, isSyntaxDiagnostic: true,
                _addNonCategorizedDiagnostic, _addCategorizedLocalDiagnostic, _addCategorizedNonLocalDiagnostic,
                _shouldSuppressGeneratedCodeDiagnostic, cancellationToken);
        }

        private bool ShouldExecuteNode(SyntaxNode node, DiagnosticAnalyzer analyzer, CancellationToken cancellationToken)
        {
            // Check if the node is generated code that must be skipped.
            if (_shouldSkipAnalysisOnGeneratedCode(analyzer) &&
                _isGeneratedCodeLocation(node.SyntaxTree, node.Span, cancellationToken))
            {
                return false;
            }

            return true;
        }

        private bool ShouldExecuteOperation(IOperation operation, DiagnosticAnalyzer analyzer, CancellationToken cancellationToken)
        {
            // Check if the operation syntax is generated code that must be skipped.
            if (operation.Syntax != null && _shouldSkipAnalysisOnGeneratedCode(analyzer) &&
                _isGeneratedCodeLocation(operation.Syntax.SyntaxTree, operation.Syntax.Span, cancellationToken))
            {
                return false;
            }

            return true;
        }

        internal TimeSpan ResetAnalyzerExecutionTime(DiagnosticAnalyzer analyzer)
        {
            Debug.Assert(_analyzerExecutionTimeMap != null);
            if (!_analyzerExecutionTimeMap.TryRemove(analyzer, out var executionTime))
            {
                return TimeSpan.Zero;
            }

            return TimeSpan.FromTicks(executionTime.Value);
        }

        private ControlFlowGraph GetControlFlowGraphImpl(IOperation operation)
        {
            Debug.Assert(operation.Parent == null);

            if (_lazyControlFlowGraphMap == null)
            {
                Interlocked.CompareExchange(ref _lazyControlFlowGraphMap, new ConcurrentDictionary<IOperation, ControlFlowGraph>(), null);
            }

            return _lazyControlFlowGraphMap.GetOrAdd(operation, op => ControlFlowGraphBuilder.Create(op));
        }

        private bool IsAnalyzerSuppressedForSymbol(DiagnosticAnalyzer analyzer, ISymbol symbol, CancellationToken cancellationToken)
        {
            foreach (var location in symbol.Locations)
            {
                if (location.SourceTree != null &&
                    !IsAnalyzerSuppressedForTree(analyzer, location.SourceTree, cancellationToken))
                {
                    return false;
                }
            }

            return true;
        }

        public void OnOperationBlockActionsExecuted(ImmutableArray<IOperation> operationBlocks)
        {
            // Clear _lazyControlFlowGraphMap entries for each operation block after we have executed
            // all analysis callbacks for the given operation blocks. This avoids holding onto them
            // for the entire compilation lifetime.
            // These control flow graphs are created on demand and shared between flow analysis based analyzers.

            if (_lazyControlFlowGraphMap?.Count > 0)
            {
                foreach (var operationBlock in operationBlocks)
                {
                    var root = operationBlock.GetRootOperation();
                    _lazyControlFlowGraphMap.TryRemove(root, out _);
                }
            }
        }
    }
}<|MERGE_RESOLUTION|>--- conflicted
+++ resolved
@@ -704,7 +704,6 @@
                 AnalyzerOptions, addDiagnostic, isSupportedDiagnostic, GetControlFlowGraph,
                 executionData.FilterSpan, executionData.IsGeneratedCode, cancellationToken);
 
-
             ExecuteAndCatchIfThrows(
                 operationAction.Analyzer,
                 static data => data.operationAction.Action(data.operationContext),
@@ -747,8 +746,6 @@
                 startActions,
                 actions,
                 endActions,
-<<<<<<< HEAD
-                operationBlocks: [],
                 declaredNode,
                 new ExecutionData(analyzer, declaredSymbol, semanticModel, filterSpan, isGeneratedCode),
                 addActions: static (startAction, endActions, executionData, args, cancellationToken) =>
@@ -759,45 +756,21 @@
                     var startContext = new AnalyzerCodeBlockStartAnalysisContext<TLanguageKindEnum>(
                         scope, declaredNode, executionData.DeclaredSymbol, executionData.SemanticModel,
                         @this.AnalyzerOptions, executionData.FilterSpan, executionData.IsGeneratedCode, cancellationToken);
-=======
-                analyzer,
-                declaredNode,
-                declaredSymbol,
-                semanticModel,
-                isGeneratedCode,
-                addActions: static (startAction, endActions, args, cancellationToken) =>
-                {
-                    var (@this, startActions, analyzer, declaredNode, declaredSymbol, executableCodeBlocks, semanticModel, getKind, filterSpan, isGeneratedCode, ephemeralActions) = args;
-
-                    var scope = new HostCodeBlockStartAnalysisScope<TLanguageKindEnum>(startAction.Analyzer);
-                    var startContext = new AnalyzerCodeBlockStartAnalysisContext<TLanguageKindEnum>(
-                        scope, declaredNode, declaredSymbol, semanticModel, @this.AnalyzerOptions, filterSpan, isGeneratedCode, cancellationToken);
->>>>>>> 91cc9dc7
 
                     // Catch Exception from the start action.
                     @this.ExecuteAndCatchIfThrows(
                         startAction.Analyzer,
                         static args => args.startAction.Action(args.startContext),
                         argument: (startAction, startContext),
-<<<<<<< HEAD
                         new AnalysisContextInfo(@this.Compilation, executionData.DeclaredSymbol, declaredNode),
-=======
-                        new AnalysisContextInfo(@this.Compilation, declaredSymbol, declaredNode),
->>>>>>> 91cc9dc7
                         cancellationToken);
 
                     endActions.AddAll(scope.CodeBlockEndActions);
                     ephemeralActions.AddRange(scope.SyntaxNodeActions);
                 },
-<<<<<<< HEAD
                 executeActions: static (diagReporter, isSupportedDiagnostic, executionData, args, cancellationToken) =>
                 {
                     var (@this, startActions, executableCodeBlocks, declaredNode, getKind, ephemeralActions) = args;
-=======
-                executeActions: static (diagReporter, isSupportedDiagnostic, args, cancellationToken) =>
-                {
-                    var (@this, startActions, analyzer, declaredNode, declaredSymbol, executableCodeBlocks, semanticModel, getKind, filterSpan, isGeneratedCode, ephemeralActions) = args;
->>>>>>> 91cc9dc7
                     if (ephemeralActions.Any())
                     {
                         var executableNodeActionsByKind = GetNodeActionsByKind(ephemeralActions);
@@ -805,11 +778,7 @@
 
                         foreach (var block in executableCodeBlocks)
                         {
-<<<<<<< HEAD
                             var filter = executionData.SemanticModel.GetSyntaxNodesToAnalyzeFilter(block, executionData.DeclaredSymbol);
-=======
-                            var filter = semanticModel.GetSyntaxNodesToAnalyzeFilter(block, declaredSymbol);
->>>>>>> 91cc9dc7
                             if (filter is not null)
                             {
                                 foreach (var descendantNode in block.DescendantNodesAndSelf(descendIntoChildren: filter))
@@ -825,34 +794,19 @@
                         }
 
                         @this.ExecuteSyntaxNodeActions(
-<<<<<<< HEAD
                             syntaxNodesToAnalyze, executableNodeActionsByKind, executionData,
                             getKind, diagReporter, isSupportedDiagnostic,
-=======
-                            syntaxNodesToAnalyze, executableNodeActionsByKind,
-                            analyzer, declaredSymbol, semanticModel, getKind, diagReporter,
-                            isSupportedDiagnostic, filterSpan, isGeneratedCode,
->>>>>>> 91cc9dc7
                             hasCodeBlockStartOrSymbolStartActions: startActions.Any(),
                             cancellationToken);
                         syntaxNodesToAnalyze.Free();
                     }
                 },
-<<<<<<< HEAD
                 executeBlockActions: static (blockActions, diagReporter, isSupportedDiagnostic, executionData, args, cancellationToken) =>
                 {
                     var (@this, startActions, executableCodeBlocks, declaredNode, getKind, ephemeralActions) = args;
 
                     var context = new CodeBlockAnalysisContext(declaredNode, executionData.DeclaredSymbol, executionData.SemanticModel,
                         @this.AnalyzerOptions, diagReporter.AddDiagnosticAction, isSupportedDiagnostic, executionData.FilterSpan, executionData.IsGeneratedCode, cancellationToken);
-=======
-                executeBlockActions: static (blockActions, diagReporter, isSupportedDiagnostic, args, cancellationToken) =>
-                {
-                    var (@this, startActions, analyzer, declaredNode, declaredSymbol, executableCodeBlocks, semanticModel, getKind, filterSpan, isGeneratedCode, ephemeralActions) = args;
-
-                    var context = new CodeBlockAnalysisContext(declaredNode, declaredSymbol, semanticModel,
-                        @this.AnalyzerOptions, diagReporter.AddDiagnosticAction, isSupportedDiagnostic, filterSpan, isGeneratedCode, cancellationToken);
->>>>>>> 91cc9dc7
 
                     foreach (var blockAction in blockActions)
                     {
@@ -860,19 +814,11 @@
                             blockAction.Analyzer,
                             static data => data.blockAction.Action(data.context),
                             (blockAction, context),
-<<<<<<< HEAD
                             new AnalysisContextInfo(@this.Compilation, executionData.DeclaredSymbol, declaredNode),
                             cancellationToken);
                     }
                 },
                 argument: (@this: this, startActions, executableCodeBlocks, declaredNode, getKind, ephemeralActions),
-=======
-                            new AnalysisContextInfo(@this.Compilation, declaredSymbol, declaredNode),
-                            cancellationToken);
-                    }
-                },
-                argument: (@this: this, startActions, analyzer, declaredNode, declaredSymbol, executableCodeBlocks, semanticModel, getKind, filterSpan, isGeneratedCode, ephemeralActions),
->>>>>>> 91cc9dc7
                 cancellationToken);
             ephemeralActions.Free();
         }
@@ -902,8 +848,6 @@
                 startActions,
                 actions,
                 endActions,
-<<<<<<< HEAD
-                operationBlocks,
                 declaredNode,
                 new ExecutionData(analyzer, declaredSymbol, semanticModel, filterSpan, isGeneratedCode),
                 addActions: static (startAction, endActions, executionData, args, cancellationToken) =>
@@ -913,60 +857,30 @@
                     var startContext = new AnalyzerOperationBlockStartAnalysisContext(
                         scope, operationBlocks, executionData.DeclaredSymbol, executionData.SemanticModel.Compilation, @this.AnalyzerOptions,
                         @this.GetControlFlowGraph, declaredNode.SyntaxTree, executionData.FilterSpan, executionData.IsGeneratedCode, cancellationToken);
-=======
-                analyzer,
-                declaredNode,
-                declaredSymbol,
-                semanticModel,
-                isGeneratedCode,
-                addActions: static (startAction, endActions, args, cancellationToken) =>
-                {
-                    var (@this, startActions, analyzer, declaredNode, operationBlocks, declaredSymbol, operations, semanticModel, filterSpan, isGeneratedCode, ephemeralActions) = args;
-                    var scope = new HostOperationBlockStartAnalysisScope(startAction.Analyzer);
-                    var startContext = new AnalyzerOperationBlockStartAnalysisContext(
-                        scope, operationBlocks, declaredSymbol, semanticModel.Compilation, @this.AnalyzerOptions,
-                        @this.GetControlFlowGraph, declaredNode.SyntaxTree, filterSpan, isGeneratedCode, cancellationToken);
->>>>>>> 91cc9dc7
 
                     // Catch Exception from the start action.
                     @this.ExecuteAndCatchIfThrows(
                         startAction.Analyzer,
                         static args => args.startAction.Action(args.startContext),
                         argument: (startAction, startContext),
-<<<<<<< HEAD
                         new AnalysisContextInfo(@this.Compilation, executionData.DeclaredSymbol),
-=======
-                        new AnalysisContextInfo(@this.Compilation, declaredSymbol),
->>>>>>> 91cc9dc7
                         cancellationToken);
 
                     endActions.AddAll(scope.OperationBlockEndActions);
                     ephemeralActions.AddRange(scope.OperationActions);
                 },
-<<<<<<< HEAD
                 executeActions: static (diagReporter, isSupportedDiagnostic, executionData, args, cancellationToken) =>
                 {
                     var (@this, startActions, declaredNode, operationBlocks, operations, ephemeralActions) = args;
-=======
-                executeActions: static (diagReporter, isSupportedDiagnostic, args, cancellationToken) =>
-                {
-                    var (@this, startActions, analyzer, declaredNode, operationBlocks, declaredSymbol, operations, semanticModel, filterSpan, isGeneratedCode, ephemeralActions) = args;
->>>>>>> 91cc9dc7
                     if (ephemeralActions.Any())
                     {
                         @this.ExecuteOperationActions(
                             operations, GetOperationActionsByKind(ephemeralActions),
-<<<<<<< HEAD
                             executionData, diagReporter, isSupportedDiagnostic,
-=======
-                            analyzer, declaredSymbol, semanticModel, diagReporter,
-                            isSupportedDiagnostic, filterSpan, isGeneratedCode,
->>>>>>> 91cc9dc7
                             hasOperationBlockStartOrSymbolStartActions: startActions.Any(),
                             cancellationToken);
                     }
                 },
-<<<<<<< HEAD
                 executeBlockActions: static (blockActions, diagReporter, isSupportedDiagnostic, executionData, args, cancellationToken) =>
                 {
                     var (@this, startActions, declaredNode, operationBlocks, operations, ephemeralActions) = args;
@@ -974,14 +888,6 @@
                     var context = new OperationBlockAnalysisContext(operationBlocks, executionData.DeclaredSymbol, @this.Compilation,
                         @this.AnalyzerOptions, diagReporter.AddDiagnosticAction, isSupportedDiagnostic, @this.GetControlFlowGraph, declaredNode.SyntaxTree,
                         executionData.FilterSpan, executionData.IsGeneratedCode, cancellationToken);
-=======
-                executeBlockActions: static (blockActions, diagReporter, isSupportedDiagnostic, args, cancellationToken) =>
-                {
-                    var (@this, startActions, analyzer, declaredNode, operationBlocks, declaredSymbol, operations, semanticModel, filterSpan, isGeneratedCode, ephemeralActions) = args;
-
-                    var context = new OperationBlockAnalysisContext(operationBlocks, declaredSymbol, semanticModel.Compilation,
-                        @this.AnalyzerOptions, diagReporter.AddDiagnosticAction, isSupportedDiagnostic, @this.GetControlFlowGraph, declaredNode.SyntaxTree, filterSpan, isGeneratedCode, cancellationToken);
->>>>>>> 91cc9dc7
 
                     foreach (var blockAction in blockActions)
                     {
@@ -989,19 +895,11 @@
                             blockAction.Analyzer,
                             static data => data.blockAction.Action(data.context),
                             (blockAction, context),
-<<<<<<< HEAD
                             new AnalysisContextInfo(@this.Compilation, executionData.DeclaredSymbol),
                             cancellationToken);
                     }
                 },
                 argument: (@this: this, startActions, declaredNode, operationBlocks, operations, ephemeralActions),
-=======
-                            new AnalysisContextInfo(@this.Compilation, declaredSymbol),
-                            cancellationToken);
-                    }
-                },
-                argument: (@this: this, startActions, analyzer, declaredNode, operationBlocks, declaredSymbol, operations, semanticModel, filterSpan, isGeneratedCode, ephemeralActions),
->>>>>>> 91cc9dc7
                 cancellationToken);
             ephemeralActions.Free();
         }
@@ -1010,23 +908,11 @@
             ImmutableArray<TBlockStartAction> startActions,
             ImmutableArray<TBlockAction> actions,
             ImmutableArray<TBlockAction> endActions,
-<<<<<<< HEAD
-            ImmutableArray<IOperation> operationBlocks,
             SyntaxNode declaredNode,
             ExecutionData executionData,
             Action<TBlockStartAction, HashSet<TBlockAction>, ExecutionData, TArgs, CancellationToken> addActions,
             Action<AnalyzerDiagnosticReporter, Func<Diagnostic, CancellationToken, bool>, ExecutionData, TArgs, CancellationToken> executeActions,
             Action<HashSet<TBlockAction>, AnalyzerDiagnosticReporter, Func<Diagnostic, CancellationToken, bool>, ExecutionData, TArgs, CancellationToken> executeBlockActions,
-=======
-            DiagnosticAnalyzer analyzer,
-            SyntaxNode declaredNode,
-            ISymbol declaredSymbol,
-            SemanticModel semanticModel,
-            bool isGeneratedCode,
-            Action<TBlockStartAction, HashSet<TBlockAction>, TArgs, CancellationToken> addActions,
-            Action<AnalyzerDiagnosticReporter, Func<Diagnostic, CancellationToken, bool>, TArgs, CancellationToken> executeActions,
-            Action<HashSet<TBlockAction>, AnalyzerDiagnosticReporter, Func<Diagnostic, CancellationToken, bool>, TArgs, CancellationToken> executeBlockActions,
->>>>>>> 91cc9dc7
             TArgs argument,
             CancellationToken cancellationToken)
             where TBlockStartAction : AnalyzerAction
@@ -1060,11 +946,7 @@
 
             // Include the stateful actions.
             foreach (var startAction in startActions)
-<<<<<<< HEAD
                 addActions(startAction, blockEndActions, executionData, argument, cancellationToken);
-=======
-                addActions(startAction, blockEndActions, argument, cancellationToken);
->>>>>>> 91cc9dc7
 
             using var _ = PooledDelegates.GetPooledFunction(
                 static (d, ct, arg) => arg.self.IsSupportedDiagnostic(arg.Analyzer, d, ct),
@@ -1072,17 +954,10 @@
                 out Func<Diagnostic, CancellationToken, bool> isSupportedDiagnostic);
 
             // Execute stateful executable node analyzers, if any.
-<<<<<<< HEAD
             executeActions(diagReporter, isSupportedDiagnostic, executionData, argument, cancellationToken);
 
             executeBlockActions(blockActions, diagReporter, isSupportedDiagnostic, executionData, argument, cancellationToken);
             executeBlockActions(blockEndActions, diagReporter, isSupportedDiagnostic, executionData, argument, cancellationToken);
-=======
-            executeActions(diagReporter, isSupportedDiagnostic, argument, cancellationToken);
-
-            executeBlockActions(blockActions, diagReporter, isSupportedDiagnostic, argument, cancellationToken);
-            executeBlockActions(blockEndActions, diagReporter, isSupportedDiagnostic, argument, cancellationToken);
->>>>>>> 91cc9dc7
 
             diagReporter.Free();
             blockActions.Free();
