﻿// Licensed to the .NET Foundation under one or more agreements.
// The .NET Foundation licenses this file to you under the MIT license.
// See the LICENSE file in the project root for more information.

using System;
using System.Collections.Concurrent;
using System.Collections.Generic;
using System.Collections.Immutable;
using System.Diagnostics;
using System.Diagnostics.CodeAnalysis;
using System.Linq;
using System.Runtime.CompilerServices;
using System.Threading;
using Microsoft.CodeAnalysis.Collections;
using Microsoft.CodeAnalysis.FlowAnalysis;
using Microsoft.CodeAnalysis.Operations;
using Microsoft.CodeAnalysis.PooledObjects;
using Microsoft.CodeAnalysis.Text;
using Roslyn.Utilities;

namespace Microsoft.CodeAnalysis.Diagnostics
{
    /// <summary>
    /// Contains the core execution logic for callbacks into analyzers.
    /// </summary>
    internal partial class AnalyzerExecutor
    {
        private const string DiagnosticCategory = "Compiler";

        // internal for testing purposes only.
        internal const string AnalyzerExceptionDiagnosticId = "AD0001";
        internal const string AnalyzerDriverExceptionDiagnosticId = "AD0002";

        private readonly Action<Diagnostic, AnalyzerOptions, CancellationToken>? _addNonCategorizedDiagnostic;
        private readonly Action<Diagnostic, DiagnosticAnalyzer, AnalyzerOptions, bool, CancellationToken>? _addCategorizedLocalDiagnostic;
        private readonly Action<Diagnostic, DiagnosticAnalyzer, AnalyzerOptions, CancellationToken>? _addCategorizedNonLocalDiagnostic;
        private readonly Action<Suppression>? _addSuppression;
        private readonly Func<Exception, bool>? _analyzerExceptionFilter;
        private readonly AnalyzerManager _analyzerManager;
        private readonly Func<DiagnosticAnalyzer, bool> _isCompilerAnalyzer;
        private readonly Func<DiagnosticAnalyzer, object?> _getAnalyzerGate;
        private readonly Func<SyntaxTree, SemanticModel> _getSemanticModel;
        private readonly Func<DiagnosticAnalyzer, bool> _shouldSkipAnalysisOnGeneratedCode;
        private readonly Func<Diagnostic, DiagnosticAnalyzer, Compilation, CancellationToken, bool> _shouldSuppressGeneratedCodeDiagnostic;
        private readonly Func<SyntaxTree, TextSpan, CancellationToken, bool> _isGeneratedCodeLocation;
        private readonly Func<DiagnosticAnalyzer, SyntaxTree, SyntaxTreeOptionsProvider?, CancellationToken, bool> _isAnalyzerSuppressedForTree;

        /// <summary>
        /// The values in this map convert to <see cref="TimeSpan"/> using <see cref="TimeSpan.FromTicks(long)"/>.
        /// </summary>
        private readonly ConcurrentDictionary<DiagnosticAnalyzer, StrongBox<long>>? _analyzerExecutionTimeMap;
        private readonly CompilationAnalysisValueProviderFactory _compilationAnalysisValueProviderFactory;

        /// <summary>
        /// Cache of analyzer to analyzer specific options.  If <see langword="null"/> there are no specific
        /// options, and the shared options should be used for all analyzers.  This is the common case, which
        /// means we don't pay for the extra indirection of a dictionary lookup normally.
        /// <para/>
        /// Note: this map is generated 
        /// at construction time, and is unchanging after that point.  So it can be safely read from multiple
        /// threads without need for locks.
        /// </summary>
        private readonly Dictionary<DiagnosticAnalyzer, AnalyzerOptions>? _analyzerToCachedOptions;

        private Func<IOperation, ControlFlowGraph>? _lazyGetControlFlowGraph;

        private ConcurrentDictionary<IOperation, ControlFlowGraph>? _lazyControlFlowGraphMap;

        private Func<IOperation, ControlFlowGraph> GetControlFlowGraph
            => _lazyGetControlFlowGraph ??= GetControlFlowGraphImpl;

        private bool IsAnalyzerSuppressedForTree(DiagnosticAnalyzer analyzer, SyntaxTree tree, CancellationToken cancellationToken)
        {
            return _isAnalyzerSuppressedForTree(analyzer, tree, Compilation.Options.SyntaxTreeOptionsProvider, cancellationToken);
        }

        /// <summary>
        /// Creates <see cref="AnalyzerExecutor"/> to execute analyzer actions with given arguments
        /// </summary>
        /// <param name="compilation">Compilation to be used in the analysis.</param>
        /// <param name="analyzerOptions">Analyzer options.</param>
        /// <param name="addNonCategorizedDiagnostic">Optional delegate to add non-categorized analyzer diagnostics.</param>
        /// <param name="onAnalyzerException">
        /// Delegate which is invoked when an analyzer throws an exception.
        /// Delegate can do custom tasks such as report the given analyzer exception diagnostic, report a non-fatal watson for the exception, etc.
        /// </param>
        /// <param name="analyzerExceptionFilter">
        /// Optional delegate which is invoked when an analyzer throws an exception as an exception filter.
        /// Delegate can do custom tasks such as crash hosting process to create a dump.
        /// </param>
        /// <param name="isCompilerAnalyzer">Delegate to determine if the given analyzer is compiler analyzer. 
        /// We need to special case the compiler analyzer at few places for performance reasons.</param>
<<<<<<< HEAD
=======
        /// <param name="diagnosticAnalyzers">Analyzers to query for custom options if <paramref
        /// name="getAnalyzerConfigOptionsProvider"/> is provided.</param>
>>>>>>> 906c2665
        /// <param name="getAnalyzerConfigOptionsProvider">Optional callback to allow individual configuration options
        /// on a per analyzer basis.</param>
        /// <param name="analyzerManager">Analyzer manager to fetch supported diagnostics.</param>
        /// <param name="getAnalyzerGate">
        /// Delegate to fetch the gate object to guard all callbacks into the analyzer.
        /// It should return a unique gate object for the given analyzer instance for non-concurrent analyzers, and null otherwise.
        /// All analyzer callbacks for non-concurrent analyzers will be guarded with a lock on the gate.
        /// </param>
        /// <param name="getSemanticModel">Delegate to get a semantic model for the given syntax tree which can be shared across analyzers.</param>
        /// <param name="severityFilter"><see cref="SeverityFilter"/> for analysis.</param>
        /// <param name="shouldSkipAnalysisOnGeneratedCode">Delegate to identify if analysis should be skipped on generated code.</param>
        /// <param name="shouldSuppressGeneratedCodeDiagnostic">Delegate to identify if diagnostic reported while analyzing generated code should be suppressed.</param>
        /// <param name="isGeneratedCodeLocation">Delegate to identify if the given location is in generated code.</param>
        /// <param name="isAnalyzerSuppressedForTree">Delegate to identify if the given analyzer is suppressed for the given tree.</param>
        /// <param name="logExecutionTime">Flag indicating whether we need to log analyzer execution time.</param>
        /// <param name="addCategorizedLocalDiagnostic">Optional delegate to add categorized local analyzer diagnostics.</param>
        /// <param name="addCategorizedNonLocalDiagnostic">Optional delegate to add categorized non-local analyzer diagnostics.</param>
        /// <param name="addSuppression">Optional thread-safe delegate to add diagnostic suppressions from suppressors.</param>
        public static AnalyzerExecutor Create(
            Compilation compilation,
            AnalyzerOptions analyzerOptions,
            Action<Diagnostic, AnalyzerOptions, CancellationToken>? addNonCategorizedDiagnostic,
            Action<Exception, DiagnosticAnalyzer, Diagnostic, CancellationToken> onAnalyzerException,
            Func<Exception, bool>? analyzerExceptionFilter,
            Func<DiagnosticAnalyzer, bool> isCompilerAnalyzer,
            ImmutableArray<DiagnosticAnalyzer> diagnosticAnalyzers,
            Func<DiagnosticAnalyzer, AnalyzerConfigOptionsProvider>? getAnalyzerConfigOptionsProvider,
            AnalyzerManager analyzerManager,
            Func<DiagnosticAnalyzer, bool> shouldSkipAnalysisOnGeneratedCode,
            Func<Diagnostic, DiagnosticAnalyzer, Compilation, CancellationToken, bool> shouldSuppressGeneratedCodeDiagnostic,
            Func<SyntaxTree, TextSpan, CancellationToken, bool> isGeneratedCodeLocation,
            Func<DiagnosticAnalyzer, SyntaxTree, SyntaxTreeOptionsProvider?, CancellationToken, bool> isAnalyzerSuppressedForTree,
            Func<DiagnosticAnalyzer, object?> getAnalyzerGate,
            Func<SyntaxTree, SemanticModel> getSemanticModel,
            SeverityFilter severityFilter,
            bool logExecutionTime = false,
            Action<Diagnostic, DiagnosticAnalyzer, AnalyzerOptions, bool, CancellationToken>? addCategorizedLocalDiagnostic = null,
            Action<Diagnostic, DiagnosticAnalyzer, AnalyzerOptions, CancellationToken>? addCategorizedNonLocalDiagnostic = null,
            Action<Suppression>? addSuppression = null)
        {
            // We can either report categorized (local/non-local) diagnostics or non-categorized diagnostics.
            Debug.Assert((addNonCategorizedDiagnostic != null) ^ (addCategorizedLocalDiagnostic != null));
            Debug.Assert((addCategorizedLocalDiagnostic != null) == (addCategorizedNonLocalDiagnostic != null));

            var analyzerExecutionTimeMap = logExecutionTime ? new ConcurrentDictionary<DiagnosticAnalyzer, StrongBox<long>>() : null;

            return new AnalyzerExecutor(compilation, analyzerOptions, addNonCategorizedDiagnostic, onAnalyzerException, analyzerExceptionFilter,
                isCompilerAnalyzer, diagnosticAnalyzers, getAnalyzerConfigOptionsProvider, analyzerManager, shouldSkipAnalysisOnGeneratedCode, shouldSuppressGeneratedCodeDiagnostic, isGeneratedCodeLocation,
                isAnalyzerSuppressedForTree, getAnalyzerGate, getSemanticModel, severityFilter, analyzerExecutionTimeMap, addCategorizedLocalDiagnostic, addCategorizedNonLocalDiagnostic,
                addSuppression);
        }

        private AnalyzerExecutor(
            Compilation compilation,
            AnalyzerOptions analyzerOptions,
            Action<Diagnostic, AnalyzerOptions, CancellationToken>? addNonCategorizedDiagnosticOpt,
            Action<Exception, DiagnosticAnalyzer, Diagnostic, CancellationToken> onAnalyzerException,
            Func<Exception, bool>? analyzerExceptionFilter,
            Func<DiagnosticAnalyzer, bool> isCompilerAnalyzer,
            ImmutableArray<DiagnosticAnalyzer> diagnosticAnalyzers,
            Func<DiagnosticAnalyzer, AnalyzerConfigOptionsProvider>? getAnalyzerConfigOptionsProvider,
            AnalyzerManager analyzerManager,
            Func<DiagnosticAnalyzer, bool> shouldSkipAnalysisOnGeneratedCode,
            Func<Diagnostic, DiagnosticAnalyzer, Compilation, CancellationToken, bool> shouldSuppressGeneratedCodeDiagnostic,
            Func<SyntaxTree, TextSpan, CancellationToken, bool> isGeneratedCodeLocation,
            Func<DiagnosticAnalyzer, SyntaxTree, SyntaxTreeOptionsProvider?, CancellationToken, bool> isAnalyzerSuppressedForTree,
            Func<DiagnosticAnalyzer, object?> getAnalyzerGate,
            Func<SyntaxTree, SemanticModel> getSemanticModel,
            SeverityFilter severityFilter,
            ConcurrentDictionary<DiagnosticAnalyzer, StrongBox<long>>? analyzerExecutionTimeMap,
            Action<Diagnostic, DiagnosticAnalyzer, AnalyzerOptions, bool, CancellationToken>? addCategorizedLocalDiagnostic,
            Action<Diagnostic, DiagnosticAnalyzer, AnalyzerOptions, CancellationToken>? addCategorizedNonLocalDiagnostic,
            Action<Suppression>? addSuppression)
        {
            Compilation = compilation;
            AnalyzerOptions = analyzerOptions;
            _addNonCategorizedDiagnostic = addNonCategorizedDiagnosticOpt;
            OnAnalyzerException = onAnalyzerException;
            _analyzerExceptionFilter = analyzerExceptionFilter;
            _isCompilerAnalyzer = isCompilerAnalyzer;
            _analyzerManager = analyzerManager;
            _shouldSkipAnalysisOnGeneratedCode = shouldSkipAnalysisOnGeneratedCode;
            _shouldSuppressGeneratedCodeDiagnostic = shouldSuppressGeneratedCodeDiagnostic;
            _isGeneratedCodeLocation = isGeneratedCodeLocation;
            _isAnalyzerSuppressedForTree = isAnalyzerSuppressedForTree;
            _getAnalyzerGate = getAnalyzerGate;
            _getSemanticModel = getSemanticModel;
            SeverityFilter = severityFilter;
            _analyzerExecutionTimeMap = analyzerExecutionTimeMap;
            _addCategorizedLocalDiagnostic = addCategorizedLocalDiagnostic;
            _addCategorizedNonLocalDiagnostic = addCategorizedNonLocalDiagnostic;
            _addSuppression = addSuppression;

            _compilationAnalysisValueProviderFactory = new CompilationAnalysisValueProviderFactory();

            if (getAnalyzerConfigOptionsProvider != null)
            {
                var hasDifferentOptions = false;

<<<<<<< HEAD
                var map = new Dictionary<DiagnosticAnalyzer, AnalyzerOptions>(ReferenceEqualityComparer.Instance);

                // Deduping map for the distinct AnalyzerConfigOptionsProvider we get back from getAnalyzerConfigOptionsProvider
=======
                var map = new Dictionary<DiagnosticAnalyzer, AnalyzerOptions>(
                    capacity: diagnosticAnalyzers.Length, ReferenceEqualityComparer.Instance);

                // Deduping map for the distinct AnalyzerConfigOptionsProvider we get back from getAnalyzerConfigOptionsProvider.
                // The common case in VS host is that there is generally only 1-2 of these providers.  For example, a provider
                // that looks in editorconfig+vsoptions, and a provider that only looks in editorconfig.  We only want to make
                // a corresponding number of AnalyzerOptions instances for each unique provider we see.
>>>>>>> 906c2665
                var optionsProviderToOptions = new Dictionary<AnalyzerConfigOptionsProvider, AnalyzerOptions>(ReferenceEqualityComparer.Instance);

                foreach (var analyzer in diagnosticAnalyzers)
                {
                    var specificOptionsProvider = getAnalyzerConfigOptionsProvider(analyzer);
                    var specificOptions = optionsProviderToOptions.GetOrAdd(
                        specificOptionsProvider, () => analyzerOptions.WithAnalyzerConfigOptionsProvider(specificOptionsProvider));
                    map[analyzer] = specificOptions;

                    if (specificOptions != analyzerOptions)
                        hasDifferentOptions = true;
                }

                // Only if there is at least one analyzer with specific options, we need to maintain the map.
                // Otherwise, we can just toss it and use the shared options for all analyzers.
                if (hasDifferentOptions)
                    _analyzerToCachedOptions = map;
            }
        }

        internal Compilation Compilation { get; }

        internal AnalyzerOptions AnalyzerOptions { get; }

        internal SeverityFilter SeverityFilter { get; }

        internal Action<Exception, DiagnosticAnalyzer, Diagnostic, CancellationToken> OnAnalyzerException { get; }

        internal ImmutableDictionary<DiagnosticAnalyzer, TimeSpan> AnalyzerExecutionTimes
        {
            get
            {
                Debug.Assert(_analyzerExecutionTimeMap != null);
                return _analyzerExecutionTimeMap.ToImmutableDictionary(pair => pair.Key, pair => TimeSpan.FromTicks(pair.Value.Value));
            }
        }

        /// <summary>
        /// Executes the <see cref="DiagnosticAnalyzer.Initialize(AnalysisContext)"/> for the given analyzer.
        /// </summary>
        /// <param name="sessionScope">Session scope to store register session wide analyzer actions.</param>
        /// <param name="severityFilter">Severity filter for analysis.</param>
        /// <param name="cancellationToken">Cancellation token.</param>
        /// <remarks>
        /// Note that this API doesn't execute any <see cref="CompilationStartAnalyzerAction"/> registered by the Initialize invocation.
        /// Use <see cref="ExecuteCompilationStartActions(ImmutableArray{CompilationStartAnalyzerAction}, HostCompilationStartAnalysisScope, CancellationToken)"/> API
        /// to get execute these actions to get the per-compilation analyzer actions.
        /// </remarks>
        public void ExecuteInitializeMethod(HostSessionStartAnalysisScope sessionScope, SeverityFilter severityFilter, CancellationToken cancellationToken)
        {
            var context = new AnalyzerAnalysisContext(sessionScope, severityFilter);

            ExecuteAndCatchIfThrows(
                sessionScope.Analyzer,
                static data => data.sessionScope.Analyzer.Initialize(data.context),
                (sessionScope, context),
                contextInfo: null,
                cancellationToken);
        }

        /// <summary>
        /// Executes the compilation start actions.
        /// </summary>
        /// <param name="actions"><see cref="AnalyzerActions"/> whose compilation start actions are to be executed.</param>
        /// <param name="compilationScope">Compilation scope to store the analyzer actions.</param>
        /// <param name="cancellationToken">Cancellation token.</param>
        public void ExecuteCompilationStartActions(ImmutableArray<CompilationStartAnalyzerAction> actions, HostCompilationStartAnalysisScope compilationScope, CancellationToken cancellationToken)
        {
            // This context doesn't build up any state as we pass it to the Action method of the analyzer. As such, we
            // can use the same instance across all actions as long as the same options are picked for each analyzer.
            var context = new AnalyzerCompilationStartAnalysisContext(compilationScope,
                Compilation, AnalyzerOptions, _compilationAnalysisValueProviderFactory, cancellationToken);
            var contextInfo = new AnalysisContextInfo(Compilation);

            foreach (var startAction in actions)
            {
                // See if we need to use an analyzer specific options instance.
                context = WithAnalyzerSpecificOptions(
                    context, startAction.Analyzer, static (context, options) => context.WithOptions(options));

                ExecuteAndCatchIfThrows(
                    startAction.Analyzer,
                    static data => data.startAction.Action(data.context),
                    (startAction, context),
                    contextInfo,
                    cancellationToken);
            }
        }

        private TAnalysisContext WithAnalyzerSpecificOptions<TAnalysisContext>(
            TAnalysisContext context,
            DiagnosticAnalyzer analyzer,
            Func<TAnalysisContext, AnalyzerOptions, TAnalysisContext> withOptions)
        {
            // No specific options factory.  Can use the shared context.
            if (_analyzerToCachedOptions is null)
                return context;

            return withOptions(context, GetAnalyzerSpecificOptions(analyzer));
        }

        /// <summary>
        /// Given an analyzer, returns any specific options for it, or the shared options if none.
        /// </summary>
        private AnalyzerOptions GetAnalyzerSpecificOptions(DiagnosticAnalyzer analyzer)
            => _analyzerToCachedOptions?[analyzer] ?? AnalyzerOptions;

        /// <summary>
        /// Executes the symbol start actions.
        /// </summary>
        /// <param name="symbol">Symbol whose symbol start actions are to be executed.</param>
        /// <param name="actions"><see cref="AnalyzerActions"/> whose symbol start actions are to be executed.</param>
        /// <param name="symbolScope">Symbol scope to store the analyzer actions.</param>
        /// <param name="isGeneratedCodeSymbol">Flag indicating if the symbol being analyzed is generated code.</param>
        /// <param name="cancellationToken">Cancellation token.</param>
        public void ExecuteSymbolStartActions(
            ISymbol symbol,
            ImmutableArray<SymbolStartAnalyzerAction> actions,
            HostSymbolStartAnalysisScope symbolScope,
            bool isGeneratedCodeSymbol,
            SyntaxTree? filterTree,
            TextSpan? filterSpan,
            CancellationToken cancellationToken)
        {
            if (isGeneratedCodeSymbol && _shouldSkipAnalysisOnGeneratedCode(symbolScope.Analyzer) ||
                IsAnalyzerSuppressedForSymbol(symbolScope.Analyzer, symbol, cancellationToken))
            {
                return;
            }

            // This context doesn't build up any state as we pass it to the Action method of the analyzer. As such, we
            // can use the same instance across all actions (as long as the options stay the same per analyzer).
            var context = new AnalyzerSymbolStartAnalysisContext(symbolScope,
                symbol, Compilation, AnalyzerOptions, isGeneratedCodeSymbol, filterTree, filterSpan, cancellationToken);
            var contextInfo = new AnalysisContextInfo(Compilation, symbol);

            foreach (var startAction in actions)
            {
                Debug.Assert(startAction.Analyzer == symbolScope.Analyzer);

                // See if we need to use an analyzer specific options instance.
                context = WithAnalyzerSpecificOptions(
                    context, startAction.Analyzer, static (context, options) => context.WithOptions(options));

                ExecuteAndCatchIfThrows(
                    startAction.Analyzer,
                    static data => data.startAction.Action(data.context),
                    (startAction, context),
                    contextInfo,
                    cancellationToken);
            }
        }

        /// <summary>
        /// Executes the given diagnostic suppressor.
        /// </summary>
        /// <param name="suppressor">Suppressor to be executed.</param>
        /// <param name="reportedDiagnostics">Reported analyzer/compiler diagnostics that can be suppressed.</param>
        /// <param name="cancellationToken">Cancellation token.</param>
        public void ExecuteSuppressionAction(DiagnosticSuppressor suppressor, ImmutableArray<Diagnostic> reportedDiagnostics, CancellationToken cancellationToken)
        {
            Debug.Assert(_addSuppression != null);

            if (reportedDiagnostics.IsEmpty)
            {
                return;
            }

            cancellationToken.ThrowIfCancellationRequested();

            var supportedSuppressions = _analyzerManager.GetSupportedSuppressionDescriptors(suppressor, this, cancellationToken);

            using var _ = PooledDelegates.GetPooledFunction(
                static (d, supportedSuppressions) => supportedSuppressions.Contains(d),
                supportedSuppressions,
                out Func<SuppressionDescriptor, bool> isSupportedSuppression);

            var options = GetAnalyzerSpecificOptions(suppressor);
            var context = new SuppressionAnalysisContext(Compilation, options,
                reportedDiagnostics, _addSuppression, isSupportedSuppression, _getSemanticModel, cancellationToken);

            ExecuteAndCatchIfThrows(
                suppressor,
                static data => data.suppressor.ReportSuppressions(data.context),
                (suppressor, context),
                new AnalysisContextInfo(Compilation),
                cancellationToken);
        }

        /// <summary>
        /// Executes compilation actions or compilation end actions.
        /// </summary>
        /// <param name="compilationActions">Compilation actions to be executed.</param>
        /// <param name="analyzer">Analyzer whose actions are to be executed.</param>
        /// <param name="compilationEvent">Compilation event.</param>
        /// <param name="cancellationToken">Cancellation token.</param>
        public void ExecuteCompilationActions(
            ImmutableArray<CompilationAnalyzerAction> compilationActions,
            DiagnosticAnalyzer analyzer,
            CompilationEvent compilationEvent,
            CancellationToken cancellationToken)
        {
            Debug.Assert(compilationEvent is CompilationStartedEvent || compilationEvent is CompilationCompletedEvent);

            var analyzerOptions = this.GetAnalyzerSpecificOptions(analyzer);
            var addDiagnostic = GetAddCompilationDiagnostic(analyzer, analyzerOptions, cancellationToken);

            using var _ = PooledDelegates.GetPooledFunction(
                static (d, ct, arg) => arg.self.IsSupportedDiagnostic(arg.analyzer, d, ct),
                (self: this, analyzer),
                out Func<Diagnostic, CancellationToken, bool> isSupportedDiagnostic);

            // This context doesn't build up any state as we pass it to the Action method of the analyzer. As such, we
            // can use the same instance across all actions, as long as the options stay the same per analyzer.
            var context = new CompilationAnalysisContext(
                Compilation, analyzerOptions, addDiagnostic,
                isSupportedDiagnostic, _compilationAnalysisValueProviderFactory, cancellationToken);
            var contextInfo = new AnalysisContextInfo(Compilation);

            foreach (var endAction in compilationActions)
            {
                // See if we need to use an analyzer specific options instance.
                context = WithAnalyzerSpecificOptions(
                    context, endAction.Analyzer, static (context, options) => context.WithOptions(options));

                ExecuteAndCatchIfThrows(
                    endAction.Analyzer,
                    static data => data.endAction.Action(data.context),
                    (endAction, context),
                    contextInfo,
                    cancellationToken);
            }
        }

        /// <summary>
        /// Execute the symbol actions on the given symbol.
        /// </summary>
        /// <param name="symbolActions">Symbol actions to be executed.</param>
        /// <param name="analyzer">Analyzer whose actions are to be executed.</param>
        /// <param name="symbolDeclaredEvent">Symbol event to be analyzed.</param>
        /// <param name="getTopMostNodeForAnalysis">Delegate to get topmost declaration node for a symbol declaration reference.</param>
        /// <param name="isGeneratedCodeSymbol">Flag indicating if this is a generated code symbol.</param>
        /// <param name="cancellationToken">Cancellation token.</param>
        public void ExecuteSymbolActions(
            ImmutableArray<SymbolAnalyzerAction> symbolActions,
            DiagnosticAnalyzer analyzer,
            SymbolDeclaredCompilationEvent symbolDeclaredEvent,
            Func<ISymbol, SyntaxReference, Compilation, CancellationToken, SyntaxNode> getTopMostNodeForAnalysis,
            bool isGeneratedCodeSymbol,
            SyntaxTree? filterTree,
            TextSpan? filterSpan,
            CancellationToken cancellationToken)
        {
            Debug.Assert(getTopMostNodeForAnalysis != null);
            Debug.Assert(!filterSpan.HasValue || filterTree != null);

            if (isGeneratedCodeSymbol && _shouldSkipAnalysisOnGeneratedCode(analyzer) ||
                IsAnalyzerSuppressedForSymbol(analyzer, symbolDeclaredEvent.Symbol, cancellationToken))
            {
                return;
            }

            var symbol = symbolDeclaredEvent.Symbol;
            var analyzerOptions = this.GetAnalyzerSpecificOptions(analyzer);
            var addDiagnostic = GetAddDiagnostic(
                symbol, symbolDeclaredEvent.DeclaringSyntaxReferences, analyzer, analyzerOptions, getTopMostNodeForAnalysis, cancellationToken);

            using var _ = PooledDelegates.GetPooledFunction(
                static (d, ct, arg) => arg.self.IsSupportedDiagnostic(arg.analyzer, d, ct),
                (self: this, analyzer),
                out Func<Diagnostic, CancellationToken, bool> isSupportedDiagnostic);

            // This context doesn't build up any state as we pass it to the Action method of the analyzer. As such, we
            // can use the same instance across all actions, unless the options change per analyzer.
            var context = new SymbolAnalysisContext(
                symbol, Compilation, analyzerOptions, addDiagnostic,
                isSupportedDiagnostic, isGeneratedCodeSymbol, filterTree,
                filterSpan, cancellationToken);
            var contextInfo = new AnalysisContextInfo(Compilation, symbol);

            foreach (var symbolAction in symbolActions)
            {
                cancellationToken.ThrowIfCancellationRequested();

                if (symbolAction.Kinds.Contains(symbol.Kind))
                {
                    context = WithAnalyzerSpecificOptions(
                        context, symbolAction.Analyzer, static (context, options) => context.WithOptions(options));

                    ExecuteAndCatchIfThrows(
                        symbolAction.Analyzer,
                        static data => data.symbolAction.Action(data.context),
                        (symbolAction, context),
                        contextInfo,
                        cancellationToken);
                }
            }
        }

        /// <summary>
        /// Execute the symbol end actions on the given namespace or type containing symbol for the process member symbol for the given analyzer.
        /// </summary>
        /// <param name="containingSymbol">Symbol whose actions are to be executed.</param>
        /// <param name="processedMemberSymbol">Completed member symbol.</param>
        /// <param name="analyzer">Analyzer whose actions are to be executed.</param>
        /// <param name="getTopMostNodeForAnalysis">Delegate to get topmost declaration node for a symbol declaration reference.</param>
        /// <param name="filterSpan">Optional filter span for analysis.</param>
        /// <param name="isGeneratedCode">Flag indicating if the containing symbol being analyzed is generated code.</param>
        public bool TryExecuteSymbolEndActionsForContainer(
            INamespaceOrTypeSymbol containingSymbol,
            ISymbol processedMemberSymbol,
            DiagnosticAnalyzer analyzer,
            Func<ISymbol, SyntaxReference, Compilation, CancellationToken, SyntaxNode> getTopMostNodeForAnalysis,
            bool isGeneratedCode,
            SyntaxTree? filterTree,
            TextSpan? filterSpan,
            CancellationToken cancellationToken,
            [NotNullWhen(returnValue: true)] out SymbolDeclaredCompilationEvent? containingSymbolDeclaredEvent)
        {
            containingSymbolDeclaredEvent = null;
            if (!_analyzerManager.TryProcessCompletedMemberAndGetPendingSymbolEndActionsForContainer(containingSymbol, processedMemberSymbol, analyzer, out var containerEndActionsAndEvent))
            {
                return false;
            }

            ImmutableArray<SymbolEndAnalyzerAction> endActions = containerEndActionsAndEvent.symbolEndActions;
            containingSymbolDeclaredEvent = containerEndActionsAndEvent.symbolDeclaredEvent;
            ExecuteSymbolEndActionsCore(endActions, analyzer, containingSymbolDeclaredEvent, getTopMostNodeForAnalysis, isGeneratedCode, filterTree, filterSpan, cancellationToken);
            return true;
        }

        /// <summary>
        /// Tries to execute the symbol end actions on the given symbol for the given analyzer.
        /// </summary>
        /// <param name="symbolEndActions">Symbol actions to be executed.</param>
        /// <param name="analyzer">Analyzer whose actions are to be executed.</param>
        /// <param name="symbolDeclaredEvent">Symbol event to be analyzed.</param>
        /// <param name="getTopMostNodeForAnalysis">Delegate to get topmost declaration node for a symbol declaration reference.</param>
        /// <param name="filterSpan">Optional filter span for analysis.</param>
        /// <param name="isGeneratedCode">Flag indicating if the symbol being analyzed is generated code.</param>
        /// <param name="cancellationToken">Cancellation token.</param>
        /// <returns>
        /// True, if successfully executed the actions for the given analysis scope OR all the actions have already been executed for the given analysis scope.
        /// False, if there are some pending actions.
        /// </returns>
        public bool TryExecuteSymbolEndActions(
            ImmutableArray<SymbolEndAnalyzerAction> symbolEndActions,
            DiagnosticAnalyzer analyzer,
            SymbolDeclaredCompilationEvent symbolDeclaredEvent,
            Func<ISymbol, SyntaxReference, Compilation, CancellationToken, SyntaxNode> getTopMostNodeForAnalysis,
            bool isGeneratedCode,
            SyntaxTree? filterTree,
            TextSpan? filterSpan,
            CancellationToken cancellationToken)
        {
            if (!_analyzerManager.TryStartExecuteSymbolEndActions(symbolEndActions, analyzer, symbolDeclaredEvent))
                return false;

            ExecuteSymbolEndActionsCore(symbolEndActions, analyzer, symbolDeclaredEvent, getTopMostNodeForAnalysis, isGeneratedCode, filterTree, filterSpan, cancellationToken);
            return true;
        }

        private void ExecuteSymbolEndActionsCore(
            ImmutableArray<SymbolEndAnalyzerAction> symbolEndActions,
            DiagnosticAnalyzer analyzer,
            SymbolDeclaredCompilationEvent symbolDeclaredEvent,
            Func<ISymbol, SyntaxReference, Compilation, CancellationToken, SyntaxNode> getTopMostNodeForAnalysis,
            bool isGeneratedCode,
            SyntaxTree? filterTree,
            TextSpan? filterSpan,
            CancellationToken cancellationToken)
        {
            Debug.Assert(getTopMostNodeForAnalysis != null);
            Debug.Assert(!isGeneratedCode || !_shouldSkipAnalysisOnGeneratedCode(analyzer));
            Debug.Assert(!IsAnalyzerSuppressedForSymbol(analyzer, symbolDeclaredEvent.Symbol, cancellationToken));
            Debug.Assert(!filterSpan.HasValue || filterTree != null);

            var symbol = symbolDeclaredEvent.Symbol;
            var analyzerOptions = this.GetAnalyzerSpecificOptions(analyzer);
            var addDiagnostic = GetAddDiagnostic(symbol, symbolDeclaredEvent.DeclaringSyntaxReferences, analyzer, analyzerOptions, getTopMostNodeForAnalysis, cancellationToken);

            using var _ = PooledDelegates.GetPooledFunction(
                static (d, ct, arg) => arg.self.IsSupportedDiagnostic(arg.analyzer, d, ct),
                (self: this, analyzer),
                out Func<Diagnostic, CancellationToken, bool> isSupportedDiagnostic);

            // This context doesn't build up any state as we pass it to the Action method of the analyzer. As such, we
<<<<<<< HEAD
            // can use the same instance across all actions, as long as the options stay the same.
            var context = new SymbolAnalysisContext(symbol, Compilation, AnalyzerOptions, addDiagnostic,
=======
            // can use the same instance across all actions.
            var context = new SymbolAnalysisContext(
                symbol, Compilation, analyzerOptions, addDiagnostic,
>>>>>>> 906c2665
                isSupportedDiagnostic, isGeneratedCode, filterTree, filterSpan, cancellationToken);
            var contextInfo = new AnalysisContextInfo(Compilation, symbol);

            foreach (var symbolAction in symbolEndActions)
            {
                context = WithAnalyzerSpecificOptions(
                    context, symbolAction.Analyzer, static (context, options) => context.WithOptions(options));

                ExecuteAndCatchIfThrows(
                    symbolAction.Analyzer,
                    static data => data.symbolAction.Action(data.context),
                    (symbolAction, context),
                    contextInfo,
                    cancellationToken);
            }

            _analyzerManager.MarkSymbolEndAnalysisComplete(symbol, analyzer);
        }

        /// <summary>
        /// Execute the semantic model actions on the given semantic model.
        /// </summary>
        /// <param name="semanticModelActions">Semantic model actions to be executed.</param>
        /// <param name="analyzer">Analyzer whose actions are to be executed.</param>
        /// <param name="semanticModel">Semantic model to analyze.</param>
        /// <param name="filterSpan">Optional filter span for analysis.</param>
        /// <param name="isGeneratedCode">Flag indicating if the syntax tree being analyzed is generated code.</param>
        /// <param name="cancellationToken">Cancellation token.</param>
        public void ExecuteSemanticModelActions(
            ImmutableArray<SemanticModelAnalyzerAction> semanticModelActions,
            DiagnosticAnalyzer analyzer,
            SemanticModel semanticModel,
            TextSpan? filterSpan,
            bool isGeneratedCode,
            CancellationToken cancellationToken)
        {
            if (isGeneratedCode && _shouldSkipAnalysisOnGeneratedCode(analyzer) ||
                IsAnalyzerSuppressedForTree(analyzer, semanticModel.SyntaxTree, cancellationToken))
            {
                return;
            }

            var analyzerOptions = this.GetAnalyzerSpecificOptions(analyzer);
            var diagReporter = GetAddSemanticDiagnostic(semanticModel.SyntaxTree, analyzer, analyzerOptions, cancellationToken);

            using var _ = PooledDelegates.GetPooledFunction(
                static (d, ct, arg) => arg.self.IsSupportedDiagnostic(arg.analyzer, d, ct),
                (self: this, analyzer),
                out Func<Diagnostic, CancellationToken, bool> isSupportedDiagnostic);

            // This context doesn't build up any state as we pass it to the Action method of the analyzer. As such, we
            // can use the same instance across all actions, unless the options change per analyzer.
            var context = new SemanticModelAnalysisContext(
                semanticModel, analyzerOptions, diagReporter.AddDiagnosticAction,
                isSupportedDiagnostic, filterSpan, isGeneratedCode, cancellationToken);
            var contextInfo = new AnalysisContextInfo(semanticModel);

            foreach (var semanticModelAction in semanticModelActions)
            {
                context = WithAnalyzerSpecificOptions(
                    context, semanticModelAction.Analyzer, static (context, options) => context.WithOptions(options));

                ExecuteAndCatchIfThrows(
                    semanticModelAction.Analyzer,
                    static data => data.semanticModelAction.Action(data.context),
                    (semanticModelAction, context),
                    contextInfo,
                    cancellationToken);
            }

            diagReporter.Free();
        }

        /// <summary>
        /// Execute the syntax tree actions on the given syntax tree.
        /// </summary>
        /// <param name="syntaxTreeActions">Syntax tree actions to be executed.</param>
        /// <param name="analyzer">Analyzer whose actions are to be executed.</param>
        /// <param name="file">Syntax tree to analyze.</param>
        /// <param name="filterSpan">Optional filter span within the <paramref name="file"/> for analysis.</param>
        /// <param name="isGeneratedCode">Flag indicating if the syntax tree being analyzed is generated code.</param>
        /// <param name="cancellationToken">Cancellation token.</param>
        public void ExecuteSyntaxTreeActions(
            ImmutableArray<SyntaxTreeAnalyzerAction> syntaxTreeActions,
            DiagnosticAnalyzer analyzer,
            SourceOrAdditionalFile file,
            TextSpan? filterSpan,
            bool isGeneratedCode,
            CancellationToken cancellationToken)
        {
            Debug.Assert(file.SourceTree != null);

            var tree = file.SourceTree;
            if (isGeneratedCode && _shouldSkipAnalysisOnGeneratedCode(analyzer) ||
                IsAnalyzerSuppressedForTree(analyzer, tree, cancellationToken))
            {
                return;
            }

            var analyzerOptions = this.GetAnalyzerSpecificOptions(analyzer);
            var diagReporter = GetAddSyntaxDiagnostic(file, analyzer, analyzerOptions, cancellationToken);

            using var _ = PooledDelegates.GetPooledFunction(
                static (d, ct, arg) => arg.self.IsSupportedDiagnostic(arg.analyzer, d, ct),
                (self: this, analyzer),
                out Func<Diagnostic, CancellationToken, bool> isSupportedDiagnostic);

            // This context doesn't build up any state as we pass it to the Action method of the analyzer. As such, we
            // can use the same instance across all actions, unless the options change per analyzer.
            var context = new SyntaxTreeAnalysisContext(
                tree, analyzerOptions, diagReporter.AddDiagnosticAction, isSupportedDiagnostic,
                Compilation, filterSpan, isGeneratedCode, cancellationToken);
            var contextInfo = new AnalysisContextInfo(Compilation, file);

            foreach (var syntaxTreeAction in syntaxTreeActions)
            {
                context = WithAnalyzerSpecificOptions(
                    context, syntaxTreeAction.Analyzer, static (context, options) => context.WithOptions(options));

                ExecuteAndCatchIfThrows(
                    syntaxTreeAction.Analyzer,
                    static data => data.syntaxTreeAction.Action(data.context),
                    (syntaxTreeAction, context),
                    contextInfo,
                    cancellationToken);
            }

            diagReporter.Free();
        }

        /// <summary>
        /// Execute the additional file actions.
        /// </summary>
        /// <param name="additionalFileActions">Actions to be executed.</param>
        /// <param name="analyzer">Analyzer whose actions are to be executed.</param>
        /// <param name="file">Additional file to analyze.</param>
        /// <param name="filterSpan">Optional filter span within the <paramref name="file"/> for analysis.</param>
        /// <param name="cancellationToken">Cancellation token.</param>
        public void ExecuteAdditionalFileActions(
            ImmutableArray<AdditionalFileAnalyzerAction> additionalFileActions,
            DiagnosticAnalyzer analyzer,
            SourceOrAdditionalFile file,
            TextSpan? filterSpan,
            CancellationToken cancellationToken)
        {
            Debug.Assert(file.AdditionalFile != null);
            var additionalFile = file.AdditionalFile;

            var analyzerOptions = this.GetAnalyzerSpecificOptions(analyzer);
            var diagReporter = GetAddSyntaxDiagnostic(file, analyzer, analyzerOptions, cancellationToken);

            using var _ = PooledDelegates.GetPooledFunction(
                static (d, ct, arg) => arg.self.IsSupportedDiagnostic(arg.analyzer, d, ct),
                (self: this, analyzer),
                out Func<Diagnostic, CancellationToken, bool> isSupportedDiagnostic);

            // This context doesn't build up any state as we pass it to the Action method of the analyzer. As such, we
            // can use the same instance across all actions, unless the options change per analyzer.
            var context = new AdditionalFileAnalysisContext(
                additionalFile, analyzerOptions, diagReporter.AddDiagnosticAction, isSupportedDiagnostic,
                Compilation, filterSpan, cancellationToken);
            var contextInfo = new AnalysisContextInfo(Compilation, file);

            foreach (var additionalFileAction in additionalFileActions)
            {
                context = WithAnalyzerSpecificOptions(
                    context, additionalFileAction.Analyzer, static (context, options) => context.WithOptions(options));

                ExecuteAndCatchIfThrows(
                    additionalFileAction.Analyzer,
                    static data => data.additionalFileAction.Action(data.context),
                    (additionalFileAction, context),
                    contextInfo,
                    cancellationToken);
            }

            diagReporter.Free();
        }

        private void ExecuteSyntaxNodeAction<TLanguageKindEnum>(
            SyntaxNodeAnalyzerAction<TLanguageKindEnum> syntaxNodeAction,
            SyntaxNode node,
            ExecutionData executionData,
            Action<Diagnostic> addDiagnostic,
            Func<Diagnostic, CancellationToken, bool> isSupportedDiagnostic,
            CancellationToken cancellationToken)
            where TLanguageKindEnum : struct
        {
            Debug.Assert(!executionData.IsGeneratedCode || !_shouldSkipAnalysisOnGeneratedCode(syntaxNodeAction.Analyzer));
            Debug.Assert(!IsAnalyzerSuppressedForTree(syntaxNodeAction.Analyzer, node.SyntaxTree, cancellationToken));

            var options = GetAnalyzerSpecificOptions(syntaxNodeAction.Analyzer);
            var syntaxNodeContext = new SyntaxNodeAnalysisContext(
<<<<<<< HEAD
                node, executionData.DeclaredSymbol, executionData.SemanticModel, options, addDiagnostic,
=======
                node, executionData.DeclaredSymbol, executionData.SemanticModel,
                GetAnalyzerSpecificOptions(syntaxNodeAction.Analyzer), addDiagnostic,
>>>>>>> 906c2665
                isSupportedDiagnostic, executionData.FilterSpan, executionData.IsGeneratedCode, cancellationToken);

            ExecuteAndCatchIfThrows(
                syntaxNodeAction.Analyzer,
                static data => data.syntaxNodeAction.Action(data.syntaxNodeContext),
                (syntaxNodeAction, syntaxNodeContext),
                new AnalysisContextInfo(Compilation, node),
                cancellationToken);
        }

        private void ExecuteOperationAction(
            OperationAnalyzerAction operationAction,
            IOperation operation,
            ExecutionData executionData,
            Action<Diagnostic> addDiagnostic,
            Func<Diagnostic, CancellationToken, bool> isSupportedDiagnostic,
            CancellationToken cancellationToken)
        {
            Debug.Assert(!executionData.IsGeneratedCode || !_shouldSkipAnalysisOnGeneratedCode(operationAction.Analyzer));
            Debug.Assert(!IsAnalyzerSuppressedForTree(operationAction.Analyzer, executionData.SemanticModel.SyntaxTree, cancellationToken));

            var options = GetAnalyzerSpecificOptions(operationAction.Analyzer);
            var operationContext = new OperationAnalysisContext(
                operation, executionData.DeclaredSymbol, executionData.SemanticModel.Compilation,
<<<<<<< HEAD
                options, addDiagnostic, isSupportedDiagnostic, GetControlFlowGraph,
=======
                GetAnalyzerSpecificOptions(operationAction.Analyzer), addDiagnostic, isSupportedDiagnostic, GetControlFlowGraph,
>>>>>>> 906c2665
                executionData.FilterSpan, executionData.IsGeneratedCode, cancellationToken);

            ExecuteAndCatchIfThrows(
                operationAction.Analyzer,
                static data => data.operationAction.Action(data.operationContext),
                (operationAction, operationContext),
                new AnalysisContextInfo(Compilation, operation),
                cancellationToken);
        }

        private readonly struct ExecutionData(
            DiagnosticAnalyzer analyzer,
            AnalyzerOptions analyzerOptions,
            ISymbol declaredSymbol,
            SemanticModel semanticModel,
            TextSpan? filterSpan,
            bool isGeneratedCode)
        {
            public readonly DiagnosticAnalyzer Analyzer = analyzer;
            public readonly AnalyzerOptions AnalyzerOptions = analyzerOptions;
            public readonly ISymbol DeclaredSymbol = declaredSymbol;
            public readonly SemanticModel SemanticModel = semanticModel;
            public readonly TextSpan? FilterSpan = filterSpan;
            public readonly bool IsGeneratedCode = isGeneratedCode;
        }

        /// <summary>
        /// Execute code block actions for the given analyzer for the given declaration.
        /// </summary>
        public void ExecuteCodeBlockActions<TLanguageKindEnum>(
            ImmutableArray<CodeBlockStartAnalyzerAction<TLanguageKindEnum>> startActions,
            ImmutableArray<CodeBlockAnalyzerAction> actions,
            ImmutableArray<CodeBlockAnalyzerAction> endActions,
            DiagnosticAnalyzer analyzer,
            SyntaxNode declaredNode,
            ISymbol declaredSymbol,
            ImmutableArray<SyntaxNode> executableCodeBlocks,
            SemanticModel semanticModel,
            Func<SyntaxNode, TLanguageKindEnum> getKind,
            TextSpan? filterSpan,
            bool isGeneratedCode,
            CancellationToken cancellationToken)
            where TLanguageKindEnum : struct
        {
            Debug.Assert(!executableCodeBlocks.IsEmpty);

            // The actions we discover in 'addActions' and then execute in 'executeActions'.
            var ephemeralActions = ArrayBuilder<SyntaxNodeAnalyzerAction<TLanguageKindEnum>>.GetInstance();
            var analyzerOptions = this.GetAnalyzerSpecificOptions(analyzer);
            ExecuteBlockActionsCore(
                startActions,
                actions,
                endActions,
                declaredNode,
                new ExecutionData(analyzer, analyzerOptions, declaredSymbol, semanticModel, filterSpan, isGeneratedCode),
                addActions: static (startAction, endActions, executionData, args, cancellationToken) =>
                {
                    var (@this, startActions, executableCodeBlocks, declaredNode, getKind, ephemeralActions) = args;

                    var scope = new HostCodeBlockStartAnalysisScope<TLanguageKindEnum>(startAction.Analyzer);
                    var options = @this.GetAnalyzerSpecificOptions(startAction.Analyzer);
                    var startContext = new AnalyzerCodeBlockStartAnalysisContext<TLanguageKindEnum>(
                        scope, declaredNode, executionData.DeclaredSymbol, executionData.SemanticModel,
<<<<<<< HEAD
                        options, executionData.FilterSpan, executionData.IsGeneratedCode, cancellationToken);
=======
                        executionData.AnalyzerOptions, executionData.FilterSpan, executionData.IsGeneratedCode, cancellationToken);
>>>>>>> 906c2665

                    // Catch Exception from the start action.
                    @this.ExecuteAndCatchIfThrows(
                        startAction.Analyzer,
                        static args => args.startAction.Action(args.startContext),
                        argument: (startAction, startContext),
                        new AnalysisContextInfo(@this.Compilation, executionData.DeclaredSymbol, declaredNode),
                        cancellationToken);

                    endActions.AddAll(scope.CodeBlockEndActions);
                    ephemeralActions.AddRange(scope.SyntaxNodeActions);
                },
                executeActions: static (diagReporter, isSupportedDiagnostic, executionData, args, cancellationToken) =>
                {
                    var (@this, startActions, executableCodeBlocks, declaredNode, getKind, ephemeralActions) = args;
                    if (ephemeralActions.Any())
                    {
                        var executableNodeActionsByKind = GetNodeActionsByKind(ephemeralActions);
                        var syntaxNodesToAnalyze = ArrayBuilder<SyntaxNode>.GetInstance();

                        foreach (var block in executableCodeBlocks)
                        {
                            var filter = executionData.SemanticModel.GetSyntaxNodesToAnalyzeFilter(block, executionData.DeclaredSymbol);
                            if (filter is not null)
                            {
                                foreach (var descendantNode in block.DescendantNodesAndSelf(descendIntoChildren: filter))
                                {
                                    if (filter(descendantNode))
                                        syntaxNodesToAnalyze.Add(descendantNode);
                                }
                            }
                            else
                            {
                                syntaxNodesToAnalyze.AddRange(block.DescendantNodesAndSelf());
                            }
                        }

                        @this.ExecuteSyntaxNodeActions(
                            syntaxNodesToAnalyze, executableNodeActionsByKind, executionData,
                            getKind, diagReporter, isSupportedDiagnostic,
                            hasCodeBlockStartOrSymbolStartActions: startActions.Any(),
                            cancellationToken);
                        syntaxNodesToAnalyze.Free();
                    }
                },
                executeBlockActions: static (blockActions, diagReporter, isSupportedDiagnostic, executionData, args, cancellationToken) =>
                {
                    var (@this, startActions, executableCodeBlocks, declaredNode, getKind, ephemeralActions) = args;

                    var context = new CodeBlockAnalysisContext(declaredNode, executionData.DeclaredSymbol, executionData.SemanticModel,
                        executionData.AnalyzerOptions, diagReporter.AddDiagnosticAction, isSupportedDiagnostic, executionData.FilterSpan, executionData.IsGeneratedCode, cancellationToken);

                    foreach (var blockAction in blockActions)
                    {
                        context = @this.WithAnalyzerSpecificOptions(
                            context, blockAction.Analyzer, static (context, options) => context.WithOptions(options));

                        @this.ExecuteAndCatchIfThrows(
                            blockAction.Analyzer,
                            static data => data.blockAction.Action(data.context),
                            (blockAction, context),
                            new AnalysisContextInfo(@this.Compilation, executionData.DeclaredSymbol, declaredNode),
                            cancellationToken);
                    }
                },
                argument: (@this: this, startActions, executableCodeBlocks, declaredNode, getKind, ephemeralActions),
                cancellationToken);
            ephemeralActions.Free();
        }

        /// <summary>
        /// Execute operation block actions for the given analyzer for the given declaration.
        /// </summary>
        public void ExecuteOperationBlockActions(
            ImmutableArray<OperationBlockStartAnalyzerAction> startActions,
            ImmutableArray<OperationBlockAnalyzerAction> actions,
            ImmutableArray<OperationBlockAnalyzerAction> endActions,
            DiagnosticAnalyzer analyzer,
            SyntaxNode declaredNode,
            ISymbol declaredSymbol,
            ImmutableArray<IOperation> operationBlocks,
            ImmutableArray<IOperation> operations,
            SemanticModel semanticModel,
            TextSpan? filterSpan,
            bool isGeneratedCode,
            CancellationToken cancellationToken)
        {
            Debug.Assert(!operationBlocks.IsEmpty);

            // The actions we discover in 'addActions' and then execute in 'executeActions'.
            var ephemeralActions = ArrayBuilder<OperationAnalyzerAction>.GetInstance();

<<<<<<< HEAD
=======
            var analyzerOptions = this.GetAnalyzerSpecificOptions(analyzer);
>>>>>>> 906c2665
            ExecuteBlockActionsCore(
                startActions,
                actions,
                endActions,
                declaredNode,
                new ExecutionData(analyzer, analyzerOptions, declaredSymbol, semanticModel, filterSpan, isGeneratedCode),
                addActions: static (startAction, endActions, executionData, args, cancellationToken) =>
                {
                    var (@this, startActions, declaredNode, operationBlocks, operations, ephemeralActions) = args;
                    var scope = new HostOperationBlockStartAnalysisScope(startAction.Analyzer);
                    var options = @this.GetAnalyzerSpecificOptions(startAction.Analyzer);
                    var startContext = new AnalyzerOperationBlockStartAnalysisContext(
<<<<<<< HEAD
                        scope, operationBlocks, executionData.DeclaredSymbol, executionData.SemanticModel.Compilation, options,
=======
                        scope, operationBlocks, executionData.DeclaredSymbol, executionData.SemanticModel.Compilation, executionData.AnalyzerOptions,
>>>>>>> 906c2665
                        @this.GetControlFlowGraph, declaredNode.SyntaxTree, executionData.FilterSpan, executionData.IsGeneratedCode, cancellationToken);

                    // Catch Exception from the start action.
                    @this.ExecuteAndCatchIfThrows(
                        startAction.Analyzer,
                        static args => args.startAction.Action(args.startContext),
                        argument: (startAction, startContext),
                        new AnalysisContextInfo(@this.Compilation, executionData.DeclaredSymbol),
                        cancellationToken);

                    endActions.AddAll(scope.OperationBlockEndActions);
                    ephemeralActions.AddRange(scope.OperationActions);
                },
                executeActions: static (diagReporter, isSupportedDiagnostic, executionData, args, cancellationToken) =>
                {
                    var (@this, startActions, declaredNode, operationBlocks, operations, ephemeralActions) = args;
                    if (ephemeralActions.Any())
                    {
                        @this.ExecuteOperationActions(
                            operations, GetOperationActionsByKind(ephemeralActions),
                            executionData, diagReporter, isSupportedDiagnostic,
                            hasOperationBlockStartOrSymbolStartActions: startActions.Any(),
                            cancellationToken);
                    }
                },
                executeBlockActions: static (blockActions, diagReporter, isSupportedDiagnostic, executionData, args, cancellationToken) =>
                {
                    var (@this, startActions, declaredNode, operationBlocks, operations, ephemeralActions) = args;

                    var context = new OperationBlockAnalysisContext(operationBlocks, executionData.DeclaredSymbol, @this.Compilation,
                        executionData.AnalyzerOptions, diagReporter.AddDiagnosticAction, isSupportedDiagnostic, @this.GetControlFlowGraph, declaredNode.SyntaxTree,
                        executionData.FilterSpan, executionData.IsGeneratedCode, cancellationToken);

                    foreach (var blockAction in blockActions)
                    {
                        context = @this.WithAnalyzerSpecificOptions(
                            context, blockAction.Analyzer, static (context, options) => context.WithOptions(options));

                        @this.ExecuteAndCatchIfThrows(
                            blockAction.Analyzer,
                            static data => data.blockAction.Action(data.context),
                            (blockAction, context),
                            new AnalysisContextInfo(@this.Compilation, executionData.DeclaredSymbol),
                            cancellationToken);
                    }
                },
                argument: (@this: this, startActions, declaredNode, operationBlocks, operations, ephemeralActions),
                cancellationToken);
            ephemeralActions.Free();
        }

        private void ExecuteBlockActionsCore<TBlockStartAction, TBlockAction, TArgs>(
            ImmutableArray<TBlockStartAction> startActions,
            ImmutableArray<TBlockAction> actions,
            ImmutableArray<TBlockAction> endActions,
            SyntaxNode declaredNode,
            ExecutionData executionData,
            Action<TBlockStartAction, HashSet<TBlockAction>, ExecutionData, TArgs, CancellationToken> addActions,
            Action<AnalyzerDiagnosticReporter, Func<Diagnostic, CancellationToken, bool>, ExecutionData, TArgs, CancellationToken> executeActions,
            Action<HashSet<TBlockAction>, AnalyzerDiagnosticReporter, Func<Diagnostic, CancellationToken, bool>, ExecutionData, TArgs, CancellationToken> executeBlockActions,
            TArgs argument,
            CancellationToken cancellationToken)
            where TBlockStartAction : AnalyzerAction
            where TBlockAction : AnalyzerAction
            where TArgs : struct
        {
            Debug.Assert(declaredNode != null);
            Debug.Assert(executionData.DeclaredSymbol != null);
            Debug.Assert(CanHaveExecutableCodeBlock(executionData.DeclaredSymbol));
            Debug.Assert(startActions.Any() || endActions.Any() || actions.Any());

            if (executionData.IsGeneratedCode && _shouldSkipAnalysisOnGeneratedCode(executionData.Analyzer) ||
                IsAnalyzerSuppressedForTree(executionData.Analyzer, declaredNode.SyntaxTree, cancellationToken))
            {
                return;
            }

            // Compute the sets of code block end, code block, and stateful node actions.

            var blockEndActions = PooledHashSet<TBlockAction>.GetInstance();
            var blockActions = PooledHashSet<TBlockAction>.GetInstance();

            // Include the code block actions.
            blockActions.AddAll(actions);

            // Include the initial code block end actions.
            blockEndActions.AddAll(endActions);

            var diagReporter = GetAddSemanticDiagnostic(
                executionData.SemanticModel.SyntaxTree, declaredNode.FullSpan,
                executionData.Analyzer, executionData.AnalyzerOptions, cancellationToken);

            // Include the stateful actions.
            foreach (var startAction in startActions)
                addActions(startAction, blockEndActions, executionData, argument, cancellationToken);

            using var _ = PooledDelegates.GetPooledFunction(
                static (d, ct, arg) => arg.self.IsSupportedDiagnostic(arg.Analyzer, d, ct),
                (self: this, executionData.Analyzer),
                out Func<Diagnostic, CancellationToken, bool> isSupportedDiagnostic);

            // Execute stateful executable node analyzers, if any.
            executeActions(diagReporter, isSupportedDiagnostic, executionData, argument, cancellationToken);

            executeBlockActions(blockActions, diagReporter, isSupportedDiagnostic, executionData, argument, cancellationToken);
            executeBlockActions(blockEndActions, diagReporter, isSupportedDiagnostic, executionData, argument, cancellationToken);

            diagReporter.Free();
            blockActions.Free();
            blockEndActions.Free();
        }

        internal static ImmutableSegmentedDictionary<TLanguageKindEnum, ImmutableArray<SyntaxNodeAnalyzerAction<TLanguageKindEnum>>> GetNodeActionsByKind<TLanguageKindEnum>(
            ArrayBuilder<SyntaxNodeAnalyzerAction<TLanguageKindEnum>> nodeActions)
            where TLanguageKindEnum : struct
        {
            if (nodeActions.IsEmpty)
                return ImmutableSegmentedDictionary<TLanguageKindEnum, ImmutableArray<SyntaxNodeAnalyzerAction<TLanguageKindEnum>>>.Empty;

            var nodeActionsByKind = PooledDictionary<TLanguageKindEnum, ArrayBuilder<SyntaxNodeAnalyzerAction<TLanguageKindEnum>>>.GetInstance();
            foreach (var nodeAction in nodeActions)
            {
                foreach (var kind in nodeAction.Kinds)
                {
                    nodeActionsByKind.AddPooled(kind, nodeAction);
                }
            }

            return nodeActionsByKind.ToImmutableSegmentedDictionaryAndFree();
        }

        /// <summary>
        /// Execute syntax node actions for the given analyzer for the given declaration.
        /// </summary>
        public void ExecuteSyntaxNodeActions<TLanguageKindEnum>(
           ArrayBuilder<SyntaxNode> nodesToAnalyze,
           ImmutableSegmentedDictionary<TLanguageKindEnum, ImmutableArray<SyntaxNodeAnalyzerAction<TLanguageKindEnum>>> nodeActionsByKind,
           DiagnosticAnalyzer analyzer,
           SemanticModel model,
           Func<SyntaxNode, TLanguageKindEnum> getKind,
           TextSpan spanForContainingTopmostNodeForAnalysis,
           ISymbol declaredSymbol,
           TextSpan? filterSpan,
           bool isGeneratedCode,
           bool hasCodeBlockStartOrSymbolStartActions,
           CancellationToken cancellationToken)
           where TLanguageKindEnum : struct
        {
            if (isGeneratedCode && _shouldSkipAnalysisOnGeneratedCode(analyzer) ||
                IsAnalyzerSuppressedForTree(analyzer, model.SyntaxTree, cancellationToken))
            {
                return;
            }

            var analyzerOptions = this.GetAnalyzerSpecificOptions(analyzer);
            var diagReporter = GetAddSemanticDiagnostic(
                model.SyntaxTree, spanForContainingTopmostNodeForAnalysis, analyzer, analyzerOptions, cancellationToken);

            using var _ = PooledDelegates.GetPooledFunction(
                static (d, ct, arg) => arg.self.IsSupportedDiagnostic(arg.analyzer, d, ct),
                (self: this, analyzer),
                out Func<Diagnostic, CancellationToken, bool> isSupportedDiagnostic);

            ExecuteSyntaxNodeActions(
                nodesToAnalyze, nodeActionsByKind,
                new ExecutionData(analyzer, analyzerOptions, declaredSymbol, model, filterSpan, isGeneratedCode),
                getKind, diagReporter, isSupportedDiagnostic, hasCodeBlockStartOrSymbolStartActions, cancellationToken);

            diagReporter.Free();
        }

        private void ExecuteSyntaxNodeActions<TLanguageKindEnum>(
            ArrayBuilder<SyntaxNode> nodesToAnalyze,
            ImmutableSegmentedDictionary<TLanguageKindEnum, ImmutableArray<SyntaxNodeAnalyzerAction<TLanguageKindEnum>>> nodeActionsByKind,
            ExecutionData executionData,
            Func<SyntaxNode, TLanguageKindEnum> getKind,
            AnalyzerDiagnosticReporter diagReporter,
            Func<Diagnostic, CancellationToken, bool> isSupportedDiagnostic,
            bool hasCodeBlockStartOrSymbolStartActions,
            CancellationToken cancellationToken)
            where TLanguageKindEnum : struct
        {
            Debug.Assert(nodeActionsByKind.Any());
            Debug.Assert(!executionData.IsGeneratedCode || !_shouldSkipAnalysisOnGeneratedCode(executionData.Analyzer));
            Debug.Assert(!IsAnalyzerSuppressedForTree(executionData.Analyzer, executionData.SemanticModel.SyntaxTree, cancellationToken));

            foreach (var node in nodesToAnalyze)
            {
                // Most nodes have no registered actions. Check for actions before checking if the analyzer should be
                // executed on the node since the generated code check in ShouldExecuteNode can be expensive in
                // aggregate.
                if (nodeActionsByKind.TryGetValue(getKind(node), out var actionsForKind))
                {
                    RoslynDebug.Assert(!actionsForKind.IsEmpty, $"Unexpected empty action collection in {nameof(nodeActionsByKind)}");
                    if (ShouldExecuteNode(node, executionData.Analyzer, cancellationToken))
                    {
                        // If analyzer hasn't registered any CodeBlockStart or SymbolStart actions, then update the filter span
                        // for local diagnostics to be the callback node's full span.
                        // For this case, any diagnostic reported in node's callback outside it's full span will be considered
                        // a non-local diagnostic.
                        if (!hasCodeBlockStartOrSymbolStartActions)
                            diagReporter.FilterSpanForLocalDiagnostics = node.FullSpan;

                        foreach (var action in actionsForKind)
                        {
                            ExecuteSyntaxNodeAction(action, node, executionData, diagReporter.AddDiagnosticAction, isSupportedDiagnostic, cancellationToken);
                        }
                    }
                }
            }
        }

        internal static ImmutableSegmentedDictionary<OperationKind, ImmutableArray<OperationAnalyzerAction>> GetOperationActionsByKind(
            ArrayBuilder<OperationAnalyzerAction> operationActions)
        {
            if (operationActions.IsEmpty)
                return ImmutableSegmentedDictionary<OperationKind, ImmutableArray<OperationAnalyzerAction>>.Empty;

            var operationActionsByKind = PooledDictionary<OperationKind, ArrayBuilder<OperationAnalyzerAction>>.GetInstance();
            foreach (var operationAction in operationActions)
            {
                foreach (var kind in operationAction.Kinds)
                {
                    operationActionsByKind.AddPooled(kind, operationAction);
                }
            }

            return operationActionsByKind.ToImmutableSegmentedDictionaryAndFree();
        }

        /// <summary>
        /// Execute operation actions for the given analyzer for the given declaration.
        /// </summary>
        /// <returns>
        /// True, if successfully executed the actions for the given analysis scope OR all the actions have already been executed for the given analysis scope.
        /// False, if there are some pending actions that are currently being executed on another thread.
        /// </returns>
        public void ExecuteOperationActions(
            ImmutableArray<IOperation> operationsToAnalyze,
            ImmutableSegmentedDictionary<OperationKind, ImmutableArray<OperationAnalyzerAction>> operationActionsByKind,
            DiagnosticAnalyzer analyzer,
            SemanticModel model,
            TextSpan spanForContainingOperationBlock,
            ISymbol declaredSymbol,
            TextSpan? filterSpan,
            bool isGeneratedCode,
            bool hasOperationBlockStartOrSymbolStartActions,
            CancellationToken cancellationToken)
        {
            if (isGeneratedCode && _shouldSkipAnalysisOnGeneratedCode(analyzer) ||
                IsAnalyzerSuppressedForTree(analyzer, model.SyntaxTree, cancellationToken))
            {
                return;
            }

            var analyzerOptions = this.GetAnalyzerSpecificOptions(analyzer);
            var diagReporter = GetAddSemanticDiagnostic(
                model.SyntaxTree, spanForContainingOperationBlock, analyzer, analyzerOptions, cancellationToken);

            using var _ = PooledDelegates.GetPooledFunction(
                static (d, ct, arg) => arg.self.IsSupportedDiagnostic(arg.analyzer, d, ct),
                (self: this, analyzer),
                out Func<Diagnostic, CancellationToken, bool> isSupportedDiagnostic);

            ExecuteOperationActions(
                operationsToAnalyze, operationActionsByKind,
                new ExecutionData(analyzer, analyzerOptions, declaredSymbol, model, filterSpan, isGeneratedCode),
                diagReporter, isSupportedDiagnostic, hasOperationBlockStartOrSymbolStartActions, cancellationToken);

            diagReporter.Free();
        }

        private void ExecuteOperationActions(
            ImmutableArray<IOperation> operationsToAnalyze,
            ImmutableSegmentedDictionary<OperationKind, ImmutableArray<OperationAnalyzerAction>> operationActionsByKind,
            ExecutionData executionData,
            AnalyzerDiagnosticReporter diagReporter,
            Func<Diagnostic, CancellationToken, bool> isSupportedDiagnostic,
            bool hasOperationBlockStartOrSymbolStartActions,
            CancellationToken cancellationToken)
        {
            Debug.Assert(operationActionsByKind != null);
            Debug.Assert(operationActionsByKind.Any());
            Debug.Assert(!executionData.IsGeneratedCode || !_shouldSkipAnalysisOnGeneratedCode(executionData.Analyzer));
            Debug.Assert(!IsAnalyzerSuppressedForTree(executionData.Analyzer, executionData.SemanticModel.SyntaxTree, cancellationToken));

            foreach (var operation in operationsToAnalyze)
            {
                // Most operations have no registered actions. Check for actions before checking if the analyzer should
                // be executed on the operation since the generated code check in ShouldExecuteOperation can be
                // expensive in aggregate.
                if (operationActionsByKind.TryGetValue(operation.Kind, out var actionsForKind))
                {
                    RoslynDebug.Assert(!actionsForKind.IsEmpty, $"Unexpected empty action collection in {nameof(operationActionsByKind)}");
                    if (ShouldExecuteOperation(operation, executionData.Analyzer, cancellationToken))
                    {
                        // If analyzer hasn't registered any OperationBlockStart or SymbolStart actions, then update
                        // the filter span for local diagnostics to be the callback operation's full span.
                        // For this case, any diagnostic reported in operation's callback outside it's full span
                        // will be considered a non-local diagnostic.
                        if (!hasOperationBlockStartOrSymbolStartActions)
                            diagReporter.FilterSpanForLocalDiagnostics = operation.Syntax.FullSpan;

                        foreach (var action in actionsForKind)
                        {
                            ExecuteOperationAction(action, operation, executionData, diagReporter.AddDiagnosticAction, isSupportedDiagnostic, cancellationToken);
                        }
                    }
                }
            }
        }

        internal static bool CanHaveExecutableCodeBlock(ISymbol symbol)
        {
            switch (symbol.Kind)
            {
                case SymbolKind.Method:
                case SymbolKind.Event:
                case SymbolKind.Property:
                case SymbolKind.NamedType:
                case SymbolKind.Namespace: // We are exposing assembly/module attributes on global namespace symbol.
                    return true;

                case SymbolKind.Field:
                    Debug.Assert(((IFieldSymbol)symbol).AssociatedSymbol == null);
                    return true;

                default:
                    return false;
            }
        }

        internal void ExecuteAndCatchIfThrows<TArg>(DiagnosticAnalyzer analyzer, Action<TArg> analyze, TArg argument, AnalysisContextInfo? contextInfo, CancellationToken cancellationToken)
        {
            cancellationToken.ThrowIfCancellationRequested();

            SharedStopwatch timer = default;
            if (_analyzerExecutionTimeMap != null)
            {
                timer = SharedStopwatch.StartNew();
            }

            var gate = _getAnalyzerGate(analyzer);
            if (gate != null)
            {
                lock (gate)
                {
                    ExecuteAndCatchIfThrows_NoLock(analyzer, analyze, argument, contextInfo, cancellationToken);
                }
            }
            else
            {
                ExecuteAndCatchIfThrows_NoLock(analyzer, analyze, argument, contextInfo, cancellationToken);
            }

            if (_analyzerExecutionTimeMap != null)
            {
                var elapsed = timer.Elapsed.Ticks;
                StrongBox<long> totalTicks = _analyzerExecutionTimeMap.GetOrAdd(analyzer, _ => new StrongBox<long>(0));
                Interlocked.Add(ref totalTicks.Value, elapsed);
            }
        }

        [PerformanceSensitive(
            "https://github.com/dotnet/roslyn/issues/23582",
            AllowCaptures = false)]
        private void ExecuteAndCatchIfThrows_NoLock<TArg>(DiagnosticAnalyzer analyzer, Action<TArg> analyze, TArg argument, AnalysisContextInfo? info, CancellationToken cancellationToken)
        {
            try
            {
                cancellationToken.ThrowIfCancellationRequested();
                analyze(argument);
            }
            catch (Exception ex) when (HandleAnalyzerException(analyzer, ex, info) &&
                HandleAnalyzerException(ex, analyzer, info, OnAnalyzerException, _analyzerExceptionFilter, cancellationToken))
            {
            }
        }

        private bool HandleAnalyzerException(DiagnosticAnalyzer analyzer, Exception ex, in AnalysisContextInfo? info)
        {
            if (!this.Compilation.CatchAnalyzerExceptions)
            {
                Debug.Assert(false);
                Environment.FailFast(CreateAnalyzerExceptionDiagnostic(analyzer, ex, info).ToString());
                return false;
            }

            return true;
        }

        internal static bool HandleAnalyzerException(
            Exception exception,
            DiagnosticAnalyzer analyzer,
            AnalysisContextInfo? info,
            Action<Exception, DiagnosticAnalyzer, Diagnostic, CancellationToken> onAnalyzerException,
            Func<Exception, bool>? analyzerExceptionFilter,
            CancellationToken cancellationToken)
        {
            if (!exceptionFilter(exception, analyzerExceptionFilter, cancellationToken))
            {
                return false;
            }

            // Diagnostic for analyzer exception.
            var diagnostic = CreateAnalyzerExceptionDiagnostic(analyzer, exception, info);
            try
            {
                onAnalyzerException(exception, analyzer, diagnostic, cancellationToken);
            }
            catch (Exception)
            {
                // Ignore exceptions from exception handlers.
            }

            return true;

            static bool exceptionFilter(Exception ex, Func<Exception, bool>? analyzerExceptionFilter, CancellationToken cancellationToken)
            {
                if ((ex as OperationCanceledException)?.CancellationToken == cancellationToken)
                {
                    return false;
                }

                if (analyzerExceptionFilter != null)
                {
                    return analyzerExceptionFilter(ex);
                }

                return true;
            }
        }

        internal static Diagnostic CreateAnalyzerExceptionDiagnostic(DiagnosticAnalyzer analyzer, Exception e, AnalysisContextInfo? info = null)
        {
            var analyzerName = analyzer.ToString();
            var title = CodeAnalysisResources.CompilerAnalyzerFailure;
            var messageFormat = CodeAnalysisResources.CompilerAnalyzerThrows;
            var contextInformation = string.Join(Environment.NewLine, CreateDiagnosticDescription(info, e), CreateDisablingMessage(analyzer, analyzerName)).Trim();
            var messageArguments = new[] { analyzerName, e.GetType().ToString(), e.Message, contextInformation };
            var descriptor = GetAnalyzerExceptionDiagnosticDescriptor(AnalyzerExceptionDiagnosticId, title, messageFormat);
            return Diagnostic.Create(descriptor, Location.None, messageArguments);
        }

        private static string CreateDiagnosticDescription(AnalysisContextInfo? info, Exception e)
        {
            if (info == null)
            {
                return e.CreateDiagnosticDescription();
            }

            return string.Join(Environment.NewLine,
                string.Format(CodeAnalysisResources.ExceptionContext, info?.GetContext()), e.CreateDiagnosticDescription());
        }

        private static string CreateDisablingMessage(DiagnosticAnalyzer analyzer, string analyzerName)
        {
            var diagnosticIds = ImmutableSortedSet<string>.Empty.WithComparer(StringComparer.OrdinalIgnoreCase);
            try
            {
                foreach (var diagnostic in analyzer.SupportedDiagnostics)
                {
                    // If a null diagnostic is returned, we would have already reported that to the user earlier; we can just skip this.
                    if (diagnostic != null)
                    {
                        diagnosticIds = diagnosticIds.Add(diagnostic.Id);
                    }
                }
            }
            catch (Exception ex)
            {
                return string.Format(CodeAnalysisResources.CompilerAnalyzerThrows, analyzerName, ex.GetType().ToString(), ex.Message, ex.CreateDiagnosticDescription());
            }

            if (diagnosticIds.IsEmpty)
            {
                return "";
            }

            return string.Format(CodeAnalysisResources.DisableAnalyzerDiagnosticsMessage, string.Join(", ", diagnosticIds));
        }

        internal static Diagnostic CreateDriverExceptionDiagnostic(Exception e)
        {
            var title = CodeAnalysisResources.AnalyzerDriverFailure;
            var messageFormat = CodeAnalysisResources.AnalyzerDriverThrows;
            var messageArguments = new[] { e.GetType().ToString(), e.Message, e.CreateDiagnosticDescription() };
            var descriptor = GetAnalyzerExceptionDiagnosticDescriptor(AnalyzerDriverExceptionDiagnosticId, title, messageFormat);
            return Diagnostic.Create(descriptor, Location.None, messageArguments);
        }

        internal static DiagnosticDescriptor GetAnalyzerExceptionDiagnosticDescriptor(string? id = null, string? title = null, string? messageFormat = null)
        {
            // TODO: It is not ideal to create a new descriptor per analyzer exception diagnostic instance.
            // However, until we add a LongMessage field to the Diagnostic, we are forced to park the instance specific description onto the Descriptor's Description field.
            // This requires us to create a new DiagnosticDescriptor instance per diagnostic instance.

            id ??= AnalyzerExceptionDiagnosticId;
            title ??= CodeAnalysisResources.CompilerAnalyzerFailure;
            messageFormat ??= CodeAnalysisResources.CompilerAnalyzerThrows;

            return new DiagnosticDescriptor(
                id,
                title,
                messageFormat,
                category: DiagnosticCategory,
                defaultSeverity: DiagnosticSeverity.Warning,
                isEnabledByDefault: true,
                customTags: WellKnownDiagnosticTags.AnalyzerException);
        }

        internal static bool IsAnalyzerExceptionDiagnostic(Diagnostic diagnostic)
        {
            if (diagnostic.Id == AnalyzerExceptionDiagnosticId || diagnostic.Id == AnalyzerDriverExceptionDiagnosticId)
            {
                foreach (var tag in diagnostic.Descriptor.ImmutableCustomTags)
                {
                    if (tag == WellKnownDiagnosticTags.AnalyzerException)
                    {
                        return true;
                    }
                }
            }

            return false;
        }

        internal static bool AreEquivalentAnalyzerExceptionDiagnostics(Diagnostic exceptionDiagnostic, Diagnostic other)
        {
            // We need to have custom de-duplication logic for diagnostics generated for analyzer exceptions.
            // We create a new descriptor instance per each analyzer exception diagnostic instance (see comments in method "GetAnalyzerExceptionDiagnostic" above).
            // This is primarily to allow us to embed exception stack trace in the diagnostic description.
            // However, this might mean that two exception diagnostics which are equivalent in terms of ID and Message, might not have equal description strings.
            // We want to classify such diagnostics as equal for de-duplication purpose to reduce the noise in output.

            Debug.Assert(IsAnalyzerExceptionDiagnostic(exceptionDiagnostic));

            if (!IsAnalyzerExceptionDiagnostic(other))
            {
                return false;
            }

            return exceptionDiagnostic.Id == other.Id &&
                exceptionDiagnostic.Severity == other.Severity &&
                exceptionDiagnostic.GetMessage() == other.GetMessage();
        }

        private bool IsSupportedDiagnostic(DiagnosticAnalyzer analyzer, Diagnostic diagnostic, CancellationToken cancellationToken)
        {
            if (diagnostic is DiagnosticWithInfo)
            {
                // Compiler diagnostic
                return true;
            }

            return _analyzerManager.IsSupportedDiagnostic(analyzer, diagnostic, _isCompilerAnalyzer, this, cancellationToken);
        }

        private Action<Diagnostic> GetAddDiagnostic(
            ISymbol contextSymbol,
            ImmutableArray<SyntaxReference> cachedDeclaringReferences,
            DiagnosticAnalyzer analyzer,
            AnalyzerOptions options,
            Func<ISymbol, SyntaxReference, Compilation, CancellationToken, SyntaxNode> getTopMostNodeForAnalysis,
            CancellationToken cancellationToken)
        {
            return GetAddDiagnostic(
                contextSymbol,
                cachedDeclaringReferences,
                Compilation,
                analyzer,
                options,
                _addNonCategorizedDiagnostic,
                _addCategorizedLocalDiagnostic,
                _addCategorizedNonLocalDiagnostic,
                getTopMostNodeForAnalysis,
                _shouldSuppressGeneratedCodeDiagnostic,
                cancellationToken);
        }

        private static Action<Diagnostic> GetAddDiagnostic(
            ISymbol contextSymbol,
            ImmutableArray<SyntaxReference> cachedDeclaringReferences,
            Compilation compilation,
            DiagnosticAnalyzer analyzer,
            AnalyzerOptions options,
            Action<Diagnostic, AnalyzerOptions, CancellationToken>? addNonCategorizedDiagnostic,
            Action<Diagnostic, DiagnosticAnalyzer, AnalyzerOptions, bool, CancellationToken>? addCategorizedLocalDiagnostic,
            Action<Diagnostic, DiagnosticAnalyzer, AnalyzerOptions, CancellationToken>? addCategorizedNonLocalDiagnostic,
            Func<ISymbol, SyntaxReference, Compilation, CancellationToken, SyntaxNode> getTopMostNodeForAnalysis,
            Func<Diagnostic, DiagnosticAnalyzer, Compilation, CancellationToken, bool> shouldSuppressGeneratedCodeDiagnostic,
            CancellationToken cancellationToken)
        {
            return diagnostic =>
            {
                if (shouldSuppressGeneratedCodeDiagnostic(diagnostic, analyzer, compilation, cancellationToken))
                {
                    return;
                }

                if (addCategorizedLocalDiagnostic == null)
                {
                    Debug.Assert(addNonCategorizedDiagnostic != null);
                    addNonCategorizedDiagnostic(diagnostic, options, cancellationToken);
                    return;
                }

                Debug.Assert(addNonCategorizedDiagnostic == null);
                Debug.Assert(addCategorizedNonLocalDiagnostic != null);

                if (diagnostic.Location.IsInSource)
                {
                    foreach (var syntaxRef in cachedDeclaringReferences)
                    {
                        if (syntaxRef.SyntaxTree == diagnostic.Location.SourceTree)
                        {
                            var syntax = getTopMostNodeForAnalysis(contextSymbol, syntaxRef, compilation, cancellationToken);
                            if (diagnostic.Location.SourceSpan.IntersectsWith(syntax.FullSpan))
                            {
                                addCategorizedLocalDiagnostic(diagnostic, analyzer, options, false, cancellationToken);
                                return;
                            }
                        }
                    }
                }

                addCategorizedNonLocalDiagnostic(diagnostic, analyzer, options, cancellationToken);
            };
        }

        private Action<Diagnostic> GetAddCompilationDiagnostic(
            DiagnosticAnalyzer analyzer,
            AnalyzerOptions analyzerOptions,
            CancellationToken cancellationToken)
        {
            return diagnostic =>
            {
                if (_shouldSuppressGeneratedCodeDiagnostic(diagnostic, analyzer, Compilation, cancellationToken))
                {
                    return;
                }

                if (_addCategorizedNonLocalDiagnostic == null)
                {
                    Debug.Assert(_addNonCategorizedDiagnostic != null);
                    _addNonCategorizedDiagnostic(diagnostic, analyzerOptions, cancellationToken);
                    return;
                }

                _addCategorizedNonLocalDiagnostic(diagnostic, analyzer, analyzerOptions, cancellationToken);
            };
        }

        private AnalyzerDiagnosticReporter GetAddSemanticDiagnostic(
            SyntaxTree tree,
            DiagnosticAnalyzer analyzer,
            AnalyzerOptions analyzerOptions,
            CancellationToken cancellationToken)
        {
            return AnalyzerDiagnosticReporter.GetInstance(
                new SourceOrAdditionalFile(tree), span: null, Compilation, analyzer, analyzerOptions, isSyntaxDiagnostic: false,
                _addNonCategorizedDiagnostic, _addCategorizedLocalDiagnostic, _addCategorizedNonLocalDiagnostic,
                _shouldSuppressGeneratedCodeDiagnostic, cancellationToken);
        }

        private AnalyzerDiagnosticReporter GetAddSemanticDiagnostic(
            SyntaxTree tree,
            TextSpan? span,
            DiagnosticAnalyzer analyzer,
            AnalyzerOptions analyzerOptions,
            CancellationToken cancellationToken)
        {
            return AnalyzerDiagnosticReporter.GetInstance(
                new SourceOrAdditionalFile(tree), span, Compilation, analyzer, analyzerOptions, isSyntaxDiagnostic: false,
                _addNonCategorizedDiagnostic, _addCategorizedLocalDiagnostic, _addCategorizedNonLocalDiagnostic,
                _shouldSuppressGeneratedCodeDiagnostic, cancellationToken);
        }

        private AnalyzerDiagnosticReporter GetAddSyntaxDiagnostic(
            SourceOrAdditionalFile file,
            DiagnosticAnalyzer analyzer,
            AnalyzerOptions analyzerOptions,
            CancellationToken cancellationToken)
        {
            return AnalyzerDiagnosticReporter.GetInstance(
                file, span: null, Compilation, analyzer, analyzerOptions, isSyntaxDiagnostic: true,
                _addNonCategorizedDiagnostic, _addCategorizedLocalDiagnostic, _addCategorizedNonLocalDiagnostic,
                _shouldSuppressGeneratedCodeDiagnostic, cancellationToken);
        }

        private bool ShouldExecuteNode(SyntaxNode node, DiagnosticAnalyzer analyzer, CancellationToken cancellationToken)
        {
            // Check if the node is generated code that must be skipped.
            if (_shouldSkipAnalysisOnGeneratedCode(analyzer) &&
                _isGeneratedCodeLocation(node.SyntaxTree, node.Span, cancellationToken))
            {
                return false;
            }

            return true;
        }

        private bool ShouldExecuteOperation(IOperation operation, DiagnosticAnalyzer analyzer, CancellationToken cancellationToken)
        {
            // Check if the operation syntax is generated code that must be skipped.
            if (operation.Syntax != null && _shouldSkipAnalysisOnGeneratedCode(analyzer) &&
                _isGeneratedCodeLocation(operation.Syntax.SyntaxTree, operation.Syntax.Span, cancellationToken))
            {
                return false;
            }

            return true;
        }

        internal TimeSpan ResetAnalyzerExecutionTime(DiagnosticAnalyzer analyzer)
        {
            Debug.Assert(_analyzerExecutionTimeMap != null);
            if (!_analyzerExecutionTimeMap.TryRemove(analyzer, out var executionTime))
            {
                return TimeSpan.Zero;
            }

            return TimeSpan.FromTicks(executionTime.Value);
        }

        private ControlFlowGraph GetControlFlowGraphImpl(IOperation operation)
        {
            Debug.Assert(operation.Parent == null);

            if (_lazyControlFlowGraphMap == null)
            {
                Interlocked.CompareExchange(ref _lazyControlFlowGraphMap, new ConcurrentDictionary<IOperation, ControlFlowGraph>(), null);
            }

            return _lazyControlFlowGraphMap.GetOrAdd(operation, op => ControlFlowGraphBuilder.Create(op));
        }

        private bool IsAnalyzerSuppressedForSymbol(DiagnosticAnalyzer analyzer, ISymbol symbol, CancellationToken cancellationToken)
        {
            foreach (var location in symbol.Locations)
            {
                if (location.SourceTree != null &&
                    !IsAnalyzerSuppressedForTree(analyzer, location.SourceTree, cancellationToken))
                {
                    return false;
                }
            }

            return true;
        }

        public void OnOperationBlockActionsExecuted(ImmutableArray<IOperation> operationBlocks)
        {
            // Clear _lazyControlFlowGraphMap entries for each operation block after we have executed
            // all analysis callbacks for the given operation blocks. This avoids holding onto them
            // for the entire compilation lifetime.
            // These control flow graphs are created on demand and shared between flow analysis based analyzers.

            if (_lazyControlFlowGraphMap?.Count > 0)
            {
                foreach (var operationBlock in operationBlocks)
                {
                    var root = operationBlock.GetRootOperation();
                    _lazyControlFlowGraphMap.TryRemove(root, out _);
                }
            }
        }
    }
}<|MERGE_RESOLUTION|>--- conflicted
+++ resolved
@@ -90,11 +90,8 @@
         /// </param>
         /// <param name="isCompilerAnalyzer">Delegate to determine if the given analyzer is compiler analyzer. 
         /// We need to special case the compiler analyzer at few places for performance reasons.</param>
-<<<<<<< HEAD
-=======
         /// <param name="diagnosticAnalyzers">Analyzers to query for custom options if <paramref
         /// name="getAnalyzerConfigOptionsProvider"/> is provided.</param>
->>>>>>> 906c2665
         /// <param name="getAnalyzerConfigOptionsProvider">Optional callback to allow individual configuration options
         /// on a per analyzer basis.</param>
         /// <param name="analyzerManager">Analyzer manager to fetch supported diagnostics.</param>
@@ -194,11 +191,6 @@
             {
                 var hasDifferentOptions = false;
 
-<<<<<<< HEAD
-                var map = new Dictionary<DiagnosticAnalyzer, AnalyzerOptions>(ReferenceEqualityComparer.Instance);
-
-                // Deduping map for the distinct AnalyzerConfigOptionsProvider we get back from getAnalyzerConfigOptionsProvider
-=======
                 var map = new Dictionary<DiagnosticAnalyzer, AnalyzerOptions>(
                     capacity: diagnosticAnalyzers.Length, ReferenceEqualityComparer.Instance);
 
@@ -206,7 +198,6 @@
                 // The common case in VS host is that there is generally only 1-2 of these providers.  For example, a provider
                 // that looks in editorconfig+vsoptions, and a provider that only looks in editorconfig.  We only want to make
                 // a corresponding number of AnalyzerOptions instances for each unique provider we see.
->>>>>>> 906c2665
                 var optionsProviderToOptions = new Dictionary<AnalyzerConfigOptionsProvider, AnalyzerOptions>(ReferenceEqualityComparer.Instance);
 
                 foreach (var analyzer in diagnosticAnalyzers)
@@ -420,7 +411,7 @@
                 out Func<Diagnostic, CancellationToken, bool> isSupportedDiagnostic);
 
             // This context doesn't build up any state as we pass it to the Action method of the analyzer. As such, we
-            // can use the same instance across all actions, as long as the options stay the same per analyzer.
+            // can use the same instance across all actions.
             var context = new CompilationAnalysisContext(
                 Compilation, analyzerOptions, addDiagnostic,
                 isSupportedDiagnostic, _compilationAnalysisValueProviderFactory, cancellationToken);
@@ -428,10 +419,6 @@
 
             foreach (var endAction in compilationActions)
             {
-                // See if we need to use an analyzer specific options instance.
-                context = WithAnalyzerSpecificOptions(
-                    context, endAction.Analyzer, static (context, options) => context.WithOptions(options));
-
                 ExecuteAndCatchIfThrows(
                     endAction.Analyzer,
                     static data => data.endAction.Action(data.context),
@@ -480,7 +467,7 @@
                 out Func<Diagnostic, CancellationToken, bool> isSupportedDiagnostic);
 
             // This context doesn't build up any state as we pass it to the Action method of the analyzer. As such, we
-            // can use the same instance across all actions, unless the options change per analyzer.
+            // can use the same instance across all actions.
             var context = new SymbolAnalysisContext(
                 symbol, Compilation, analyzerOptions, addDiagnostic,
                 isSupportedDiagnostic, isGeneratedCodeSymbol, filterTree,
@@ -493,9 +480,6 @@
 
                 if (symbolAction.Kinds.Contains(symbol.Kind))
                 {
-                    context = WithAnalyzerSpecificOptions(
-                        context, symbolAction.Analyzer, static (context, options) => context.WithOptions(options));
-
                     ExecuteAndCatchIfThrows(
                         symbolAction.Analyzer,
                         static data => data.symbolAction.Action(data.context),
@@ -594,22 +578,14 @@
                 out Func<Diagnostic, CancellationToken, bool> isSupportedDiagnostic);
 
             // This context doesn't build up any state as we pass it to the Action method of the analyzer. As such, we
-<<<<<<< HEAD
-            // can use the same instance across all actions, as long as the options stay the same.
-            var context = new SymbolAnalysisContext(symbol, Compilation, AnalyzerOptions, addDiagnostic,
-=======
             // can use the same instance across all actions.
             var context = new SymbolAnalysisContext(
                 symbol, Compilation, analyzerOptions, addDiagnostic,
->>>>>>> 906c2665
                 isSupportedDiagnostic, isGeneratedCode, filterTree, filterSpan, cancellationToken);
             var contextInfo = new AnalysisContextInfo(Compilation, symbol);
 
             foreach (var symbolAction in symbolEndActions)
             {
-                context = WithAnalyzerSpecificOptions(
-                    context, symbolAction.Analyzer, static (context, options) => context.WithOptions(options));
-
                 ExecuteAndCatchIfThrows(
                     symbolAction.Analyzer,
                     static data => data.symbolAction.Action(data.context),
@@ -653,7 +629,7 @@
                 out Func<Diagnostic, CancellationToken, bool> isSupportedDiagnostic);
 
             // This context doesn't build up any state as we pass it to the Action method of the analyzer. As such, we
-            // can use the same instance across all actions, unless the options change per analyzer.
+            // can use the same instance across all actions.
             var context = new SemanticModelAnalysisContext(
                 semanticModel, analyzerOptions, diagReporter.AddDiagnosticAction,
                 isSupportedDiagnostic, filterSpan, isGeneratedCode, cancellationToken);
@@ -661,9 +637,6 @@
 
             foreach (var semanticModelAction in semanticModelActions)
             {
-                context = WithAnalyzerSpecificOptions(
-                    context, semanticModelAction.Analyzer, static (context, options) => context.WithOptions(options));
-
                 ExecuteAndCatchIfThrows(
                     semanticModelAction.Analyzer,
                     static data => data.semanticModelAction.Action(data.context),
@@ -710,7 +683,7 @@
                 out Func<Diagnostic, CancellationToken, bool> isSupportedDiagnostic);
 
             // This context doesn't build up any state as we pass it to the Action method of the analyzer. As such, we
-            // can use the same instance across all actions, unless the options change per analyzer.
+            // can use the same instance across all actions.
             var context = new SyntaxTreeAnalysisContext(
                 tree, analyzerOptions, diagReporter.AddDiagnosticAction, isSupportedDiagnostic,
                 Compilation, filterSpan, isGeneratedCode, cancellationToken);
@@ -718,9 +691,6 @@
 
             foreach (var syntaxTreeAction in syntaxTreeActions)
             {
-                context = WithAnalyzerSpecificOptions(
-                    context, syntaxTreeAction.Analyzer, static (context, options) => context.WithOptions(options));
-
                 ExecuteAndCatchIfThrows(
                     syntaxTreeAction.Analyzer,
                     static data => data.syntaxTreeAction.Action(data.context),
@@ -759,7 +729,7 @@
                 out Func<Diagnostic, CancellationToken, bool> isSupportedDiagnostic);
 
             // This context doesn't build up any state as we pass it to the Action method of the analyzer. As such, we
-            // can use the same instance across all actions, unless the options change per analyzer.
+            // can use the same instance across all actions.
             var context = new AdditionalFileAnalysisContext(
                 additionalFile, analyzerOptions, diagReporter.AddDiagnosticAction, isSupportedDiagnostic,
                 Compilation, filterSpan, cancellationToken);
@@ -767,9 +737,6 @@
 
             foreach (var additionalFileAction in additionalFileActions)
             {
-                context = WithAnalyzerSpecificOptions(
-                    context, additionalFileAction.Analyzer, static (context, options) => context.WithOptions(options));
-
                 ExecuteAndCatchIfThrows(
                     additionalFileAction.Analyzer,
                     static data => data.additionalFileAction.Action(data.context),
@@ -793,14 +760,9 @@
             Debug.Assert(!executionData.IsGeneratedCode || !_shouldSkipAnalysisOnGeneratedCode(syntaxNodeAction.Analyzer));
             Debug.Assert(!IsAnalyzerSuppressedForTree(syntaxNodeAction.Analyzer, node.SyntaxTree, cancellationToken));
 
-            var options = GetAnalyzerSpecificOptions(syntaxNodeAction.Analyzer);
             var syntaxNodeContext = new SyntaxNodeAnalysisContext(
-<<<<<<< HEAD
-                node, executionData.DeclaredSymbol, executionData.SemanticModel, options, addDiagnostic,
-=======
                 node, executionData.DeclaredSymbol, executionData.SemanticModel,
                 GetAnalyzerSpecificOptions(syntaxNodeAction.Analyzer), addDiagnostic,
->>>>>>> 906c2665
                 isSupportedDiagnostic, executionData.FilterSpan, executionData.IsGeneratedCode, cancellationToken);
 
             ExecuteAndCatchIfThrows(
@@ -822,14 +784,9 @@
             Debug.Assert(!executionData.IsGeneratedCode || !_shouldSkipAnalysisOnGeneratedCode(operationAction.Analyzer));
             Debug.Assert(!IsAnalyzerSuppressedForTree(operationAction.Analyzer, executionData.SemanticModel.SyntaxTree, cancellationToken));
 
-            var options = GetAnalyzerSpecificOptions(operationAction.Analyzer);
             var operationContext = new OperationAnalysisContext(
                 operation, executionData.DeclaredSymbol, executionData.SemanticModel.Compilation,
-<<<<<<< HEAD
-                options, addDiagnostic, isSupportedDiagnostic, GetControlFlowGraph,
-=======
                 GetAnalyzerSpecificOptions(operationAction.Analyzer), addDiagnostic, isSupportedDiagnostic, GetControlFlowGraph,
->>>>>>> 906c2665
                 executionData.FilterSpan, executionData.IsGeneratedCode, cancellationToken);
 
             ExecuteAndCatchIfThrows(
@@ -890,14 +847,9 @@
                     var (@this, startActions, executableCodeBlocks, declaredNode, getKind, ephemeralActions) = args;
 
                     var scope = new HostCodeBlockStartAnalysisScope<TLanguageKindEnum>(startAction.Analyzer);
-                    var options = @this.GetAnalyzerSpecificOptions(startAction.Analyzer);
                     var startContext = new AnalyzerCodeBlockStartAnalysisContext<TLanguageKindEnum>(
                         scope, declaredNode, executionData.DeclaredSymbol, executionData.SemanticModel,
-<<<<<<< HEAD
-                        options, executionData.FilterSpan, executionData.IsGeneratedCode, cancellationToken);
-=======
                         executionData.AnalyzerOptions, executionData.FilterSpan, executionData.IsGeneratedCode, cancellationToken);
->>>>>>> 906c2665
 
                     // Catch Exception from the start action.
                     @this.ExecuteAndCatchIfThrows(
@@ -952,9 +904,6 @@
 
                     foreach (var blockAction in blockActions)
                     {
-                        context = @this.WithAnalyzerSpecificOptions(
-                            context, blockAction.Analyzer, static (context, options) => context.WithOptions(options));
-
                         @this.ExecuteAndCatchIfThrows(
                             blockAction.Analyzer,
                             static data => data.blockAction.Action(data.context),
@@ -990,10 +939,7 @@
             // The actions we discover in 'addActions' and then execute in 'executeActions'.
             var ephemeralActions = ArrayBuilder<OperationAnalyzerAction>.GetInstance();
 
-<<<<<<< HEAD
-=======
             var analyzerOptions = this.GetAnalyzerSpecificOptions(analyzer);
->>>>>>> 906c2665
             ExecuteBlockActionsCore(
                 startActions,
                 actions,
@@ -1004,13 +950,8 @@
                 {
                     var (@this, startActions, declaredNode, operationBlocks, operations, ephemeralActions) = args;
                     var scope = new HostOperationBlockStartAnalysisScope(startAction.Analyzer);
-                    var options = @this.GetAnalyzerSpecificOptions(startAction.Analyzer);
                     var startContext = new AnalyzerOperationBlockStartAnalysisContext(
-<<<<<<< HEAD
-                        scope, operationBlocks, executionData.DeclaredSymbol, executionData.SemanticModel.Compilation, options,
-=======
                         scope, operationBlocks, executionData.DeclaredSymbol, executionData.SemanticModel.Compilation, executionData.AnalyzerOptions,
->>>>>>> 906c2665
                         @this.GetControlFlowGraph, declaredNode.SyntaxTree, executionData.FilterSpan, executionData.IsGeneratedCode, cancellationToken);
 
                     // Catch Exception from the start action.
@@ -1046,9 +987,6 @@
 
                     foreach (var blockAction in blockActions)
                     {
-                        context = @this.WithAnalyzerSpecificOptions(
-                            context, blockAction.Analyzer, static (context, options) => context.WithOptions(options));
-
                         @this.ExecuteAndCatchIfThrows(
                             blockAction.Analyzer,
                             static data => data.blockAction.Action(data.context),
