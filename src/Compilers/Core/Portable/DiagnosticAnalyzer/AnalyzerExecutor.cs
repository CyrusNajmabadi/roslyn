﻿// Licensed to the .NET Foundation under one or more agreements.
// The .NET Foundation licenses this file to you under the MIT license.
// See the LICENSE file in the project root for more information.

using System;
using System.Collections.Concurrent;
using System.Collections.Generic;
using System.Collections.Immutable;
using System.Diagnostics;
using System.Diagnostics.CodeAnalysis;
using System.Linq;
using System.Runtime.CompilerServices;
using System.Threading;
using Microsoft.CodeAnalysis.Collections;
using Microsoft.CodeAnalysis.FlowAnalysis;
using Microsoft.CodeAnalysis.Operations;
using Microsoft.CodeAnalysis.PooledObjects;
using Microsoft.CodeAnalysis.Text;
using Roslyn.Utilities;

namespace Microsoft.CodeAnalysis.Diagnostics
{
    /// <summary>
    /// Contains the core execution logic for callbacks into analyzers.
    /// </summary>
    internal partial class AnalyzerExecutor
    {
        private const string DiagnosticCategory = "Compiler";

        // internal for testing purposes only.
        internal const string AnalyzerExceptionDiagnosticId = "AD0001";
        internal const string AnalyzerDriverExceptionDiagnosticId = "AD0002";

        private readonly Action<Diagnostic, CancellationToken>? _addNonCategorizedDiagnostic;
        private readonly Action<Diagnostic, DiagnosticAnalyzer, bool, CancellationToken>? _addCategorizedLocalDiagnostic;
        private readonly Action<Diagnostic, DiagnosticAnalyzer, CancellationToken>? _addCategorizedNonLocalDiagnostic;
        private readonly Action<Suppression>? _addSuppression;
        private readonly Func<Exception, bool>? _analyzerExceptionFilter;
        private readonly AnalyzerManager _analyzerManager;
        private readonly Func<DiagnosticAnalyzer, bool> _isCompilerAnalyzer;
        private readonly Func<DiagnosticAnalyzer, object?> _getAnalyzerGate;
        private readonly Func<SyntaxTree, SemanticModel> _getSemanticModel;
        private readonly Func<DiagnosticAnalyzer, bool> _shouldSkipAnalysisOnGeneratedCode;
        private readonly Func<Diagnostic, DiagnosticAnalyzer, Compilation, CancellationToken, bool> _shouldSuppressGeneratedCodeDiagnostic;
        private readonly Func<SyntaxTree, TextSpan, CancellationToken, bool> _isGeneratedCodeLocation;
        private readonly Func<DiagnosticAnalyzer, SyntaxTree, SyntaxTreeOptionsProvider?, CancellationToken, bool> _isAnalyzerSuppressedForTree;

        /// <summary>
        /// The values in this map convert to <see cref="TimeSpan"/> using <see cref="TimeSpan.FromTicks(long)"/>.
        /// </summary>
        private readonly ConcurrentDictionary<DiagnosticAnalyzer, StrongBox<long>>? _analyzerExecutionTimeMap;
        private readonly CompilationAnalysisValueProviderFactory _compilationAnalysisValueProviderFactory;

        private Func<IOperation, ControlFlowGraph>? _lazyGetControlFlowGraph;

        private ConcurrentDictionary<IOperation, ControlFlowGraph>? _lazyControlFlowGraphMap;

        private Func<IOperation, ControlFlowGraph> GetControlFlowGraph
            => _lazyGetControlFlowGraph ??= GetControlFlowGraphImpl;

        private bool IsAnalyzerSuppressedForTree(DiagnosticAnalyzer analyzer, SyntaxTree tree, CancellationToken cancellationToken)
        {
            return _isAnalyzerSuppressedForTree(analyzer, tree, Compilation.Options.SyntaxTreeOptionsProvider, cancellationToken);
        }

        /// <summary>
        /// Creates <see cref="AnalyzerExecutor"/> to execute analyzer actions with given arguments
        /// </summary>
        /// <param name="compilation">Compilation to be used in the analysis.</param>
        /// <param name="analyzerOptions">Analyzer options.</param>
        /// <param name="addNonCategorizedDiagnostic">Optional delegate to add non-categorized analyzer diagnostics.</param>
        /// <param name="onAnalyzerException">
        /// Delegate which is invoked when an analyzer throws an exception.
        /// Delegate can do custom tasks such as report the given analyzer exception diagnostic, report a non-fatal watson for the exception, etc.
        /// </param>
        /// <param name="analyzerExceptionFilter">
        /// Optional delegate which is invoked when an analyzer throws an exception as an exception filter.
        /// Delegate can do custom tasks such as crash hosting process to create a dump.
        /// </param>
        /// <param name="isCompilerAnalyzer">Delegate to determine if the given analyzer is compiler analyzer. 
        /// We need to special case the compiler analyzer at few places for performance reasons.</param>
        /// <param name="analyzerManager">Analyzer manager to fetch supported diagnostics.</param>
        /// <param name="getAnalyzerGate">
        /// Delegate to fetch the gate object to guard all callbacks into the analyzer.
        /// It should return a unique gate object for the given analyzer instance for non-concurrent analyzers, and null otherwise.
        /// All analyzer callbacks for non-concurrent analyzers will be guarded with a lock on the gate.
        /// </param>
        /// <param name="getSemanticModel">Delegate to get a semantic model for the given syntax tree which can be shared across analyzers.</param>
        /// <param name="severityFilter"><see cref="SeverityFilter"/> for analysis.</param>
        /// <param name="shouldSkipAnalysisOnGeneratedCode">Delegate to identify if analysis should be skipped on generated code.</param>
        /// <param name="shouldSuppressGeneratedCodeDiagnostic">Delegate to identify if diagnostic reported while analyzing generated code should be suppressed.</param>
        /// <param name="isGeneratedCodeLocation">Delegate to identify if the given location is in generated code.</param>
        /// <param name="isAnalyzerSuppressedForTree">Delegate to identify if the given analyzer is suppressed for the given tree.</param>
        /// <param name="logExecutionTime">Flag indicating whether we need to log analyzer execution time.</param>
        /// <param name="addCategorizedLocalDiagnostic">Optional delegate to add categorized local analyzer diagnostics.</param>
        /// <param name="addCategorizedNonLocalDiagnostic">Optional delegate to add categorized non-local analyzer diagnostics.</param>
        /// <param name="addSuppression">Optional thread-safe delegate to add diagnostic suppressions from suppressors.</param>
        public static AnalyzerExecutor Create(
            Compilation compilation,
            AnalyzerOptions analyzerOptions,
            Action<Diagnostic, CancellationToken>? addNonCategorizedDiagnostic,
            Action<Exception, DiagnosticAnalyzer, Diagnostic, CancellationToken> onAnalyzerException,
            Func<Exception, bool>? analyzerExceptionFilter,
            Func<DiagnosticAnalyzer, bool> isCompilerAnalyzer,
            AnalyzerManager analyzerManager,
            Func<DiagnosticAnalyzer, bool> shouldSkipAnalysisOnGeneratedCode,
            Func<Diagnostic, DiagnosticAnalyzer, Compilation, CancellationToken, bool> shouldSuppressGeneratedCodeDiagnostic,
            Func<SyntaxTree, TextSpan, CancellationToken, bool> isGeneratedCodeLocation,
            Func<DiagnosticAnalyzer, SyntaxTree, SyntaxTreeOptionsProvider?, CancellationToken, bool> isAnalyzerSuppressedForTree,
            Func<DiagnosticAnalyzer, object?> getAnalyzerGate,
            Func<SyntaxTree, SemanticModel> getSemanticModel,
            SeverityFilter severityFilter,
            bool logExecutionTime = false,
            Action<Diagnostic, DiagnosticAnalyzer, bool, CancellationToken>? addCategorizedLocalDiagnostic = null,
            Action<Diagnostic, DiagnosticAnalyzer, CancellationToken>? addCategorizedNonLocalDiagnostic = null,
            Action<Suppression>? addSuppression = null)
        {
            // We can either report categorized (local/non-local) diagnostics or non-categorized diagnostics.
            Debug.Assert((addNonCategorizedDiagnostic != null) ^ (addCategorizedLocalDiagnostic != null));
            Debug.Assert((addCategorizedLocalDiagnostic != null) == (addCategorizedNonLocalDiagnostic != null));

            var analyzerExecutionTimeMap = logExecutionTime ? new ConcurrentDictionary<DiagnosticAnalyzer, StrongBox<long>>() : null;

            return new AnalyzerExecutor(compilation, analyzerOptions, addNonCategorizedDiagnostic, onAnalyzerException, analyzerExceptionFilter,
                isCompilerAnalyzer, analyzerManager, shouldSkipAnalysisOnGeneratedCode, shouldSuppressGeneratedCodeDiagnostic, isGeneratedCodeLocation,
                isAnalyzerSuppressedForTree, getAnalyzerGate, getSemanticModel, severityFilter, analyzerExecutionTimeMap, addCategorizedLocalDiagnostic, addCategorizedNonLocalDiagnostic,
                addSuppression);
        }

        private AnalyzerExecutor(
            Compilation compilation,
            AnalyzerOptions analyzerOptions,
            Action<Diagnostic, CancellationToken>? addNonCategorizedDiagnosticOpt,
            Action<Exception, DiagnosticAnalyzer, Diagnostic, CancellationToken> onAnalyzerException,
            Func<Exception, bool>? analyzerExceptionFilter,
            Func<DiagnosticAnalyzer, bool> isCompilerAnalyzer,
            AnalyzerManager analyzerManager,
            Func<DiagnosticAnalyzer, bool> shouldSkipAnalysisOnGeneratedCode,
            Func<Diagnostic, DiagnosticAnalyzer, Compilation, CancellationToken, bool> shouldSuppressGeneratedCodeDiagnostic,
            Func<SyntaxTree, TextSpan, CancellationToken, bool> isGeneratedCodeLocation,
            Func<DiagnosticAnalyzer, SyntaxTree, SyntaxTreeOptionsProvider?, CancellationToken, bool> isAnalyzerSuppressedForTree,
            Func<DiagnosticAnalyzer, object?> getAnalyzerGate,
            Func<SyntaxTree, SemanticModel> getSemanticModel,
            SeverityFilter severityFilter,
            ConcurrentDictionary<DiagnosticAnalyzer, StrongBox<long>>? analyzerExecutionTimeMap,
            Action<Diagnostic, DiagnosticAnalyzer, bool, CancellationToken>? addCategorizedLocalDiagnostic,
            Action<Diagnostic, DiagnosticAnalyzer, CancellationToken>? addCategorizedNonLocalDiagnostic,
            Action<Suppression>? addSuppression)
        {
            Compilation = compilation;
            AnalyzerOptions = analyzerOptions;
            _addNonCategorizedDiagnostic = addNonCategorizedDiagnosticOpt;
            OnAnalyzerException = onAnalyzerException;
            _analyzerExceptionFilter = analyzerExceptionFilter;
            _isCompilerAnalyzer = isCompilerAnalyzer;
            _analyzerManager = analyzerManager;
            _shouldSkipAnalysisOnGeneratedCode = shouldSkipAnalysisOnGeneratedCode;
            _shouldSuppressGeneratedCodeDiagnostic = shouldSuppressGeneratedCodeDiagnostic;
            _isGeneratedCodeLocation = isGeneratedCodeLocation;
            _isAnalyzerSuppressedForTree = isAnalyzerSuppressedForTree;
            _getAnalyzerGate = getAnalyzerGate;
            _getSemanticModel = getSemanticModel;
            SeverityFilter = severityFilter;
            _analyzerExecutionTimeMap = analyzerExecutionTimeMap;
            _addCategorizedLocalDiagnostic = addCategorizedLocalDiagnostic;
            _addCategorizedNonLocalDiagnostic = addCategorizedNonLocalDiagnostic;
            _addSuppression = addSuppression;

            _compilationAnalysisValueProviderFactory = new CompilationAnalysisValueProviderFactory();
        }

        internal Compilation Compilation { get; }

        internal AnalyzerOptions AnalyzerOptions { get; }

        internal SeverityFilter SeverityFilter { get; }

        internal Action<Exception, DiagnosticAnalyzer, Diagnostic, CancellationToken> OnAnalyzerException { get; }

        internal ImmutableDictionary<DiagnosticAnalyzer, TimeSpan> AnalyzerExecutionTimes
        {
            get
            {
                Debug.Assert(_analyzerExecutionTimeMap != null);
                return _analyzerExecutionTimeMap.ToImmutableDictionary(pair => pair.Key, pair => TimeSpan.FromTicks(pair.Value.Value));
            }
        }

        /// <summary>
        /// Executes the <see cref="DiagnosticAnalyzer.Initialize(AnalysisContext)"/> for the given analyzer.
        /// </summary>
        /// <param name="sessionScope">Session scope to store register session wide analyzer actions.</param>
        /// <param name="severityFilter">Severity filter for analysis.</param>
        /// <param name="cancellationToken">Cancellation token.</param>
        /// <remarks>
        /// Note that this API doesn't execute any <see cref="CompilationStartAnalyzerAction"/> registered by the Initialize invocation.
        /// Use <see cref="ExecuteCompilationStartActions(ImmutableArray{CompilationStartAnalyzerAction}, HostCompilationStartAnalysisScope, CancellationToken)"/> API
        /// to get execute these actions to get the per-compilation analyzer actions.
        /// </remarks>
        public void ExecuteInitializeMethod(HostSessionStartAnalysisScope sessionScope, SeverityFilter severityFilter, CancellationToken cancellationToken)
        {
            var context = new AnalyzerAnalysisContext(sessionScope, severityFilter);

            ExecuteAndCatchIfThrows(
                sessionScope.Analyzer,
                static data => data.sessionScope.Analyzer.Initialize(data.context),
                (sessionScope, context),
                contextInfo: null,
                cancellationToken);
        }

        /// <summary>
        /// Executes the compilation start actions.
        /// </summary>
        /// <param name="actions"><see cref="AnalyzerActions"/> whose compilation start actions are to be executed.</param>
        /// <param name="compilationScope">Compilation scope to store the analyzer actions.</param>
        /// <param name="cancellationToken">Cancellation token.</param>
        public void ExecuteCompilationStartActions(ImmutableArray<CompilationStartAnalyzerAction> actions, HostCompilationStartAnalysisScope compilationScope, CancellationToken cancellationToken)
        {
            // This context doesn't build up any state as we pass it to the Action method of the analyzer. As such, we
            // can use the same instance across all actions.
            var context = new AnalyzerCompilationStartAnalysisContext(compilationScope,
                Compilation, AnalyzerOptions, _compilationAnalysisValueProviderFactory, cancellationToken);
            var contextInfo = new AnalysisContextInfo(Compilation);

            foreach (var startAction in actions)
            {
                ExecuteAndCatchIfThrows(
                    startAction.Analyzer,
                    static data => data.startAction.Action(data.context),
                    (startAction, context),
                    contextInfo,
                    cancellationToken);
            }
        }

        /// <summary>
        /// Executes the symbol start actions.
        /// </summary>
        /// <param name="symbol">Symbol whose symbol start actions are to be executed.</param>
        /// <param name="actions"><see cref="AnalyzerActions"/> whose symbol start actions are to be executed.</param>
        /// <param name="symbolScope">Symbol scope to store the analyzer actions.</param>
        /// <param name="isGeneratedCodeSymbol">Flag indicating if the symbol being analyzed is generated code.</param>
        /// <param name="cancellationToken">Cancellation token.</param>
        public void ExecuteSymbolStartActions(
            ISymbol symbol,
            ImmutableArray<SymbolStartAnalyzerAction> actions,
            HostSymbolStartAnalysisScope symbolScope,
            bool isGeneratedCodeSymbol,
            SyntaxTree? filterTree,
            TextSpan? filterSpan,
            CancellationToken cancellationToken)
        {
            if (isGeneratedCodeSymbol && _shouldSkipAnalysisOnGeneratedCode(symbolScope.Analyzer) ||
                IsAnalyzerSuppressedForSymbol(symbolScope.Analyzer, symbol, cancellationToken))
            {
                return;
            }

            // This context doesn't build up any state as we pass it to the Action method of the analyzer. As such, we
            // can use the same instance across all actions.
            var context = new AnalyzerSymbolStartAnalysisContext(symbolScope,
                symbol, Compilation, AnalyzerOptions, isGeneratedCodeSymbol, filterTree, filterSpan, cancellationToken);
            var contextInfo = new AnalysisContextInfo(Compilation, symbol);

            foreach (var startAction in actions)
            {
                Debug.Assert(startAction.Analyzer == symbolScope.Analyzer);

                ExecuteAndCatchIfThrows(
                    startAction.Analyzer,
                    static data => data.startAction.Action(data.context),
                    (startAction, context),
                    contextInfo,
                    cancellationToken);
            }
        }

        /// <summary>
        /// Executes the given diagnostic suppressor.
        /// </summary>
        /// <param name="suppressor">Suppressor to be executed.</param>
        /// <param name="reportedDiagnostics">Reported analyzer/compiler diagnostics that can be suppressed.</param>
        /// <param name="cancellationToken">Cancellation token.</param>
        public void ExecuteSuppressionAction(DiagnosticSuppressor suppressor, ImmutableArray<Diagnostic> reportedDiagnostics, CancellationToken cancellationToken)
        {
            Debug.Assert(_addSuppression != null);

            if (reportedDiagnostics.IsEmpty)
            {
                return;
            }

            cancellationToken.ThrowIfCancellationRequested();

            var supportedSuppressions = _analyzerManager.GetSupportedSuppressionDescriptors(suppressor, this, cancellationToken);

            using var _ = PooledDelegates.GetPooledFunction(
                static (d, supportedSuppressions) => supportedSuppressions.Contains(d),
                supportedSuppressions,
                out Func<SuppressionDescriptor, bool> isSupportedSuppression);

            var context = new SuppressionAnalysisContext(Compilation, AnalyzerOptions,
                reportedDiagnostics, _addSuppression, isSupportedSuppression, _getSemanticModel, cancellationToken);

            ExecuteAndCatchIfThrows(
                suppressor,
                static data => data.suppressor.ReportSuppressions(data.context),
                (suppressor, context),
                new AnalysisContextInfo(Compilation),
                cancellationToken);
        }

        /// <summary>
        /// Executes compilation actions or compilation end actions.
        /// </summary>
        /// <param name="compilationActions">Compilation actions to be executed.</param>
        /// <param name="analyzer">Analyzer whose actions are to be executed.</param>
        /// <param name="compilationEvent">Compilation event.</param>
        /// <param name="cancellationToken">Cancellation token.</param>
        public void ExecuteCompilationActions(
            ImmutableArray<CompilationAnalyzerAction> compilationActions,
            DiagnosticAnalyzer analyzer,
            CompilationEvent compilationEvent,
            CancellationToken cancellationToken)
        {
            Debug.Assert(compilationEvent is CompilationStartedEvent || compilationEvent is CompilationCompletedEvent);

            var addDiagnostic = GetAddCompilationDiagnostic(analyzer, cancellationToken);

            using var _ = PooledDelegates.GetPooledFunction(
                static (d, ct, arg) => arg.self.IsSupportedDiagnostic(arg.analyzer, d, ct),
                (self: this, analyzer),
                out Func<Diagnostic, CancellationToken, bool> isSupportedDiagnostic);

            // This context doesn't build up any state as we pass it to the Action method of the analyzer. As such, we
            // can use the same instance across all actions.
            var context = new CompilationAnalysisContext(
                Compilation, AnalyzerOptions, addDiagnostic,
                isSupportedDiagnostic, _compilationAnalysisValueProviderFactory, cancellationToken);
            var contextInfo = new AnalysisContextInfo(Compilation);

            foreach (var endAction in compilationActions)
            {
                ExecuteAndCatchIfThrows(
                    endAction.Analyzer,
                    static data => data.endAction.Action(data.context),
                    (endAction, context),
                    contextInfo,
                    cancellationToken);
            }
        }

        /// <summary>
        /// Execute the symbol actions on the given symbol.
        /// </summary>
        /// <param name="symbolActions">Symbol actions to be executed.</param>
        /// <param name="analyzer">Analyzer whose actions are to be executed.</param>
        /// <param name="symbolDeclaredEvent">Symbol event to be analyzed.</param>
        /// <param name="getTopMostNodeForAnalysis">Delegate to get topmost declaration node for a symbol declaration reference.</param>
        /// <param name="isGeneratedCodeSymbol">Flag indicating if this is a generated code symbol.</param>
        /// <param name="cancellationToken">Cancellation token.</param>
        public void ExecuteSymbolActions(
            ImmutableArray<SymbolAnalyzerAction> symbolActions,
            DiagnosticAnalyzer analyzer,
            SymbolDeclaredCompilationEvent symbolDeclaredEvent,
            Func<ISymbol, SyntaxReference, Compilation, CancellationToken, SyntaxNode> getTopMostNodeForAnalysis,
            bool isGeneratedCodeSymbol,
            SyntaxTree? filterTree,
            TextSpan? filterSpan,
            CancellationToken cancellationToken)
        {
            Debug.Assert(getTopMostNodeForAnalysis != null);
            Debug.Assert(!filterSpan.HasValue || filterTree != null);

            if (isGeneratedCodeSymbol && _shouldSkipAnalysisOnGeneratedCode(analyzer) ||
                IsAnalyzerSuppressedForSymbol(analyzer, symbolDeclaredEvent.Symbol, cancellationToken))
            {
                return;
            }

            var symbol = symbolDeclaredEvent.Symbol;
            var addDiagnostic = GetAddDiagnostic(symbol, symbolDeclaredEvent.DeclaringSyntaxReferences, analyzer, getTopMostNodeForAnalysis, cancellationToken);

            using var _ = PooledDelegates.GetPooledFunction(
                static (d, ct, arg) => arg.self.IsSupportedDiagnostic(arg.analyzer, d, ct),
                (self: this, analyzer),
                out Func<Diagnostic, CancellationToken, bool> isSupportedDiagnostic);

            // This context doesn't build up any state as we pass it to the Action method of the analyzer. As such, we
            // can use the same instance across all actions.
            var context = new SymbolAnalysisContext(
                symbol, Compilation, AnalyzerOptions, addDiagnostic,
                isSupportedDiagnostic, isGeneratedCodeSymbol, filterTree,
                filterSpan, cancellationToken);
            var contextInfo = new AnalysisContextInfo(Compilation, symbol);

            foreach (var symbolAction in symbolActions)
            {
                cancellationToken.ThrowIfCancellationRequested();

                if (symbolAction.Kinds.Contains(symbol.Kind))
                {
                    ExecuteAndCatchIfThrows(
                        symbolAction.Analyzer,
                        static data => data.symbolAction.Action(data.context),
                        (symbolAction, context),
                        contextInfo,
                        cancellationToken);
                }
            }
        }

        /// <summary>
        /// Execute the symbol end actions on the given namespace or type containing symbol for the process member symbol for the given analyzer.
        /// </summary>
        /// <param name="containingSymbol">Symbol whose actions are to be executed.</param>
        /// <param name="processedMemberSymbol">Completed member symbol.</param>
        /// <param name="analyzer">Analyzer whose actions are to be executed.</param>
        /// <param name="getTopMostNodeForAnalysis">Delegate to get topmost declaration node for a symbol declaration reference.</param>
        /// <param name="filterSpan">Optional filter span for analysis.</param>
        /// <param name="isGeneratedCode">Flag indicating if the containing symbol being analyzed is generated code.</param>
        public bool TryExecuteSymbolEndActionsForContainer(
            INamespaceOrTypeSymbol containingSymbol,
            ISymbol processedMemberSymbol,
            DiagnosticAnalyzer analyzer,
            Func<ISymbol, SyntaxReference, Compilation, CancellationToken, SyntaxNode> getTopMostNodeForAnalysis,
            bool isGeneratedCode,
            SyntaxTree? filterTree,
            TextSpan? filterSpan,
            CancellationToken cancellationToken,
            [NotNullWhen(returnValue: true)] out SymbolDeclaredCompilationEvent? containingSymbolDeclaredEvent)
        {
            containingSymbolDeclaredEvent = null;
            if (!_analyzerManager.TryProcessCompletedMemberAndGetPendingSymbolEndActionsForContainer(containingSymbol, processedMemberSymbol, analyzer, out var containerEndActionsAndEvent))
            {
                return false;
            }

            ImmutableArray<SymbolEndAnalyzerAction> endActions = containerEndActionsAndEvent.symbolEndActions;
            containingSymbolDeclaredEvent = containerEndActionsAndEvent.symbolDeclaredEvent;
            ExecuteSymbolEndActionsCore(endActions, analyzer, containingSymbolDeclaredEvent, getTopMostNodeForAnalysis, isGeneratedCode, filterTree, filterSpan, cancellationToken);
            return true;
        }

        /// <summary>
        /// Tries to execute the symbol end actions on the given symbol for the given analyzer.
        /// </summary>
        /// <param name="symbolEndActions">Symbol actions to be executed.</param>
        /// <param name="analyzer">Analyzer whose actions are to be executed.</param>
        /// <param name="symbolDeclaredEvent">Symbol event to be analyzed.</param>
        /// <param name="getTopMostNodeForAnalysis">Delegate to get topmost declaration node for a symbol declaration reference.</param>
        /// <param name="filterSpan">Optional filter span for analysis.</param>
        /// <param name="isGeneratedCode">Flag indicating if the symbol being analyzed is generated code.</param>
        /// <param name="cancellationToken">Cancellation token.</param>
        /// <returns>
        /// True, if successfully executed the actions for the given analysis scope OR all the actions have already been executed for the given analysis scope.
        /// False, if there are some pending actions.
        /// </returns>
        public bool TryExecuteSymbolEndActions(
            ImmutableArray<SymbolEndAnalyzerAction> symbolEndActions,
            DiagnosticAnalyzer analyzer,
            SymbolDeclaredCompilationEvent symbolDeclaredEvent,
            Func<ISymbol, SyntaxReference, Compilation, CancellationToken, SyntaxNode> getTopMostNodeForAnalysis,
            bool isGeneratedCode,
            SyntaxTree? filterTree,
            TextSpan? filterSpan,
            CancellationToken cancellationToken)
        {
            if (!_analyzerManager.TryStartExecuteSymbolEndActions(symbolEndActions, analyzer, symbolDeclaredEvent))
                return false;

            ExecuteSymbolEndActionsCore(symbolEndActions, analyzer, symbolDeclaredEvent, getTopMostNodeForAnalysis, isGeneratedCode, filterTree, filterSpan, cancellationToken);
            return true;
        }

        private void ExecuteSymbolEndActionsCore(
            ImmutableArray<SymbolEndAnalyzerAction> symbolEndActions,
            DiagnosticAnalyzer analyzer,
            SymbolDeclaredCompilationEvent symbolDeclaredEvent,
            Func<ISymbol, SyntaxReference, Compilation, CancellationToken, SyntaxNode> getTopMostNodeForAnalysis,
            bool isGeneratedCode,
            SyntaxTree? filterTree,
            TextSpan? filterSpan,
            CancellationToken cancellationToken)
        {
            Debug.Assert(getTopMostNodeForAnalysis != null);
            Debug.Assert(!isGeneratedCode || !_shouldSkipAnalysisOnGeneratedCode(analyzer));
            Debug.Assert(!IsAnalyzerSuppressedForSymbol(analyzer, symbolDeclaredEvent.Symbol, cancellationToken));
            Debug.Assert(!filterSpan.HasValue || filterTree != null);

            var symbol = symbolDeclaredEvent.Symbol;
            var addDiagnostic = GetAddDiagnostic(symbol, symbolDeclaredEvent.DeclaringSyntaxReferences, analyzer, getTopMostNodeForAnalysis, cancellationToken);

            using var _ = PooledDelegates.GetPooledFunction(
                static (d, ct, arg) => arg.self.IsSupportedDiagnostic(arg.analyzer, d, ct),
                (self: this, analyzer),
                out Func<Diagnostic, CancellationToken, bool> isSupportedDiagnostic);

            // This context doesn't build up any state as we pass it to the Action method of the analyzer. As such, we
            // can use the same instance across all actions.
            var context = new SymbolAnalysisContext(symbol, Compilation, AnalyzerOptions, addDiagnostic,
                isSupportedDiagnostic, isGeneratedCode, filterTree, filterSpan, cancellationToken);
            var contextInfo = new AnalysisContextInfo(Compilation, symbol);

            foreach (var symbolAction in symbolEndActions)
            {
                ExecuteAndCatchIfThrows(
                    symbolAction.Analyzer,
                    static data => data.symbolAction.Action(data.context),
                    (symbolAction, context),
                    contextInfo,
                    cancellationToken);
            }

            _analyzerManager.MarkSymbolEndAnalysisComplete(symbol, analyzer);
        }

        /// <summary>
        /// Execute the semantic model actions on the given semantic model.
        /// </summary>
        /// <param name="semanticModelActions">Semantic model actions to be executed.</param>
        /// <param name="analyzer">Analyzer whose actions are to be executed.</param>
        /// <param name="semanticModel">Semantic model to analyze.</param>
        /// <param name="filterSpan">Optional filter span for analysis.</param>
        /// <param name="isGeneratedCode">Flag indicating if the syntax tree being analyzed is generated code.</param>
        /// <param name="cancellationToken">Cancellation token.</param>
        public void ExecuteSemanticModelActions(
            ImmutableArray<SemanticModelAnalyzerAction> semanticModelActions,
            DiagnosticAnalyzer analyzer,
            SemanticModel semanticModel,
            TextSpan? filterSpan,
            bool isGeneratedCode,
            CancellationToken cancellationToken)
        {
            if (isGeneratedCode && _shouldSkipAnalysisOnGeneratedCode(analyzer) ||
                IsAnalyzerSuppressedForTree(analyzer, semanticModel.SyntaxTree, cancellationToken))
            {
                return;
            }

            var diagReporter = GetAddSemanticDiagnostic(semanticModel.SyntaxTree, analyzer, cancellationToken);

            using var _ = PooledDelegates.GetPooledFunction(
                static (d, ct, arg) => arg.self.IsSupportedDiagnostic(arg.analyzer, d, ct),
                (self: this, analyzer),
                out Func<Diagnostic, CancellationToken, bool> isSupportedDiagnostic);

            // This context doesn't build up any state as we pass it to the Action method of the analyzer. As such, we
            // can use the same instance across all actions.
            var context = new SemanticModelAnalysisContext(
                semanticModel, AnalyzerOptions, diagReporter.AddDiagnosticAction,
                isSupportedDiagnostic, filterSpan, isGeneratedCode, cancellationToken);
            var contextInfo = new AnalysisContextInfo(semanticModel);

            foreach (var semanticModelAction in semanticModelActions)
            {
                ExecuteAndCatchIfThrows(
                    semanticModelAction.Analyzer,
                    static data => data.semanticModelAction.Action(data.context),
                    (semanticModelAction, context),
                    contextInfo,
                    cancellationToken);
            }

            diagReporter.Free();
        }

        /// <summary>
        /// Execute the syntax tree actions on the given syntax tree.
        /// </summary>
        /// <param name="syntaxTreeActions">Syntax tree actions to be executed.</param>
        /// <param name="analyzer">Analyzer whose actions are to be executed.</param>
        /// <param name="file">Syntax tree to analyze.</param>
        /// <param name="filterSpan">Optional filter span within the <paramref name="file"/> for analysis.</param>
        /// <param name="isGeneratedCode">Flag indicating if the syntax tree being analyzed is generated code.</param>
        /// <param name="cancellationToken">Cancellation token.</param>
        public void ExecuteSyntaxTreeActions(
            ImmutableArray<SyntaxTreeAnalyzerAction> syntaxTreeActions,
            DiagnosticAnalyzer analyzer,
            SourceOrAdditionalFile file,
            TextSpan? filterSpan,
            bool isGeneratedCode,
            CancellationToken cancellationToken)
        {
            Debug.Assert(file.SourceTree != null);

            var tree = file.SourceTree;
            if (isGeneratedCode && _shouldSkipAnalysisOnGeneratedCode(analyzer) ||
                IsAnalyzerSuppressedForTree(analyzer, tree, cancellationToken))
            {
                return;
            }

            var diagReporter = GetAddSyntaxDiagnostic(file, analyzer, cancellationToken);

            using var _ = PooledDelegates.GetPooledFunction(
                static (d, ct, arg) => arg.self.IsSupportedDiagnostic(arg.analyzer, d, ct),
                (self: this, analyzer),
                out Func<Diagnostic, CancellationToken, bool> isSupportedDiagnostic);

            // This context doesn't build up any state as we pass it to the Action method of the analyzer. As such, we
            // can use the same instance across all actions.
            var context = new SyntaxTreeAnalysisContext(
                tree, AnalyzerOptions, diagReporter.AddDiagnosticAction, isSupportedDiagnostic,
                Compilation, filterSpan, isGeneratedCode, cancellationToken);
            var contextInfo = new AnalysisContextInfo(Compilation, file);

            foreach (var syntaxTreeAction in syntaxTreeActions)
            {
                ExecuteAndCatchIfThrows(
                    syntaxTreeAction.Analyzer,
                    static data => data.syntaxTreeAction.Action(data.context),
                    (syntaxTreeAction, context),
                    contextInfo,
                    cancellationToken);
            }

            diagReporter.Free();
        }

        /// <summary>
        /// Execute the additional file actions.
        /// </summary>
        /// <param name="additionalFileActions">Actions to be executed.</param>
        /// <param name="analyzer">Analyzer whose actions are to be executed.</param>
        /// <param name="file">Additional file to analyze.</param>
        /// <param name="filterSpan">Optional filter span within the <paramref name="file"/> for analysis.</param>
        /// <param name="cancellationToken">Cancellation token.</param>
        public void ExecuteAdditionalFileActions(
            ImmutableArray<AdditionalFileAnalyzerAction> additionalFileActions,
            DiagnosticAnalyzer analyzer,
            SourceOrAdditionalFile file,
            TextSpan? filterSpan,
            CancellationToken cancellationToken)
        {
            Debug.Assert(file.AdditionalFile != null);
            var additionalFile = file.AdditionalFile;

            var diagReporter = GetAddSyntaxDiagnostic(file, analyzer, cancellationToken);

            using var _ = PooledDelegates.GetPooledFunction(
                static (d, ct, arg) => arg.self.IsSupportedDiagnostic(arg.analyzer, d, ct),
                (self: this, analyzer),
                out Func<Diagnostic, CancellationToken, bool> isSupportedDiagnostic);

            // This context doesn't build up any state as we pass it to the Action method of the analyzer. As such, we
            // can use the same instance across all actions.
            var context = new AdditionalFileAnalysisContext(
                additionalFile, AnalyzerOptions, diagReporter.AddDiagnosticAction, isSupportedDiagnostic,
                Compilation, filterSpan, cancellationToken);
            var contextInfo = new AnalysisContextInfo(Compilation, file);

            foreach (var additionalFileAction in additionalFileActions)
            {
                ExecuteAndCatchIfThrows(
                    additionalFileAction.Analyzer,
                    static data => data.additionalFileAction.Action(data.context),
                    (additionalFileAction, context),
                    contextInfo,
                    cancellationToken);
            }

            diagReporter.Free();
        }

        private void ExecuteSyntaxNodeAction<TLanguageKindEnum>(
            SyntaxNodeAnalyzerAction<TLanguageKindEnum> syntaxNodeAction,
            SyntaxNode node,
            ISymbol containingSymbol,
            SemanticModel semanticModel,
            Action<Diagnostic> addDiagnostic,
            Func<Diagnostic, CancellationToken, bool> isSupportedDiagnostic,
            TextSpan? filterSpan,
            bool isGeneratedCode,
            CancellationToken cancellationToken)
            where TLanguageKindEnum : struct
        {
            Debug.Assert(!isGeneratedCode || !_shouldSkipAnalysisOnGeneratedCode(syntaxNodeAction.Analyzer));
            Debug.Assert(!IsAnalyzerSuppressedForTree(syntaxNodeAction.Analyzer, node.SyntaxTree, cancellationToken));

            var syntaxNodeContext = new SyntaxNodeAnalysisContext(
                node, containingSymbol, semanticModel, AnalyzerOptions, addDiagnostic,
                isSupportedDiagnostic, filterSpan, isGeneratedCode, cancellationToken);

            ExecuteAndCatchIfThrows(
                syntaxNodeAction.Analyzer,
                static data => data.syntaxNodeAction.Action(data.syntaxNodeContext),
                (syntaxNodeAction, syntaxNodeContext),
                new AnalysisContextInfo(Compilation, node),
                cancellationToken);
        }

        private void ExecuteOperationAction(
            OperationAnalyzerAction operationAction,
            IOperation operation,
            ISymbol containingSymbol,
            SemanticModel semanticModel,
            Action<Diagnostic> addDiagnostic,
            Func<Diagnostic, CancellationToken, bool> isSupportedDiagnostic,
            TextSpan? filterSpan,
            bool isGeneratedCode,
            CancellationToken cancellationToken)
        {
            Debug.Assert(!isGeneratedCode || !_shouldSkipAnalysisOnGeneratedCode(operationAction.Analyzer));
            Debug.Assert(!IsAnalyzerSuppressedForTree(operationAction.Analyzer, semanticModel.SyntaxTree, cancellationToken));

            var operationContext = new OperationAnalysisContext(
                operation, containingSymbol, semanticModel.Compilation,
                AnalyzerOptions, addDiagnostic, isSupportedDiagnostic, GetControlFlowGraph,
                filterSpan, isGeneratedCode, cancellationToken);

            ExecuteAndCatchIfThrows(
                operationAction.Analyzer,
                static data => data.operationAction.Action(data.operationContext),
                (operationAction, operationContext),
                new AnalysisContextInfo(Compilation, operation),
                cancellationToken);
        }

        /// <summary>
        /// Execute code block actions for the given analyzer for the given declaration.
        /// </summary>
        public void ExecuteCodeBlockActions<TLanguageKindEnum>(
            ImmutableArray<CodeBlockStartAnalyzerAction<TLanguageKindEnum>> startActions,
            ImmutableArray<CodeBlockAnalyzerAction> actions,
            ImmutableArray<CodeBlockAnalyzerAction> endActions,
            DiagnosticAnalyzer analyzer,
            SyntaxNode declaredNode,
            ISymbol declaredSymbol,
            ImmutableArray<SyntaxNode> executableCodeBlocks,
            SemanticModel semanticModel,
            Func<SyntaxNode, TLanguageKindEnum> getKind,
            TextSpan? filterSpan,
            bool isGeneratedCode,
            CancellationToken cancellationToken)
            where TLanguageKindEnum : struct
        {
            Debug.Assert(!executableCodeBlocks.IsEmpty);

            // The actions we discover in 'addActions' and then execute in 'executeActions'.
            var ephemeralActions = ArrayBuilder<SyntaxNodeAnalyzerAction<TLanguageKindEnum>>.GetInstance();
            ExecuteBlockActionsCore(
                startActions,
                actions,
                endActions,
                analyzer,
                declaredNode,
                declaredSymbol,
                operationBlocks: [],
                semanticModel,
                filterSpan,
                isGeneratedCode,
                addActions: static (startAction, endActions, args, cancellationToken) =>
                {
                    var (@this, startActions, analyzer, declaredNode, declaredSymbol, executableCodeBlocks, semanticModel, getKind, filterSpan, isGeneratedCode, ephemeralActions) = args;

                    var scope = new HostCodeBlockStartAnalysisScope<TLanguageKindEnum>(startAction.Analyzer);
                    var startContext = new AnalyzerCodeBlockStartAnalysisContext<TLanguageKindEnum>(
                        scope, declaredNode, declaredSymbol, semanticModel, @this.AnalyzerOptions, filterSpan, isGeneratedCode, cancellationToken);

                    // Catch Exception from the start action.
                    @this.ExecuteAndCatchIfThrows(
                        startAction.Analyzer,
                        static args => args.startAction.Action(args.startContext),
                        argument: (startAction, startContext),
                        new AnalysisContextInfo(@this.Compilation, declaredSymbol, declaredNode),
                        cancellationToken);

                    endActions.AddAll(scope.CodeBlockEndActions);
                    ephemeralActions.AddRange(scope.SyntaxNodeActions);
                },
                executeActions: static (diagReporter, isSupportedDiagnostic, args, cancellationToken) =>
                {
                    var (@this, startActions, analyzer, declaredNode, declaredSymbol, executableCodeBlocks, semanticModel, getKind, filterSpan, isGeneratedCode, ephemeralActions) = args;
                    if (ephemeralActions.Any())
                    {
                        var executableNodeActionsByKind = GetNodeActionsByKind(ephemeralActions);
                        var syntaxNodesToAnalyze = ArrayBuilder<SyntaxNode>.GetInstance();

                        foreach (var block in executableCodeBlocks)
                        {
                            var filter = semanticModel.GetSyntaxNodesToAnalyzeFilter(block, declaredSymbol);
                            if (filter is not null)
                            {
                                foreach (var descendantNode in block.DescendantNodesAndSelf(descendIntoChildren: filter))
                                {
                                    if (filter(descendantNode))
                                        syntaxNodesToAnalyze.Add(descendantNode);
                                }
                            }
                            else
                            {
                                syntaxNodesToAnalyze.AddRange(block.DescendantNodesAndSelf());
                            }
                        }

                        @this.ExecuteSyntaxNodeActions(
                            syntaxNodesToAnalyze, executableNodeActionsByKind,
                            analyzer, declaredSymbol, semanticModel, getKind, diagReporter,
                            isSupportedDiagnostic, filterSpan, isGeneratedCode,
                            hasCodeBlockStartOrSymbolStartActions: startActions.Any(),
                            cancellationToken);
                        syntaxNodesToAnalyze.Free();
                    }
                },
                argument: (@this: this, startActions, analyzer, declaredNode, declaredSymbol, executableCodeBlocks, semanticModel, getKind, filterSpan, isGeneratedCode, ephemeralActions),
                cancellationToken);
            ephemeralActions.Free();
        }

        /// <summary>
        /// Execute operation block actions for the given analyzer for the given declaration.
        /// </summary>
        public void ExecuteOperationBlockActions(
            ImmutableArray<OperationBlockStartAnalyzerAction> startActions,
            ImmutableArray<OperationBlockAnalyzerAction> actions,
            ImmutableArray<OperationBlockAnalyzerAction> endActions,
            DiagnosticAnalyzer analyzer,
            SyntaxNode declaredNode,
            ISymbol declaredSymbol,
            ImmutableArray<IOperation> operationBlocks,
            ImmutableArray<IOperation> operations,
            SemanticModel semanticModel,
            TextSpan? filterSpan,
            bool isGeneratedCode,
            CancellationToken cancellationToken)
        {
            Debug.Assert(!operationBlocks.IsEmpty);

            // The actions we discover in 'addActions' and then execute in 'executeActions'.
            var ephemeralActions = ArrayBuilder<OperationAnalyzerAction>.GetInstance();
            ExecuteBlockActionsCore(
                startActions,
                actions,
                endActions,
                analyzer,
                declaredNode,
                declaredSymbol,
                operationBlocks,
                semanticModel,
                filterSpan,
                isGeneratedCode,
                addActions: static (startAction, endActions, args, cancellationToken) =>
                {
                    var (@this, startActions, analyzer, declaredNode, operationBlocks, declaredSymbol, operations, semanticModel, filterSpan, isGeneratedCode, ephemeralActions) = args;
                    var scope = new HostOperationBlockStartAnalysisScope(startAction.Analyzer);
                    var startContext = new AnalyzerOperationBlockStartAnalysisContext(
                        scope, operationBlocks, declaredSymbol, semanticModel.Compilation, @this.AnalyzerOptions,
                        @this.GetControlFlowGraph, declaredNode.SyntaxTree, filterSpan, isGeneratedCode, cancellationToken);

                    // Catch Exception from the start action.
                    @this.ExecuteAndCatchIfThrows(
                        startAction.Analyzer,
                        static args => args.startAction.Action(args.startContext),
                        argument: (startAction, startContext),
                        new AnalysisContextInfo(@this.Compilation, declaredSymbol),
                        cancellationToken);

                    endActions.AddAll(scope.OperationBlockEndActions);
                    ephemeralActions.AddRange(scope.OperationActions);
                },
                executeActions: static (diagReporter, isSupportedDiagnostic, args, cancellationToken) =>
                {
                    var (@this, startActions, analyzer, declaredNode, operationBlocks, declaredSymbol, operations, semanticModel, filterSpan, isGeneratedCode, ephemeralActions) = args;
                    if (ephemeralActions.Any())
                    {
                        @this.ExecuteOperationActions(
                            operations, GetOperationActionsByKind(ephemeralActions),
                            analyzer, declaredSymbol, semanticModel, diagReporter,
                            isSupportedDiagnostic, filterSpan, isGeneratedCode,
                            hasOperationBlockStartOrSymbolStartActions: startActions.Any(),
                            cancellationToken);
                    }
                },
                argument: (@this: this, startActions, analyzer, declaredNode, operationBlocks, declaredSymbol, operations, semanticModel, filterSpan, isGeneratedCode, ephemeralActions),
                cancellationToken);
            ephemeralActions.Free();
        }

        private void ExecuteBlockActionsCore<TBlockStartAction, TBlockAction, TArgs>(
            ImmutableArray<TBlockStartAction> startActions,
            ImmutableArray<TBlockAction> actions,
            ImmutableArray<TBlockAction> endActions,
            DiagnosticAnalyzer analyzer,
            SyntaxNode declaredNode,
            ISymbol declaredSymbol,
            ImmutableArray<IOperation> operationBlocks,
            SemanticModel semanticModel,
            TextSpan? filterSpan,
            bool isGeneratedCode,
            Action<TBlockStartAction, HashSet<TBlockAction>, TArgs, CancellationToken> addActions,
            Action<AnalyzerDiagnosticReporter, Func<Diagnostic, CancellationToken, bool>, TArgs, CancellationToken> executeActions,
            TArgs argument,
            CancellationToken cancellationToken)
            where TBlockStartAction : AnalyzerAction
            where TBlockAction : AnalyzerAction
            where TArgs : struct
        {
            Debug.Assert(declaredNode != null);
            Debug.Assert(declaredSymbol != null);
            Debug.Assert(CanHaveExecutableCodeBlock(declaredSymbol));
            Debug.Assert(startActions.Any() || endActions.Any() || actions.Any());

            if (isGeneratedCode && _shouldSkipAnalysisOnGeneratedCode(analyzer) ||
                IsAnalyzerSuppressedForTree(analyzer, declaredNode.SyntaxTree, cancellationToken))
            {
                return;
            }

            // Compute the sets of code block end, code block, and stateful node actions.

            var blockEndActions = PooledHashSet<TBlockAction>.GetInstance();
            var blockActions = PooledHashSet<TBlockAction>.GetInstance();

            // Include the code block actions.
            blockActions.AddAll(actions);

            // Include the initial code block end actions.
            blockEndActions.AddAll(endActions);

            var diagReporter = GetAddSemanticDiagnostic(semanticModel.SyntaxTree, declaredNode.FullSpan, analyzer, cancellationToken);

            // Include the stateful actions.
            foreach (var startAction in startActions)
<<<<<<< HEAD
                addActions(startAction, blockEndActions, argument, cancellationToken);
=======
            {
                if (startAction is CodeBlockStartAnalyzerAction<TLanguageKindEnum> codeBlockStartAction)
                {
                    var codeBlockEndActions = blockEndActions as PooledHashSet<CodeBlockAnalyzerAction>;
                    var codeBlockScope = new HostCodeBlockStartAnalysisScope<TLanguageKindEnum>(startAction.Analyzer);
                    var blockStartContext = new AnalyzerCodeBlockStartAnalysisContext<TLanguageKindEnum>(
                        codeBlockScope, declaredNode, declaredSymbol, semanticModel, AnalyzerOptions, filterSpan, isGeneratedCode, cancellationToken);

                    ExecuteAndCatchIfThrows(
                        startAction.Analyzer,
                        static data => data.codeBlockStartAction.Action(data.blockStartContext),
                        (codeBlockStartAction, blockStartContext),
                        new AnalysisContextInfo(Compilation, declaredSymbol, declaredNode),
                        cancellationToken);

                    codeBlockEndActions!.AddAll(codeBlockScope.CodeBlockEndActions);
                    syntaxNodeActions!.AddRange(codeBlockScope.SyntaxNodeActions);
                }
                else
                {
                    if (startAction is OperationBlockStartAnalyzerAction operationBlockStartAction)
                    {
                        var operationBlockEndActions = blockEndActions as PooledHashSet<OperationBlockAnalyzerAction>;
                        var operationBlockScope = new HostOperationBlockStartAnalysisScope(startAction.Analyzer);
                        var operationStartContext = new AnalyzerOperationBlockStartAnalysisContext(
                            operationBlockScope, operationBlocks, declaredSymbol, semanticModel.Compilation, AnalyzerOptions,
                            GetControlFlowGraph, declaredNode.SyntaxTree, filterSpan, isGeneratedCode, cancellationToken);

                        ExecuteAndCatchIfThrows(
                            startAction.Analyzer,
                            static data => data.operationBlockStartAction.Action(data.operationStartContext),
                            (operationBlockStartAction, operationStartContext),
                            new AnalysisContextInfo(Compilation, declaredSymbol),
                            cancellationToken);

                        operationBlockEndActions!.AddAll(operationBlockScope.OperationBlockEndActions);
                        operationActions!.AddRange(operationBlockScope.OperationActions);
                    }
                }
            }
>>>>>>> cb465c9f

            using var _ = PooledDelegates.GetPooledFunction(
                static (d, ct, arg) => arg.self.IsSupportedDiagnostic(arg.analyzer, d, ct),
                (self: this, analyzer),
                out Func<Diagnostic, CancellationToken, bool> isSupportedDiagnostic);

            // Execute stateful executable node analyzers, if any.
            executeActions(diagReporter, isSupportedDiagnostic, argument, cancellationToken);

            ExecuteBlockActions(blockActions, declaredNode, declaredSymbol, analyzer, semanticModel, operationBlocks, diagReporter.AddDiagnosticAction, isSupportedDiagnostic, filterSpan, isGeneratedCode, cancellationToken);
            ExecuteBlockActions(blockEndActions, declaredNode, declaredSymbol, analyzer, semanticModel, operationBlocks, diagReporter.AddDiagnosticAction, isSupportedDiagnostic, filterSpan, isGeneratedCode, cancellationToken);

            diagReporter.Free();
            blockActions.Free();
            blockEndActions.Free();
        }

        private void ExecuteBlockActions<TBlockAction>(
            HashSet<TBlockAction> blockActions,
            SyntaxNode declaredNode,
            ISymbol declaredSymbol,
            DiagnosticAnalyzer analyzer,
            SemanticModel semanticModel,
            ImmutableArray<IOperation> operationBlocks,
            Action<Diagnostic> addDiagnostic,
            Func<Diagnostic, CancellationToken, bool> isSupportedDiagnostic,
            TextSpan? filterSpan,
            bool isGeneratedCode,
            CancellationToken cancellationToken)
            where TBlockAction : AnalyzerAction
        {
            Debug.Assert(!isGeneratedCode || !_shouldSkipAnalysisOnGeneratedCode(analyzer));
            Debug.Assert(!IsAnalyzerSuppressedForTree(analyzer, declaredNode.SyntaxTree, cancellationToken));

            foreach (var blockAction in blockActions)
            {
                if (blockAction is CodeBlockAnalyzerAction codeBlockAction)
                {
                    // This context is a struct, so it's fine to create a new one for each action.
                    var context = new CodeBlockAnalysisContext(declaredNode, declaredSymbol, semanticModel,
                        AnalyzerOptions, addDiagnostic, isSupportedDiagnostic, filterSpan, isGeneratedCode, cancellationToken);

                    ExecuteAndCatchIfThrows(
                        codeBlockAction.Analyzer,
<<<<<<< HEAD
                        static data => data.action(data.context),
                        argument: (action: codeBlockAction.Action, context),
=======
                        static data => data.codeBlockAction.Action(data.context),
                        (codeBlockAction, context),
>>>>>>> cb465c9f
                        new AnalysisContextInfo(Compilation, declaredSymbol, declaredNode),
                        cancellationToken);
                }
                else if (blockAction is OperationBlockAnalyzerAction operationBlockAction)
                {
<<<<<<< HEAD
                    var context = new OperationBlockAnalysisContext(operationBlocks, declaredSymbol, semanticModel.Compilation,
                        AnalyzerOptions, addDiagnostic, isSupportedDiagnostic, GetControlFlowGraph, declaredNode.SyntaxTree, filterSpan, isGeneratedCode, cancellationToken);

                    ExecuteAndCatchIfThrows(
                        operationBlockAction.Analyzer,
                        static data => data.action(data.context),
                        argument: (action: operationBlockAction.Action, context),
                        new AnalysisContextInfo(Compilation, declaredSymbol),
                        cancellationToken);
=======
                    var operationBlockAction = blockAction as OperationBlockAnalyzerAction;
                    if (operationBlockAction != null)
                    {
                        // This context is a struct, so it's fine to create a new one for each action.
                        var context = new OperationBlockAnalysisContext(operationBlocks, declaredSymbol, semanticModel.Compilation,
                            AnalyzerOptions, addDiagnostic, isSupportedDiagnostic, GetControlFlowGraph, declaredNode.SyntaxTree, filterSpan, isGeneratedCode, cancellationToken);

                        ExecuteAndCatchIfThrows(
                            operationBlockAction.Analyzer,
                            static data => data.operationBlockAction.Action(data.context),
                            (operationBlockAction, context),
                            new AnalysisContextInfo(Compilation, declaredSymbol),
                            cancellationToken);
                    }
>>>>>>> cb465c9f
                }
            }
        }

        internal static ImmutableSegmentedDictionary<TLanguageKindEnum, ImmutableArray<SyntaxNodeAnalyzerAction<TLanguageKindEnum>>> GetNodeActionsByKind<TLanguageKindEnum>(
            ArrayBuilder<SyntaxNodeAnalyzerAction<TLanguageKindEnum>> nodeActions)
            where TLanguageKindEnum : struct
        {
            if (nodeActions.IsEmpty)
                return ImmutableSegmentedDictionary<TLanguageKindEnum, ImmutableArray<SyntaxNodeAnalyzerAction<TLanguageKindEnum>>>.Empty;

            var nodeActionsByKind = PooledDictionary<TLanguageKindEnum, ArrayBuilder<SyntaxNodeAnalyzerAction<TLanguageKindEnum>>>.GetInstance();
            foreach (var nodeAction in nodeActions)
            {
                foreach (var kind in nodeAction.Kinds)
                {
                    nodeActionsByKind.AddPooled(kind, nodeAction);
                }
            }

            return nodeActionsByKind.ToImmutableSegmentedDictionaryAndFree();
        }

        /// <summary>
        /// Execute syntax node actions for the given analyzer for the given declaration.
        /// </summary>
        public void ExecuteSyntaxNodeActions<TLanguageKindEnum>(
           ArrayBuilder<SyntaxNode> nodesToAnalyze,
           ImmutableSegmentedDictionary<TLanguageKindEnum, ImmutableArray<SyntaxNodeAnalyzerAction<TLanguageKindEnum>>> nodeActionsByKind,
           DiagnosticAnalyzer analyzer,
           SemanticModel model,
           Func<SyntaxNode, TLanguageKindEnum> getKind,
           TextSpan spanForContainingTopmostNodeForAnalysis,
           ISymbol declaredSymbol,
           TextSpan? filterSpan,
           bool isGeneratedCode,
           bool hasCodeBlockStartOrSymbolStartActions,
           CancellationToken cancellationToken)
           where TLanguageKindEnum : struct
        {
            if (isGeneratedCode && _shouldSkipAnalysisOnGeneratedCode(analyzer) ||
                IsAnalyzerSuppressedForTree(analyzer, model.SyntaxTree, cancellationToken))
            {
                return;
            }

            var diagReporter = GetAddSemanticDiagnostic(model.SyntaxTree, spanForContainingTopmostNodeForAnalysis, analyzer, cancellationToken);

            using var _ = PooledDelegates.GetPooledFunction(
                static (d, ct, arg) => arg.self.IsSupportedDiagnostic(arg.analyzer, d, ct),
                (self: this, analyzer),
                out Func<Diagnostic, CancellationToken, bool> isSupportedDiagnostic);
            ExecuteSyntaxNodeActions(nodesToAnalyze, nodeActionsByKind, analyzer, declaredSymbol, model, getKind, diagReporter, isSupportedDiagnostic, filterSpan, isGeneratedCode, hasCodeBlockStartOrSymbolStartActions, cancellationToken);
            diagReporter.Free();
        }

        private void ExecuteSyntaxNodeActions<TLanguageKindEnum>(
            ArrayBuilder<SyntaxNode> nodesToAnalyze,
            ImmutableSegmentedDictionary<TLanguageKindEnum, ImmutableArray<SyntaxNodeAnalyzerAction<TLanguageKindEnum>>> nodeActionsByKind,
            DiagnosticAnalyzer analyzer,
            ISymbol containingSymbol,
            SemanticModel model,
            Func<SyntaxNode, TLanguageKindEnum> getKind,
            AnalyzerDiagnosticReporter diagReporter,
            Func<Diagnostic, CancellationToken, bool> isSupportedDiagnostic,
            TextSpan? filterSpan,
            bool isGeneratedCode,
            bool hasCodeBlockStartOrSymbolStartActions,
            CancellationToken cancellationToken)
            where TLanguageKindEnum : struct
        {
            Debug.Assert(nodeActionsByKind.Any());
            Debug.Assert(!isGeneratedCode || !_shouldSkipAnalysisOnGeneratedCode(analyzer));
            Debug.Assert(!IsAnalyzerSuppressedForTree(analyzer, model.SyntaxTree, cancellationToken));

            foreach (var node in nodesToAnalyze)
            {
                // Most nodes have no registered actions. Check for actions before checking if the analyzer should be
                // executed on the node since the generated code check in ShouldExecuteNode can be expensive in
                // aggregate.
                if (nodeActionsByKind.TryGetValue(getKind(node), out var actionsForKind))
                {
                    RoslynDebug.Assert(!actionsForKind.IsEmpty, $"Unexpected empty action collection in {nameof(nodeActionsByKind)}");
                    if (ShouldExecuteNode(node, analyzer, cancellationToken))
                    {
                        // If analyzer hasn't registered any CodeBlockStart or SymbolStart actions, then update the filter span
                        // for local diagnostics to be the callback node's full span.
                        // For this case, any diagnostic reported in node's callback outside it's full span will be considered
                        // a non-local diagnostic.
                        if (!hasCodeBlockStartOrSymbolStartActions)
                            diagReporter.FilterSpanForLocalDiagnostics = node.FullSpan;

                        foreach (var action in actionsForKind)
                        {
                            ExecuteSyntaxNodeAction(action, node, containingSymbol, model, diagReporter.AddDiagnosticAction, isSupportedDiagnostic, filterSpan, isGeneratedCode, cancellationToken);
                        }
                    }
                }
            }
        }

        internal static ImmutableSegmentedDictionary<OperationKind, ImmutableArray<OperationAnalyzerAction>> GetOperationActionsByKind(
            ArrayBuilder<OperationAnalyzerAction> operationActions)
        {
            if (operationActions.IsEmpty)
                return ImmutableSegmentedDictionary<OperationKind, ImmutableArray<OperationAnalyzerAction>>.Empty;

            var operationActionsByKind = PooledDictionary<OperationKind, ArrayBuilder<OperationAnalyzerAction>>.GetInstance();
            foreach (var operationAction in operationActions)
            {
                foreach (var kind in operationAction.Kinds)
                {
                    operationActionsByKind.AddPooled(kind, operationAction);
                }
            }

            return operationActionsByKind.ToImmutableSegmentedDictionaryAndFree();
        }

        /// <summary>
        /// Execute operation actions for the given analyzer for the given declaration.
        /// </summary>
        /// <returns>
        /// True, if successfully executed the actions for the given analysis scope OR all the actions have already been executed for the given analysis scope.
        /// False, if there are some pending actions that are currently being executed on another thread.
        /// </returns>
        public void ExecuteOperationActions(
            ImmutableArray<IOperation> operationsToAnalyze,
            ImmutableSegmentedDictionary<OperationKind, ImmutableArray<OperationAnalyzerAction>> operationActionsByKind,
            DiagnosticAnalyzer analyzer,
            SemanticModel model,
            TextSpan spanForContainingOperationBlock,
            ISymbol declaredSymbol,
            TextSpan? filterSpan,
            bool isGeneratedCode,
            bool hasOperationBlockStartOrSymbolStartActions,
            CancellationToken cancellationToken)
        {
            if (isGeneratedCode && _shouldSkipAnalysisOnGeneratedCode(analyzer) ||
                IsAnalyzerSuppressedForTree(analyzer, model.SyntaxTree, cancellationToken))
            {
                return;
            }

            var diagReporter = GetAddSemanticDiagnostic(model.SyntaxTree, spanForContainingOperationBlock, analyzer, cancellationToken);

            using var _ = PooledDelegates.GetPooledFunction(
                static (d, ct, arg) => arg.self.IsSupportedDiagnostic(arg.analyzer, d, ct),
                (self: this, analyzer),
                out Func<Diagnostic, CancellationToken, bool> isSupportedDiagnostic);
            ExecuteOperationActions(operationsToAnalyze, operationActionsByKind, analyzer, declaredSymbol, model, diagReporter, isSupportedDiagnostic, filterSpan, isGeneratedCode, hasOperationBlockStartOrSymbolStartActions, cancellationToken);
            diagReporter.Free();
        }

        private void ExecuteOperationActions(
            ImmutableArray<IOperation> operationsToAnalyze,
            ImmutableSegmentedDictionary<OperationKind, ImmutableArray<OperationAnalyzerAction>> operationActionsByKind,
            DiagnosticAnalyzer analyzer,
            ISymbol containingSymbol,
            SemanticModel model,
            AnalyzerDiagnosticReporter diagReporter,
            Func<Diagnostic, CancellationToken, bool> isSupportedDiagnostic,
            TextSpan? filterSpan,
            bool isGeneratedCode,
            bool hasOperationBlockStartOrSymbolStartActions,
            CancellationToken cancellationToken)
        {
            Debug.Assert(operationActionsByKind != null);
            Debug.Assert(operationActionsByKind.Any());
            Debug.Assert(!isGeneratedCode || !_shouldSkipAnalysisOnGeneratedCode(analyzer));
            Debug.Assert(!IsAnalyzerSuppressedForTree(analyzer, model.SyntaxTree, cancellationToken));

            foreach (var operation in operationsToAnalyze)
            {
                // Most operations have no registered actions. Check for actions before checking if the analyzer should
                // be executed on the operation since the generated code check in ShouldExecuteOperation can be
                // expensive in aggregate.
                if (operationActionsByKind.TryGetValue(operation.Kind, out var actionsForKind))
                {
                    RoslynDebug.Assert(!actionsForKind.IsEmpty, $"Unexpected empty action collection in {nameof(operationActionsByKind)}");
                    if (ShouldExecuteOperation(operation, analyzer, cancellationToken))
                    {
                        // If analyzer hasn't registered any OperationBlockStart or SymbolStart actions, then update
                        // the filter span for local diagnostics to be the callback operation's full span.
                        // For this case, any diagnostic reported in operation's callback outside it's full span
                        // will be considered a non-local diagnostic.
                        if (!hasOperationBlockStartOrSymbolStartActions)
                            diagReporter.FilterSpanForLocalDiagnostics = operation.Syntax.FullSpan;

                        foreach (var action in actionsForKind)
                        {
                            ExecuteOperationAction(action, operation, containingSymbol, model, diagReporter.AddDiagnosticAction, isSupportedDiagnostic, filterSpan, isGeneratedCode, cancellationToken);
                        }
                    }
                }
            }
        }

        internal static bool CanHaveExecutableCodeBlock(ISymbol symbol)
        {
            switch (symbol.Kind)
            {
                case SymbolKind.Method:
                case SymbolKind.Event:
                case SymbolKind.Property:
                case SymbolKind.NamedType:
                case SymbolKind.Namespace: // We are exposing assembly/module attributes on global namespace symbol.
                    return true;

                case SymbolKind.Field:
                    Debug.Assert(((IFieldSymbol)symbol).AssociatedSymbol == null);
                    return true;

                default:
                    return false;
            }
        }

        internal void ExecuteAndCatchIfThrows<TArg>(DiagnosticAnalyzer analyzer, Action<TArg> analyze, TArg argument, AnalysisContextInfo? contextInfo, CancellationToken cancellationToken)
        {
            cancellationToken.ThrowIfCancellationRequested();

            SharedStopwatch timer = default;
            if (_analyzerExecutionTimeMap != null)
            {
                timer = SharedStopwatch.StartNew();
            }

            var gate = _getAnalyzerGate(analyzer);
            if (gate != null)
            {
                lock (gate)
                {
                    ExecuteAndCatchIfThrows_NoLock(analyzer, analyze, argument, contextInfo, cancellationToken);
                }
            }
            else
            {
                ExecuteAndCatchIfThrows_NoLock(analyzer, analyze, argument, contextInfo, cancellationToken);
            }

            if (_analyzerExecutionTimeMap != null)
            {
                var elapsed = timer.Elapsed.Ticks;
                StrongBox<long> totalTicks = _analyzerExecutionTimeMap.GetOrAdd(analyzer, _ => new StrongBox<long>(0));
                Interlocked.Add(ref totalTicks.Value, elapsed);
            }
        }

        [PerformanceSensitive(
            "https://github.com/dotnet/roslyn/issues/23582",
            AllowCaptures = false)]
        private void ExecuteAndCatchIfThrows_NoLock<TArg>(DiagnosticAnalyzer analyzer, Action<TArg> analyze, TArg argument, AnalysisContextInfo? info, CancellationToken cancellationToken)
        {
            try
            {
                cancellationToken.ThrowIfCancellationRequested();
                analyze(argument);
            }
            catch (Exception ex) when (HandleAnalyzerException(analyzer, ex, info) &&
                HandleAnalyzerException(ex, analyzer, info, OnAnalyzerException, _analyzerExceptionFilter, cancellationToken))
            {
            }
        }

        private bool HandleAnalyzerException(DiagnosticAnalyzer analyzer, Exception ex, in AnalysisContextInfo? info)
        {
            if (!this.Compilation.CatchAnalyzerExceptions)
            {
                Debug.Assert(false);
                Environment.FailFast(CreateAnalyzerExceptionDiagnostic(analyzer, ex, info).ToString());
                return false;
            }

            return true;
        }

        internal static bool HandleAnalyzerException(
            Exception exception,
            DiagnosticAnalyzer analyzer,
            AnalysisContextInfo? info,
            Action<Exception, DiagnosticAnalyzer, Diagnostic, CancellationToken> onAnalyzerException,
            Func<Exception, bool>? analyzerExceptionFilter,
            CancellationToken cancellationToken)
        {
            if (!exceptionFilter(exception, analyzerExceptionFilter, cancellationToken))
            {
                return false;
            }

            // Diagnostic for analyzer exception.
            var diagnostic = CreateAnalyzerExceptionDiagnostic(analyzer, exception, info);
            try
            {
                onAnalyzerException(exception, analyzer, diagnostic, cancellationToken);
            }
            catch (Exception)
            {
                // Ignore exceptions from exception handlers.
            }

            return true;

            static bool exceptionFilter(Exception ex, Func<Exception, bool>? analyzerExceptionFilter, CancellationToken cancellationToken)
            {
                if ((ex as OperationCanceledException)?.CancellationToken == cancellationToken)
                {
                    return false;
                }

                if (analyzerExceptionFilter != null)
                {
                    return analyzerExceptionFilter(ex);
                }

                return true;
            }
        }

        internal static Diagnostic CreateAnalyzerExceptionDiagnostic(DiagnosticAnalyzer analyzer, Exception e, AnalysisContextInfo? info = null)
        {
            var analyzerName = analyzer.ToString();
            var title = CodeAnalysisResources.CompilerAnalyzerFailure;
            var messageFormat = CodeAnalysisResources.CompilerAnalyzerThrows;
            var contextInformation = string.Join(Environment.NewLine, CreateDiagnosticDescription(info, e), CreateDisablingMessage(analyzer, analyzerName)).Trim();
            var messageArguments = new[] { analyzerName, e.GetType().ToString(), e.Message, contextInformation };
            var descriptor = GetAnalyzerExceptionDiagnosticDescriptor(AnalyzerExceptionDiagnosticId, title, messageFormat);
            return Diagnostic.Create(descriptor, Location.None, messageArguments);
        }

        private static string CreateDiagnosticDescription(AnalysisContextInfo? info, Exception e)
        {
            if (info == null)
            {
                return e.CreateDiagnosticDescription();
            }

            return string.Join(Environment.NewLine,
                string.Format(CodeAnalysisResources.ExceptionContext, info?.GetContext()), e.CreateDiagnosticDescription());
        }

        private static string CreateDisablingMessage(DiagnosticAnalyzer analyzer, string analyzerName)
        {
            var diagnosticIds = ImmutableSortedSet<string>.Empty.WithComparer(StringComparer.OrdinalIgnoreCase);
            try
            {
                foreach (var diagnostic in analyzer.SupportedDiagnostics)
                {
                    // If a null diagnostic is returned, we would have already reported that to the user earlier; we can just skip this.
                    if (diagnostic != null)
                    {
                        diagnosticIds = diagnosticIds.Add(diagnostic.Id);
                    }
                }
            }
            catch (Exception ex)
            {
                return string.Format(CodeAnalysisResources.CompilerAnalyzerThrows, analyzerName, ex.GetType().ToString(), ex.Message, ex.CreateDiagnosticDescription());
            }

            if (diagnosticIds.IsEmpty)
            {
                return "";
            }

            return string.Format(CodeAnalysisResources.DisableAnalyzerDiagnosticsMessage, string.Join(", ", diagnosticIds));
        }

        internal static Diagnostic CreateDriverExceptionDiagnostic(Exception e)
        {
            var title = CodeAnalysisResources.AnalyzerDriverFailure;
            var messageFormat = CodeAnalysisResources.AnalyzerDriverThrows;
            var messageArguments = new[] { e.GetType().ToString(), e.Message, e.CreateDiagnosticDescription() };
            var descriptor = GetAnalyzerExceptionDiagnosticDescriptor(AnalyzerDriverExceptionDiagnosticId, title, messageFormat);
            return Diagnostic.Create(descriptor, Location.None, messageArguments);
        }

        internal static DiagnosticDescriptor GetAnalyzerExceptionDiagnosticDescriptor(string? id = null, string? title = null, string? messageFormat = null)
        {
            // TODO: It is not ideal to create a new descriptor per analyzer exception diagnostic instance.
            // However, until we add a LongMessage field to the Diagnostic, we are forced to park the instance specific description onto the Descriptor's Description field.
            // This requires us to create a new DiagnosticDescriptor instance per diagnostic instance.

            id ??= AnalyzerExceptionDiagnosticId;
            title ??= CodeAnalysisResources.CompilerAnalyzerFailure;
            messageFormat ??= CodeAnalysisResources.CompilerAnalyzerThrows;

            return new DiagnosticDescriptor(
                id,
                title,
                messageFormat,
                category: DiagnosticCategory,
                defaultSeverity: DiagnosticSeverity.Warning,
                isEnabledByDefault: true,
                customTags: WellKnownDiagnosticTags.AnalyzerException);
        }

        internal static bool IsAnalyzerExceptionDiagnostic(Diagnostic diagnostic)
        {
            if (diagnostic.Id == AnalyzerExceptionDiagnosticId || diagnostic.Id == AnalyzerDriverExceptionDiagnosticId)
            {
                foreach (var tag in diagnostic.Descriptor.ImmutableCustomTags)
                {
                    if (tag == WellKnownDiagnosticTags.AnalyzerException)
                    {
                        return true;
                    }
                }
            }

            return false;
        }

        internal static bool AreEquivalentAnalyzerExceptionDiagnostics(Diagnostic exceptionDiagnostic, Diagnostic other)
        {
            // We need to have custom de-duplication logic for diagnostics generated for analyzer exceptions.
            // We create a new descriptor instance per each analyzer exception diagnostic instance (see comments in method "GetAnalyzerExceptionDiagnostic" above).
            // This is primarily to allow us to embed exception stack trace in the diagnostic description.
            // However, this might mean that two exception diagnostics which are equivalent in terms of ID and Message, might not have equal description strings.
            // We want to classify such diagnostics as equal for de-duplication purpose to reduce the noise in output.

            Debug.Assert(IsAnalyzerExceptionDiagnostic(exceptionDiagnostic));

            if (!IsAnalyzerExceptionDiagnostic(other))
            {
                return false;
            }

            return exceptionDiagnostic.Id == other.Id &&
                exceptionDiagnostic.Severity == other.Severity &&
                exceptionDiagnostic.GetMessage() == other.GetMessage();
        }

        private bool IsSupportedDiagnostic(DiagnosticAnalyzer analyzer, Diagnostic diagnostic, CancellationToken cancellationToken)
        {
            if (diagnostic is DiagnosticWithInfo)
            {
                // Compiler diagnostic
                return true;
            }

            return _analyzerManager.IsSupportedDiagnostic(analyzer, diagnostic, _isCompilerAnalyzer, this, cancellationToken);
        }

        private Action<Diagnostic> GetAddDiagnostic(ISymbol contextSymbol, ImmutableArray<SyntaxReference> cachedDeclaringReferences, DiagnosticAnalyzer analyzer, Func<ISymbol, SyntaxReference, Compilation, CancellationToken, SyntaxNode> getTopMostNodeForAnalysis, CancellationToken cancellationToken)
        {
            return GetAddDiagnostic(contextSymbol, cachedDeclaringReferences, Compilation, analyzer, _addNonCategorizedDiagnostic,
                 _addCategorizedLocalDiagnostic, _addCategorizedNonLocalDiagnostic, getTopMostNodeForAnalysis, _shouldSuppressGeneratedCodeDiagnostic, cancellationToken);
        }

        private static Action<Diagnostic> GetAddDiagnostic(
            ISymbol contextSymbol,
            ImmutableArray<SyntaxReference> cachedDeclaringReferences,
            Compilation compilation,
            DiagnosticAnalyzer analyzer,
            Action<Diagnostic, CancellationToken>? addNonCategorizedDiagnostic,
            Action<Diagnostic, DiagnosticAnalyzer, bool, CancellationToken>? addCategorizedLocalDiagnostic,
            Action<Diagnostic, DiagnosticAnalyzer, CancellationToken>? addCategorizedNonLocalDiagnostic,
            Func<ISymbol, SyntaxReference, Compilation, CancellationToken, SyntaxNode> getTopMostNodeForAnalysis,
            Func<Diagnostic, DiagnosticAnalyzer, Compilation, CancellationToken, bool> shouldSuppressGeneratedCodeDiagnostic,
            CancellationToken cancellationToken)
        {
            return diagnostic =>
            {
                if (shouldSuppressGeneratedCodeDiagnostic(diagnostic, analyzer, compilation, cancellationToken))
                {
                    return;
                }

                if (addCategorizedLocalDiagnostic == null)
                {
                    Debug.Assert(addNonCategorizedDiagnostic != null);
                    addNonCategorizedDiagnostic(diagnostic, cancellationToken);
                    return;
                }

                Debug.Assert(addNonCategorizedDiagnostic == null);
                Debug.Assert(addCategorizedNonLocalDiagnostic != null);

                if (diagnostic.Location.IsInSource)
                {
                    foreach (var syntaxRef in cachedDeclaringReferences)
                    {
                        if (syntaxRef.SyntaxTree == diagnostic.Location.SourceTree)
                        {
                            var syntax = getTopMostNodeForAnalysis(contextSymbol, syntaxRef, compilation, cancellationToken);
                            if (diagnostic.Location.SourceSpan.IntersectsWith(syntax.FullSpan))
                            {
                                addCategorizedLocalDiagnostic(diagnostic, analyzer, false, cancellationToken);
                                return;
                            }
                        }
                    }
                }

                addCategorizedNonLocalDiagnostic(diagnostic, analyzer, cancellationToken);
            };
        }

        private Action<Diagnostic> GetAddCompilationDiagnostic(DiagnosticAnalyzer analyzer, CancellationToken cancellationToken)
        {
            return diagnostic =>
            {
                if (_shouldSuppressGeneratedCodeDiagnostic(diagnostic, analyzer, Compilation, cancellationToken))
                {
                    return;
                }

                if (_addCategorizedNonLocalDiagnostic == null)
                {
                    Debug.Assert(_addNonCategorizedDiagnostic != null);
                    _addNonCategorizedDiagnostic(diagnostic, cancellationToken);
                    return;
                }

                _addCategorizedNonLocalDiagnostic(diagnostic, analyzer, cancellationToken);
            };
        }

        private AnalyzerDiagnosticReporter GetAddSemanticDiagnostic(SyntaxTree tree, DiagnosticAnalyzer analyzer, CancellationToken cancellationToken)
        {
            return AnalyzerDiagnosticReporter.GetInstance(new SourceOrAdditionalFile(tree), span: null, Compilation, analyzer, isSyntaxDiagnostic: false,
                _addNonCategorizedDiagnostic, _addCategorizedLocalDiagnostic, _addCategorizedNonLocalDiagnostic,
                _shouldSuppressGeneratedCodeDiagnostic, cancellationToken);
        }

        private AnalyzerDiagnosticReporter GetAddSemanticDiagnostic(SyntaxTree tree, TextSpan? span, DiagnosticAnalyzer analyzer, CancellationToken cancellationToken)
        {
            return AnalyzerDiagnosticReporter.GetInstance(new SourceOrAdditionalFile(tree), span, Compilation, analyzer, isSyntaxDiagnostic: false,
                _addNonCategorizedDiagnostic, _addCategorizedLocalDiagnostic, _addCategorizedNonLocalDiagnostic,
                _shouldSuppressGeneratedCodeDiagnostic, cancellationToken);
        }

        private AnalyzerDiagnosticReporter GetAddSyntaxDiagnostic(SourceOrAdditionalFile file, DiagnosticAnalyzer analyzer, CancellationToken cancellationToken)
        {
            return AnalyzerDiagnosticReporter.GetInstance(file, span: null, Compilation, analyzer, isSyntaxDiagnostic: true,
                _addNonCategorizedDiagnostic, _addCategorizedLocalDiagnostic, _addCategorizedNonLocalDiagnostic,
                _shouldSuppressGeneratedCodeDiagnostic, cancellationToken);
        }

        private bool ShouldExecuteNode(SyntaxNode node, DiagnosticAnalyzer analyzer, CancellationToken cancellationToken)
        {
            // Check if the node is generated code that must be skipped.
            if (_shouldSkipAnalysisOnGeneratedCode(analyzer) &&
                _isGeneratedCodeLocation(node.SyntaxTree, node.Span, cancellationToken))
            {
                return false;
            }

            return true;
        }

        private bool ShouldExecuteOperation(IOperation operation, DiagnosticAnalyzer analyzer, CancellationToken cancellationToken)
        {
            // Check if the operation syntax is generated code that must be skipped.
            if (operation.Syntax != null && _shouldSkipAnalysisOnGeneratedCode(analyzer) &&
                _isGeneratedCodeLocation(operation.Syntax.SyntaxTree, operation.Syntax.Span, cancellationToken))
            {
                return false;
            }

            return true;
        }

        internal TimeSpan ResetAnalyzerExecutionTime(DiagnosticAnalyzer analyzer)
        {
            Debug.Assert(_analyzerExecutionTimeMap != null);
            if (!_analyzerExecutionTimeMap.TryRemove(analyzer, out var executionTime))
            {
                return TimeSpan.Zero;
            }

            return TimeSpan.FromTicks(executionTime.Value);
        }

        private ControlFlowGraph GetControlFlowGraphImpl(IOperation operation)
        {
            Debug.Assert(operation.Parent == null);

            if (_lazyControlFlowGraphMap == null)
            {
                Interlocked.CompareExchange(ref _lazyControlFlowGraphMap, new ConcurrentDictionary<IOperation, ControlFlowGraph>(), null);
            }

            return _lazyControlFlowGraphMap.GetOrAdd(operation, op => ControlFlowGraphBuilder.Create(op));
        }

        private bool IsAnalyzerSuppressedForSymbol(DiagnosticAnalyzer analyzer, ISymbol symbol, CancellationToken cancellationToken)
        {
            foreach (var location in symbol.Locations)
            {
                if (location.SourceTree != null &&
                    !IsAnalyzerSuppressedForTree(analyzer, location.SourceTree, cancellationToken))
                {
                    return false;
                }
            }

            return true;
        }

        public void OnOperationBlockActionsExecuted(ImmutableArray<IOperation> operationBlocks)
        {
            // Clear _lazyControlFlowGraphMap entries for each operation block after we have executed
            // all analysis callbacks for the given operation blocks. This avoids holding onto them
            // for the entire compilation lifetime.
            // These control flow graphs are created on demand and shared between flow analysis based analyzers.

            if (_lazyControlFlowGraphMap?.Count > 0)
            {
                foreach (var operationBlock in operationBlocks)
                {
                    var root = operationBlock.GetRootOperation();
                    _lazyControlFlowGraphMap.TryRemove(root, out _);
                }
            }
        }
    }
}<|MERGE_RESOLUTION|>--- conflicted
+++ resolved
@@ -923,50 +923,7 @@
 
             // Include the stateful actions.
             foreach (var startAction in startActions)
-<<<<<<< HEAD
                 addActions(startAction, blockEndActions, argument, cancellationToken);
-=======
-            {
-                if (startAction is CodeBlockStartAnalyzerAction<TLanguageKindEnum> codeBlockStartAction)
-                {
-                    var codeBlockEndActions = blockEndActions as PooledHashSet<CodeBlockAnalyzerAction>;
-                    var codeBlockScope = new HostCodeBlockStartAnalysisScope<TLanguageKindEnum>(startAction.Analyzer);
-                    var blockStartContext = new AnalyzerCodeBlockStartAnalysisContext<TLanguageKindEnum>(
-                        codeBlockScope, declaredNode, declaredSymbol, semanticModel, AnalyzerOptions, filterSpan, isGeneratedCode, cancellationToken);
-
-                    ExecuteAndCatchIfThrows(
-                        startAction.Analyzer,
-                        static data => data.codeBlockStartAction.Action(data.blockStartContext),
-                        (codeBlockStartAction, blockStartContext),
-                        new AnalysisContextInfo(Compilation, declaredSymbol, declaredNode),
-                        cancellationToken);
-
-                    codeBlockEndActions!.AddAll(codeBlockScope.CodeBlockEndActions);
-                    syntaxNodeActions!.AddRange(codeBlockScope.SyntaxNodeActions);
-                }
-                else
-                {
-                    if (startAction is OperationBlockStartAnalyzerAction operationBlockStartAction)
-                    {
-                        var operationBlockEndActions = blockEndActions as PooledHashSet<OperationBlockAnalyzerAction>;
-                        var operationBlockScope = new HostOperationBlockStartAnalysisScope(startAction.Analyzer);
-                        var operationStartContext = new AnalyzerOperationBlockStartAnalysisContext(
-                            operationBlockScope, operationBlocks, declaredSymbol, semanticModel.Compilation, AnalyzerOptions,
-                            GetControlFlowGraph, declaredNode.SyntaxTree, filterSpan, isGeneratedCode, cancellationToken);
-
-                        ExecuteAndCatchIfThrows(
-                            startAction.Analyzer,
-                            static data => data.operationBlockStartAction.Action(data.operationStartContext),
-                            (operationBlockStartAction, operationStartContext),
-                            new AnalysisContextInfo(Compilation, declaredSymbol),
-                            cancellationToken);
-
-                        operationBlockEndActions!.AddAll(operationBlockScope.OperationBlockEndActions);
-                        operationActions!.AddRange(operationBlockScope.OperationActions);
-                    }
-                }
-            }
->>>>>>> cb465c9f
 
             using var _ = PooledDelegates.GetPooledFunction(
                 static (d, ct, arg) => arg.self.IsSupportedDiagnostic(arg.analyzer, d, ct),
@@ -1011,44 +968,23 @@
 
                     ExecuteAndCatchIfThrows(
                         codeBlockAction.Analyzer,
-<<<<<<< HEAD
-                        static data => data.action(data.context),
-                        argument: (action: codeBlockAction.Action, context),
-=======
                         static data => data.codeBlockAction.Action(data.context),
                         (codeBlockAction, context),
->>>>>>> cb465c9f
                         new AnalysisContextInfo(Compilation, declaredSymbol, declaredNode),
                         cancellationToken);
                 }
                 else if (blockAction is OperationBlockAnalyzerAction operationBlockAction)
                 {
-<<<<<<< HEAD
+                    // This context is a struct, so it's fine to create a new one for each action.
                     var context = new OperationBlockAnalysisContext(operationBlocks, declaredSymbol, semanticModel.Compilation,
                         AnalyzerOptions, addDiagnostic, isSupportedDiagnostic, GetControlFlowGraph, declaredNode.SyntaxTree, filterSpan, isGeneratedCode, cancellationToken);
 
                     ExecuteAndCatchIfThrows(
                         operationBlockAction.Analyzer,
-                        static data => data.action(data.context),
-                        argument: (action: operationBlockAction.Action, context),
+                        static data => data.operationBlockAction.Action(data.context),
+                        (operationBlockAction, context),
                         new AnalysisContextInfo(Compilation, declaredSymbol),
                         cancellationToken);
-=======
-                    var operationBlockAction = blockAction as OperationBlockAnalyzerAction;
-                    if (operationBlockAction != null)
-                    {
-                        // This context is a struct, so it's fine to create a new one for each action.
-                        var context = new OperationBlockAnalysisContext(operationBlocks, declaredSymbol, semanticModel.Compilation,
-                            AnalyzerOptions, addDiagnostic, isSupportedDiagnostic, GetControlFlowGraph, declaredNode.SyntaxTree, filterSpan, isGeneratedCode, cancellationToken);
-
-                        ExecuteAndCatchIfThrows(
-                            operationBlockAction.Analyzer,
-                            static data => data.operationBlockAction.Action(data.context),
-                            (operationBlockAction, context),
-                            new AnalysisContextInfo(Compilation, declaredSymbol),
-                            cancellationToken);
-                    }
->>>>>>> cb465c9f
                 }
             }
         }
