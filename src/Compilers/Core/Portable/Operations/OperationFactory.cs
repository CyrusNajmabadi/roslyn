--- conflicted
+++ resolved
@@ -6,28 +6,7 @@
 {
     internal static class OperationFactory
     {
-<<<<<<< HEAD
-        public static IVariableInitializer CreateVariableInitializer(SyntaxNode syntax, IOperation initializerValue, SemanticModel semanticModel, bool isImplicit)
-=======
-        public static IVariableDeclarationOperation CreateVariableDeclaration(ILocalSymbol variable, IVariableInitializerOperation initializer, SemanticModel semanticModel, SyntaxNode syntax)
-        {
-            return CreateVariableDeclaration(ImmutableArray.Create(variable), initializer, semanticModel, syntax);
-        }
-
-        public static VariableDeclaration CreateVariableDeclaration(ImmutableArray<ILocalSymbol> variables, IVariableInitializerOperation initializer, SemanticModel semanticModel, SyntaxNode syntax)
-        {
-            return new VariableDeclaration(
-                variables,
-                initializer,
-                semanticModel,
-                syntax,
-                type: null,
-                constantValue: default(Optional<object>),
-                isImplicit: false); // variable declaration is always explicit
-        }
-
         public static IVariableInitializerOperation CreateVariableInitializer(SyntaxNode syntax, IOperation initializerValue, SemanticModel semanticModel, bool isImplicit)
->>>>>>> 19f49b0f
         {
             return new VariableInitializer(initializerValue, semanticModel, syntax, type: null, constantValue: default, isImplicit: isImplicit);
         }
