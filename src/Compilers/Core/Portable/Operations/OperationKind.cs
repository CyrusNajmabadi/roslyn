--- conflicted
+++ resolved
@@ -11,54 +11,12 @@
     {
         /// <summary>Indicates an <see cref="IOperation"/> for a construct that is not implemented yet.</summary>
         None = 0x0,
-<<<<<<< HEAD
-
-        // Statements
-
-        /// <summary>Indicates an <see cref="IInvalidStatement"/>.</summary>
-        InvalidStatement = 0x1,
-        /// <summary>Indicates an <see cref="IBlockStatement"/>.</summary>
-        BlockStatement = 0x2,
-        /// <summary>Indicates an <see cref="IVariableDeclarationGroup"/>.</summary>
-        VariableDeclarationStatement = 0x3,
-        /// <summary>Indicates an <see cref="ISwitchStatement"/>.</summary>
-        SwitchStatement = 0x4,
-        /// <summary>Indicates an <see cref="IIfStatement"/>.</summary>
-        IfStatement = 0x5,
-        /// <summary>Indicates an <see cref="ILoopStatement"/>.</summary>
-        LoopStatement = 0x6,
-        /// <summary>Indicates an <see cref="ILabeledStatement"/>.</summary>
-        LabeledStatement = 0x7,
-        /// <summary>Indicates an <see cref="IBranchStatement"/>.</summary>
-        BranchStatement = 0x8,
-        /// <summary>Indicates an <see cref="IEmptyStatement"/>.</summary>
-        EmptyStatement = 0x9,
-        // 0xa open for usage, was IThrowStatement.
-        /// <summary>Indicates an <see cref="IReturnStatement"/>.</summary>
-        ReturnStatement = 0xb,
-        /// <summary>Indicates an <see cref="IReturnStatement"/>.</summary>
-        YieldBreakStatement = 0xc,
-        /// <summary>Indicates an <see cref="ILockStatement"/>.</summary>
-        LockStatement = 0xd,
-        /// <summary>Indicates an <see cref="ITryStatement"/>.</summary>
-        TryStatement = 0xe,
-        /// <summary>Indicates an <see cref="IUsingStatement"/>.</summary>
-        UsingStatement = 0xf,
-        /// <summary>Indicates an <see cref="IReturnStatement"/>.</summary>
-        YieldReturnStatement = 0x10,
-        /// <summary>Indicates an <see cref="IExpressionStatement"/>.</summary>
-        ExpressionStatement = 0x11,
-
-        // Statements that occur only C#.
-
-        /// <summary>Indicates an <see cref="IFixedStatement"/>.</summary>
-=======
         /// <summary>Indicates an <see cref="IInvalidOperation"/>.</summary>
         Invalid = 0x1,
         /// <summary>Indicates an <see cref="IBlockOperation"/>.</summary>
         Block = 0x2,
-        /// <summary>Indicates an <see cref="IVariableDeclarationsOperation"/>.</summary>
-        VariableDeclarations = 0x3,
+        /// <summary>Indicates an <see cref="IVariableDeclarationGroupOperation"/>.</summary>
+        VariableDeclarationGroup = 0x3,
         /// <summary>Indicates an <see cref="ISwitchOperation"/>.</summary>
         Switch = 0x4,
         /// <summary>Indicates an <see cref="ILoopOperation"/>.</summary>
@@ -203,27 +161,28 @@
         ParameterInitializer = 0x4b,
         /// <summary>Indicates an <see cref="IArrayInitializerOperation"/>.</summary>
         ArrayInitializer = 0x4c,
-        /// <summary>Indicates an <see cref="IVariableDeclarationOperation"/>.</summary>
-        VariableDeclaration = 0x4d,
+        /// <summary>Indicates an <see cref="ISingleVariableDeclarationOperation"/>.</summary>
+        SingleVariableDeclaration = 0x4d,
+        /// <summary>Indicates an <see cref="IMultiVariableDeclarationOperation"/>.</summary>
+        MultiVariableDeclaration = 0x4e,
         /// <summary>Indicates an <see cref="IArgumentOperation"/>.</summary>
-        Argument = 0x4e,
+        Argument = 0x4f,
         /// <summary>Indicates an <see cref="ICatchClauseOperation"/>.</summary>
-        CatchClause = 0x4f,
+        CatchClause = 0x50,
         /// <summary>Indicates an <see cref="ISwitchCaseOperation"/>.</summary>
-        SwitchCase = 0x50,
+        SwitchCase = 0x51,
         /// <summary>Indicates different kinds of switch case clauses as defined by <see cref="CaseKind"/>.</summary>
-        CaseClause = 0x51,
+        CaseClause = 0x52,
         /// <summary>Indicates an <see cref="IInterpolatedStringTextOperation"/>.</summary>
-        InterpolatedStringText = 0x52,
+        InterpolatedStringText = 0x53,
         /// <summary>Indicates an <see cref="IInterpolationOperation"/>.</summary>
-        Interpolation = 0x53,
+        Interpolation = 0x54,
         /// <summary>Indicates an <see cref="IConstantPatternOperation"/>.</summary>
-        ConstantPattern = 0x54,
+        ConstantPattern = 0x55,
         /// <summary>Indicates an <see cref="IDeclarationPatternOperation"/>.</summary>
-        DeclarationPattern = 0x55,
+        DeclarationPattern = 0x56,
 
         // /// <summary>Indicates an <see cref="IFixedOperation"/>.</summary>
->>>>>>> 19f49b0f
         // https://github.com/dotnet/roslyn/issues/21281
         //Fixed = <TBD>,
         // /// <summary>Indicates an <see cref="IWithStatement"/>.</summary>
@@ -233,55 +192,7 @@
         // https://github.com/dotnet/roslyn/issues/21295
         //PointerIndirectionReference = <TBD>,
         // /// <summary>Indicates an <see cref="IPlaceholderExpression"/>.</summary>
-<<<<<<< HEAD
-        // PlaceholderExpression = 0x302,
-
-        // Operations that are constituents of statements, expressions, or declarations.
-
-
-        // Unused 0x400
-
-        /// <summary>Indicates an <see cref="IFieldInitializer"/>.</summary>
-        FieldInitializer = 0x401,
-        /// <summary>Indicates an <see cref="IVariableInitializer"/>.</summary>
-        VariableInitializer = 0x402,
-        /// <summary>Indicates an <see cref="IPropertyInitializer"/>.</summary>
-        PropertyInitializer = 0x403,
-        /// <summary>Indicates an <see cref="IParameterInitializer"/>.</summary>
-        ParameterInitializer = 0x404,
-        /// <summary>Indicates an <see cref="IArrayInitializer"/>.</summary>
-        ArrayInitializer = 0x405,
-
-        // Unused 0x406
-
-        /// <summary>Indicates an <see cref="IArgument"/>.</summary>
-        Argument = 0x407,
-
-        /// <summary>Indicates an <see cref="ICatchClause"/>.</summary>
-        CatchClause = 0x408,
-
-        /// <summary>Indicates an <see cref="ISwitchCase"/>.</summary>
-        SwitchCase = 0x409,
-        /// <summary>Indicates different kinds of switch case clauses as defined by <see cref="CaseKind"/>.</summary>
-        CaseClause = 0x40a,
-
-        /// <summary>Indicates an <see cref="IInterpolatedStringText"/>.</summary>
-        InterpolatedStringText = 0x40b,
-        /// <summary>Indicates an <see cref="IInterpolation"/>.</summary>
-        Interpolation = 0x40c,
-
-        /// <summary>Indicates an <see cref="IConstantPattern"/>.</summary>
-        ConstantPattern = 0x40d,
-        /// <summary>Indicates an <see cref="IDeclarationPattern"/>.</summary>
-        DeclarationPattern = 0x40e,
-
-        /// <summary>Indicates an <see cref="ISingleVariableDeclaration"/>.</summary>
-        SingleVariableDeclaration = 0x40f,
-        /// <summary>Indicates an <see cref="IMultiVariableDeclaration"/>.</summary>
-        MultiVariableDeclaration = 0x410
-=======
         // https://github.com/dotnet/roslyn/issues/21294
         //Placeholder = <TBD>,
->>>>>>> 19f49b0f
     }
 }