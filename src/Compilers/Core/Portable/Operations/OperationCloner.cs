--- conflicted
+++ resolved
@@ -281,16 +281,15 @@
             return new BinaryOperatorExpression(operation.OperatorKind, Visit(operation.LeftOperand), Visit(operation.RightOperand), operation.IsLifted, operation.IsChecked, operation.IsCompareText, operation.OperatorMethod, ((Operation)operation).SemanticModel, operation.Syntax, operation.Type, operation.ConstantValue, operation.IsImplicit);
         }
 
-<<<<<<< HEAD
+        public override IOperation VisitTupleBinaryOperator(ITupleBinaryOperation operation, object argument)
+        {
+            return new TupleBinaryOperatorExpression(operation.OperatorKind, Visit(operation.LeftOperand), Visit(operation.RightOperand), ((Operation)operation).SemanticModel, operation.Syntax, operation.Type, operation.ConstantValue, operation.IsImplicit);
+        }
+
         public override IOperation VisitCompoundAssignment(ICompoundAssignmentOperation operation, object argument)
         {
             var compoundAssignment = (BaseCompoundAssignmentExpression)operation;
             return new CompoundAssignmentOperation(Visit(operation.Target), Visit(operation.Value), compoundAssignment.InConversionConvertible, compoundAssignment.OutConversionConvertible, operation.OperatorKind, operation.IsLifted, operation.IsChecked, operation.OperatorMethod, ((Operation)operation).SemanticModel, operation.Syntax, operation.Type, operation.ConstantValue, operation.IsImplicit);
-=======
-        public override IOperation VisitTupleBinaryOperator(ITupleBinaryOperation operation, object argument)
-        {
-            return new TupleBinaryOperatorExpression(operation.OperatorKind, Visit(operation.LeftOperand), Visit(operation.RightOperand), ((Operation)operation).SemanticModel, operation.Syntax, operation.Type, operation.ConstantValue, operation.IsImplicit);
->>>>>>> 902e9024
         }
 
         public override IOperation VisitConditional(IConditionalOperation operation, object argument)
@@ -526,7 +525,21 @@
             return new RaiseEventStatement(Visit(operation.EventReference), VisitArray(operation.Arguments), ((Operation)operation).SemanticModel, operation.Syntax, operation.Type, operation.ConstantValue, operation.IsImplicit);
         }
 
-<<<<<<< HEAD
+        public override IOperation VisitConstructorBodyOperation(IConstructorBodyOperation operation, object argument)
+        {
+            return new ConstructorBodyOperation(operation.Locals, ((Operation)operation).SemanticModel, operation.Syntax, Visit(operation.Initializer), Visit(operation.BlockBody), Visit(operation.ExpressionBody));
+        }
+
+        public override IOperation VisitMethodBodyOperation(IMethodBodyOperation operation, object argument)
+        {
+            return new MethodBodyOperation(((Operation)operation).SemanticModel, operation.Syntax, Visit(operation.BlockBody), Visit(operation.ExpressionBody));
+        }
+
+        public override IOperation VisitDiscardOperation(IDiscardOperation operation, object argument)
+        {
+            return new DiscardOperation(operation.DiscardSymbol, ((Operation)operation).SemanticModel, operation.Syntax, operation.Type, operation.ConstantValue, operation.IsImplicit);
+        }
+
         public override IOperation VisitFlowCapture(IFlowCaptureOperation operation, object argument)
         {
             throw ExceptionUtilities.Unreachable;
@@ -550,21 +563,6 @@
         public override IOperation VisitStaticLocalInitializationSemaphore(IStaticLocalInitializationSemaphoreOperation operation, object argument)
         {
             throw ExceptionUtilities.Unreachable;
-=======
-        public override IOperation VisitConstructorBodyOperation(IConstructorBodyOperation operation, object argument)
-        {
-            return new ConstructorBodyOperation(operation.Locals, ((Operation)operation).SemanticModel, operation.Syntax, Visit(operation.Initializer), Visit(operation.BlockBody), Visit(operation.ExpressionBody));
-        }
-
-        public override IOperation VisitMethodBodyOperation(IMethodBodyOperation operation, object argument)
-        {
-            return new MethodBodyOperation(((Operation)operation).SemanticModel, operation.Syntax, Visit(operation.BlockBody), Visit(operation.ExpressionBody));
-        }
-
-        public override IOperation VisitDiscardOperation(IDiscardOperation operation, object argument)
-        {
-            return new DiscardOperation(operation.DiscardSymbol, ((Operation)operation).SemanticModel, operation.Syntax, operation.Type, operation.ConstantValue, operation.IsImplicit);
->>>>>>> 902e9024
         }
     }
 }