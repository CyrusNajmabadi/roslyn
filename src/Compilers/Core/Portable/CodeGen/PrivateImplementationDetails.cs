﻿// Licensed to the .NET Foundation under one or more agreements.
// The .NET Foundation licenses this file to you under the MIT license.
// See the LICENSE file in the project root for more information.

using System;
using System.Collections.Concurrent;
using System.Collections.Generic;
using System.Collections.Immutable;
using System.Diagnostics;
using System.Diagnostics.CodeAnalysis;
using System.Linq;
using System.Reflection.Metadata;
using System.Runtime.InteropServices;
using System.Threading;
using Microsoft.CodeAnalysis.Collections;
using Microsoft.CodeAnalysis.Emit;
using Microsoft.CodeAnalysis.PooledObjects;
using Roslyn.Utilities;

namespace Microsoft.CodeAnalysis.CodeGen
{
    /// <summary>
    /// TypeDefinition that represents &lt;PrivateImplementationDetails&gt; class.
    /// The main purpose of this class so far is to contain mapped fields and their types.
    /// </summary>
    internal sealed class PrivateImplementationDetails : DefaultTypeDef, Cci.INamespaceTypeDefinition
    {
        // Note: Dev11 uses the source method token as the prefix, rather than a fixed token
        // value, and data field offsets are unique within the method, not across all methods.
        internal const string SynthesizedStringHashFunctionName = "ComputeStringHash";
        internal const string SynthesizedReadOnlySpanHashFunctionName = "ComputeReadOnlySpanHash";
        internal const string SynthesizedSpanHashFunctionName = "ComputeSpanHash";

        internal const string SynthesizedThrowIfNullFunctionName = "ThrowIfNull";
        internal const string SynthesizedThrowFunctionName = "Throw";

        internal const string SynthesizedThrowSwitchExpressionExceptionFunctionName = "ThrowSwitchExpressionException";
        internal const string SynthesizedThrowSwitchExpressionExceptionParameterlessFunctionName = "ThrowSwitchExpressionExceptionParameterless";
        internal const string SynthesizedThrowInvalidOperationExceptionFunctionName = "ThrowInvalidOperationException";

        private readonly CommonPEModuleBuilder _moduleBuilder;       //the module builder
        private readonly Cci.ITypeReference _systemObject;           //base type
        private readonly Cci.ITypeReference _systemValueType;        //base for nested structs

        private readonly Cci.ITypeReference _systemInt8Type;         //for metadata init of byte arrays
        private readonly Cci.ITypeReference _systemInt16Type;        //for metadata init of short arrays
        private readonly Cci.ITypeReference _systemInt32Type;        //for metadata init of int arrays
        private readonly Cci.ITypeReference _systemInt64Type;        //for metadata init of long arrays

        private readonly Cci.ICustomAttribute _compilerGeneratedAttribute;

        private readonly string _name;

        // Once frozen the collections of fields, methods and types are immutable.
        private int _frozen;

        private ImmutableArray<SynthesizedStaticField> _orderedSynthesizedFields;

        // fields mapped to metadata blocks
        private readonly ConcurrentDictionary<(ImmutableArray<byte> Data, ushort Alignment), MappedField> _mappedFields =
            new ConcurrentDictionary<(ImmutableArray<byte> Data, ushort Alignment), MappedField>(DataAndUShortEqualityComparer.Instance);

        // fields for cached arrays
        private readonly ConcurrentDictionary<(ImmutableArray<byte> Data, ushort ElementType), CachedArrayField> _cachedArrayFields =
            new ConcurrentDictionary<(ImmutableArray<byte> Data, ushort ElementType), CachedArrayField>(DataAndUShortEqualityComparer.Instance);

        private ModuleVersionIdField? _mvidField;
        // Dictionary that maps from analysis kind to instrumentation payload field.
        private readonly ConcurrentDictionary<int, InstrumentationPayloadRootField> _instrumentationPayloadRootFields = new ConcurrentDictionary<int, InstrumentationPayloadRootField>();

        // synthesized methods
        private ImmutableArray<Cci.IMethodDefinition> _orderedSynthesizedMethods;
        private readonly ConcurrentDictionary<string, Cci.IMethodDefinition> _synthesizedMethods =
            new ConcurrentDictionary<string, Cci.IMethodDefinition>();

        // field types for different block sizes.
        private ImmutableArray<Cci.ITypeReference> _orderedProxyTypes;
        private readonly ConcurrentDictionary<(uint Size, ushort Alignment), Cci.ITypeReference> _proxyTypes = new ConcurrentDictionary<(uint Size, ushort Alignment), Cci.ITypeReference>();

        internal PrivateImplementationDetails(
            CommonPEModuleBuilder moduleBuilder,
            string moduleName,
            int submissionSlotIndex,
            Cci.ITypeReference systemObject,
            Cci.ITypeReference systemValueType,
            Cci.ITypeReference systemInt8Type,
            Cci.ITypeReference systemInt16Type,
            Cci.ITypeReference systemInt32Type,
            Cci.ITypeReference systemInt64Type,
            Cci.ICustomAttribute compilerGeneratedAttribute)
        {
            RoslynDebug.Assert(systemObject != null);
            RoslynDebug.Assert(systemValueType != null);

            _moduleBuilder = moduleBuilder;
            _systemObject = systemObject;
            _systemValueType = systemValueType;

            _systemInt8Type = systemInt8Type;
            _systemInt16Type = systemInt16Type;
            _systemInt32Type = systemInt32Type;
            _systemInt64Type = systemInt64Type;

            _compilerGeneratedAttribute = compilerGeneratedAttribute;

            var isNetModule = moduleBuilder.OutputKind == OutputKind.NetModule;
            _name = GetClassName(moduleName, submissionSlotIndex, isNetModule);
        }

        private static string GetClassName(string moduleName, int submissionSlotIndex, bool isNetModule)
        {
            // we include the module name in the name of the PrivateImplementationDetails class so that more than
            // one of them can be included in an assembly as part of netmodules.    
            var name = isNetModule ?
                        $"<PrivateImplementationDetails><{MetadataHelpers.MangleForTypeNameIfNeeded(moduleName)}>" :
                        $"<PrivateImplementationDetails>";

            if (submissionSlotIndex >= 0)
            {
                name += submissionSlotIndex.ToString();
            }

            return name;
        }

        internal void Freeze()
        {
            var wasFrozen = Interlocked.Exchange(ref _frozen, 1);
            if (wasFrozen != 0)
            {
                throw new InvalidOperationException();
            }

            // Sort fields.
            ArrayBuilder<SynthesizedStaticField> fieldsBuilder = ArrayBuilder<SynthesizedStaticField>.GetInstance(_mappedFields.Count + _cachedArrayFields.Count + (_mvidField != null ? 1 : 0));
            fieldsBuilder.AddRange(_mappedFields.Values);
            fieldsBuilder.AddRange(_cachedArrayFields.Values);
            if (_mvidField != null)
            {
                fieldsBuilder.Add(_mvidField);
            }
            fieldsBuilder.AddRange(_instrumentationPayloadRootFields.Values);
            fieldsBuilder.Sort(FieldComparer.Instance);
            _orderedSynthesizedFields = fieldsBuilder.ToImmutableAndFree();

            // Sort methods.
            _orderedSynthesizedMethods = _synthesizedMethods.OrderBy(kvp => kvp.Key).Select(kvp => kvp.Value).AsImmutable();

            // Sort proxy types.
<<<<<<< HEAD
            _orderedProxyTypes = _proxyTypes.OrderBy(kvp => kvp.Key.Size).Select(kvp => kvp.Value).AsImmutable();
=======
            _orderedProxyTypes = _proxyTypes.OrderBy(kvp => kvp.Key.Size).ThenBy(kvp => kvp.Key.Alignment).Select(kvp => kvp.Value).AsImmutable();
>>>>>>> 3d15075a
        }

        private bool IsFrozen => _frozen != 0;

        /// <summary>
        /// Gets a field that can be used to cache an array allocated to store data from a corresponding <see cref="CreateDataField"/> call.
        /// </summary>
        /// <param name="data">The data that will be used to initialize the field.</param>
        /// <param name="arrayType">The type of the field, e.g. int[].</param>
        /// <param name="emitContext">The emit context to use with the array type to extract its element type.</param>
        /// <returns>The field to use to cache an array for this data and alignment.</returns>
        internal Cci.IFieldReference CreateArrayCachingField(ImmutableArray<byte> data, Cci.IArrayTypeReference arrayType, EmitContext emitContext)
        {
            Debug.Assert(!IsFrozen);

            // Get the type code for the array's element type.
            Cci.PrimitiveTypeCode typeCode = arrayType.GetElementType(emitContext).TypeCode;
            Debug.Assert(typeCode is
                Cci.PrimitiveTypeCode.Int16 or Cci.PrimitiveTypeCode.UInt16 or Cci.PrimitiveTypeCode.Char or
                Cci.PrimitiveTypeCode.Int32 or Cci.PrimitiveTypeCode.UInt32 or Cci.PrimitiveTypeCode.Float32 or
                Cci.PrimitiveTypeCode.Int64 or Cci.PrimitiveTypeCode.UInt64 or Cci.PrimitiveTypeCode.Float64);

            // Create a dedicated mapped field for the array type, separate from the data that'll be stored into that array.
            // Call sites will lazily instantiate the array to cache in this field, rather than forcibly instantiating
            // all of them when the private implementation details class is first used.
            return _cachedArrayFields.GetOrAdd((data, (ushort)typeCode), key =>
            {
                // Hash the data to hex, but then tack on _A(ElementType). This is needed both to differentiate the array field from
                // the data field, but also to differentiate multiple fields that may have the same raw data but different array types.
                string name = $"{HashToHex(key.Data)}_A{key.ElementType}";

                return new CachedArrayField(name, this, arrayType);
            });
        }

        /// <summary>
        /// Gets a field that can be used to to store data directly in an RVA field.
        /// </summary>
        /// <param name="data">The data for the field.</param>
        /// <param name="alignment">
        /// The alignment value is the necessary alignment for addresses for the underlying element type of the array.
<<<<<<< HEAD
        /// The data is stored by using a type whose size is equal to the total size of the blob. When the total size
        /// of the data is 1, 2, 4, or 8 bytes, a byte, short, int, or long can be used as the type of the field, and
        /// regardless of what the element type is for the data, it's guaranteed to have appropriate alignment. For
        /// all other sizes, a type is generated of the same size as the data, and that type needs its .pack set to
        /// the alignment required for the underlying data. While that .pack value isn't required by anything else
        /// in the compiler (the compiler always aligns RVA fields at 8-byte boundaries, which accomodates any
        /// element type that's relevant), it is necessary for IL rewriters. Such rewriters also need to ensure
        /// an appropriate alignment is maintained for the RVA field, and while they could also simplify by choosing
        /// a worst-case alignment as does the compiler, they may instead use the .pack value as the alignment
=======
        /// The data is stored by using a type whose size is equal to the total size of the blob. If a built-in system
        /// type has an appropriate size and .pack, it can be used. Otherwise, a type is generated of the same size as
        /// the data, and that type needs its .pack set to the alignment required for the underlying data. While that
        /// .pack value isn't required by anything else in the compiler (the compiler always aligns RVA fields at 8-byte
        /// boundaries, which accomodates any element type that's relevant), it is necessary for IL rewriters. Such rewriters
        /// also need to ensure an appropriate alignment is maintained for the RVA field, and while they could also simplify
        /// by choosing a worst-case alignment as does the compiler, they may instead use the .pack value as the alignment
>>>>>>> 3d15075a
        /// to use for that field, since it's an opaque blob with no other indication as to what kind of data is
        /// stored and what alignment might be required.
        /// </param>
        /// <returns>The field. This may have been newly created or may be an existing field previously created for the same data and alignment.</returns>
        internal Cci.IFieldReference CreateDataField(ImmutableArray<byte> data, ushort alignment)
        {
            Debug.Assert(!IsFrozen);
<<<<<<< HEAD

            Cci.ITypeReference type = _proxyTypes.GetOrAdd(
                ((uint)data.Length, Alignment: alignment), key =>
                key.Size switch
                {
                    1 when _systemInt8Type is not null => _systemInt8Type,
                    2 when _systemInt16Type is not null => _systemInt16Type,
                    4 when _systemInt32Type is not null => _systemInt32Type,
                    8 when _systemInt64Type is not null => _systemInt64Type,
                    _ => new ExplicitSizeStruct(key.Size, key.Alignment, this, _systemValueType)
=======
            Debug.Assert(alignment is 1 or 2 or 4 or 8);
            Debug.Assert(data.Length != 1 || alignment == 1);

            Cci.ITypeReference type = _proxyTypes.GetOrAdd(
                ((uint)data.Length, Alignment: alignment), key =>
                {
                    // We need a type that's both the same size as the data and that has a .pack
                    // that matches the data's alignment requirements. If the size of the data
                    // is 1 byte, then the alignment will also be 1, and we can use byte as the type.
                    // If the size of the data is 2, 4, or 8 bytes, we can use short, int, or long rather than
                    // creating a custom type, but we can only do so if the required alignment is also 1, as
                    // these types have a .pack value of 1.
                    if (key.Alignment == 1)
                    {
                        switch (key.Size)
                        {
                            case 1 when _systemInt8Type is not null: return _systemInt8Type;
                            case 2 when _systemInt16Type is not null: return _systemInt16Type;
                            case 4 when _systemInt32Type is not null: return _systemInt32Type;
                            case 8 when _systemInt64Type is not null: return _systemInt64Type;
                        }
                    }

                    // Use a custom type.
                    return new ExplicitSizeStruct(key.Size, key.Alignment, this, _systemValueType);
>>>>>>> 3d15075a
                });

            return _mappedFields.GetOrAdd((data, alignment), key =>
            {
                // For alignment of 1 (which is used in cases other than in fields for ReadOnlySpan<byte>),
                // just use the hex value of the data hash.  For other alignments, tack on a '2', '4', or '8'
                // accordingly.  As every byte will yield two chars, the odd number of chars used for 2/4/8
                // alignments will never produce a name that conflicts with names for an alignment of 1.
                Debug.Assert(alignment is 1 or 2 or 4 or 8, $"Unexpected alignment: {alignment}");
                string hex = HashToHex(key.Data);
                string name = alignment switch
                {
                    2 => hex + "2",
                    4 => hex + "4",
                    8 => hex + "8",
                    _ => hex
                };

                return new MappedField(name, this, type, key.Data);
            });
        }

        internal Cci.IFieldReference GetModuleVersionId(Cci.ITypeReference mvidType)
        {
            if (_mvidField == null)
            {
                Debug.Assert(!IsFrozen);
                Interlocked.CompareExchange(ref _mvidField, new ModuleVersionIdField(this, mvidType), null);
            }

            Debug.Assert(_mvidField.Type == mvidType);
            return _mvidField;
        }

        internal Cci.IFieldReference GetOrAddInstrumentationPayloadRoot(int analysisKind, Cci.ITypeReference payloadRootType)
        {
            InstrumentationPayloadRootField? payloadRootField;
            if (!_instrumentationPayloadRootFields.TryGetValue(analysisKind, out payloadRootField))
            {
                Debug.Assert(!IsFrozen);
                payloadRootField = _instrumentationPayloadRootFields.GetOrAdd(analysisKind, kind => new InstrumentationPayloadRootField(this, kind, payloadRootType));
            }

            Debug.Assert(payloadRootField.Type == payloadRootType);
            return payloadRootField;
        }

        // Get the instrumentation payload roots ordered by analysis kind.
        internal IOrderedEnumerable<KeyValuePair<int, InstrumentationPayloadRootField>> GetInstrumentationPayloadRoots()
        {
            Debug.Assert(IsFrozen);
            return _instrumentationPayloadRootFields.OrderBy(analysis => analysis.Key);
        }

        // Add a new synthesized method indexed by its name if the method isn't already present.
        internal bool TryAddSynthesizedMethod(Cci.IMethodDefinition method)
        {
            Debug.Assert(!IsFrozen);
#nullable disable // Can 'method.Name' be null? https://github.com/dotnet/roslyn/issues/39166
            return _synthesizedMethods.TryAdd(method.Name, method);
#nullable enable
        }

        public override IEnumerable<Cci.IFieldDefinition> GetFields(EmitContext context)
        {
            Debug.Assert(IsFrozen);
            return _orderedSynthesizedFields;
        }

        public override IEnumerable<Cci.IMethodDefinition> GetMethods(EmitContext context)
        {
            Debug.Assert(IsFrozen);
            return _orderedSynthesizedMethods;
        }

        // Get method by name, if one exists. Otherwise return null.
        internal Cci.IMethodDefinition? GetMethod(string name)
        {
            Cci.IMethodDefinition? method;
            _synthesizedMethods.TryGetValue(name, out method);
            return method;
        }

        public override IEnumerable<Cci.INestedTypeDefinition> GetNestedTypes(EmitContext context)
        {
            Debug.Assert(IsFrozen);
            return _orderedProxyTypes.OfType<ExplicitSizeStruct>();
        }

        public override string ToString() => this.Name;

        public override Cci.ITypeReference GetBaseClass(EmitContext context) => _systemObject;

        public override IEnumerable<Cci.ICustomAttribute> GetAttributes(EmitContext context)
        {
            if (_compilerGeneratedAttribute != null)
            {
                return SpecializedCollections.SingletonEnumerable(_compilerGeneratedAttribute);
            }

            return SpecializedCollections.EmptyEnumerable<Cci.ICustomAttribute>();
        }

        public override void Dispatch(Cci.MetadataVisitor visitor)
        {
            visitor.Visit(this);
        }

        public override Cci.INamespaceTypeDefinition AsNamespaceTypeDefinition(EmitContext context) => this;

        public override Cci.INamespaceTypeReference AsNamespaceTypeReference => this;

        public string Name => _name;

        public bool IsPublic => false;

        public Cci.IUnitReference GetUnit(EmitContext context)
        {
            Debug.Assert(context.Module == _moduleBuilder);
            return _moduleBuilder;
        }

        public string NamespaceName => string.Empty;

        private static string HashToHex(ImmutableArray<byte> data)
        {
            ImmutableArray<byte> hash = CryptographicHashProvider.ComputeSourceHash(data);

#if NETCOREAPP2_1_OR_GREATER
            return string.Create(hash.Length * 2, hash, (destination, hash) => toHex(hash, destination));
#else
            char[] c = new char[hash.Length * 2];
            toHex(hash, c);
            return new string(c);
#endif

            static void toHex(ImmutableArray<byte> source, Span<char> destination)
            {
                int i = 0;
                foreach (var b in source.AsSpan())
                {
                    destination[i++] = hexchar(b >> 4);
                    destination[i++] = hexchar(b & 0xF);
                }
            }

            static char hexchar(int x) => (char)((x <= 9) ? (x + '0') : (x + ('A' - 10)));
        }

        private sealed class FieldComparer : IComparer<SynthesizedStaticField>
        {
            public static readonly FieldComparer Instance = new FieldComparer();

            private FieldComparer()
            {
            }

            public int Compare(SynthesizedStaticField? x, SynthesizedStaticField? y)
            {
                RoslynDebug.Assert(x is object && y is object);

                // Fields are always synthesized with non-null names.
                RoslynDebug.Assert(x.Name != null && y.Name != null);
                return x.Name.CompareTo(y.Name);
            }
        }

        private sealed class DataAndUShortEqualityComparer : EqualityComparer<(ImmutableArray<byte> Data, ushort Value)>
        {
            public static readonly DataAndUShortEqualityComparer Instance = new DataAndUShortEqualityComparer();

            private DataAndUShortEqualityComparer() { }

            public override bool Equals((ImmutableArray<byte> Data, ushort Value) x, (ImmutableArray<byte> Data, ushort Value) y) =>
                x.Value == y.Value &&
                ByteSequenceComparer.Equals(x.Data, y.Data);

            public override int GetHashCode((ImmutableArray<byte> Data, ushort Value) obj) =>
                ByteSequenceComparer.GetHashCode(obj.Data); // purposefully not including Value, as it won't add meaningfully to the hash code
        }
    }

    /// <summary>
    /// Simple struct type with explicit size and no members.
    /// </summary>
    internal sealed class ExplicitSizeStruct : DefaultTypeDef, Cci.INestedTypeDefinition
    {
        private readonly uint _size;
        private readonly ushort _alignment;
        private readonly Cci.INamedTypeDefinition _containingType;
        private readonly Cci.ITypeReference _sysValueType;

        internal ExplicitSizeStruct(uint size, ushort alignment, PrivateImplementationDetails containingType, Cci.ITypeReference sysValueType)
        {
            Debug.Assert(alignment is 1 or 2 or 4 or 8, $"Unexpected alignment: {alignment}");

            _size = size;
            _alignment = alignment;
            _containingType = containingType;
            _sysValueType = sysValueType;
        }

        public override string ToString()
            => _containingType.ToString() + "." + this.Name;

        public override ushort Alignment => _alignment;

        public override Cci.ITypeReference GetBaseClass(EmitContext context) => _sysValueType;

        public override LayoutKind Layout => LayoutKind.Explicit;

        public override uint SizeOf => _size;

        public override void Dispatch(Cci.MetadataVisitor visitor)
        {
            visitor.Visit(this);
        }

        public string Name => _alignment == 1 ?
            $"__StaticArrayInitTypeSize={_size}" :
            $"__StaticArrayInitTypeSize={_size}_Align={_alignment}";

        public Cci.ITypeDefinition ContainingTypeDefinition => _containingType;

        public Cci.TypeMemberVisibility Visibility => Cci.TypeMemberVisibility.Private;

        public override bool IsValueType => true;

        public Cci.ITypeReference GetContainingType(EmitContext context) => _containingType;

        public override Cci.INestedTypeDefinition AsNestedTypeDefinition(EmitContext context) => this;

        public override Cci.INestedTypeReference AsNestedTypeReference => this;
    }

    internal abstract class SynthesizedStaticField : Cci.IFieldDefinition
    {
        private readonly Cci.INamedTypeDefinition _containingType;
        private readonly Cci.ITypeReference _type;
        private readonly string _name;

        internal SynthesizedStaticField(string name, Cci.INamedTypeDefinition containingType, Cci.ITypeReference type)
        {
            RoslynDebug.Assert(name != null);
            RoslynDebug.Assert(containingType != null);
            RoslynDebug.Assert(type != null);

            _containingType = containingType;
            _type = type;
            _name = name;
        }

        public override string ToString() => $"{(object?)_type.GetInternalSymbol() ?? _type} {(object?)_containingType.GetInternalSymbol() ?? _containingType}.{this.Name}";

        public MetadataConstant? GetCompileTimeValue(EmitContext context) => null;

        public abstract ImmutableArray<byte> MappedData { get; }

        public bool IsCompileTimeConstant => false;

        public bool IsNotSerialized => false;

        public bool IsReadOnly => true;

        public bool IsRuntimeSpecial => false;

        public bool IsSpecialName => false;

        public bool IsStatic => true;

        public bool IsMarshalledExplicitly => false;

        public Cci.IMarshallingInformation? MarshallingInformation => null;

        public ImmutableArray<byte> MarshallingDescriptor => default(ImmutableArray<byte>);

        public int Offset
        {
            get { throw ExceptionUtilities.Unreachable(); }
        }

        public Cci.ITypeDefinition ContainingTypeDefinition => _containingType;

        public Cci.TypeMemberVisibility Visibility => Cci.TypeMemberVisibility.Assembly;

        public Cci.ITypeReference GetContainingType(EmitContext context) => _containingType;

        public IEnumerable<Cci.ICustomAttribute> GetAttributes(EmitContext context)
            => SpecializedCollections.EmptyEnumerable<Cci.ICustomAttribute>();

        public void Dispatch(Cci.MetadataVisitor visitor)
        {
            visitor.Visit(this);
        }

        public Cci.IDefinition AsDefinition(EmitContext context)
        {
            throw ExceptionUtilities.Unreachable();
        }

        Symbols.ISymbolInternal? Cci.IReference.GetInternalSymbol() => null;

        public string Name => _name;

        public bool IsContextualNamedEntity => false;

        public Cci.ITypeReference GetType(EmitContext context) => _type;

        public ImmutableArray<Cci.ICustomModifier> RefCustomModifiers => ImmutableArray<Cci.ICustomModifier>.Empty;

        public bool IsByReference => false;

        internal Cci.ITypeReference Type => _type;

        public Cci.IFieldDefinition GetResolvedField(EmitContext context) => this;

        public Cci.ISpecializedFieldReference? AsSpecializedFieldReference => null;

        public MetadataConstant Constant
        {
            get { throw ExceptionUtilities.Unreachable(); }
        }

        public sealed override bool Equals(object? obj)
        {
            // It is not supported to rely on default equality of these Cci objects, an explicit way to compare and hash them should be used.
            throw Roslyn.Utilities.ExceptionUtilities.Unreachable();
        }

        public sealed override int GetHashCode()
        {
            // It is not supported to rely on default equality of these Cci objects, an explicit way to compare and hash them should be used.
            throw Roslyn.Utilities.ExceptionUtilities.Unreachable();
        }
    }

    internal sealed class ModuleVersionIdField : SynthesizedStaticField
    {
        internal ModuleVersionIdField(Cci.INamedTypeDefinition containingType, Cci.ITypeReference type)
            : base("MVID", containingType, type)
        {
        }

        public override ImmutableArray<byte> MappedData => default(ImmutableArray<byte>);
    }

    internal sealed class InstrumentationPayloadRootField : SynthesizedStaticField
    {
        internal InstrumentationPayloadRootField(Cci.INamedTypeDefinition containingType, int analysisIndex, Cci.ITypeReference payloadType)
            : base("PayloadRoot" + analysisIndex.ToString(), containingType, payloadType)
        {
        }

        public override ImmutableArray<byte> MappedData => default(ImmutableArray<byte>);
    }

    /// <summary>
    /// Definition of a simple field mapped to a metadata block
    /// </summary>
    internal sealed class MappedField : SynthesizedStaticField
    {
        private readonly ImmutableArray<byte> _block;

        internal MappedField(string name, Cci.INamedTypeDefinition containingType, Cci.ITypeReference type, ImmutableArray<byte> block)
            : base(name, containingType, type)
        {
            Debug.Assert(!block.IsDefault);
            _block = block;
        }

        public override ImmutableArray<byte> MappedData => _block;
    }

    /// <summary>
    /// Definition of a field for storing an array caching the data from a metadata block.
    /// </summary>
    internal sealed class CachedArrayField : SynthesizedStaticField
    {
        internal CachedArrayField(string name, Cci.INamedTypeDefinition containingType, Cci.ITypeReference type)
            : base(name, containingType, type)
        {
        }

        public override ImmutableArray<byte> MappedData => default(ImmutableArray<byte>);
    }

    /// <summary>
    /// Just a default implementation of a type definition.
    /// </summary>
    internal abstract class DefaultTypeDef : Cci.ITypeDefinition
    {
        public IEnumerable<Cci.IEventDefinition> GetEvents(EmitContext context)
            => SpecializedCollections.EmptyEnumerable<Cci.IEventDefinition>();

        public IEnumerable<Cci.MethodImplementation> GetExplicitImplementationOverrides(EmitContext context)
            => SpecializedCollections.EmptyEnumerable<Cci.MethodImplementation>();

        public virtual IEnumerable<Cci.IFieldDefinition> GetFields(EmitContext context)
            => SpecializedCollections.EmptyEnumerable<Cci.IFieldDefinition>();

        public IEnumerable<Cci.IGenericTypeParameter> GenericParameters
            => SpecializedCollections.EmptyEnumerable<Cci.IGenericTypeParameter>();

        public ushort GenericParameterCount => 0;

        public bool HasDeclarativeSecurity => false;

        public IEnumerable<Cci.TypeReferenceWithAttributes> Interfaces(EmitContext context)
            => SpecializedCollections.EmptyEnumerable<Cci.TypeReferenceWithAttributes>();

        public bool IsAbstract => false;

        public bool IsBeforeFieldInit => false;

        public bool IsComObject => false;

        public bool IsGeneric => false;

        public bool IsInterface => false;

        public bool IsDelegate => false;

        public bool IsRuntimeSpecial => false;

        public bool IsSerializable => false;

        public bool IsSpecialName => false;

        public bool IsWindowsRuntimeImport => false;

        public bool IsSealed => true;

        public virtual IEnumerable<Cci.IMethodDefinition> GetMethods(EmitContext context)
            => SpecializedCollections.EmptyEnumerable<Cci.IMethodDefinition>();

        public virtual IEnumerable<Cci.INestedTypeDefinition> GetNestedTypes(EmitContext context)
            => SpecializedCollections.EmptyEnumerable<Cci.INestedTypeDefinition>();

        public IEnumerable<Cci.IPropertyDefinition> GetProperties(EmitContext context)
            => SpecializedCollections.EmptyEnumerable<Cci.IPropertyDefinition>();

        public IEnumerable<Cci.SecurityAttribute> SecurityAttributes
            => SpecializedCollections.EmptyEnumerable<Cci.SecurityAttribute>();

        public CharSet StringFormat => CharSet.Ansi;

        public virtual IEnumerable<Cci.ICustomAttribute> GetAttributes(EmitContext context)
            => SpecializedCollections.EmptyEnumerable<Cci.ICustomAttribute>();

        public Cci.IDefinition AsDefinition(EmitContext context) => this;

        Symbols.ISymbolInternal? Cci.IReference.GetInternalSymbol() => null;

        public bool IsEnum => false;

        public Cci.ITypeDefinition GetResolvedType(EmitContext context) => this;

        public Cci.PrimitiveTypeCode TypeCode => Cci.PrimitiveTypeCode.NotPrimitive;

        public TypeDefinitionHandle TypeDef
        {
            get { throw ExceptionUtilities.Unreachable(); }
        }

        public Cci.IGenericMethodParameterReference? AsGenericMethodParameterReference => null;

        public Cci.IGenericTypeInstanceReference? AsGenericTypeInstanceReference => null;

        public Cci.IGenericTypeParameterReference? AsGenericTypeParameterReference => null;

        public virtual Cci.INamespaceTypeDefinition? AsNamespaceTypeDefinition(EmitContext context) => null;

        public virtual Cci.INamespaceTypeReference? AsNamespaceTypeReference => null;

        public Cci.ISpecializedNestedTypeReference? AsSpecializedNestedTypeReference => null;

        public virtual Cci.INestedTypeDefinition? AsNestedTypeDefinition(EmitContext context) => null;

        public virtual Cci.INestedTypeReference? AsNestedTypeReference => null;

        public Cci.ITypeDefinition AsTypeDefinition(EmitContext context) => this;

        public bool MangleName => false;

        public string? AssociatedFileIdentifier => null;

        public virtual ushort Alignment => 0;

        public virtual Cci.ITypeReference GetBaseClass(EmitContext context)
        {
            throw ExceptionUtilities.Unreachable();
        }

        public virtual LayoutKind Layout => LayoutKind.Auto;

        public virtual uint SizeOf => 0;

        public virtual void Dispatch(Cci.MetadataVisitor visitor)
        {
            throw ExceptionUtilities.Unreachable();
        }

        public virtual bool IsValueType => false;

        public sealed override bool Equals(object? obj)
        {
            // It is not supported to rely on default equality of these Cci objects, an explicit way to compare and hash them should be used.
            throw Roslyn.Utilities.ExceptionUtilities.Unreachable();
        }

        public sealed override int GetHashCode()
        {
            // It is not supported to rely on default equality of these Cci objects, an explicit way to compare and hash them should be used.
            throw Roslyn.Utilities.ExceptionUtilities.Unreachable();
        }
    }
}<|MERGE_RESOLUTION|>--- conflicted
+++ resolved
@@ -147,11 +147,7 @@
             _orderedSynthesizedMethods = _synthesizedMethods.OrderBy(kvp => kvp.Key).Select(kvp => kvp.Value).AsImmutable();
 
             // Sort proxy types.
-<<<<<<< HEAD
-            _orderedProxyTypes = _proxyTypes.OrderBy(kvp => kvp.Key.Size).Select(kvp => kvp.Value).AsImmutable();
-=======
             _orderedProxyTypes = _proxyTypes.OrderBy(kvp => kvp.Key.Size).ThenBy(kvp => kvp.Key.Alignment).Select(kvp => kvp.Value).AsImmutable();
->>>>>>> 3d15075a
         }
 
         private bool IsFrozen => _frozen != 0;
@@ -193,17 +189,6 @@
         /// <param name="data">The data for the field.</param>
         /// <param name="alignment">
         /// The alignment value is the necessary alignment for addresses for the underlying element type of the array.
-<<<<<<< HEAD
-        /// The data is stored by using a type whose size is equal to the total size of the blob. When the total size
-        /// of the data is 1, 2, 4, or 8 bytes, a byte, short, int, or long can be used as the type of the field, and
-        /// regardless of what the element type is for the data, it's guaranteed to have appropriate alignment. For
-        /// all other sizes, a type is generated of the same size as the data, and that type needs its .pack set to
-        /// the alignment required for the underlying data. While that .pack value isn't required by anything else
-        /// in the compiler (the compiler always aligns RVA fields at 8-byte boundaries, which accomodates any
-        /// element type that's relevant), it is necessary for IL rewriters. Such rewriters also need to ensure
-        /// an appropriate alignment is maintained for the RVA field, and while they could also simplify by choosing
-        /// a worst-case alignment as does the compiler, they may instead use the .pack value as the alignment
-=======
         /// The data is stored by using a type whose size is equal to the total size of the blob. If a built-in system
         /// type has an appropriate size and .pack, it can be used. Otherwise, a type is generated of the same size as
         /// the data, and that type needs its .pack set to the alignment required for the underlying data. While that
@@ -211,7 +196,6 @@
         /// boundaries, which accomodates any element type that's relevant), it is necessary for IL rewriters. Such rewriters
         /// also need to ensure an appropriate alignment is maintained for the RVA field, and while they could also simplify
         /// by choosing a worst-case alignment as does the compiler, they may instead use the .pack value as the alignment
->>>>>>> 3d15075a
         /// to use for that field, since it's an opaque blob with no other indication as to what kind of data is
         /// stored and what alignment might be required.
         /// </param>
@@ -219,18 +203,6 @@
         internal Cci.IFieldReference CreateDataField(ImmutableArray<byte> data, ushort alignment)
         {
             Debug.Assert(!IsFrozen);
-<<<<<<< HEAD
-
-            Cci.ITypeReference type = _proxyTypes.GetOrAdd(
-                ((uint)data.Length, Alignment: alignment), key =>
-                key.Size switch
-                {
-                    1 when _systemInt8Type is not null => _systemInt8Type,
-                    2 when _systemInt16Type is not null => _systemInt16Type,
-                    4 when _systemInt32Type is not null => _systemInt32Type,
-                    8 when _systemInt64Type is not null => _systemInt64Type,
-                    _ => new ExplicitSizeStruct(key.Size, key.Alignment, this, _systemValueType)
-=======
             Debug.Assert(alignment is 1 or 2 or 4 or 8);
             Debug.Assert(data.Length != 1 || alignment == 1);
 
@@ -256,7 +228,6 @@
 
                     // Use a custom type.
                     return new ExplicitSizeStruct(key.Size, key.Alignment, this, _systemValueType);
->>>>>>> 3d15075a
                 });
 
             return _mappedFields.GetOrAdd((data, alignment), key =>
