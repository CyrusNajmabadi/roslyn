﻿// Licensed to the .NET Foundation under one or more agreements.
// The .NET Foundation licenses this file to you under the MIT license.
// See the LICENSE file in the project root for more information.
// < auto-generated />
#nullable enable
using System;
using System.Collections.Generic;
using System.Threading;
using System.Collections.Immutable;
using System.Diagnostics.CodeAnalysis;
using Microsoft.CodeAnalysis.FlowAnalysis;
using Microsoft.CodeAnalysis.PooledObjects;
using Roslyn.Utilities;

namespace Microsoft.CodeAnalysis.Operations
{
    #region Interfaces
    /// <summary>
    /// Represents an invalid operation with one or more child operations.
    /// <para>
    /// Current usage:
    ///  (1) C# invalid expression or invalid statement.
    ///  (2) VB invalid expression or invalid statement.
    /// </para>
    /// </summary>
    /// <remarks>
    /// <para>This node is associated with the following operation kinds:</para>
    /// <list type="bullet">
    /// <item><description><see cref="OperationKind.Invalid"/></description></item>
    /// </list>
    /// <para>This interface is reserved for implementation by its associated APIs. We reserve the right to
    /// change it in the future.</para>
    /// </remarks>
    public interface IInvalidOperation : IOperation
    {
    }
    /// <summary>
    /// Represents a block containing a sequence of operations and local declarations.
    /// <para>
    /// Current usage:
    ///  (1) C# "{ ... }" block statement.
    ///  (2) VB implicit block statement for method bodies and other block scoped statements.
    /// </para>
    /// </summary>
    /// <remarks>
    /// <para>This node is associated with the following operation kinds:</para>
    /// <list type="bullet">
    /// <item><description><see cref="OperationKind.Block"/></description></item>
    /// </list>
    /// <para>This interface is reserved for implementation by its associated APIs. We reserve the right to
    /// change it in the future.</para>
    /// </remarks>
    public interface IBlockOperation : IOperation
    {
        /// <summary>
        /// Operations contained within the block.
        /// </summary>
        ImmutableArray<IOperation> Operations { get; }
        /// <summary>
        /// Local declarations contained within the block.
        /// </summary>
        ImmutableArray<ILocalSymbol> Locals { get; }
    }
    /// <summary>
    /// Represents a variable declaration statement.
    /// </summary>
    /// <para>
    /// Current Usage:
    ///   (1) C# local declaration statement
    ///   (2) C# fixed statement
    ///   (3) C# using statement
    ///   (4) C# using declaration
    ///   (5) VB Dim statement
    ///   (6) VB Using statement
    /// </para>
    /// <remarks>
    /// <para>This node is associated with the following operation kinds:</para>
    /// <list type="bullet">
    /// <item><description><see cref="OperationKind.VariableDeclarationGroup"/></description></item>
    /// </list>
    /// <para>This interface is reserved for implementation by its associated APIs. We reserve the right to
    /// change it in the future.</para>
    /// </remarks>
    public interface IVariableDeclarationGroupOperation : IOperation
    {
        /// <summary>
        /// Variable declaration in the statement.
        /// </summary>
        /// <remarks>
        /// In C#, this will always be a single declaration, with all variables in <see cref="IVariableDeclarationOperation.Declarators" />.
        /// </remarks>
        ImmutableArray<IVariableDeclarationOperation> Declarations { get; }
    }
    /// <summary>
    /// Represents a switch operation with a value to be switched upon and switch cases.
    /// <para>
    /// Current usage:
    ///  (1) C# switch statement.
    ///  (2) VB Select Case statement.
    /// </para>
    /// </summary>
    /// <remarks>
    /// <para>This node is associated with the following operation kinds:</para>
    /// <list type="bullet">
    /// <item><description><see cref="OperationKind.Switch"/></description></item>
    /// </list>
    /// <para>This interface is reserved for implementation by its associated APIs. We reserve the right to
    /// change it in the future.</para>
    /// </remarks>
    public interface ISwitchOperation : IOperation
    {
        /// <summary>
        /// Locals declared within the switch operation with scope spanning across all <see cref="Cases" />.
        /// </summary>
        ImmutableArray<ILocalSymbol> Locals { get; }
        /// <summary>
        /// Value to be switched upon.
        /// </summary>
        IOperation Value { get; }
        /// <summary>
        /// Cases of the switch.
        /// </summary>
        ImmutableArray<ISwitchCaseOperation> Cases { get; }
        /// <summary>
        /// Exit label for the switch statement.
        /// </summary>
        ILabelSymbol ExitLabel { get; }
    }
    /// <summary>
    /// Represents a loop operation.
    /// <para>
    /// Current usage:
    ///   (1) C# 'while', 'for', 'foreach' and 'do' loop statements
    ///   (2) VB 'While', 'ForTo', 'ForEach', 'Do While' and 'Do Until' loop statements
    /// </para>
    /// </summary>
    /// <remarks>
    /// <para>This interface is reserved for implementation by its associated APIs. We reserve the right to
    /// change it in the future.</para>
    /// </remarks>
    public interface ILoopOperation : IOperation
    {
        /// <summary>
        /// Kind of the loop.
        /// </summary>
        LoopKind LoopKind { get; }
        /// <summary>
        /// Body of the loop.
        /// </summary>
        IOperation Body { get; }
        /// <summary>
        /// Declared locals.
        /// </summary>
        ImmutableArray<ILocalSymbol> Locals { get; }
        /// <summary>
        /// Loop continue label.
        /// </summary>
        ILabelSymbol ContinueLabel { get; }
        /// <summary>
        /// Loop exit/break label.
        /// </summary>
        ILabelSymbol ExitLabel { get; }
    }
    /// <summary>
    /// Represents a for each loop.
    /// <para>
    /// Current usage:
    ///  (1) C# 'foreach' loop statement
    ///  (2) VB 'For Each' loop statement
    /// </para>
    /// </summary>
    /// <remarks>
    /// <para>This interface is reserved for implementation by its associated APIs. We reserve the right to
    /// change it in the future.</para>
    /// </remarks>
    public interface IForEachLoopOperation : ILoopOperation
    {
        /// <summary>
        /// Refers to the operation for declaring a new local variable or reference an existing variable or an expression.
        /// </summary>
        IOperation LoopControlVariable { get; }
        /// <summary>
        /// Collection value over which the loop iterates.
        /// </summary>
        IOperation Collection { get; }
        /// <summary>
        /// Optional list of comma separated next variables at loop bottom in VB.
        /// This list is always empty for C#.
        /// </summary>
        ImmutableArray<IOperation> NextVariables { get; }
        /// <summary>
        /// Whether this for each loop is asynchronous.
        /// Always false for VB.
        /// </summary>
        bool IsAsynchronous { get; }
    }
    /// <summary>
    /// Represents a for loop.
    /// <para>
    /// Current usage:
    ///  (1) C# 'for' loop statement
    /// </para>
    /// </summary>
    /// <remarks>
    /// <para>This interface is reserved for implementation by its associated APIs. We reserve the right to
    /// change it in the future.</para>
    /// </remarks>
    public interface IForLoopOperation : ILoopOperation
    {
        /// <summary>
        /// List of operations to execute before entry to the loop. For C#, this comes from the first clause of the for statement.
        /// </summary>
        ImmutableArray<IOperation> Before { get; }
        /// <summary>
        /// Locals declared within the loop Condition and are in scope throughout the <see cref="Condition" />,
        /// <see cref="ILoopOperation.Body" /> and <see cref="AtLoopBottom" />.
        /// They are considered to be declared per iteration.
        /// </summary>
        ImmutableArray<ILocalSymbol> ConditionLocals { get; }
        /// <summary>
        /// Condition of the loop. For C#, this comes from the second clause of the for statement.
        /// </summary>
        IOperation? Condition { get; }
        /// <summary>
        /// List of operations to execute at the bottom of the loop. For C#, this comes from the third clause of the for statement.
        /// </summary>
        ImmutableArray<IOperation> AtLoopBottom { get; }
    }
    /// <summary>
    /// Represents a for to loop with loop control variable and initial, limit and step values for the control variable.
    /// <para>
    /// Current usage:
    ///  (1) VB 'For ... To ... Step' loop statement
    /// </para>
    /// </summary>
    /// <remarks>
    /// <para>This interface is reserved for implementation by its associated APIs. We reserve the right to
    /// change it in the future.</para>
    /// </remarks>
    public interface IForToLoopOperation : ILoopOperation
    {
        /// <summary>
        /// Refers to the operation for declaring a new local variable or reference an existing variable or an expression.
        /// </summary>
        IOperation LoopControlVariable { get; }
        /// <summary>
        /// Operation for setting the initial value of the loop control variable. This comes from the expression between the 'For' and 'To' keywords.
        /// </summary>
        IOperation InitialValue { get; }
        /// <summary>
        /// Operation for the limit value of the loop control variable. This comes from the expression after the 'To' keyword.
        /// </summary>
        IOperation LimitValue { get; }
        /// <summary>
        /// Operation for the step value of the loop control variable. This comes from the expression after the 'Step' keyword,
        /// or inferred by the compiler if 'Step' clause is omitted.
        /// </summary>
        IOperation StepValue { get; }
        /// <summary>
        /// <code>true</code> if arithmetic operations behind this loop are 'checked'.
        /// </summary>
        bool IsChecked { get; }
        /// <summary>
        /// Optional list of comma separated next variables at loop bottom.
        /// </summary>
        ImmutableArray<IOperation> NextVariables { get; }
    }
    /// <summary>
    /// Represents a while or do while loop.
    /// <para>
    /// Current usage:
    ///  (1) C# 'while' and 'do while' loop statements.
    ///  (2) VB 'While', 'Do While' and 'Do Until' loop statements.
    /// </para>
    /// </summary>
    /// <remarks>
    /// <para>This interface is reserved for implementation by its associated APIs. We reserve the right to
    /// change it in the future.</para>
    /// </remarks>
    public interface IWhileLoopOperation : ILoopOperation
    {
        /// <summary>
        /// Condition of the loop. This can only be null in error scenarios.
        /// </summary>
        IOperation? Condition { get; }
        /// <summary>
        /// True if the <see cref="Condition" /> is evaluated at start of each loop iteration.
        /// False if it is evaluated at the end of each loop iteration.
        /// </summary>
        bool ConditionIsTop { get; }
        /// <summary>
        /// True if the loop has 'Until' loop semantics and the loop is executed while <see cref="Condition" /> is false.
        /// </summary>
        bool ConditionIsUntil { get; }
        /// <summary>
        /// Additional conditional supplied for loop in error cases, which is ignored by the compiler.
        /// For example, for VB 'Do While' or 'Do Until' loop with syntax errors where both the top and bottom conditions are provided.
        /// The top condition is preferred and exposed as <see cref="Condition" /> and the bottom condition is ignored and exposed by this property.
        /// This property should be null for all non-error cases.
        /// </summary>
        IOperation? IgnoredCondition { get; }
    }
    /// <summary>
    /// Represents an operation with a label.
    /// <para>
    /// Current usage:
    ///  (1) C# labeled statement.
    ///  (2) VB label statement.
    /// </para>
    /// </summary>
    /// <remarks>
    /// <para>This node is associated with the following operation kinds:</para>
    /// <list type="bullet">
    /// <item><description><see cref="OperationKind.Labeled"/></description></item>
    /// </list>
    /// <para>This interface is reserved for implementation by its associated APIs. We reserve the right to
    /// change it in the future.</para>
    /// </remarks>
    public interface ILabeledOperation : IOperation
    {
        /// <summary>
        /// Label that can be the target of branches.
        /// </summary>
        ILabelSymbol Label { get; }
        /// <summary>
        /// Operation that has been labeled. In VB, this is always null.
        /// </summary>
        IOperation? Operation { get; }
    }
    /// <summary>
    /// Represents a branch operation.
    /// <para>
    /// Current usage:
    ///  (1) C# goto, break, or continue statement.
    ///  (2) VB GoTo, Exit ***, or Continue *** statement.
    /// </para>
    /// </summary>
    /// <remarks>
    /// <para>This node is associated with the following operation kinds:</para>
    /// <list type="bullet">
    /// <item><description><see cref="OperationKind.Branch"/></description></item>
    /// </list>
    /// <para>This interface is reserved for implementation by its associated APIs. We reserve the right to
    /// change it in the future.</para>
    /// </remarks>
    public interface IBranchOperation : IOperation
    {
        /// <summary>
        /// Label that is the target of the branch.
        /// </summary>
        ILabelSymbol Target { get; }
        /// <summary>
        /// Kind of the branch.
        /// </summary>
        BranchKind BranchKind { get; }
    }
    /// <summary>
    /// Represents an empty or no-op operation.
    /// <para>
    /// Current usage:
    ///  (1) C# empty statement.
    /// </para>
    /// </summary>
    /// <remarks>
    /// <para>This node is associated with the following operation kinds:</para>
    /// <list type="bullet">
    /// <item><description><see cref="OperationKind.Empty"/></description></item>
    /// </list>
    /// <para>This interface is reserved for implementation by its associated APIs. We reserve the right to
    /// change it in the future.</para>
    /// </remarks>
    public interface IEmptyOperation : IOperation
    {
    }
    /// <summary>
    /// Represents a return from the method with an optional return value.
    /// <para>
    /// Current usage:
    ///  (1) C# return statement and yield statement.
    ///  (2) VB Return statement.
    /// </para>
    /// </summary>
    /// <remarks>
    /// <para>This node is associated with the following operation kinds:</para>
    /// <list type="bullet">
    /// <item><description><see cref="OperationKind.Return"/></description></item>
    /// <item><description><see cref="OperationKind.YieldBreak"/></description></item>
    /// <item><description><see cref="OperationKind.YieldReturn"/></description></item>
    /// </list>
    /// <para>This interface is reserved for implementation by its associated APIs. We reserve the right to
    /// change it in the future.</para>
    /// </remarks>
    public interface IReturnOperation : IOperation
    {
        /// <summary>
        /// Value to be returned.
        /// </summary>
        IOperation? ReturnedValue { get; }
    }
    /// <summary>
    /// Represents a <see cref="Body" /> of operations that are executed while holding a lock onto the <see cref="LockedValue" />.
    /// <para>
    /// Current usage:
    ///  (1) C# lock statement.
    ///  (2) VB SyncLock statement.
    /// </para>
    /// </summary>
    /// <remarks>
    /// <para>This node is associated with the following operation kinds:</para>
    /// <list type="bullet">
    /// <item><description><see cref="OperationKind.Lock"/></description></item>
    /// </list>
    /// <para>This interface is reserved for implementation by its associated APIs. We reserve the right to
    /// change it in the future.</para>
    /// </remarks>
    public interface ILockOperation : IOperation
    {
        /// <summary>
        /// Operation producing a value to be locked.
        /// </summary>
        IOperation LockedValue { get; }
        /// <summary>
        /// Body of the lock, to be executed while holding the lock.
        /// </summary>
        IOperation Body { get; }
    }
    /// <summary>
    /// Represents a try operation for exception handling code with a body, catch clauses and a finally handler.
    /// <para>
    /// Current usage:
    ///  (1) C# try statement.
    ///  (2) VB Try statement.
    /// </para>
    /// </summary>
    /// <remarks>
    /// <para>This node is associated with the following operation kinds:</para>
    /// <list type="bullet">
    /// <item><description><see cref="OperationKind.Try"/></description></item>
    /// </list>
    /// <para>This interface is reserved for implementation by its associated APIs. We reserve the right to
    /// change it in the future.</para>
    /// </remarks>
    public interface ITryOperation : IOperation
    {
        /// <summary>
        /// Body of the try, over which the handlers are active.
        /// </summary>
        IBlockOperation Body { get; }
        /// <summary>
        /// Catch clauses of the try.
        /// </summary>
        ImmutableArray<ICatchClauseOperation> Catches { get; }
        /// <summary>
        /// Finally handler of the try.
        /// </summary>
        IBlockOperation? Finally { get; }
        /// <summary>
        /// Exit label for the try. This will always be null for C#.
        /// </summary>
        ILabelSymbol? ExitLabel { get; }
    }
    /// <summary>
    /// Represents a <see cref="Body" /> of operations that are executed while using disposable <see cref="Resources" />.
    /// <para>
    /// Current usage:
    ///  (1) C# using statement.
    ///  (2) VB Using statement.
    /// </para>
    /// </summary>
    /// <remarks>
    /// <para>This node is associated with the following operation kinds:</para>
    /// <list type="bullet">
    /// <item><description><see cref="OperationKind.Using"/></description></item>
    /// </list>
    /// <para>This interface is reserved for implementation by its associated APIs. We reserve the right to
    /// change it in the future.</para>
    /// </remarks>
    public interface IUsingOperation : IOperation
    {
        /// <summary>
        /// Declaration introduced or resource held by the using.
        /// </summary>
        IOperation Resources { get; }
        /// <summary>
        /// Body of the using, over which the resources of the using are maintained.
        /// </summary>
        IOperation Body { get; }
        /// <summary>
        /// Locals declared within the <see cref="Resources" /> with scope spanning across this entire <see cref="IUsingOperation" />.
        /// </summary>
        ImmutableArray<ILocalSymbol> Locals { get; }
        /// <summary>
        /// Whether this using is asynchronous.
        /// Always false for VB.
        /// </summary>
        bool IsAsynchronous { get; }
    }
    /// <summary>
    /// Represents an operation that drops the resulting value and the type of the underlying wrapped <see cref="Operation" />.
    /// <para>
    /// Current usage:
    ///  (1) C# expression statement.
    ///  (2) VB expression statement.
    /// </para>
    /// </summary>
    /// <remarks>
    /// <para>This node is associated with the following operation kinds:</para>
    /// <list type="bullet">
    /// <item><description><see cref="OperationKind.ExpressionStatement"/></description></item>
    /// </list>
    /// <para>This interface is reserved for implementation by its associated APIs. We reserve the right to
    /// change it in the future.</para>
    /// </remarks>
    public interface IExpressionStatementOperation : IOperation
    {
        /// <summary>
        /// Underlying operation with a value and type.
        /// </summary>
        IOperation Operation { get; }
    }
    /// <summary>
    /// Represents a local function defined within a method.
    /// <para>
    /// Current usage:
    ///  (1) C# local function statement.
    /// </para>
    /// </summary>
    /// <remarks>
    /// <para>This node is associated with the following operation kinds:</para>
    /// <list type="bullet">
    /// <item><description><see cref="OperationKind.LocalFunction"/></description></item>
    /// </list>
    /// <para>This interface is reserved for implementation by its associated APIs. We reserve the right to
    /// change it in the future.</para>
    /// </remarks>
    public interface ILocalFunctionOperation : IOperation
    {
        /// <summary>
        /// Local function symbol.
        /// </summary>
        IMethodSymbol Symbol { get; }
        /// <summary>
        /// Body of the local function.
        /// </summary>
        /// <remarks>
        /// This can be null in error scenarios, or when the method is an extern method.
        /// </remarks>
        IBlockOperation? Body { get; }
        /// <summary>
        /// An extra body for the local function, if both a block body and expression body are specified in source.
        /// </summary>
        /// <remarks>
        /// This is only ever non-null in error situations.
        /// </remarks>
        IBlockOperation? IgnoredBody { get; }
    }
    /// <summary>
    /// Represents an operation to stop or suspend execution of code.
    /// <para>
    /// Current usage:
    ///  (1) VB Stop statement.
    /// </para>
    /// </summary>
    /// <remarks>
    /// <para>This node is associated with the following operation kinds:</para>
    /// <list type="bullet">
    /// <item><description><see cref="OperationKind.Stop"/></description></item>
    /// </list>
    /// <para>This interface is reserved for implementation by its associated APIs. We reserve the right to
    /// change it in the future.</para>
    /// </remarks>
    public interface IStopOperation : IOperation
    {
    }
    /// <summary>
    /// Represents an operation that stops the execution of code abruptly.
    /// <para>
    /// Current usage:
    ///  (1) VB End Statement.
    /// </para>
    /// </summary>
    /// <remarks>
    /// <para>This node is associated with the following operation kinds:</para>
    /// <list type="bullet">
    /// <item><description><see cref="OperationKind.End"/></description></item>
    /// </list>
    /// <para>This interface is reserved for implementation by its associated APIs. We reserve the right to
    /// change it in the future.</para>
    /// </remarks>
    public interface IEndOperation : IOperation
    {
    }
    /// <summary>
    /// Represents an operation for raising an event.
    /// <para>
    /// Current usage:
    ///  (1) VB raise event statement.
    /// </para>
    /// </summary>
    /// <remarks>
    /// <para>This node is associated with the following operation kinds:</para>
    /// <list type="bullet">
    /// <item><description><see cref="OperationKind.RaiseEvent"/></description></item>
    /// </list>
    /// <para>This interface is reserved for implementation by its associated APIs. We reserve the right to
    /// change it in the future.</para>
    /// </remarks>
    public interface IRaiseEventOperation : IOperation
    {
        /// <summary>
        /// Reference to the event to be raised.
        /// </summary>
        IEventReferenceOperation EventReference { get; }
        /// <summary>
        /// Arguments of the invocation, excluding the instance argument. Arguments are in evaluation order.
        /// </summary>
        /// <remarks>
        /// If the invocation is in its expanded form, then params/ParamArray arguments would be collected into arrays.
        /// Default values are supplied for optional arguments missing in source.
        /// </remarks>
        ImmutableArray<IArgumentOperation> Arguments { get; }
    }
    /// <summary>
    /// Represents a textual literal numeric, string, etc.
    /// <para>
    /// Current usage:
    ///  (1) C# literal expression.
    ///  (2) VB literal expression.
    /// </para>
    /// </summary>
    /// <remarks>
    /// <para>This node is associated with the following operation kinds:</para>
    /// <list type="bullet">
    /// <item><description><see cref="OperationKind.Literal"/></description></item>
    /// </list>
    /// <para>This interface is reserved for implementation by its associated APIs. We reserve the right to
    /// change it in the future.</para>
    /// </remarks>
    public interface ILiteralOperation : IOperation
    {
    }
    /// <summary>
    /// Represents a type conversion.
    /// <para>
    /// Current usage:
    ///  (1) C# conversion expression.
    ///  (2) VB conversion expression.
    /// </para>
    /// </summary>
    /// <remarks>
    /// <para>This node is associated with the following operation kinds:</para>
    /// <list type="bullet">
    /// <item><description><see cref="OperationKind.Conversion"/></description></item>
    /// </list>
    /// <para>This interface is reserved for implementation by its associated APIs. We reserve the right to
    /// change it in the future.</para>
    /// </remarks>
    public interface IConversionOperation : IOperation
    {
        /// <summary>
        /// Value to be converted.
        /// </summary>
        IOperation Operand { get; }
        /// <summary>
        /// Operator method used by the operation, null if the operation does not use an operator method.
        /// </summary>
        IMethodSymbol? OperatorMethod { get; }
        /// <summary>
        /// Gets the underlying common conversion information.
        /// </summary>
        /// <remarks>
        /// If you need conversion information that is language specific, use either
        /// <see cref="T:Microsoft.CodeAnalysis.CSharp.CSharpExtensions.GetConversion(IConversionOperation)" /> or
        /// <see cref="T:Microsoft.CodeAnalysis.VisualBasic.VisualBasicExtensions.GetConversion(IConversionOperation)" />.
        /// </remarks>
        CommonConversion Conversion { get; }
        /// <summary>
        /// False if the conversion will fail with a <see cref="InvalidCastException" /> at runtime if the cast fails. This is true for C#'s
        /// <c>as</c> operator and for VB's <c>TryCast</c> operator.
        /// </summary>
        bool IsTryCast { get; }
        /// <summary>
        /// True if the conversion can fail at runtime with an overflow exception. This corresponds to C# checked and unchecked blocks.
        /// </summary>
        bool IsChecked { get; }
    }
    /// <summary>
    /// Represents an invocation of a method.
    /// <para>
    /// Current usage:
    ///  (1) C# method invocation expression.
    ///  (2) C# collection element initializer.
    ///      For example, in the following collection initializer: <code>new C() { 1, 2, 3 }</code>, we will have
    ///      3 <see cref="IInvocationOperation" /> nodes, each of which will be a call to the corresponding Add method
    ///      with either 1, 2, 3 as the argument.
    ///  (3) VB method invocation expression.
    ///  (4) VB collection element initializer.
    ///      Similar to the C# example, <code>New C() From {1, 2, 3}</code> will have 3 <see cref="IInvocationOperation" />
    ///      nodes with 1, 2, and 3 as their arguments, respectively.
    /// </para>
    /// </summary>
    /// <remarks>
    /// <para>This node is associated with the following operation kinds:</para>
    /// <list type="bullet">
    /// <item><description><see cref="OperationKind.Invocation"/></description></item>
    /// </list>
    /// <para>This interface is reserved for implementation by its associated APIs. We reserve the right to
    /// change it in the future.</para>
    /// </remarks>
    public interface IInvocationOperation : IOperation
    {
        /// <summary>
        /// Method to be invoked.
        /// </summary>
        IMethodSymbol TargetMethod { get; }
        /// <summary>
        /// 'This' or 'Me' instance to be supplied to the method, or null if the method is static.
        /// </summary>
        IOperation? Instance { get; }
        /// <summary>
        /// True if the invocation uses a virtual mechanism, and false otherwise.
        /// </summary>
        bool IsVirtual { get; }
        /// <summary>
        /// Arguments of the invocation, excluding the instance argument. Arguments are in evaluation order.
        /// </summary>
        /// <remarks>
        /// If the invocation is in its expanded form, then params/ParamArray arguments would be collected into arrays.
        /// Default values are supplied for optional arguments missing in source.
        /// </remarks>
        ImmutableArray<IArgumentOperation> Arguments { get; }
    }
    /// <summary>
    /// Represents a reference to an array element.
    /// <para>
    /// Current usage:
    ///  (1) C# array element reference expression.
    ///  (2) VB array element reference expression.
    /// </para>
    /// </summary>
    /// <remarks>
    /// <para>This node is associated with the following operation kinds:</para>
    /// <list type="bullet">
    /// <item><description><see cref="OperationKind.ArrayElementReference"/></description></item>
    /// </list>
    /// <para>This interface is reserved for implementation by its associated APIs. We reserve the right to
    /// change it in the future.</para>
    /// </remarks>
    public interface IArrayElementReferenceOperation : IOperation
    {
        /// <summary>
        /// Array to be indexed.
        /// </summary>
        IOperation ArrayReference { get; }
        /// <summary>
        /// Indices that specify an individual element.
        /// </summary>
        ImmutableArray<IOperation> Indices { get; }
    }
    /// <summary>
    /// Represents a reference to a declared local variable.
    /// <para>
    /// Current usage:
    ///  (1) C# local reference expression.
    ///  (2) VB local reference expression.
    /// </para>
    /// </summary>
    /// <remarks>
    /// <para>This node is associated with the following operation kinds:</para>
    /// <list type="bullet">
    /// <item><description><see cref="OperationKind.LocalReference"/></description></item>
    /// </list>
    /// <para>This interface is reserved for implementation by its associated APIs. We reserve the right to
    /// change it in the future.</para>
    /// </remarks>
    public interface ILocalReferenceOperation : IOperation
    {
        /// <summary>
        /// Referenced local variable.
        /// </summary>
        ILocalSymbol Local { get; }
        /// <summary>
        /// True if this reference is also the declaration site of this variable. This is true in out variable declarations
        /// and in deconstruction operations where a new variable is being declared.
        /// </summary>
        bool IsDeclaration { get; }
    }
    /// <summary>
    /// Represents a reference to a parameter.
    /// <para>
    /// Current usage:
    ///  (1) C# parameter reference expression.
    ///  (2) VB parameter reference expression.
    /// </para>
    /// </summary>
    /// <remarks>
    /// <para>This node is associated with the following operation kinds:</para>
    /// <list type="bullet">
    /// <item><description><see cref="OperationKind.ParameterReference"/></description></item>
    /// </list>
    /// <para>This interface is reserved for implementation by its associated APIs. We reserve the right to
    /// change it in the future.</para>
    /// </remarks>
    public interface IParameterReferenceOperation : IOperation
    {
        /// <summary>
        /// Referenced parameter.
        /// </summary>
        IParameterSymbol Parameter { get; }
    }
    /// <summary>
    /// Represents a reference to a member of a class, struct, or interface.
    /// <para>
    /// Current usage:
    ///  (1) C# member reference expression.
    ///  (2) VB member reference expression.
    /// </para>
    /// </summary>
    /// <remarks>
    /// <para>This interface is reserved for implementation by its associated APIs. We reserve the right to
    /// change it in the future.</para>
    /// </remarks>
    public interface IMemberReferenceOperation : IOperation
    {
        /// <summary>
        /// Instance of the type. Null if the reference is to a static/shared member.
        /// </summary>
        IOperation? Instance { get; }
        /// <summary>
        /// Referenced member.
        /// </summary>
        ISymbol Member { get; }
    }
    /// <summary>
    /// Represents a reference to a field.
    /// <para>
    /// Current usage:
    ///  (1) C# field reference expression.
    ///  (2) VB field reference expression.
    /// </para>
    /// </summary>
    /// <remarks>
    /// <para>This node is associated with the following operation kinds:</para>
    /// <list type="bullet">
    /// <item><description><see cref="OperationKind.FieldReference"/></description></item>
    /// </list>
    /// <para>This interface is reserved for implementation by its associated APIs. We reserve the right to
    /// change it in the future.</para>
    /// </remarks>
    public interface IFieldReferenceOperation : IMemberReferenceOperation
    {
        /// <summary>
        /// Referenced field.
        /// </summary>
        IFieldSymbol Field { get; }
        /// <summary>
        /// If the field reference is also where the field was declared.
        /// </summary>
        /// <remarks>
        /// This is only ever true in CSharp scripts, where a top-level statement creates a new variable
        /// in a reference, such as an out variable declaration or a deconstruction declaration.
        /// </remarks>
        bool IsDeclaration { get; }
    }
    /// <summary>
    /// Represents a reference to a method other than as the target of an invocation.
    /// <para>
    /// Current usage:
    ///  (1) C# method reference expression.
    ///  (2) VB method reference expression.
    /// </para>
    /// </summary>
    /// <remarks>
    /// <para>This node is associated with the following operation kinds:</para>
    /// <list type="bullet">
    /// <item><description><see cref="OperationKind.MethodReference"/></description></item>
    /// </list>
    /// <para>This interface is reserved for implementation by its associated APIs. We reserve the right to
    /// change it in the future.</para>
    /// </remarks>
    public interface IMethodReferenceOperation : IMemberReferenceOperation
    {
        /// <summary>
        /// Referenced method.
        /// </summary>
        IMethodSymbol Method { get; }
        /// <summary>
        /// Indicates whether the reference uses virtual semantics.
        /// </summary>
        bool IsVirtual { get; }
    }
    /// <summary>
    /// Represents a reference to a property.
    /// <para>
    /// Current usage:
    ///  (1) C# property reference expression.
    ///  (2) VB property reference expression.
    /// </para>
    /// </summary>
    /// <remarks>
    /// <para>This node is associated with the following operation kinds:</para>
    /// <list type="bullet">
    /// <item><description><see cref="OperationKind.PropertyReference"/></description></item>
    /// </list>
    /// <para>This interface is reserved for implementation by its associated APIs. We reserve the right to
    /// change it in the future.</para>
    /// </remarks>
    public interface IPropertyReferenceOperation : IMemberReferenceOperation
    {
        /// <summary>
        /// Referenced property.
        /// </summary>
        IPropertySymbol Property { get; }
        /// <summary>
        /// Arguments of the indexer property reference, excluding the instance argument. Arguments are in evaluation order.
        /// </summary>
        /// <remarks>
        /// If the invocation is in its expanded form, then params/ParamArray arguments would be collected into arrays.
        /// Default values are supplied for optional arguments missing in source.
        /// </remarks>
        ImmutableArray<IArgumentOperation> Arguments { get; }
    }
    /// <summary>
    /// Represents a reference to an event.
    /// <para>
    /// Current usage:
    ///  (1) C# event reference expression.
    ///  (2) VB event reference expression.
    /// </para>
    /// </summary>
    /// <remarks>
    /// <para>This node is associated with the following operation kinds:</para>
    /// <list type="bullet">
    /// <item><description><see cref="OperationKind.EventReference"/></description></item>
    /// </list>
    /// <para>This interface is reserved for implementation by its associated APIs. We reserve the right to
    /// change it in the future.</para>
    /// </remarks>
    public interface IEventReferenceOperation : IMemberReferenceOperation
    {
        /// <summary>
        /// Referenced event.
        /// </summary>
        IEventSymbol Event { get; }
    }
    /// <summary>
    /// Represents an operation with one operand and a unary operator.
    /// <para>
    /// Current usage:
    ///  (1) C# unary operation expression.
    ///  (2) VB unary operation expression.
    /// </para>
    /// </summary>
    /// <remarks>
    /// <para>This node is associated with the following operation kinds:</para>
    /// <list type="bullet">
    /// <item><description><see cref="OperationKind.Unary"/></description></item>
    /// <item><description><see cref="OperationKind.UnaryOperator"/></description></item>
    /// </list>
    /// <para>This interface is reserved for implementation by its associated APIs. We reserve the right to
    /// change it in the future.</para>
    /// </remarks>
    public interface IUnaryOperation : IOperation
    {
        /// <summary>
        /// Kind of unary operation.
        /// </summary>
        UnaryOperatorKind OperatorKind { get; }
        /// <summary>
        /// Operand.
        /// </summary>
        IOperation Operand { get; }
        /// <summary>
        /// <see langword="true" /> if this is a 'lifted' unary operator.  When there is an
        /// operator that is defined to work on a value type, 'lifted' operators are
        /// created to work on the <see cref="System.Nullable{T}" /> versions of those
        /// value types.
        /// </summary>
        bool IsLifted { get; }
        /// <summary>
        /// <see langword="true" /> if overflow checking is performed for the arithmetic operation.
        /// </summary>
        bool IsChecked { get; }
        /// <summary>
        /// Operator method used by the operation, null if the operation does not use an operator method.
        /// </summary>
        IMethodSymbol? OperatorMethod { get; }
    }
    /// <summary>
    /// Represents an operation with two operands and a binary operator that produces a result with a non-null type.
    /// <para>
    /// Current usage:
    ///  (1) C# binary operator expression.
    ///  (2) VB binary operator expression.
    /// </para>
    /// </summary>
    /// <remarks>
    /// <para>This node is associated with the following operation kinds:</para>
    /// <list type="bullet">
    /// <item><description><see cref="OperationKind.Binary"/></description></item>
    /// <item><description><see cref="OperationKind.BinaryOperator"/></description></item>
    /// </list>
    /// <para>This interface is reserved for implementation by its associated APIs. We reserve the right to
    /// change it in the future.</para>
    /// </remarks>
    public interface IBinaryOperation : IOperation
    {
        /// <summary>
        /// Kind of binary operation.
        /// </summary>
        BinaryOperatorKind OperatorKind { get; }
        /// <summary>
        /// Left operand.
        /// </summary>
        IOperation LeftOperand { get; }
        /// <summary>
        /// Right operand.
        /// </summary>
        IOperation RightOperand { get; }
        /// <summary>
        /// <see langword="true" /> if this is a 'lifted' binary operator.  When there is an
        /// operator that is defined to work on a value type, 'lifted' operators are
        /// created to work on the <see cref="System.Nullable{T}" /> versions of those
        /// value types.
        /// </summary>
        bool IsLifted { get; }
        /// <summary>
        /// <see langword="true" /> if this is a 'checked' binary operator.
        /// </summary>
        bool IsChecked { get; }
        /// <summary>
        /// <see langword="true" /> if the comparison is text based for string or object comparison in VB.
        /// </summary>
        bool IsCompareText { get; }
        /// <summary>
        /// Operator method used by the operation, null if the operation does not use an operator method.
        /// </summary>
        IMethodSymbol? OperatorMethod { get; }
    }
    /// <summary>
    /// Represents a conditional operation with:
    /// (1) <see cref="Condition" /> to be tested,
    /// (2) <see cref="WhenTrue" /> operation to be executed when <see cref="Condition" /> is true and
    /// (3) <see cref="WhenFalse" /> operation to be executed when the <see cref="Condition" /> is false.
    /// <para>
    /// Current usage:
    ///  (1) C# ternary expression "a ? b : c" and if statement.
    ///  (2) VB ternary expression "If(a, b, c)" and If Else statement.
    /// </para>
    /// </summary>
    /// <remarks>
    /// <para>This node is associated with the following operation kinds:</para>
    /// <list type="bullet">
    /// <item><description><see cref="OperationKind.Conditional"/></description></item>
    /// </list>
    /// <para>This interface is reserved for implementation by its associated APIs. We reserve the right to
    /// change it in the future.</para>
    /// </remarks>
    public interface IConditionalOperation : IOperation
    {
        /// <summary>
        /// Condition to be tested.
        /// </summary>
        IOperation Condition { get; }
        /// <summary>
        /// Operation to be executed if the <see cref="Condition" /> is true.
        /// </summary>
        IOperation WhenTrue { get; }
        /// <summary>
        /// Operation to be executed if the <see cref="Condition" /> is false.
        /// </summary>
        IOperation? WhenFalse { get; }
        /// <summary>
        /// Is result a managed reference
        /// </summary>
        bool IsRef { get; }
    }
    /// <summary>
    /// Represents a coalesce operation with two operands:
    /// (1) <see cref="Value" />, which is the first operand that is unconditionally evaluated and is the result of the operation if non null.
    /// (2) <see cref="WhenNull" />, which is the second operand that is conditionally evaluated and is the result of the operation if <see cref="Value" /> is null.
    /// <para>
    /// Current usage:
    ///  (1) C# null-coalescing expression "Value ?? WhenNull".
    ///  (2) VB binary conditional expression "If(Value, WhenNull)".
    /// </para>
    /// </summary>
    /// <remarks>
    /// <para>This node is associated with the following operation kinds:</para>
    /// <list type="bullet">
    /// <item><description><see cref="OperationKind.Coalesce"/></description></item>
    /// </list>
    /// <para>This interface is reserved for implementation by its associated APIs. We reserve the right to
    /// change it in the future.</para>
    /// </remarks>
    public interface ICoalesceOperation : IOperation
    {
        /// <summary>
        /// Operation to be unconditionally evaluated.
        /// </summary>
        IOperation Value { get; }
        /// <summary>
        /// Operation to be conditionally evaluated if <see cref="Value" /> evaluates to null/Nothing.
        /// </summary>
        IOperation WhenNull { get; }
        /// <summary>
        /// Conversion associated with <see cref="Value" /> when it is not null/Nothing.
        /// Identity if result type of the operation is the same as type of <see cref="Value" />.
        /// Otherwise, if type of <see cref="Value" /> is nullable, then conversion is applied to an
        /// unwrapped <see cref="Value" />, otherwise to the <see cref="Value" /> itself.
        /// </summary>
        CommonConversion ValueConversion { get; }
    }
    /// <summary>
    /// Represents an anonymous function operation.
    /// <para>
    /// Current usage:
    ///  (1) C# lambda expression.
    ///  (2) VB anonymous delegate expression.
    /// </para>
    /// </summary>
    /// <remarks>
    /// <para>This node is associated with the following operation kinds:</para>
    /// <list type="bullet">
    /// <item><description><see cref="OperationKind.AnonymousFunction"/></description></item>
    /// </list>
    /// <para>This interface is reserved for implementation by its associated APIs. We reserve the right to
    /// change it in the future.</para>
    /// </remarks>
    public interface IAnonymousFunctionOperation : IOperation
    {
        /// <summary>
        /// Symbol of the anonymous function.
        /// </summary>
        IMethodSymbol Symbol { get; }
        /// <summary>
        /// Body of the anonymous function.
        /// </summary>
        IBlockOperation Body { get; }
    }
    /// <summary>
    /// Represents creation of an object instance.
    /// <para>
    /// Current usage:
    ///  (1) C# new expression.
    ///  (2) VB New expression.
    /// </para>
    /// </summary>
    /// <remarks>
    /// <para>This node is associated with the following operation kinds:</para>
    /// <list type="bullet">
    /// <item><description><see cref="OperationKind.ObjectCreation"/></description></item>
    /// </list>
    /// <para>This interface is reserved for implementation by its associated APIs. We reserve the right to
    /// change it in the future.</para>
    /// </remarks>
    public interface IObjectCreationOperation : IOperation
    {
        /// <summary>
        /// Constructor to be invoked on the created instance.
        /// </summary>
        IMethodSymbol? Constructor { get; }
        /// <summary>
        /// Object or collection initializer, if any.
        /// </summary>
        IObjectOrCollectionInitializerOperation? Initializer { get; }
        /// <summary>
        /// Arguments of the object creation, excluding the instance argument. Arguments are in evaluation order.
        /// </summary>
        /// <remarks>
        /// If the invocation is in its expanded form, then params/ParamArray arguments would be collected into arrays.
        /// Default values are supplied for optional arguments missing in source.
        /// </remarks>
        ImmutableArray<IArgumentOperation> Arguments { get; }
    }
    /// <summary>
    /// Represents a creation of a type parameter object, i.e. new T(), where T is a type parameter with new constraint.
    /// <para>
    /// Current usage:
    ///  (1) C# type parameter object creation expression.
    ///  (2) VB type parameter object creation expression.
    /// </para>
    /// </summary>
    /// <remarks>
    /// <para>This node is associated with the following operation kinds:</para>
    /// <list type="bullet">
    /// <item><description><see cref="OperationKind.TypeParameterObjectCreation"/></description></item>
    /// </list>
    /// <para>This interface is reserved for implementation by its associated APIs. We reserve the right to
    /// change it in the future.</para>
    /// </remarks>
    public interface ITypeParameterObjectCreationOperation : IOperation
    {
        /// <summary>
        /// Object or collection initializer, if any.
        /// </summary>
        IObjectOrCollectionInitializerOperation? Initializer { get; }
    }
    /// <summary>
    /// Represents the creation of an array instance.
    /// <para>
    /// Current usage:
    ///  (1) C# array creation expression.
    ///  (2) VB array creation expression.
    /// </para>
    /// </summary>
    /// <remarks>
    /// <para>This node is associated with the following operation kinds:</para>
    /// <list type="bullet">
    /// <item><description><see cref="OperationKind.ArrayCreation"/></description></item>
    /// </list>
    /// <para>This interface is reserved for implementation by its associated APIs. We reserve the right to
    /// change it in the future.</para>
    /// </remarks>
    public interface IArrayCreationOperation : IOperation
    {
        /// <summary>
        /// Sizes of the dimensions of the created array instance.
        /// </summary>
        ImmutableArray<IOperation> DimensionSizes { get; }
        /// <summary>
        /// Values of elements of the created array instance.
        /// </summary>
        IArrayInitializerOperation? Initializer { get; }
    }
    /// <summary>
    /// Represents an implicit/explicit reference to an instance.
    /// <para>
    /// Current usage:
    ///  (1) C# this or base expression.
    ///  (2) VB Me, MyClass, or MyBase expression.
    ///  (3) C# object or collection or 'with' expression initializers.
    ///  (4) VB With statements, object or collection initializers.
    /// </para>
    /// </summary>
    /// <remarks>
    /// <para>This node is associated with the following operation kinds:</para>
    /// <list type="bullet">
    /// <item><description><see cref="OperationKind.InstanceReference"/></description></item>
    /// </list>
    /// <para>This interface is reserved for implementation by its associated APIs. We reserve the right to
    /// change it in the future.</para>
    /// </remarks>
    public interface IInstanceReferenceOperation : IOperation
    {
        /// <summary>
        /// The kind of reference that is being made.
        /// </summary>
        InstanceReferenceKind ReferenceKind { get; }
    }
    /// <summary>
    /// Represents an operation that tests if a value is of a specific type.
    /// <para>
    /// Current usage:
    ///  (1) C# "is" operator expression.
    ///  (2) VB "TypeOf" and "TypeOf IsNot" expression.
    /// </para>
    /// </summary>
    /// <remarks>
    /// <para>This node is associated with the following operation kinds:</para>
    /// <list type="bullet">
    /// <item><description><see cref="OperationKind.IsType"/></description></item>
    /// </list>
    /// <para>This interface is reserved for implementation by its associated APIs. We reserve the right to
    /// change it in the future.</para>
    /// </remarks>
    public interface IIsTypeOperation : IOperation
    {
        /// <summary>
        /// Value to test.
        /// </summary>
        IOperation ValueOperand { get; }
        /// <summary>
        /// Type for which to test.
        /// </summary>
        ITypeSymbol TypeOperand { get; }
        /// <summary>
        /// Flag indicating if this is an "is not" type expression.
        /// True for VB "TypeOf ... IsNot ..." expression.
        /// False, otherwise.
        /// </summary>
        bool IsNegated { get; }
    }
    /// <summary>
    /// Represents an await operation.
    /// <para>
    /// Current usage:
    ///  (1) C# await expression.
    ///  (2) VB await expression.
    /// </para>
    /// </summary>
    /// <remarks>
    /// <para>This node is associated with the following operation kinds:</para>
    /// <list type="bullet">
    /// <item><description><see cref="OperationKind.Await"/></description></item>
    /// </list>
    /// <para>This interface is reserved for implementation by its associated APIs. We reserve the right to
    /// change it in the future.</para>
    /// </remarks>
    public interface IAwaitOperation : IOperation
    {
        /// <summary>
        /// Awaited operation.
        /// </summary>
        IOperation Operation { get; }
    }
    /// <summary>
    /// Represents a base interface for assignments.
    /// <para>
    /// Current usage:
    ///  (1) C# simple, compound and deconstruction assignment expressions.
    ///  (2) VB simple and compound assignment expressions.
    /// </para>
    /// </summary>
    /// <remarks>
    /// <para>This interface is reserved for implementation by its associated APIs. We reserve the right to
    /// change it in the future.</para>
    /// </remarks>
    public interface IAssignmentOperation : IOperation
    {
        /// <summary>
        /// Target of the assignment.
        /// </summary>
        IOperation Target { get; }
        /// <summary>
        /// Value to be assigned to the target of the assignment.
        /// </summary>
        IOperation Value { get; }
    }
    /// <summary>
    /// Represents a simple assignment operation.
    /// <para>
    /// Current usage:
    ///  (1) C# simple assignment expression.
    ///  (2) VB simple assignment expression.
    /// </para>
    /// </summary>
    /// <remarks>
    /// <para>This node is associated with the following operation kinds:</para>
    /// <list type="bullet">
    /// <item><description><see cref="OperationKind.SimpleAssignment"/></description></item>
    /// </list>
    /// <para>This interface is reserved for implementation by its associated APIs. We reserve the right to
    /// change it in the future.</para>
    /// </remarks>
    public interface ISimpleAssignmentOperation : IAssignmentOperation
    {
        /// <summary>
        /// Is this a ref assignment
        /// </summary>
        bool IsRef { get; }
    }
    /// <summary>
    /// Represents a compound assignment that mutates the target with the result of a binary operation.
    /// <para>
    /// Current usage:
    ///  (1) C# compound assignment expression.
    ///  (2) VB compound assignment expression.
    /// </para>
    /// </summary>
    /// <remarks>
    /// <para>This node is associated with the following operation kinds:</para>
    /// <list type="bullet">
    /// <item><description><see cref="OperationKind.CompoundAssignment"/></description></item>
    /// </list>
    /// <para>This interface is reserved for implementation by its associated APIs. We reserve the right to
    /// change it in the future.</para>
    /// </remarks>
    public interface ICompoundAssignmentOperation : IAssignmentOperation
    {
        /// <summary>
        /// Conversion applied to <see cref="IAssignmentOperation.Target" /> before the operation occurs.
        /// </summary>
        CommonConversion InConversion { get; }
        /// <summary>
        /// Conversion applied to the result of the binary operation, before it is assigned back to
        /// <see cref="IAssignmentOperation.Target" />.
        /// </summary>
        CommonConversion OutConversion { get; }
        /// <summary>
        /// Kind of binary operation.
        /// </summary>
        BinaryOperatorKind OperatorKind { get; }
        /// <summary>
        /// <see langword="true" /> if this assignment contains a 'lifted' binary operation.
        /// </summary>
        bool IsLifted { get; }
        /// <summary>
        /// <see langword="true" /> if overflow checking is performed for the arithmetic operation.
        /// </summary>
        bool IsChecked { get; }
        /// <summary>
        /// Operator method used by the operation, null if the operation does not use an operator method.
        /// </summary>
        IMethodSymbol? OperatorMethod { get; }
    }
    /// <summary>
    /// Represents a parenthesized operation.
    /// <para>
    /// Current usage:
    ///  (1) VB parenthesized expression.
    /// </para>
    /// </summary>
    /// <remarks>
    /// <para>This node is associated with the following operation kinds:</para>
    /// <list type="bullet">
    /// <item><description><see cref="OperationKind.Parenthesized"/></description></item>
    /// </list>
    /// <para>This interface is reserved for implementation by its associated APIs. We reserve the right to
    /// change it in the future.</para>
    /// </remarks>
    public interface IParenthesizedOperation : IOperation
    {
        /// <summary>
        /// Operand enclosed in parentheses.
        /// </summary>
        IOperation Operand { get; }
    }
    /// <summary>
    /// Represents a binding of an event.
    /// <para>
    /// Current usage:
    ///  (1) C# event assignment expression.
    ///  (2) VB Add/Remove handler statement.
    /// </para>
    /// </summary>
    /// <remarks>
    /// <para>This node is associated with the following operation kinds:</para>
    /// <list type="bullet">
    /// <item><description><see cref="OperationKind.EventAssignment"/></description></item>
    /// </list>
    /// <para>This interface is reserved for implementation by its associated APIs. We reserve the right to
    /// change it in the future.</para>
    /// </remarks>
    public interface IEventAssignmentOperation : IOperation
    {
        /// <summary>
        /// Reference to the event being bound.
        /// </summary>
        IOperation EventReference { get; }
        /// <summary>
        /// Handler supplied for the event.
        /// </summary>
        IOperation HandlerValue { get; }
        /// <summary>
        /// True for adding a binding, false for removing one.
        /// </summary>
        bool Adds { get; }
    }
    /// <summary>
    /// Represents a conditionally accessed operation. Note that <see cref="IConditionalAccessInstanceOperation" /> is used to refer to the value
    /// of <see cref="Operation" /> within <see cref="WhenNotNull" />.
    /// <para>
    /// Current usage:
    ///  (1) C# conditional access expression (? or ?. operator).
    ///  (2) VB conditional access expression (? or ?. operator).
    /// </para>
    /// </summary>
    /// <remarks>
    /// <para>This node is associated with the following operation kinds:</para>
    /// <list type="bullet">
    /// <item><description><see cref="OperationKind.ConditionalAccess"/></description></item>
    /// </list>
    /// <para>This interface is reserved for implementation by its associated APIs. We reserve the right to
    /// change it in the future.</para>
    /// </remarks>
    public interface IConditionalAccessOperation : IOperation
    {
        /// <summary>
        /// Operation that will be evaluated and accessed if non null.
        /// </summary>
        IOperation Operation { get; }
        /// <summary>
        /// Operation to be evaluated if <see cref="Operation" /> is non null.
        /// </summary>
        IOperation WhenNotNull { get; }
    }
    /// <summary>
    /// Represents the value of a conditionally-accessed operation within <see cref="IConditionalAccessOperation.WhenNotNull" />.
    /// For a conditional access operation of the form <c>someExpr?.Member</c>, this operation is used as the InstanceReceiver for the right operation <c>Member</c>.
    /// See https://github.com/dotnet/roslyn/issues/21279#issuecomment-323153041 for more details.
    /// <para>
    /// Current usage:
    ///  (1) C# conditional access instance expression.
    ///  (2) VB conditional access instance expression.
    /// </para>
    /// </summary>
    /// <remarks>
    /// <para>This node is associated with the following operation kinds:</para>
    /// <list type="bullet">
    /// <item><description><see cref="OperationKind.ConditionalAccessInstance"/></description></item>
    /// </list>
    /// <para>This interface is reserved for implementation by its associated APIs. We reserve the right to
    /// change it in the future.</para>
    /// </remarks>
    public interface IConditionalAccessInstanceOperation : IOperation
    {
    }
    /// <summary>
    /// Represents an interpolated string.
    /// <para>
    /// Current usage:
    ///  (1) C# interpolated string expression.
    ///  (2) VB interpolated string expression.
    /// </para>
    /// </summary>
    /// <remarks>
    /// <para>This node is associated with the following operation kinds:</para>
    /// <list type="bullet">
    /// <item><description><see cref="OperationKind.InterpolatedString"/></description></item>
    /// </list>
    /// <para>This interface is reserved for implementation by its associated APIs. We reserve the right to
    /// change it in the future.</para>
    /// </remarks>
    public interface IInterpolatedStringOperation : IOperation
    {
        /// <summary>
        /// Constituent parts of interpolated string, each of which is an <see cref="IInterpolatedStringContentOperation" />.
        /// </summary>
        ImmutableArray<IInterpolatedStringContentOperation> Parts { get; }
    }
    /// <summary>
    /// Represents a creation of anonymous object.
    /// <para>
    /// Current usage:
    ///  (1) C# "new { ... }" expression
    ///  (2) VB "New With { ... }" expression
    /// </para>
    /// </summary>
    /// <remarks>
    /// <para>This node is associated with the following operation kinds:</para>
    /// <list type="bullet">
    /// <item><description><see cref="OperationKind.AnonymousObjectCreation"/></description></item>
    /// </list>
    /// <para>This interface is reserved for implementation by its associated APIs. We reserve the right to
    /// change it in the future.</para>
    /// </remarks>
    public interface IAnonymousObjectCreationOperation : IOperation
    {
        /// <summary>
        /// Property initializers.
        /// Each initializer is an <see cref="ISimpleAssignmentOperation" />, with an <see cref="IPropertyReferenceOperation" />
        /// as the target whose Instance is an <see cref="IInstanceReferenceOperation" /> with <see cref="InstanceReferenceKind.ImplicitReceiver" /> kind.
        /// </summary>
        ImmutableArray<IOperation> Initializers { get; }
    }
    /// <summary>
    /// Represents an initialization for an object or collection creation.
    /// <para>
    /// Current usage:
    ///  (1) C# object or collection initializer expression.
    ///  (2) VB object or collection initializer expression.
    /// For example, object initializer "{ X = x }" within object creation "new Class() { X = x }" and
    /// collection initializer "{ x, y, 3 }" within collection creation "new MyList() { x, y, 3 }".
    /// </para>
    /// </summary>
    /// <remarks>
    /// <para>This node is associated with the following operation kinds:</para>
    /// <list type="bullet">
    /// <item><description><see cref="OperationKind.ObjectOrCollectionInitializer"/></description></item>
    /// </list>
    /// <para>This interface is reserved for implementation by its associated APIs. We reserve the right to
    /// change it in the future.</para>
    /// </remarks>
    public interface IObjectOrCollectionInitializerOperation : IOperation
    {
        /// <summary>
        /// Object member or collection initializers.
        /// </summary>
        ImmutableArray<IOperation> Initializers { get; }
    }
    /// <summary>
    /// Represents an initialization of member within an object initializer with a nested object or collection initializer.
    /// <para>
    /// Current usage:
    ///  (1) C# nested member initializer expression.
    ///   For example, given an object creation with initializer "new Class() { X = x, Y = { x, y, 3 }, Z = { X = z } }",
    ///   member initializers for Y and Z, i.e. "Y = { x, y, 3 }", and "Z = { X = z }" are nested member initializers represented by this operation.
    /// </para>
    /// </summary>
    /// <remarks>
    /// <para>This node is associated with the following operation kinds:</para>
    /// <list type="bullet">
    /// <item><description><see cref="OperationKind.MemberInitializer"/></description></item>
    /// </list>
    /// <para>This interface is reserved for implementation by its associated APIs. We reserve the right to
    /// change it in the future.</para>
    /// </remarks>
    public interface IMemberInitializerOperation : IOperation
    {
        /// <summary>
        /// Initialized member reference <see cref="IMemberReferenceOperation" /> or an invalid operation for error cases.
        /// </summary>
        IOperation InitializedMember { get; }
        /// <summary>
        /// Member initializer.
        /// </summary>
        IObjectOrCollectionInitializerOperation Initializer { get; }
    }
    /// <summary>
    /// Obsolete interface that used to represent a collection element initializer. It has been replaced by
    /// <see cref="IInvocationOperation" /> and <see cref="IDynamicInvocationOperation" />, as appropriate.
    /// <para>
    /// Current usage:
    ///   None. This API has been obsoleted in favor of <see cref="IInvocationOperation" /> and <see cref="IDynamicInvocationOperation" />.
    /// </para>
    /// </summary>
    /// <remarks>
    /// <para>This node is associated with the following operation kinds:</para>
    /// <list type="bullet">
    /// <item><description><see cref="OperationKind.CollectionElementInitializer"/></description></item>
    /// </list>
    /// <para>This interface is reserved for implementation by its associated APIs. We reserve the right to
    /// change it in the future.</para>
    /// </remarks>
    [Obsolete("ICollectionElementInitializerOperation has been replaced with " + nameof(IInvocationOperation) + " and " + nameof(IDynamicInvocationOperation), error: true)]
    public interface ICollectionElementInitializerOperation : IOperation
    {
        IMethodSymbol AddMethod { get; }
        ImmutableArray<IOperation> Arguments { get; }
        bool IsDynamic { get; }
    }
    /// <summary>
    /// Represents an operation that gets a string value for the <see cref="Argument" /> name.
    /// <para>
    /// Current usage:
    ///  (1) C# nameof expression.
    ///  (2) VB NameOf expression.
    /// </para>
    /// </summary>
    /// <remarks>
    /// <para>This node is associated with the following operation kinds:</para>
    /// <list type="bullet">
    /// <item><description><see cref="OperationKind.NameOf"/></description></item>
    /// </list>
    /// <para>This interface is reserved for implementation by its associated APIs. We reserve the right to
    /// change it in the future.</para>
    /// </remarks>
    public interface INameOfOperation : IOperation
    {
        /// <summary>
        /// Argument to the name of operation.
        /// </summary>
        IOperation Argument { get; }
    }
    /// <summary>
    /// Represents a tuple with one or more elements.
    /// <para>
    /// Current usage:
    ///  (1) C# tuple expression.
    ///  (2) VB tuple expression.
    /// </para>
    /// </summary>
    /// <remarks>
    /// <para>This node is associated with the following operation kinds:</para>
    /// <list type="bullet">
    /// <item><description><see cref="OperationKind.Tuple"/></description></item>
    /// </list>
    /// <para>This interface is reserved for implementation by its associated APIs. We reserve the right to
    /// change it in the future.</para>
    /// </remarks>
    public interface ITupleOperation : IOperation
    {
        /// <summary>
        /// Tuple elements.
        /// </summary>
        ImmutableArray<IOperation> Elements { get; }
        /// <summary>
        /// Natural type of the tuple, or null if tuple doesn't have a natural type.
        /// Natural type can be different from <see cref="IOperation.Type" /> depending on the
        /// conversion context, in which the tuple is used.
        /// </summary>
        ITypeSymbol? NaturalType { get; }
    }
    /// <summary>
    /// Represents an object creation with a dynamically bound constructor.
    /// <para>
    /// Current usage:
    ///  (1) C# "new" expression with dynamic argument(s).
    ///  (2) VB late bound "New" expression.
    /// </para>
    /// </summary>
    /// <remarks>
    /// <para>This node is associated with the following operation kinds:</para>
    /// <list type="bullet">
    /// <item><description><see cref="OperationKind.DynamicObjectCreation"/></description></item>
    /// </list>
    /// <para>This interface is reserved for implementation by its associated APIs. We reserve the right to
    /// change it in the future.</para>
    /// </remarks>
    public interface IDynamicObjectCreationOperation : IOperation
    {
        /// <summary>
        /// Object or collection initializer, if any.
        /// </summary>
        IObjectOrCollectionInitializerOperation? Initializer { get; }
        /// <summary>
        /// Dynamically bound arguments, excluding the instance argument.
        /// </summary>
        ImmutableArray<IOperation> Arguments { get; }
    }
    /// <summary>
    /// Represents a reference to a member of a class, struct, or module that is dynamically bound.
    /// <para>
    /// Current usage:
    ///  (1) C# dynamic member reference expression.
    ///  (2) VB late bound member reference expression.
    /// </para>
    /// </summary>
    /// <remarks>
    /// <para>This node is associated with the following operation kinds:</para>
    /// <list type="bullet">
    /// <item><description><see cref="OperationKind.DynamicMemberReference"/></description></item>
    /// </list>
    /// <para>This interface is reserved for implementation by its associated APIs. We reserve the right to
    /// change it in the future.</para>
    /// </remarks>
    public interface IDynamicMemberReferenceOperation : IOperation
    {
        /// <summary>
        /// Instance receiver, if it exists.
        /// </summary>
        IOperation? Instance { get; }
        /// <summary>
        /// Referenced member.
        /// </summary>
        string MemberName { get; }
        /// <summary>
        /// Type arguments.
        /// </summary>
        ImmutableArray<ITypeSymbol> TypeArguments { get; }
        /// <summary>
        /// The containing type of the referenced member, if different from type of the <see cref="Instance" />.
        /// </summary>
        ITypeSymbol? ContainingType { get; }
    }
    /// <summary>
    /// Represents a invocation that is dynamically bound.
    /// <para>
    /// Current usage:
    ///  (1) C# dynamic invocation expression.
    ///  (2) C# dynamic collection element initializer.
    ///      For example, in the following collection initializer: <code>new C() { do1, do2, do3 }</code> where
    ///      the doX objects are of type dynamic, we'll have 3 <see cref="IDynamicInvocationOperation" /> with do1, do2, and
    ///      do3 as their arguments.
    ///  (3) VB late bound invocation expression.
    ///  (4) VB dynamic collection element initializer.
    ///      Similar to the C# example, <code>New C() From {do1, do2, do3}</code> will generate 3 <see cref="IDynamicInvocationOperation" />
    ///      nodes with do1, do2, and do3 as their arguments, respectively.
    /// </para>
    /// </summary>
    /// <remarks>
    /// <para>This node is associated with the following operation kinds:</para>
    /// <list type="bullet">
    /// <item><description><see cref="OperationKind.DynamicInvocation"/></description></item>
    /// </list>
    /// <para>This interface is reserved for implementation by its associated APIs. We reserve the right to
    /// change it in the future.</para>
    /// </remarks>
    public interface IDynamicInvocationOperation : IOperation
    {
        /// <summary>
        /// Dynamically or late bound operation.
        /// </summary>
        IOperation Operation { get; }
        /// <summary>
        /// Dynamically bound arguments, excluding the instance argument.
        /// </summary>
        ImmutableArray<IOperation> Arguments { get; }
    }
    /// <summary>
    /// Represents an indexer access that is dynamically bound.
    /// <para>
    /// Current usage:
    ///  (1) C# dynamic indexer access expression.
    /// </para>
    /// </summary>
    /// <remarks>
    /// <para>This node is associated with the following operation kinds:</para>
    /// <list type="bullet">
    /// <item><description><see cref="OperationKind.DynamicIndexerAccess"/></description></item>
    /// </list>
    /// <para>This interface is reserved for implementation by its associated APIs. We reserve the right to
    /// change it in the future.</para>
    /// </remarks>
    public interface IDynamicIndexerAccessOperation : IOperation
    {
        /// <summary>
        /// Dynamically indexed operation.
        /// </summary>
        IOperation Operation { get; }
        /// <summary>
        /// Dynamically bound arguments, excluding the instance argument.
        /// </summary>
        ImmutableArray<IOperation> Arguments { get; }
    }
    /// <summary>
    /// Represents an unrolled/lowered query operation.
    /// For example, for a C# query expression "from x in set where x.Name != null select x.Name", the Operation tree has the following shape:
    ///   ITranslatedQueryExpression
    ///     IInvocationExpression ('Select' invocation for "select x.Name")
    ///       IInvocationExpression ('Where' invocation for "where x.Name != null")
    ///         IInvocationExpression ('From' invocation for "from x in set")
    /// <para>
    /// Current usage:
    ///  (1) C# query expression.
    ///  (2) VB query expression.
    /// </para>
    /// </summary>
    /// <remarks>
    /// <para>This node is associated with the following operation kinds:</para>
    /// <list type="bullet">
    /// <item><description><see cref="OperationKind.TranslatedQuery"/></description></item>
    /// </list>
    /// <para>This interface is reserved for implementation by its associated APIs. We reserve the right to
    /// change it in the future.</para>
    /// </remarks>
    public interface ITranslatedQueryOperation : IOperation
    {
        /// <summary>
        /// Underlying unrolled operation.
        /// </summary>
        IOperation Operation { get; }
    }
    /// <summary>
    /// Represents a delegate creation. This is created whenever a new delegate is created.
    /// <para>
    /// Current usage:
    ///  (1) C# delegate creation expression.
    ///  (2) VB delegate creation expression.
    /// </para>
    /// </summary>
    /// <remarks>
    /// <para>This node is associated with the following operation kinds:</para>
    /// <list type="bullet">
    /// <item><description><see cref="OperationKind.DelegateCreation"/></description></item>
    /// </list>
    /// <para>This interface is reserved for implementation by its associated APIs. We reserve the right to
    /// change it in the future.</para>
    /// </remarks>
    public interface IDelegateCreationOperation : IOperation
    {
        /// <summary>
        /// The lambda or method binding that this delegate is created from.
        /// </summary>
        IOperation Target { get; }
    }
    /// <summary>
    /// Represents a default value operation.
    /// <para>
    /// Current usage:
    ///  (1) C# default value expression.
    /// </para>
    /// </summary>
    /// <remarks>
    /// <para>This node is associated with the following operation kinds:</para>
    /// <list type="bullet">
    /// <item><description><see cref="OperationKind.DefaultValue"/></description></item>
    /// </list>
    /// <para>This interface is reserved for implementation by its associated APIs. We reserve the right to
    /// change it in the future.</para>
    /// </remarks>
    public interface IDefaultValueOperation : IOperation
    {
    }
    /// <summary>
    /// Represents an operation that gets <see cref="System.Type" /> for the given <see cref="TypeOperand" />.
    /// <para>
    /// Current usage:
    ///  (1) C# typeof expression.
    ///  (2) VB GetType expression.
    /// </para>
    /// </summary>
    /// <remarks>
    /// <para>This node is associated with the following operation kinds:</para>
    /// <list type="bullet">
    /// <item><description><see cref="OperationKind.TypeOf"/></description></item>
    /// </list>
    /// <para>This interface is reserved for implementation by its associated APIs. We reserve the right to
    /// change it in the future.</para>
    /// </remarks>
    public interface ITypeOfOperation : IOperation
    {
        /// <summary>
        /// Type operand.
        /// </summary>
        ITypeSymbol TypeOperand { get; }
    }
    /// <summary>
    /// Represents an operation to compute the size of a given type.
    /// <para>
    /// Current usage:
    ///  (1) C# sizeof expression.
    /// </para>
    /// </summary>
    /// <remarks>
    /// <para>This node is associated with the following operation kinds:</para>
    /// <list type="bullet">
    /// <item><description><see cref="OperationKind.SizeOf"/></description></item>
    /// </list>
    /// <para>This interface is reserved for implementation by its associated APIs. We reserve the right to
    /// change it in the future.</para>
    /// </remarks>
    public interface ISizeOfOperation : IOperation
    {
        /// <summary>
        /// Type operand.
        /// </summary>
        ITypeSymbol TypeOperand { get; }
    }
    /// <summary>
    /// Represents an operation that creates a pointer value by taking the address of a reference.
    /// <para>
    /// Current usage:
    ///  (1) C# address of expression
    /// </para>
    /// </summary>
    /// <remarks>
    /// <para>This node is associated with the following operation kinds:</para>
    /// <list type="bullet">
    /// <item><description><see cref="OperationKind.AddressOf"/></description></item>
    /// </list>
    /// <para>This interface is reserved for implementation by its associated APIs. We reserve the right to
    /// change it in the future.</para>
    /// </remarks>
    public interface IAddressOfOperation : IOperation
    {
        /// <summary>
        /// Addressed reference.
        /// </summary>
        IOperation Reference { get; }
    }
    /// <summary>
    /// Represents an operation that tests if a value matches a specific pattern.
    /// <para>
    /// Current usage:
    ///  (1) C# is pattern expression. For example, "x is int i".
    /// </para>
    /// </summary>
    /// <remarks>
    /// <para>This node is associated with the following operation kinds:</para>
    /// <list type="bullet">
    /// <item><description><see cref="OperationKind.IsPattern"/></description></item>
    /// </list>
    /// <para>This interface is reserved for implementation by its associated APIs. We reserve the right to
    /// change it in the future.</para>
    /// </remarks>
    public interface IIsPatternOperation : IOperation
    {
        /// <summary>
        /// Underlying operation to test.
        /// </summary>
        IOperation Value { get; }
        /// <summary>
        /// Pattern.
        /// </summary>
        IPatternOperation Pattern { get; }
    }
    /// <summary>
    /// Represents an <see cref="OperationKind.Increment" /> or <see cref="OperationKind.Decrement" /> operation.
    /// Note that this operation is different from an <see cref="IUnaryOperation" /> as it mutates the <see cref="Target" />,
    /// while unary operator expression does not mutate it's operand.
    /// <para>
    /// Current usage:
    ///  (1) C# increment expression or decrement expression.
    /// </para>
    /// </summary>
    /// <remarks>
    /// <para>This node is associated with the following operation kinds:</para>
    /// <list type="bullet">
    /// <item><description><see cref="OperationKind.Increment"/></description></item>
    /// <item><description><see cref="OperationKind.Decrement"/></description></item>
    /// </list>
    /// <para>This interface is reserved for implementation by its associated APIs. We reserve the right to
    /// change it in the future.</para>
    /// </remarks>
    public interface IIncrementOrDecrementOperation : IOperation
    {
        /// <summary>
        /// <see langword="true" /> if this is a postfix expression. <see langword="false" /> if this is a prefix expression.
        /// </summary>
        bool IsPostfix { get; }
        /// <summary>
        /// <see langword="true" /> if this is a 'lifted' increment operator.  When there
        /// is an operator that is defined to work on a value type, 'lifted' operators are
        /// created to work on the <see cref="System.Nullable{T}" /> versions of those
        /// value types.
        /// </summary>
        bool IsLifted { get; }
        /// <summary>
        /// <see langword="true" /> if overflow checking is performed for the arithmetic operation.
        /// </summary>
        bool IsChecked { get; }
        /// <summary>
        /// Target of the assignment.
        /// </summary>
        IOperation Target { get; }
        /// <summary>
        /// Operator method used by the operation, null if the operation does not use an operator method.
        /// </summary>
        IMethodSymbol? OperatorMethod { get; }
    }
    /// <summary>
    /// Represents an operation to throw an exception.
    /// <para>
    /// Current usage:
    ///  (1) C# throw expression.
    ///  (2) C# throw statement.
    ///  (2) VB Throw statement.
    /// </para>
    /// </summary>
    /// <remarks>
    /// <para>This node is associated with the following operation kinds:</para>
    /// <list type="bullet">
    /// <item><description><see cref="OperationKind.Throw"/></description></item>
    /// </list>
    /// <para>This interface is reserved for implementation by its associated APIs. We reserve the right to
    /// change it in the future.</para>
    /// </remarks>
    public interface IThrowOperation : IOperation
    {
        /// <summary>
        /// Instance of an exception being thrown.
        /// </summary>
        IOperation? Exception { get; }
    }
    /// <summary>
    /// Represents a assignment with a deconstruction.
    /// <para>
    /// Current usage:
    ///  (1) C# deconstruction assignment expression.
    /// </para>
    /// </summary>
    /// <remarks>
    /// <para>This node is associated with the following operation kinds:</para>
    /// <list type="bullet">
    /// <item><description><see cref="OperationKind.DeconstructionAssignment"/></description></item>
    /// </list>
    /// <para>This interface is reserved for implementation by its associated APIs. We reserve the right to
    /// change it in the future.</para>
    /// </remarks>
    public interface IDeconstructionAssignmentOperation : IAssignmentOperation
    {
    }
    /// <summary>
    /// Represents a declaration expression operation. Unlike a regular variable declaration <see cref="IVariableDeclaratorOperation" /> and <see cref="IVariableDeclarationOperation" />, this operation represents an "expression" declaring a variable.
    /// <para>
    /// Current usage:
    ///  (1) C# declaration expression. For example,
    ///  (a) "var (x, y)" is a deconstruction declaration expression with variables x and y.
    ///  (b) "(var x, var y)" is a tuple expression with two declaration expressions.
    ///  (c) "M(out var x);" is an invocation expression with an out "var x" declaration expression.
    /// </para>
    /// </summary>
    /// <remarks>
    /// <para>This node is associated with the following operation kinds:</para>
    /// <list type="bullet">
    /// <item><description><see cref="OperationKind.DeclarationExpression"/></description></item>
    /// </list>
    /// <para>This interface is reserved for implementation by its associated APIs. We reserve the right to
    /// change it in the future.</para>
    /// </remarks>
    public interface IDeclarationExpressionOperation : IOperation
    {
        /// <summary>
        /// Underlying expression.
        /// </summary>
        IOperation Expression { get; }
    }
    /// <summary>
    /// Represents an argument value that has been omitted in an invocation.
    /// <para>
    /// Current usage:
    ///  (1) VB omitted argument in an invocation expression.
    /// </para>
    /// </summary>
    /// <remarks>
    /// <para>This node is associated with the following operation kinds:</para>
    /// <list type="bullet">
    /// <item><description><see cref="OperationKind.OmittedArgument"/></description></item>
    /// </list>
    /// <para>This interface is reserved for implementation by its associated APIs. We reserve the right to
    /// change it in the future.</para>
    /// </remarks>
    public interface IOmittedArgumentOperation : IOperation
    {
    }
    /// <summary>
    /// Represents an initializer for a field, property, parameter or a local variable declaration.
    /// <para>
    /// Current usage:
    ///  (1) C# field, property, parameter or local variable initializer.
    ///  (2) VB field(s), property, parameter or local variable initializer.
    /// </para>
    /// </summary>
    /// <remarks>
    /// <para>This interface is reserved for implementation by its associated APIs. We reserve the right to
    /// change it in the future.</para>
    /// </remarks>
    public interface ISymbolInitializerOperation : IOperation
    {
        /// <summary>
        /// Local declared in and scoped to the <see cref="Value" />.
        /// </summary>
        ImmutableArray<ILocalSymbol> Locals { get; }
        /// <summary>
        /// Underlying initializer value.
        /// </summary>
        IOperation Value { get; }
    }
    /// <summary>
    /// Represents an initialization of a field.
    /// <para>
    /// Current usage:
    ///  (1) C# field initializer with equals value clause.
    ///  (2) VB field(s) initializer with equals value clause or AsNew clause. Multiple fields can be initialized with AsNew clause in VB.
    /// </para>
    /// </summary>
    /// <remarks>
    /// <para>This node is associated with the following operation kinds:</para>
    /// <list type="bullet">
    /// <item><description><see cref="OperationKind.FieldInitializer"/></description></item>
    /// </list>
    /// <para>This interface is reserved for implementation by its associated APIs. We reserve the right to
    /// change it in the future.</para>
    /// </remarks>
    public interface IFieldInitializerOperation : ISymbolInitializerOperation
    {
        /// <summary>
        /// Initialized fields. There can be multiple fields for Visual Basic fields declared with AsNew clause.
        /// </summary>
        ImmutableArray<IFieldSymbol> InitializedFields { get; }
    }
    /// <summary>
    /// Represents an initialization of a local variable.
    /// <para>
    /// Current usage:
    ///  (1) C# local variable initializer with equals value clause.
    ///  (2) VB local variable initializer with equals value clause or AsNew clause.
    /// </para>
    /// </summary>
    /// <remarks>
    /// <para>This node is associated with the following operation kinds:</para>
    /// <list type="bullet">
    /// <item><description><see cref="OperationKind.VariableInitializer"/></description></item>
    /// </list>
    /// <para>This interface is reserved for implementation by its associated APIs. We reserve the right to
    /// change it in the future.</para>
    /// </remarks>
    public interface IVariableInitializerOperation : ISymbolInitializerOperation
    {
    }
    /// <summary>
    /// Represents an initialization of a property.
    /// <para>
    /// Current usage:
    ///  (1) C# property initializer with equals value clause.
    ///  (2) VB property initializer with equals value clause or AsNew clause. Multiple properties can be initialized with 'WithEvents' declaration with AsNew clause in VB.
    /// </para>
    /// </summary>
    /// <remarks>
    /// <para>This node is associated with the following operation kinds:</para>
    /// <list type="bullet">
    /// <item><description><see cref="OperationKind.PropertyInitializer"/></description></item>
    /// </list>
    /// <para>This interface is reserved for implementation by its associated APIs. We reserve the right to
    /// change it in the future.</para>
    /// </remarks>
    public interface IPropertyInitializerOperation : ISymbolInitializerOperation
    {
        /// <summary>
        /// Initialized properties. There can be multiple properties for Visual Basic 'WithEvents' declaration with AsNew clause.
        /// </summary>
        ImmutableArray<IPropertySymbol> InitializedProperties { get; }
    }
    /// <summary>
    /// Represents an initialization of a parameter at the point of declaration.
    /// <para>
    /// Current usage:
    ///  (1) C# parameter initializer with equals value clause.
    ///  (2) VB parameter initializer with equals value clause.
    /// </para>
    /// </summary>
    /// <remarks>
    /// <para>This node is associated with the following operation kinds:</para>
    /// <list type="bullet">
    /// <item><description><see cref="OperationKind.ParameterInitializer"/></description></item>
    /// </list>
    /// <para>This interface is reserved for implementation by its associated APIs. We reserve the right to
    /// change it in the future.</para>
    /// </remarks>
    public interface IParameterInitializerOperation : ISymbolInitializerOperation
    {
        /// <summary>
        /// Initialized parameter.
        /// </summary>
        IParameterSymbol Parameter { get; }
    }
    /// <summary>
    /// Represents the initialization of an array instance.
    /// <para>
    /// Current usage:
    ///  (1) C# array initializer.
    ///  (2) VB array initializer.
    /// </para>
    /// </summary>
    /// <remarks>
    /// <para>This node is associated with the following operation kinds:</para>
    /// <list type="bullet">
    /// <item><description><see cref="OperationKind.ArrayInitializer"/></description></item>
    /// </list>
    /// <para>This interface is reserved for implementation by its associated APIs. We reserve the right to
    /// change it in the future.</para>
    /// </remarks>
    public interface IArrayInitializerOperation : IOperation
    {
        /// <summary>
        /// Values to initialize array elements.
        /// </summary>
        ImmutableArray<IOperation> ElementValues { get; }
    }
    /// <summary>
    /// Represents a single variable declarator and initializer.
    /// </summary>
    /// <para>
    /// Current Usage:
    ///   (1) C# variable declarator
    ///   (2) C# catch variable declaration
    ///   (3) VB single variable declaration
    ///   (4) VB catch variable declaration
    /// </para>
    /// <remarks>
    /// In VB, the initializer for this node is only ever used for explicit array bounds initializers. This node corresponds to
    /// the VariableDeclaratorSyntax in C# and the ModifiedIdentifierSyntax in VB.
    /// <para>This node is associated with the following operation kinds:</para>
    /// <list type="bullet">
    /// <item><description><see cref="OperationKind.VariableDeclarator"/></description></item>
    /// </list>
    /// <para>This interface is reserved for implementation by its associated APIs. We reserve the right to
    /// change it in the future.</para>
    /// </remarks>
    public interface IVariableDeclaratorOperation : IOperation
    {
        /// <summary>
        /// Symbol declared by this variable declaration
        /// </summary>
        ILocalSymbol Symbol { get; }
        /// <summary>
        /// Optional initializer of the variable.
        /// </summary>
        /// <remarks>
        /// If this variable is in an <see cref="IVariableDeclarationOperation" />, the initializer may be located
        /// in the parent operation. Call <see cref="OperationExtensions.GetVariableInitializer(IVariableDeclaratorOperation)" />
        /// to check in all locations. It is only possible to have initializers in both locations in VB invalid code scenarios.
        /// </remarks>
        IVariableInitializerOperation? Initializer { get; }
        /// <summary>
        /// Additional arguments supplied to the declarator in error cases, ignored by the compiler. This only used for the C# case of
        /// DeclaredArgumentSyntax nodes on a VariableDeclaratorSyntax.
        /// </summary>
        ImmutableArray<IOperation> IgnoredArguments { get; }
    }
    /// <summary>
    /// Represents a declarator that declares multiple individual variables.
    /// </summary>
    /// <para>
    /// Current Usage:
    ///   (1) C# VariableDeclaration
    ///   (2) C# fixed declarations
    ///   (3) VB Dim statement declaration groups
    ///   (4) VB Using statement variable declarations
    /// </para>
    /// <remarks>
    /// The initializer of this node is applied to all individual declarations in <see cref="Declarators" />. There cannot
    /// be initializers in both locations except in invalid code scenarios.
    /// In C#, this node will never have an initializer.
    /// This corresponds to the VariableDeclarationSyntax in C#, and the VariableDeclaratorSyntax in Visual Basic.
    /// <para>This node is associated with the following operation kinds:</para>
    /// <list type="bullet">
    /// <item><description><see cref="OperationKind.VariableDeclaration"/></description></item>
    /// </list>
    /// <para>This interface is reserved for implementation by its associated APIs. We reserve the right to
    /// change it in the future.</para>
    /// </remarks>
    public interface IVariableDeclarationOperation : IOperation
    {
        /// <summary>
        /// Individual variable declarations declared by this multiple declaration.
        /// </summary>
        /// <remarks>
        /// All <see cref="IVariableDeclarationGroupOperation" /> will have at least 1 <see cref="IVariableDeclarationOperation" />,
        /// even if the declaration group only declares 1 variable.
        /// </remarks>
        ImmutableArray<IVariableDeclaratorOperation> Declarators { get; }
        /// <summary>
        /// Optional initializer of the variable.
        /// </summary>
        /// <remarks>
        /// In C#, this will always be null.
        /// </remarks>
        IVariableInitializerOperation? Initializer { get; }
        /// <summary>
        /// Array dimensions supplied to an array declaration in error cases, ignored by the compiler. This is only used for the C# case of
        /// RankSpecifierSyntax nodes on an ArrayTypeSyntax.
        /// </summary>
        ImmutableArray<IOperation> IgnoredDimensions { get; }
    }
    /// <summary>
    /// Represents an argument to a method invocation.
    /// <para>
    /// Current usage:
    ///  (1) C# argument to an invocation expression, object creation expression, etc.
    ///  (2) VB argument to an invocation expression, object creation expression, etc.
    /// </para>
    /// </summary>
    /// <remarks>
    /// <para>This node is associated with the following operation kinds:</para>
    /// <list type="bullet">
    /// <item><description><see cref="OperationKind.Argument"/></description></item>
    /// </list>
    /// <para>This interface is reserved for implementation by its associated APIs. We reserve the right to
    /// change it in the future.</para>
    /// </remarks>
    public interface IArgumentOperation : IOperation
    {
        /// <summary>
        /// Kind of argument.
        /// </summary>
        ArgumentKind ArgumentKind { get; }
        /// <summary>
        /// Parameter the argument matches. This can be null for __arglist parameters.
        /// </summary>
        IParameterSymbol? Parameter { get; }
        /// <summary>
        /// Value supplied for the argument.
        /// </summary>
        IOperation Value { get; }
        /// <summary>
        /// Information of the conversion applied to the argument value passing it into the target method. Applicable only to VB Reference arguments.
        /// </summary>
        CommonConversion InConversion { get; }
        /// <summary>
        /// Information of the conversion applied to the argument value after the invocation. Applicable only to VB Reference arguments.
        /// </summary>
        CommonConversion OutConversion { get; }
    }
    /// <summary>
    /// Represents a catch clause.
    /// <para>
    /// Current usage:
    ///  (1) C# catch clause.
    ///  (2) VB Catch clause.
    /// </para>
    /// </summary>
    /// <remarks>
    /// <para>This node is associated with the following operation kinds:</para>
    /// <list type="bullet">
    /// <item><description><see cref="OperationKind.CatchClause"/></description></item>
    /// </list>
    /// <para>This interface is reserved for implementation by its associated APIs. We reserve the right to
    /// change it in the future.</para>
    /// </remarks>
    public interface ICatchClauseOperation : IOperation
    {
        /// <summary>
        /// Optional source for exception. This could be any of the following operation:
        /// 1. Declaration for the local catch variable bound to the caught exception (C# and VB) OR
        /// 2. Null, indicating no declaration or expression (C# and VB)
        /// 3. Reference to an existing local or parameter (VB) OR
        /// 4. Other expression for error scenarios (VB)
        /// </summary>
        IOperation? ExceptionDeclarationOrExpression { get; }
        /// <summary>
        /// Type of the exception handled by the catch clause.
        /// </summary>
        ITypeSymbol ExceptionType { get; }
        /// <summary>
        /// Locals declared by the <see cref="ExceptionDeclarationOrExpression" /> and/or <see cref="Filter" /> clause.
        /// </summary>
        ImmutableArray<ILocalSymbol> Locals { get; }
        /// <summary>
        /// Filter operation to be executed to determine whether to handle the exception.
        /// </summary>
        IOperation? Filter { get; }
        /// <summary>
        /// Body of the exception handler.
        /// </summary>
        IBlockOperation Handler { get; }
    }
    /// <summary>
    /// Represents a switch case section with one or more case clauses to match and one or more operations to execute within the section.
    /// <para>
    /// Current usage:
    ///  (1) C# switch section for one or more case clause and set of statements to execute.
    ///  (2) VB case block with a case statement for one or more case clause and set of statements to execute.
    /// </para>
    /// </summary>
    /// <remarks>
    /// <para>This node is associated with the following operation kinds:</para>
    /// <list type="bullet">
    /// <item><description><see cref="OperationKind.SwitchCase"/></description></item>
    /// </list>
    /// <para>This interface is reserved for implementation by its associated APIs. We reserve the right to
    /// change it in the future.</para>
    /// </remarks>
    public interface ISwitchCaseOperation : IOperation
    {
        /// <summary>
        /// Clauses of the case.
        /// </summary>
        ImmutableArray<ICaseClauseOperation> Clauses { get; }
        /// <summary>
        /// One or more operations to execute within the switch section.
        /// </summary>
        ImmutableArray<IOperation> Body { get; }
        /// <summary>
        /// Locals declared within the switch case section scoped to the section.
        /// </summary>
        ImmutableArray<ILocalSymbol> Locals { get; }
    }
    /// <summary>
    /// Represents a case clause.
    /// <para>
    /// Current usage:
    ///  (1) C# case clause.
    ///  (2) VB Case clause.
    /// </para>
    /// </summary>
    /// <remarks>
    /// <para>This interface is reserved for implementation by its associated APIs. We reserve the right to
    /// change it in the future.</para>
    /// </remarks>
    public interface ICaseClauseOperation : IOperation
    {
        /// <summary>
        /// Kind of the clause.
        /// </summary>
        CaseKind CaseKind { get; }
        /// <summary>
        /// Label associated with the case clause, if any.
        /// </summary>
        ILabelSymbol? Label { get; }
    }
    /// <summary>
    /// Represents a default case clause.
    /// <para>
    /// Current usage:
    ///  (1) C# default clause.
    ///  (2) VB Case Else clause.
    /// </para>
    /// </summary>
    /// <remarks>
    /// <para>This interface is reserved for implementation by its associated APIs. We reserve the right to
    /// change it in the future.</para>
    /// </remarks>
    public interface IDefaultCaseClauseOperation : ICaseClauseOperation
    {
    }
    /// <summary>
    /// Represents a case clause with a pattern and an optional guard operation.
    /// <para>
    /// Current usage:
    ///  (1) C# pattern case clause.
    /// </para>
    /// </summary>
    /// <remarks>
    /// <para>This interface is reserved for implementation by its associated APIs. We reserve the right to
    /// change it in the future.</para>
    /// </remarks>
    public interface IPatternCaseClauseOperation : ICaseClauseOperation
    {
        /// <summary>
        /// Label associated with the case clause.
        /// </summary>
        new ILabelSymbol Label { get; }
        /// <summary>
        /// Pattern associated with case clause.
        /// </summary>
        IPatternOperation Pattern { get; }
        /// <summary>
        /// Guard associated with the pattern case clause.
        /// </summary>
        IOperation? Guard { get; }
    }
    /// <summary>
    /// Represents a case clause with range of values for comparison.
    /// <para>
    /// Current usage:
    ///  (1) VB range case clause of the form "Case x To y".
    /// </para>
    /// </summary>
    /// <remarks>
    /// <para>This interface is reserved for implementation by its associated APIs. We reserve the right to
    /// change it in the future.</para>
    /// </remarks>
    public interface IRangeCaseClauseOperation : ICaseClauseOperation
    {
        /// <summary>
        /// Minimum value of the case range.
        /// </summary>
        IOperation MinimumValue { get; }
        /// <summary>
        /// Maximum value of the case range.
        /// </summary>
        IOperation MaximumValue { get; }
    }
    /// <summary>
    /// Represents a case clause with custom relational operator for comparison.
    /// <para>
    /// Current usage:
    ///  (1) VB relational case clause of the form "Case Is op x".
    /// </para>
    /// </summary>
    /// <remarks>
    /// <para>This interface is reserved for implementation by its associated APIs. We reserve the right to
    /// change it in the future.</para>
    /// </remarks>
    public interface IRelationalCaseClauseOperation : ICaseClauseOperation
    {
        /// <summary>
        /// Case value.
        /// </summary>
        IOperation Value { get; }
        /// <summary>
        /// Relational operator used to compare the switch value with the case value.
        /// </summary>
        BinaryOperatorKind Relation { get; }
    }
    /// <summary>
    /// Represents a case clause with a single value for comparison.
    /// <para>
    /// Current usage:
    ///  (1) C# case clause of the form "case x"
    ///  (2) VB case clause of the form "Case x".
    /// </para>
    /// </summary>
    /// <remarks>
    /// <para>This interface is reserved for implementation by its associated APIs. We reserve the right to
    /// change it in the future.</para>
    /// </remarks>
    public interface ISingleValueCaseClauseOperation : ICaseClauseOperation
    {
        /// <summary>
        /// Case value.
        /// </summary>
        IOperation Value { get; }
    }
    /// <summary>
    /// Represents a constituent part of an interpolated string.
    /// <para>
    /// Current usage:
    ///  (1) C# interpolated string content.
    ///  (2) VB interpolated string content.
    /// </para>
    /// </summary>
    /// <remarks>
    /// <para>This interface is reserved for implementation by its associated APIs. We reserve the right to
    /// change it in the future.</para>
    /// </remarks>
    public interface IInterpolatedStringContentOperation : IOperation
    {
    }
    /// <summary>
    /// Represents a constituent string literal part of an interpolated string operation.
    /// <para>
    /// Current usage:
    ///  (1) C# interpolated string text.
    ///  (2) VB interpolated string text.
    /// </para>
    /// </summary>
    /// <remarks>
    /// <para>This node is associated with the following operation kinds:</para>
    /// <list type="bullet">
    /// <item><description><see cref="OperationKind.InterpolatedStringText"/></description></item>
    /// </list>
    /// <para>This interface is reserved for implementation by its associated APIs. We reserve the right to
    /// change it in the future.</para>
    /// </remarks>
    public interface IInterpolatedStringTextOperation : IInterpolatedStringContentOperation
    {
        /// <summary>
        /// Text content.
        /// </summary>
        IOperation Text { get; }
    }
    /// <summary>
    /// Represents a constituent interpolation part of an interpolated string operation.
    /// <para>
    /// Current usage:
    ///  (1) C# interpolation part.
    ///  (2) VB interpolation part.
    /// </para>
    /// </summary>
    /// <remarks>
    /// <para>This node is associated with the following operation kinds:</para>
    /// <list type="bullet">
    /// <item><description><see cref="OperationKind.Interpolation"/></description></item>
    /// </list>
    /// <para>This interface is reserved for implementation by its associated APIs. We reserve the right to
    /// change it in the future.</para>
    /// </remarks>
    public interface IInterpolationOperation : IInterpolatedStringContentOperation
    {
        /// <summary>
        /// Expression of the interpolation.
        /// </summary>
        IOperation Expression { get; }
        /// <summary>
        /// Optional alignment of the interpolation.
        /// </summary>
        IOperation? Alignment { get; }
        /// <summary>
        /// Optional format string of the interpolation.
        /// </summary>
        IOperation? FormatString { get; }
    }
    /// <summary>
    /// Represents a pattern matching operation.
    /// <para>
    /// Current usage:
    ///  (1) C# pattern.
    /// </para>
    /// </summary>
    /// <remarks>
    /// <para>This interface is reserved for implementation by its associated APIs. We reserve the right to
    /// change it in the future.</para>
    /// </remarks>
    public interface IPatternOperation : IOperation
    {
        /// <summary>
        /// The input type to the pattern-matching operation.
        /// </summary>
        ITypeSymbol InputType { get; }
        /// <summary>
        /// The narrowed type of the pattern-matching operation.
        /// </summary>
        ITypeSymbol NarrowedType { get; }
    }
    /// <summary>
    /// Represents a pattern with a constant value.
    /// <para>
    /// Current usage:
    ///  (1) C# constant pattern.
    /// </para>
    /// </summary>
    /// <remarks>
    /// <para>This node is associated with the following operation kinds:</para>
    /// <list type="bullet">
    /// <item><description><see cref="OperationKind.ConstantPattern"/></description></item>
    /// </list>
    /// <para>This interface is reserved for implementation by its associated APIs. We reserve the right to
    /// change it in the future.</para>
    /// </remarks>
    public interface IConstantPatternOperation : IPatternOperation
    {
        /// <summary>
        /// Constant value of the pattern operation.
        /// </summary>
        IOperation Value { get; }
    }
    /// <summary>
    /// Represents a pattern that declares a symbol.
    /// <para>
    /// Current usage:
    ///  (1) C# declaration pattern.
    /// </para>
    /// </summary>
    /// <remarks>
    /// <para>This node is associated with the following operation kinds:</para>
    /// <list type="bullet">
    /// <item><description><see cref="OperationKind.DeclarationPattern"/></description></item>
    /// </list>
    /// <para>This interface is reserved for implementation by its associated APIs. We reserve the right to
    /// change it in the future.</para>
    /// </remarks>
    public interface IDeclarationPatternOperation : IPatternOperation
    {
        /// <summary>
        /// The type explicitly specified, or null if it was inferred (e.g. using <code>var</code> in C#).
        /// </summary>
        ITypeSymbol? MatchedType { get; }
        /// <summary>
        /// True if the pattern is of a form that accepts null.
        /// For example, in C# the pattern `var x` will match a null input,
        /// while the pattern `string x` will not.
        /// </summary>
        bool MatchesNull { get; }
        /// <summary>
        /// Symbol declared by the pattern, if any.
        /// </summary>
        ISymbol? DeclaredSymbol { get; }
    }
    /// <summary>
    /// Represents a comparison of two operands that returns a bool type.
    /// <para>
    /// Current usage:
    ///  (1) C# tuple binary operator expression.
    /// </para>
    /// </summary>
    /// <remarks>
    /// <para>This node is associated with the following operation kinds:</para>
    /// <list type="bullet">
    /// <item><description><see cref="OperationKind.TupleBinary"/></description></item>
    /// <item><description><see cref="OperationKind.TupleBinaryOperator"/></description></item>
    /// </list>
    /// <para>This interface is reserved for implementation by its associated APIs. We reserve the right to
    /// change it in the future.</para>
    /// </remarks>
    public interface ITupleBinaryOperation : IOperation
    {
        /// <summary>
        /// Kind of binary operation.
        /// </summary>
        BinaryOperatorKind OperatorKind { get; }
        /// <summary>
        /// Left operand.
        /// </summary>
        IOperation LeftOperand { get; }
        /// <summary>
        /// Right operand.
        /// </summary>
        IOperation RightOperand { get; }
    }
    /// <summary>
    /// Represents a method body operation.
    /// <para>
    /// Current usage:
    ///  (1) C# method body
    /// </para>
    /// </summary>
    /// <remarks>
    /// <para>This interface is reserved for implementation by its associated APIs. We reserve the right to
    /// change it in the future.</para>
    /// </remarks>
    public interface IMethodBodyBaseOperation : IOperation
    {
        /// <summary>
        /// Method body corresponding to BaseMethodDeclarationSyntax.Body or AccessorDeclarationSyntax.Body
        /// </summary>
        IBlockOperation? BlockBody { get; }
        /// <summary>
        /// Method body corresponding to BaseMethodDeclarationSyntax.ExpressionBody or AccessorDeclarationSyntax.ExpressionBody
        /// </summary>
        IBlockOperation? ExpressionBody { get; }
    }
    /// <summary>
    /// Represents a method body operation.
    /// <para>
    /// Current usage:
    ///  (1) C# method body for non-constructor
    /// </para>
    /// </summary>
    /// <remarks>
    /// <para>This node is associated with the following operation kinds:</para>
    /// <list type="bullet">
    /// <item><description><see cref="OperationKind.MethodBody"/></description></item>
    /// <item><description><see cref="OperationKind.MethodBodyOperation"/></description></item>
    /// </list>
    /// <para>This interface is reserved for implementation by its associated APIs. We reserve the right to
    /// change it in the future.</para>
    /// </remarks>
    public interface IMethodBodyOperation : IMethodBodyBaseOperation
    {
    }
    /// <summary>
    /// Represents a constructor method body operation.
    /// <para>
    /// Current usage:
    ///  (1) C# method body for constructor declaration
    /// </para>
    /// </summary>
    /// <remarks>
    /// <para>This node is associated with the following operation kinds:</para>
    /// <list type="bullet">
    /// <item><description><see cref="OperationKind.ConstructorBody"/></description></item>
    /// <item><description><see cref="OperationKind.ConstructorBodyOperation"/></description></item>
    /// </list>
    /// <para>This interface is reserved for implementation by its associated APIs. We reserve the right to
    /// change it in the future.</para>
    /// </remarks>
    public interface IConstructorBodyOperation : IMethodBodyBaseOperation
    {
        /// <summary>
        /// Local declarations contained within the <see cref="Initializer" />.
        /// </summary>
        ImmutableArray<ILocalSymbol> Locals { get; }
        /// <summary>
        /// Constructor initializer, if any.
        /// </summary>
        IOperation? Initializer { get; }
    }
    /// <summary>
    /// Represents a discard operation.
    /// <para>
    /// Current usage: C# discard expressions
    /// </para>
    /// </summary>
    /// <remarks>
    /// <para>This node is associated with the following operation kinds:</para>
    /// <list type="bullet">
    /// <item><description><see cref="OperationKind.Discard"/></description></item>
    /// </list>
    /// <para>This interface is reserved for implementation by its associated APIs. We reserve the right to
    /// change it in the future.</para>
    /// </remarks>
    public interface IDiscardOperation : IOperation
    {
        /// <summary>
        /// The symbol of the discard operation.
        /// </summary>
        IDiscardSymbol DiscardSymbol { get; }
    }
    /// <summary>
    /// Represents a coalesce assignment operation with a target and a conditionally-evaluated value:
    /// (1) <see cref="IAssignmentOperation.Target" /> is evaluated for null. If it is null, <see cref="IAssignmentOperation.Value" /> is evaluated and assigned to target.
    /// (2) <see cref="IAssignmentOperation.Value" /> is conditionally evaluated if <see cref="IAssignmentOperation.Target" /> is null, and the result is assigned into <see cref="IAssignmentOperation.Target" />.
    /// The result of the entire expression is<see cref="IAssignmentOperation.Target" />, which is only evaluated once.
    /// <para>
    /// Current usage:
    ///  (1) C# null-coalescing assignment operation <code>Target ??= Value</code>.
    /// </para>
    /// </summary>
    /// <remarks>
    /// <para>This node is associated with the following operation kinds:</para>
    /// <list type="bullet">
    /// <item><description><see cref="OperationKind.CoalesceAssignment"/></description></item>
    /// </list>
    /// <para>This interface is reserved for implementation by its associated APIs. We reserve the right to
    /// change it in the future.</para>
    /// </remarks>
    public interface ICoalesceAssignmentOperation : IAssignmentOperation
    {
    }
    /// <summary>
    /// Represents a range operation.
    /// <para>
    /// Current usage:
    ///  (1) C# range expressions
    /// </para>
    /// </summary>
    /// <remarks>
    /// <para>This node is associated with the following operation kinds:</para>
    /// <list type="bullet">
    /// <item><description><see cref="OperationKind.Range"/></description></item>
    /// </list>
    /// <para>This interface is reserved for implementation by its associated APIs. We reserve the right to
    /// change it in the future.</para>
    /// </remarks>
    public interface IRangeOperation : IOperation
    {
        /// <summary>
        /// Left operand.
        /// </summary>
        IOperation? LeftOperand { get; }
        /// <summary>
        /// Right operand.
        /// </summary>
        IOperation? RightOperand { get; }
        /// <summary>
        /// <code>true</code> if this is a 'lifted' range operation.  When there is an
        /// operator that is defined to work on a value type, 'lifted' operators are
        /// created to work on the <see cref="System.Nullable{T}" /> versions of those
        /// value types.
        /// </summary>
        bool IsLifted { get; }
        /// <summary>
        /// Factory method used to create this Range value. Can be null if appropriate
        /// symbol was not found.
        /// </summary>
        IMethodSymbol? Method { get; }
    }
    /// <summary>
    /// Represents the ReDim operation to re-allocate storage space for array variables.
    /// <para>
    /// Current usage:
    ///  (1) VB ReDim statement.
    /// </para>
    /// </summary>
    /// <remarks>
    /// <para>This node is associated with the following operation kinds:</para>
    /// <list type="bullet">
    /// <item><description><see cref="OperationKind.ReDim"/></description></item>
    /// </list>
    /// <para>This interface is reserved for implementation by its associated APIs. We reserve the right to
    /// change it in the future.</para>
    /// </remarks>
    public interface IReDimOperation : IOperation
    {
        /// <summary>
        /// Individual clauses of the ReDim operation.
        /// </summary>
        ImmutableArray<IReDimClauseOperation> Clauses { get; }
        /// <summary>
        /// Modifier used to preserve the data in the existing array when you change the size of only the last dimension.
        /// </summary>
        bool Preserve { get; }
    }
    /// <summary>
    /// Represents an individual clause of an <see cref="IReDimOperation" /> to re-allocate storage space for a single array variable.
    /// <para>
    /// Current usage:
    ///  (1) VB ReDim clause.
    /// </para>
    /// </summary>
    /// <remarks>
    /// <para>This node is associated with the following operation kinds:</para>
    /// <list type="bullet">
    /// <item><description><see cref="OperationKind.ReDimClause"/></description></item>
    /// </list>
    /// <para>This interface is reserved for implementation by its associated APIs. We reserve the right to
    /// change it in the future.</para>
    /// </remarks>
    public interface IReDimClauseOperation : IOperation
    {
        /// <summary>
        /// Operand whose storage space needs to be re-allocated.
        /// </summary>
        IOperation Operand { get; }
        /// <summary>
        /// Sizes of the dimensions of the created array instance.
        /// </summary>
        ImmutableArray<IOperation> DimensionSizes { get; }
    }
    /// <summary>
    /// Represents a C# recursive pattern.
    /// </summary>
    /// <remarks>
    /// <para>This node is associated with the following operation kinds:</para>
    /// <list type="bullet">
    /// <item><description><see cref="OperationKind.RecursivePattern"/></description></item>
    /// </list>
    /// <para>This interface is reserved for implementation by its associated APIs. We reserve the right to
    /// change it in the future.</para>
    /// </remarks>
    public interface IRecursivePatternOperation : IPatternOperation
    {
        /// <summary>
        /// The type accepted for the recursive pattern.
        /// </summary>
        ITypeSymbol MatchedType { get; }
        /// <summary>
        /// The symbol, if any, used for the fetching values for subpatterns. This is either a <code>Deconstruct</code>
        /// method, the type <code>System.Runtime.CompilerServices.ITuple</code>, or null (for example, in
        /// error cases or when matching a tuple type).
        /// </summary>
        ISymbol? DeconstructSymbol { get; }
        /// <summary>
        /// This contains the patterns contained within a deconstruction or positional subpattern.
        /// </summary>
        ImmutableArray<IPatternOperation> DeconstructionSubpatterns { get; }
        /// <summary>
        /// This contains the (symbol, property) pairs within a property subpattern.
        /// </summary>
        ImmutableArray<IPropertySubpatternOperation> PropertySubpatterns { get; }
        /// <summary>
        /// Symbol declared by the pattern.
        /// </summary>
        ISymbol? DeclaredSymbol { get; }
    }
    /// <summary>
    /// Represents a discard pattern.
    /// <para>
    /// Current usage: C# discard pattern
    /// </para>
    /// </summary>
    /// <remarks>
    /// <para>This node is associated with the following operation kinds:</para>
    /// <list type="bullet">
    /// <item><description><see cref="OperationKind.DiscardPattern"/></description></item>
    /// </list>
    /// <para>This interface is reserved for implementation by its associated APIs. We reserve the right to
    /// change it in the future.</para>
    /// </remarks>
    public interface IDiscardPatternOperation : IPatternOperation
    {
    }
    /// <summary>
    /// Represents a switch expression.
    /// <para>
    /// Current usage:
    ///  (1) C# switch expression.
    /// </para>
    /// </summary>
    /// <remarks>
    /// <para>This node is associated with the following operation kinds:</para>
    /// <list type="bullet">
    /// <item><description><see cref="OperationKind.SwitchExpression"/></description></item>
    /// </list>
    /// <para>This interface is reserved for implementation by its associated APIs. We reserve the right to
    /// change it in the future.</para>
    /// </remarks>
    public interface ISwitchExpressionOperation : IOperation
    {
        /// <summary>
        /// Value to be switched upon.
        /// </summary>
        IOperation Value { get; }
        /// <summary>
        /// Arms of the switch expression.
        /// </summary>
        ImmutableArray<ISwitchExpressionArmOperation> Arms { get; }
        /// <summary>
        /// True if the switch expressions arms cover every possible input value.
        /// </summary>
        bool IsExhaustive { get; }
    }
    /// <summary>
    /// Represents one arm of a switch expression.
    /// </summary>
    /// <remarks>
    /// <para>This node is associated with the following operation kinds:</para>
    /// <list type="bullet">
    /// <item><description><see cref="OperationKind.SwitchExpressionArm"/></description></item>
    /// </list>
    /// <para>This interface is reserved for implementation by its associated APIs. We reserve the right to
    /// change it in the future.</para>
    /// </remarks>
    public interface ISwitchExpressionArmOperation : IOperation
    {
        /// <summary>
        /// The pattern to match.
        /// </summary>
        IPatternOperation Pattern { get; }
        /// <summary>
        /// Guard (when clause expression) associated with the switch arm, if any.
        /// </summary>
        IOperation? Guard { get; }
        /// <summary>
        /// Result value of the enclosing switch expression when this arm matches.
        /// </summary>
        IOperation Value { get; }
        /// <summary>
        /// Locals declared within the switch arm (e.g. pattern locals and locals declared in the guard) scoped to the arm.
        /// </summary>
        ImmutableArray<ILocalSymbol> Locals { get; }
    }
    /// <summary>
    /// Represents an element of a property subpattern, which identifies a member to be matched and the
    /// pattern to match it against.
    /// </summary>
    /// <remarks>
    /// <para>This node is associated with the following operation kinds:</para>
    /// <list type="bullet">
    /// <item><description><see cref="OperationKind.PropertySubpattern"/></description></item>
    /// </list>
    /// <para>This interface is reserved for implementation by its associated APIs. We reserve the right to
    /// change it in the future.</para>
    /// </remarks>
    public interface IPropertySubpatternOperation : IOperation
    {
        /// <summary>
        /// The member being matched in a property subpattern.  This can be a <see cref="IMemberReferenceOperation" />
        /// in non-error cases, or an <see cref="IInvalidOperation" /> in error cases.
        /// </summary>
        IOperation Member { get; }
        /// <summary>
        /// The pattern to which the member is matched in a property subpattern.
        /// </summary>
        IPatternOperation Pattern { get; }
    }
    /// <summary>
    /// Represents a standalone VB query Aggregate operation with more than one item in Into clause.
    /// </summary>
    /// <remarks>
    /// <para>This interface is reserved for implementation by its associated APIs. We reserve the right to
    /// change it in the future.</para>
    /// </remarks>
    internal interface IAggregateQueryOperation : IOperation
    {
        IOperation Group { get; }
        IOperation Aggregation { get; }
    }
    /// <summary>
    /// Represents a C# fixed statement.
    /// </summary>
    /// <remarks>
    /// <para>This interface is reserved for implementation by its associated APIs. We reserve the right to
    /// change it in the future.</para>
    /// </remarks>
    internal interface IFixedOperation : IOperation
    {
        /// <summary>
        /// Locals declared.
        /// </summary>
        ImmutableArray<ILocalSymbol> Locals { get; }
        /// <summary>
        /// Variables to be fixed.
        /// </summary>
        IVariableDeclarationGroupOperation Variables { get; }
        /// <summary>
        /// Body of the fixed, over which the variables are fixed.
        /// </summary>
        IOperation Body { get; }
    }
    /// <summary>
    /// Represents a creation of an instance of a NoPia interface, i.e. new I(), where I is an embedded NoPia interface.
    /// <para>
    /// Current usage:
    ///  (1) C# NoPia interface instance creation expression.
    ///  (2) VB NoPia interface instance creation expression.
    /// </para>
    /// </summary>
    /// <remarks>
    /// <para>This interface is reserved for implementation by its associated APIs. We reserve the right to
    /// change it in the future.</para>
    /// </remarks>
    internal interface INoPiaObjectCreationOperation : IOperation
    {
        /// <summary>
        /// Object or collection initializer, if any.
        /// </summary>
        IObjectOrCollectionInitializerOperation? Initializer { get; }
    }
    /// <summary>
    /// Represents a general placeholder when no more specific kind of placeholder is available.
    /// A placeholder is an expression whose meaning is inferred from context.
    /// </summary>
    /// <remarks>
    /// <para>This interface is reserved for implementation by its associated APIs. We reserve the right to
    /// change it in the future.</para>
    /// </remarks>
    internal interface IPlaceholderOperation : IOperation
    {
        PlaceholderKind PlaceholderKind { get; }
    }
    /// <summary>
    /// Represents a reference through a pointer.
    /// <para>
    /// Current usage:
    ///  (1) C# pointer indirection reference expression.
    /// </para>
    /// </summary>
    /// <remarks>
    /// <para>This interface is reserved for implementation by its associated APIs. We reserve the right to
    /// change it in the future.</para>
    /// </remarks>
    internal interface IPointerIndirectionReferenceOperation : IOperation
    {
        /// <summary>
        /// Pointer to be dereferenced.
        /// </summary>
        IOperation Pointer { get; }
    }
    /// <summary>
    /// Represents a <see cref="Body" /> of operations that are executed with implicit reference to the <see cref="Value" /> for member references.
    /// <para>
    /// Current usage:
    ///  (1) VB With statement.
    /// </para>
    /// </summary>
    /// <remarks>
    /// <para>This interface is reserved for implementation by its associated APIs. We reserve the right to
    /// change it in the future.</para>
    /// </remarks>
    internal interface IWithStatementOperation : IOperation
    {
        /// <summary>
        /// Body of the with.
        /// </summary>
        IOperation Body { get; }
        /// <summary>
        /// Value to whose members leading-dot-qualified references within the with body bind.
        /// </summary>
        IOperation Value { get; }
    }
    /// <summary>
    /// Represents using variable declaration, with scope spanning across the parent <see cref="IBlockOperation" />.
    /// <para>
    /// Current Usage:
    ///  (1) C# using declaration
    ///  (1) C# asynchronous using declaration
    /// </para>
    /// </summary>
    /// <remarks>
    /// <para>This node is associated with the following operation kinds:</para>
    /// <list type="bullet">
    /// <item><description><see cref="OperationKind.UsingDeclaration"/></description></item>
    /// </list>
    /// <para>This interface is reserved for implementation by its associated APIs. We reserve the right to
    /// change it in the future.</para>
    /// </remarks>
    public interface IUsingDeclarationOperation : IOperation
    {
        /// <summary>
        /// The variables declared by this using declaration.
        /// </summary>
        IVariableDeclarationGroupOperation DeclarationGroup { get; }
        /// <summary>
        /// True if this is an asynchronous using declaration.
        /// </summary>
        bool IsAsynchronous { get; }
    }
    /// <summary>
    /// Represents a negated pattern.
    /// <para>
    ///   Current usage:
    ///   (1) C# negated pattern.
    /// </para>
    /// </summary>
    /// <remarks>
    /// <para>This node is associated with the following operation kinds:</para>
    /// <list type="bullet">
    /// <item><description><see cref="OperationKind.NegatedPattern"/></description></item>
    /// </list>
    /// <para>This interface is reserved for implementation by its associated APIs. We reserve the right to
    /// change it in the future.</para>
    /// </remarks>
    public interface INegatedPatternOperation : IPatternOperation
    {
        /// <summary>
        /// The negated pattern.
        /// </summary>
        IPatternOperation Pattern { get; }
    }
    /// <summary>
    /// Represents a binary ("and" or "or") pattern.
    /// <para>
    ///   Current usage:
    ///   (1) C# "and" and "or" patterns.
    /// </para>
    /// </summary>
    /// <remarks>
    /// <para>This node is associated with the following operation kinds:</para>
    /// <list type="bullet">
    /// <item><description><see cref="OperationKind.BinaryPattern"/></description></item>
    /// </list>
    /// <para>This interface is reserved for implementation by its associated APIs. We reserve the right to
    /// change it in the future.</para>
    /// </remarks>
    public interface IBinaryPatternOperation : IPatternOperation
    {
        /// <summary>
        /// Kind of binary pattern; either <see cref="BinaryOperatorKind.And" /> or <see cref="BinaryOperatorKind.Or" />.
        /// </summary>
        BinaryOperatorKind OperatorKind { get; }
        /// <summary>
        /// The pattern on the left.
        /// </summary>
        IPatternOperation LeftPattern { get; }
        /// <summary>
        /// The pattern on the right.
        /// </summary>
        IPatternOperation RightPattern { get; }
    }
    /// <summary>
    /// Represents a pattern comparing the input with a given type.
    /// <para>
    ///   Current usage:
    ///   (1) C# type pattern.
    /// </para>
    /// </summary>
    /// <remarks>
    /// <para>This node is associated with the following operation kinds:</para>
    /// <list type="bullet">
    /// <item><description><see cref="OperationKind.TypePattern"/></description></item>
    /// </list>
    /// <para>This interface is reserved for implementation by its associated APIs. We reserve the right to
    /// change it in the future.</para>
    /// </remarks>
    public interface ITypePatternOperation : IPatternOperation
    {
        /// <summary>
        /// The type explicitly specified, or null if it was inferred (e.g. using <code>var</code> in C#).
        /// </summary>
        ITypeSymbol MatchedType { get; }
    }
    /// <summary>
    /// Represents a pattern comparing the input with a constant value using a relational operator.
    /// <para>
    /// Current usage:
    ///  (1) C# relational pattern.
    /// </para>
    /// </summary>
    /// <remarks>
    /// <para>This node is associated with the following operation kinds:</para>
    /// <list type="bullet">
    /// <item><description><see cref="OperationKind.RelationalPattern"/></description></item>
    /// </list>
    /// <para>This interface is reserved for implementation by its associated APIs. We reserve the right to
    /// change it in the future.</para>
    /// </remarks>
    public interface IRelationalPatternOperation : IPatternOperation
    {
        /// <summary>
        /// The kind of the relational operator.
        /// </summary>
        BinaryOperatorKind OperatorKind { get; }
        /// <summary>
        /// Constant value of the pattern operation.
        /// </summary>
        IOperation Value { get; }
    }
    /// <summary>
    /// Represents cloning of an object instance.
    /// <para>
    ///   Current usage:
    ///   (1) C# with expression.
    /// </para>
    /// </summary>
    /// <remarks>
    /// <para>This node is associated with the following operation kinds:</para>
    /// <list type="bullet">
    /// <item><description><see cref="OperationKind.With"/></description></item>
    /// </list>
    /// <para>This interface is reserved for implementation by its associated APIs. We reserve the right to
    /// change it in the future.</para>
    /// </remarks>
    public interface IWithOperation : IOperation
    {
        /// <summary>
        /// Operand to be cloned.
        /// </summary>
        IOperation Operand { get; }
        /// <summary>
        /// Clone method to be invoked on the value. This can be null in error scenarios.
        /// </summary>
        IMethodSymbol? CloneMethod { get; }
        /// <summary>
        /// With collection initializer.
        /// </summary>
        IObjectOrCollectionInitializerOperation Initializer { get; }
    }
    /// <summary>
<<<<<<< HEAD
    /// Represents a C# list pattern.
=======
    /// Represents an interpolated string converted to a custom interpolated string handler type.
>>>>>>> 9aac29d8
    /// </summary>
    /// <remarks>
    /// <para>This node is associated with the following operation kinds:</para>
    /// <list type="bullet">
<<<<<<< HEAD
    /// <item><description><see cref="OperationKind.ListPattern"/></description></item>
=======
    /// <item><description><see cref="OperationKind.InterpolatedStringHandlerCreation"/></description></item>
>>>>>>> 9aac29d8
    /// </list>
    /// <para>This interface is reserved for implementation by its associated APIs. We reserve the right to
    /// change it in the future.</para>
    /// </remarks>
<<<<<<< HEAD
    public interface IListPatternOperation : IPatternOperation
    {
        /// <summary>
        /// The <c>Length</c> or <c>Count</c> property that is being used to fetch the length value.
        /// Returns <c>null</c> if no such property is found.
        /// </summary>
        ISymbol? LengthSymbol { get; }
        /// <summary>
        /// The indexer that is being used to fetch elements.
        /// Returns <c>null</c> for an array input.
        /// </summary>
        ISymbol? IndexerSymbol { get; }
        /// <summary>
        /// Returns subpatterns contained within the list pattern.
        /// </summary>
        ImmutableArray<IPatternOperation> Patterns { get; }
        /// <summary>
        /// Symbol declared by the pattern, if any.
        /// </summary>
        ISymbol? DeclaredSymbol { get; }
    }
    /// <summary>
    /// Represents a C# slice pattern.
=======
    public interface IInterpolatedStringHandlerCreationOperation : IOperation
    {
        /// <summary>
        /// The construction of the interpolated string handler instance. This can be an <see cref="IObjectCreationOperation" /> for valid code, and
        /// <see cref="IDynamicObjectCreationOperation" /> or <see cref="IInvalidOperation" /> for invalid code.
        /// </summary>
        IOperation HandlerCreation { get; }
        /// <summary>
        /// True if the last parameter of <see cref="HandlerCreation" /> is an out <see langword="bool" /> parameter that will be checked before executing the code in
        /// <see cref="Content" />. False otherwise.
        /// </summary>
        bool HandlerCreationHasSuccessParameter { get; }
        /// <summary>
        /// True if the AppendLiteral or AppendFormatted calls in nested <see cref="IInterpolatedStringOperation.Parts" /> return <see langword="bool" />. When that is true, each part
        /// will be conditional on the return of the part before it, only being executed when the Append call returns true. False otherwise.
        /// </summary>
        /// <remarks>
        /// when this is true and <see cref="HandlerCreationHasSuccessParameter" /> is true, then the first part in nested <see cref="IInterpolatedStringOperation.Parts" /> is conditionally
        /// run. If this is true and <see cref="HandlerCreationHasSuccessParameter" /> is false, then the first part is unconditionally run.
        /// <br />
        /// Just because this is true or false does not guarantee that all Append calls actually do return boolean values, as there could be dynamic calls or errors.
        /// It only governs what the compiler was expecting, based on the first calls it did see.
        /// </remarks>
        bool HandlerAppendCallsReturnBool { get; }
        /// <summary>
        /// The interpolated string expression or addition operation that makes up the content of this string. This is either an <see cref="IInterpolatedStringOperation" />
        /// or an <see cref="IInterpolatedStringAdditionOperation" /> operation.
        /// </summary>
        IOperation Content { get; }
    }
    /// <summary>
    /// Represents an addition of multiple interpolated string literals being converted to an interpolated string handler type.
>>>>>>> 9aac29d8
    /// </summary>
    /// <remarks>
    /// <para>This node is associated with the following operation kinds:</para>
    /// <list type="bullet">
<<<<<<< HEAD
    /// <item><description><see cref="OperationKind.SlicePattern"/></description></item>
=======
    /// <item><description><see cref="OperationKind.InterpolatedStringAddition"/></description></item>
>>>>>>> 9aac29d8
    /// </list>
    /// <para>This interface is reserved for implementation by its associated APIs. We reserve the right to
    /// change it in the future.</para>
    /// </remarks>
<<<<<<< HEAD
    public interface ISlicePatternOperation : IPatternOperation
    {
        /// <summary>
        /// The range indexer or the <c>Slice</c> method used to fetch the slice value.
        /// </summary>
        ISymbol? SliceSymbol { get; }
        /// <summary>
        /// The pattern that the slice value is matched with, if any.
        /// </summary>
        IPatternOperation? Pattern { get; }
=======
    public interface IInterpolatedStringAdditionOperation : IOperation
    {
        /// <summary>
        /// The interpolated string expression or addition operation on the left side of the operator. This is either an <see cref="IInterpolatedStringOperation" />
        /// or an <see cref="IInterpolatedStringAdditionOperation" /> operation.
        /// </summary>
        IOperation Left { get; }
        /// <summary>
        /// The interpolated string expression or addition operation on the right side of the operator. This is either an <see cref="IInterpolatedStringOperation" />
        /// or an <see cref="IInterpolatedStringAdditionOperation" /> operation.
        /// </summary>
        IOperation Right { get; }
    }
    /// <summary>
    /// Represents a call to either AppendLiteral or AppendFormatted as part of an interpolated string handler conversion.
    /// </summary>
    /// <remarks>
    /// <para>This node is associated with the following operation kinds:</para>
    /// <list type="bullet">
    /// <item><description><see cref="OperationKind.InterpolatedStringAppendLiteral"/></description></item>
    /// <item><description><see cref="OperationKind.InterpolatedStringAppendFormatted"/></description></item>
    /// <item><description><see cref="OperationKind.InterpolatedStringAppendInvalid"/></description></item>
    /// </list>
    /// <para>This interface is reserved for implementation by its associated APIs. We reserve the right to
    /// change it in the future.</para>
    /// </remarks>
    public interface IInterpolatedStringAppendOperation : IInterpolatedStringContentOperation
    {
        /// <summary>
        /// If this interpolated string is subject to an interpolated string handler conversion, the construction of the interpolated string handler instance.
        /// This can be an <see cref="IInvocationOperation" />  or <see cref="IDynamicInvocationOperation" /> for valid code, and <see cref="IInvalidOperation" /> for invalid code.
        /// </summary>
        IOperation AppendCall { get; }
    }
    /// <summary>
    /// Represents an argument from the method call, indexer access, or constructor invocation that is creating the containing <see cref="IInterpolatedStringHandlerCreationOperation" />
    /// </summary>
    /// <remarks>
    /// <para>This node is associated with the following operation kinds:</para>
    /// <list type="bullet">
    /// <item><description><see cref="OperationKind.InterpolatedStringHandlerArgumentPlaceholder"/></description></item>
    /// </list>
    /// <para>This interface is reserved for implementation by its associated APIs. We reserve the right to
    /// change it in the future.</para>
    /// </remarks>
    public interface IInterpolatedStringHandlerArgumentPlaceholderOperation : IOperation
    {
        /// <summary>
        /// The index of the argument of the method call, indexer, or object creation containing the interpolated string handler conversion this placeholder is referencing.
        /// -1 if <see cref="PlaceholderKind" /> is anything other than <see cref="InterpolatedStringArgumentPlaceholderKind.CallsiteArgument" />.
        /// </summary>
        int ArgumentIndex { get; }
        /// <summary>
        /// The component this placeholder represents.
        /// </summary>
        InterpolatedStringArgumentPlaceholderKind PlaceholderKind { get; }
    }
    /// <summary>
    /// Represents an invocation of a function pointer.
    /// </summary>
    /// <remarks>
    /// <para>This node is associated with the following operation kinds:</para>
    /// <list type="bullet">
    /// <item><description><see cref="OperationKind.FunctionPointerInvocation"/></description></item>
    /// </list>
    /// <para>This interface is reserved for implementation by its associated APIs. We reserve the right to
    /// change it in the future.</para>
    /// </remarks>
    public interface IFunctionPointerInvocationOperation : IOperation
    {
        /// <summary>
        /// Invoked pointer.
        /// </summary>
        IOperation Target { get; }
        /// <summary>
        /// Arguments of the invocation. Arguments are in evaluation order.
        /// </summary>
        ImmutableArray<IArgumentOperation> Arguments { get; }
>>>>>>> 9aac29d8
    }
    #endregion

    #region Implementations
    internal sealed partial class BlockOperation : Operation, IBlockOperation
    {
        internal BlockOperation(ImmutableArray<IOperation> operations, ImmutableArray<ILocalSymbol> locals, SemanticModel? semanticModel, SyntaxNode syntax, bool isImplicit)
            : base(semanticModel, syntax, isImplicit)
        {
            Operations = SetParentOperation(operations, this);
            Locals = locals;
        }
        public ImmutableArray<IOperation> Operations { get; }
        public ImmutableArray<ILocalSymbol> Locals { get; }
        protected override IOperation GetCurrent(int slot, int index)
            => slot switch
            {
                0 when index < Operations.Length
                    => Operations[index],
                _ => throw ExceptionUtilities.UnexpectedValue((slot, index)),
            };
        protected override (bool hasNext, int nextSlot, int nextIndex) MoveNext(int previousSlot, int previousIndex)
        {
            switch (previousSlot)
            {
                case -1:
                    if (!Operations.IsEmpty) return (true, 0, 0);
                    else goto case 0;
                case 0 when previousIndex + 1 < Operations.Length:
                    return (true, 0, previousIndex + 1);
                case 0:
                case 1:
                    return (false, 1, 0);
                default:
                    throw ExceptionUtilities.UnexpectedValue((previousSlot, previousIndex));
            }
        }
        public override ITypeSymbol? Type => null;
        internal override ConstantValue? OperationConstantValue => null;
        public override OperationKind Kind => OperationKind.Block;
        public override void Accept(OperationVisitor visitor) => visitor.VisitBlock(this);
        public override TResult? Accept<TArgument, TResult>(OperationVisitor<TArgument, TResult> visitor, TArgument argument) where TResult : default => visitor.VisitBlock(this, argument);
    }
    internal sealed partial class VariableDeclarationGroupOperation : Operation, IVariableDeclarationGroupOperation
    {
        internal VariableDeclarationGroupOperation(ImmutableArray<IVariableDeclarationOperation> declarations, SemanticModel? semanticModel, SyntaxNode syntax, bool isImplicit)
            : base(semanticModel, syntax, isImplicit)
        {
            Declarations = SetParentOperation(declarations, this);
        }
        public ImmutableArray<IVariableDeclarationOperation> Declarations { get; }
        protected override IOperation GetCurrent(int slot, int index)
            => slot switch
            {
                0 when index < Declarations.Length
                    => Declarations[index],
                _ => throw ExceptionUtilities.UnexpectedValue((slot, index)),
            };
        protected override (bool hasNext, int nextSlot, int nextIndex) MoveNext(int previousSlot, int previousIndex)
        {
            switch (previousSlot)
            {
                case -1:
                    if (!Declarations.IsEmpty) return (true, 0, 0);
                    else goto case 0;
                case 0 when previousIndex + 1 < Declarations.Length:
                    return (true, 0, previousIndex + 1);
                case 0:
                case 1:
                    return (false, 1, 0);
                default:
                    throw ExceptionUtilities.UnexpectedValue((previousSlot, previousIndex));
            }
        }
        public override ITypeSymbol? Type => null;
        internal override ConstantValue? OperationConstantValue => null;
        public override OperationKind Kind => OperationKind.VariableDeclarationGroup;
        public override void Accept(OperationVisitor visitor) => visitor.VisitVariableDeclarationGroup(this);
        public override TResult? Accept<TArgument, TResult>(OperationVisitor<TArgument, TResult> visitor, TArgument argument) where TResult : default => visitor.VisitVariableDeclarationGroup(this, argument);
    }
    internal sealed partial class SwitchOperation : Operation, ISwitchOperation
    {
        internal SwitchOperation(ImmutableArray<ILocalSymbol> locals, IOperation value, ImmutableArray<ISwitchCaseOperation> cases, ILabelSymbol exitLabel, SemanticModel? semanticModel, SyntaxNode syntax, bool isImplicit)
            : base(semanticModel, syntax, isImplicit)
        {
            Locals = locals;
            Value = SetParentOperation(value, this);
            Cases = SetParentOperation(cases, this);
            ExitLabel = exitLabel;
        }
        public ImmutableArray<ILocalSymbol> Locals { get; }
        public IOperation Value { get; }
        public ImmutableArray<ISwitchCaseOperation> Cases { get; }
        public ILabelSymbol ExitLabel { get; }
        protected override IOperation GetCurrent(int slot, int index)
            => slot switch
            {
                0 when Value != null
                    => Value,
                1 when index < Cases.Length
                    => Cases[index],
                _ => throw ExceptionUtilities.UnexpectedValue((slot, index)),
            };
        protected override (bool hasNext, int nextSlot, int nextIndex) MoveNext(int previousSlot, int previousIndex)
        {
            switch (previousSlot)
            {
                case -1:
                    if (Value != null) return (true, 0, 0);
                    else goto case 0;
                case 0:
                    if (!Cases.IsEmpty) return (true, 1, 0);
                    else goto case 1;
                case 1 when previousIndex + 1 < Cases.Length:
                    return (true, 1, previousIndex + 1);
                case 1:
                case 2:
                    return (false, 2, 0);
                default:
                    throw ExceptionUtilities.UnexpectedValue((previousSlot, previousIndex));
            }
        }
        public override ITypeSymbol? Type => null;
        internal override ConstantValue? OperationConstantValue => null;
        public override OperationKind Kind => OperationKind.Switch;
        public override void Accept(OperationVisitor visitor) => visitor.VisitSwitch(this);
        public override TResult? Accept<TArgument, TResult>(OperationVisitor<TArgument, TResult> visitor, TArgument argument) where TResult : default => visitor.VisitSwitch(this, argument);
    }
    internal abstract partial class BaseLoopOperation : Operation, ILoopOperation
    {
        protected BaseLoopOperation(IOperation body, ImmutableArray<ILocalSymbol> locals, ILabelSymbol continueLabel, ILabelSymbol exitLabel, SemanticModel? semanticModel, SyntaxNode syntax, bool isImplicit)
            : base(semanticModel, syntax, isImplicit)
        {
            Body = SetParentOperation(body, this);
            Locals = locals;
            ContinueLabel = continueLabel;
            ExitLabel = exitLabel;
        }
        public abstract LoopKind LoopKind { get; }
        public IOperation Body { get; }
        public ImmutableArray<ILocalSymbol> Locals { get; }
        public ILabelSymbol ContinueLabel { get; }
        public ILabelSymbol ExitLabel { get; }
    }
    internal sealed partial class ForEachLoopOperation : BaseLoopOperation, IForEachLoopOperation
    {
        internal ForEachLoopOperation(IOperation loopControlVariable, IOperation collection, ImmutableArray<IOperation> nextVariables, ForEachLoopOperationInfo? info, bool isAsynchronous, IOperation body, ImmutableArray<ILocalSymbol> locals, ILabelSymbol continueLabel, ILabelSymbol exitLabel, SemanticModel? semanticModel, SyntaxNode syntax, bool isImplicit)
            : base(body, locals, continueLabel, exitLabel, semanticModel, syntax, isImplicit)
        {
            LoopControlVariable = SetParentOperation(loopControlVariable, this);
            Collection = SetParentOperation(collection, this);
            NextVariables = SetParentOperation(nextVariables, this);
            Info = info;
            IsAsynchronous = isAsynchronous;
        }
        public IOperation LoopControlVariable { get; }
        public IOperation Collection { get; }
        public ImmutableArray<IOperation> NextVariables { get; }
        public ForEachLoopOperationInfo? Info { get; }
        public bool IsAsynchronous { get; }
        protected override IOperation GetCurrent(int slot, int index)
            => slot switch
            {
                0 when Collection != null
                    => Collection,
                1 when LoopControlVariable != null
                    => LoopControlVariable,
                2 when Body != null
                    => Body,
                3 when index < NextVariables.Length
                    => NextVariables[index],
                _ => throw ExceptionUtilities.UnexpectedValue((slot, index)),
            };
        protected override (bool hasNext, int nextSlot, int nextIndex) MoveNext(int previousSlot, int previousIndex)
        {
            switch (previousSlot)
            {
                case -1:
                    if (Collection != null) return (true, 0, 0);
                    else goto case 0;
                case 0:
                    if (LoopControlVariable != null) return (true, 1, 0);
                    else goto case 1;
                case 1:
                    if (Body != null) return (true, 2, 0);
                    else goto case 2;
                case 2:
                    if (!NextVariables.IsEmpty) return (true, 3, 0);
                    else goto case 3;
                case 3 when previousIndex + 1 < NextVariables.Length:
                    return (true, 3, previousIndex + 1);
                case 3:
                case 4:
                    return (false, 4, 0);
                default:
                    throw ExceptionUtilities.UnexpectedValue((previousSlot, previousIndex));
            }
        }
        public override ITypeSymbol? Type => null;
        internal override ConstantValue? OperationConstantValue => null;
        public override OperationKind Kind => OperationKind.Loop;
        public override void Accept(OperationVisitor visitor) => visitor.VisitForEachLoop(this);
        public override TResult? Accept<TArgument, TResult>(OperationVisitor<TArgument, TResult> visitor, TArgument argument) where TResult : default => visitor.VisitForEachLoop(this, argument);
    }
    internal sealed partial class ForLoopOperation : BaseLoopOperation, IForLoopOperation
    {
        internal ForLoopOperation(ImmutableArray<IOperation> before, ImmutableArray<ILocalSymbol> conditionLocals, IOperation? condition, ImmutableArray<IOperation> atLoopBottom, IOperation body, ImmutableArray<ILocalSymbol> locals, ILabelSymbol continueLabel, ILabelSymbol exitLabel, SemanticModel? semanticModel, SyntaxNode syntax, bool isImplicit)
            : base(body, locals, continueLabel, exitLabel, semanticModel, syntax, isImplicit)
        {
            Before = SetParentOperation(before, this);
            ConditionLocals = conditionLocals;
            Condition = SetParentOperation(condition, this);
            AtLoopBottom = SetParentOperation(atLoopBottom, this);
        }
        public ImmutableArray<IOperation> Before { get; }
        public ImmutableArray<ILocalSymbol> ConditionLocals { get; }
        public IOperation? Condition { get; }
        public ImmutableArray<IOperation> AtLoopBottom { get; }
        protected override IOperation GetCurrent(int slot, int index)
            => slot switch
            {
                0 when index < Before.Length
                    => Before[index],
                1 when Condition != null
                    => Condition,
                2 when Body != null
                    => Body,
                3 when index < AtLoopBottom.Length
                    => AtLoopBottom[index],
                _ => throw ExceptionUtilities.UnexpectedValue((slot, index)),
            };
        protected override (bool hasNext, int nextSlot, int nextIndex) MoveNext(int previousSlot, int previousIndex)
        {
            switch (previousSlot)
            {
                case -1:
                    if (!Before.IsEmpty) return (true, 0, 0);
                    else goto case 0;
                case 0 when previousIndex + 1 < Before.Length:
                    return (true, 0, previousIndex + 1);
                case 0:
                    if (Condition != null) return (true, 1, 0);
                    else goto case 1;
                case 1:
                    if (Body != null) return (true, 2, 0);
                    else goto case 2;
                case 2:
                    if (!AtLoopBottom.IsEmpty) return (true, 3, 0);
                    else goto case 3;
                case 3 when previousIndex + 1 < AtLoopBottom.Length:
                    return (true, 3, previousIndex + 1);
                case 3:
                case 4:
                    return (false, 4, 0);
                default:
                    throw ExceptionUtilities.UnexpectedValue((previousSlot, previousIndex));
            }
        }
        public override ITypeSymbol? Type => null;
        internal override ConstantValue? OperationConstantValue => null;
        public override OperationKind Kind => OperationKind.Loop;
        public override void Accept(OperationVisitor visitor) => visitor.VisitForLoop(this);
        public override TResult? Accept<TArgument, TResult>(OperationVisitor<TArgument, TResult> visitor, TArgument argument) where TResult : default => visitor.VisitForLoop(this, argument);
    }
    internal sealed partial class ForToLoopOperation : BaseLoopOperation, IForToLoopOperation
    {
        internal ForToLoopOperation(IOperation loopControlVariable, IOperation initialValue, IOperation limitValue, IOperation stepValue, bool isChecked, ImmutableArray<IOperation> nextVariables, (ILocalSymbol LoopObject, ForToLoopOperationUserDefinedInfo UserDefinedInfo) info, IOperation body, ImmutableArray<ILocalSymbol> locals, ILabelSymbol continueLabel, ILabelSymbol exitLabel, SemanticModel? semanticModel, SyntaxNode syntax, bool isImplicit)
            : base(body, locals, continueLabel, exitLabel, semanticModel, syntax, isImplicit)
        {
            LoopControlVariable = SetParentOperation(loopControlVariable, this);
            InitialValue = SetParentOperation(initialValue, this);
            LimitValue = SetParentOperation(limitValue, this);
            StepValue = SetParentOperation(stepValue, this);
            IsChecked = isChecked;
            NextVariables = SetParentOperation(nextVariables, this);
            Info = info;
        }
        public IOperation LoopControlVariable { get; }
        public IOperation InitialValue { get; }
        public IOperation LimitValue { get; }
        public IOperation StepValue { get; }
        public bool IsChecked { get; }
        public ImmutableArray<IOperation> NextVariables { get; }
        public (ILocalSymbol LoopObject, ForToLoopOperationUserDefinedInfo UserDefinedInfo) Info { get; }
        protected override IOperation GetCurrent(int slot, int index)
            => slot switch
            {
                0 when LoopControlVariable != null
                    => LoopControlVariable,
                1 when InitialValue != null
                    => InitialValue,
                2 when LimitValue != null
                    => LimitValue,
                3 when StepValue != null
                    => StepValue,
                4 when Body != null
                    => Body,
                5 when index < NextVariables.Length
                    => NextVariables[index],
                _ => throw ExceptionUtilities.UnexpectedValue((slot, index)),
            };
        protected override (bool hasNext, int nextSlot, int nextIndex) MoveNext(int previousSlot, int previousIndex)
        {
            switch (previousSlot)
            {
                case -1:
                    if (LoopControlVariable != null) return (true, 0, 0);
                    else goto case 0;
                case 0:
                    if (InitialValue != null) return (true, 1, 0);
                    else goto case 1;
                case 1:
                    if (LimitValue != null) return (true, 2, 0);
                    else goto case 2;
                case 2:
                    if (StepValue != null) return (true, 3, 0);
                    else goto case 3;
                case 3:
                    if (Body != null) return (true, 4, 0);
                    else goto case 4;
                case 4:
                    if (!NextVariables.IsEmpty) return (true, 5, 0);
                    else goto case 5;
                case 5 when previousIndex + 1 < NextVariables.Length:
                    return (true, 5, previousIndex + 1);
                case 5:
                case 6:
                    return (false, 6, 0);
                default:
                    throw ExceptionUtilities.UnexpectedValue((previousSlot, previousIndex));
            }
        }
        public override ITypeSymbol? Type => null;
        internal override ConstantValue? OperationConstantValue => null;
        public override OperationKind Kind => OperationKind.Loop;
        public override void Accept(OperationVisitor visitor) => visitor.VisitForToLoop(this);
        public override TResult? Accept<TArgument, TResult>(OperationVisitor<TArgument, TResult> visitor, TArgument argument) where TResult : default => visitor.VisitForToLoop(this, argument);
    }
    internal sealed partial class WhileLoopOperation : BaseLoopOperation, IWhileLoopOperation
    {
        internal WhileLoopOperation(IOperation? condition, bool conditionIsTop, bool conditionIsUntil, IOperation? ignoredCondition, IOperation body, ImmutableArray<ILocalSymbol> locals, ILabelSymbol continueLabel, ILabelSymbol exitLabel, SemanticModel? semanticModel, SyntaxNode syntax, bool isImplicit)
            : base(body, locals, continueLabel, exitLabel, semanticModel, syntax, isImplicit)
        {
            Condition = SetParentOperation(condition, this);
            ConditionIsTop = conditionIsTop;
            ConditionIsUntil = conditionIsUntil;
            IgnoredCondition = SetParentOperation(ignoredCondition, this);
        }
        public IOperation? Condition { get; }
        public bool ConditionIsTop { get; }
        public bool ConditionIsUntil { get; }
        public IOperation? IgnoredCondition { get; }
        public override ITypeSymbol? Type => null;
        internal override ConstantValue? OperationConstantValue => null;
        public override OperationKind Kind => OperationKind.Loop;
        public override void Accept(OperationVisitor visitor) => visitor.VisitWhileLoop(this);
        public override TResult? Accept<TArgument, TResult>(OperationVisitor<TArgument, TResult> visitor, TArgument argument) where TResult : default => visitor.VisitWhileLoop(this, argument);
    }
    internal sealed partial class LabeledOperation : Operation, ILabeledOperation
    {
        internal LabeledOperation(ILabelSymbol label, IOperation? operation, SemanticModel? semanticModel, SyntaxNode syntax, bool isImplicit)
            : base(semanticModel, syntax, isImplicit)
        {
            Label = label;
            Operation = SetParentOperation(operation, this);
        }
        public ILabelSymbol Label { get; }
        public IOperation? Operation { get; }
        protected override IOperation GetCurrent(int slot, int index)
            => slot switch
            {
                0 when Operation != null
                    => Operation,
                _ => throw ExceptionUtilities.UnexpectedValue((slot, index)),
            };
        protected override (bool hasNext, int nextSlot, int nextIndex) MoveNext(int previousSlot, int previousIndex)
        {
            switch (previousSlot)
            {
                case -1:
                    if (Operation != null) return (true, 0, 0);
                    else goto case 0;
                case 0:
                case 1:
                    return (false, 1, 0);
                default:
                    throw ExceptionUtilities.UnexpectedValue((previousSlot, previousIndex));
            }
        }
        public override ITypeSymbol? Type => null;
        internal override ConstantValue? OperationConstantValue => null;
        public override OperationKind Kind => OperationKind.Labeled;
        public override void Accept(OperationVisitor visitor) => visitor.VisitLabeled(this);
        public override TResult? Accept<TArgument, TResult>(OperationVisitor<TArgument, TResult> visitor, TArgument argument) where TResult : default => visitor.VisitLabeled(this, argument);
    }
    internal sealed partial class BranchOperation : Operation, IBranchOperation
    {
        internal BranchOperation(ILabelSymbol target, BranchKind branchKind, SemanticModel? semanticModel, SyntaxNode syntax, bool isImplicit)
            : base(semanticModel, syntax, isImplicit)
        {
            Target = target;
            BranchKind = branchKind;
        }
        public ILabelSymbol Target { get; }
        public BranchKind BranchKind { get; }
        protected override IOperation GetCurrent(int slot, int index) => throw ExceptionUtilities.UnexpectedValue((slot, index));
        protected override (bool hasNext, int nextSlot, int nextIndex) MoveNext(int previousSlot, int previousIndex) => (false, int.MinValue, int.MinValue);
        public override ITypeSymbol? Type => null;
        internal override ConstantValue? OperationConstantValue => null;
        public override OperationKind Kind => OperationKind.Branch;
        public override void Accept(OperationVisitor visitor) => visitor.VisitBranch(this);
        public override TResult? Accept<TArgument, TResult>(OperationVisitor<TArgument, TResult> visitor, TArgument argument) where TResult : default => visitor.VisitBranch(this, argument);
    }
    internal sealed partial class EmptyOperation : Operation, IEmptyOperation
    {
        internal EmptyOperation(SemanticModel? semanticModel, SyntaxNode syntax, bool isImplicit)
            : base(semanticModel, syntax, isImplicit) { }
        protected override IOperation GetCurrent(int slot, int index) => throw ExceptionUtilities.UnexpectedValue((slot, index));
        protected override (bool hasNext, int nextSlot, int nextIndex) MoveNext(int previousSlot, int previousIndex) => (false, int.MinValue, int.MinValue);
        public override ITypeSymbol? Type => null;
        internal override ConstantValue? OperationConstantValue => null;
        public override OperationKind Kind => OperationKind.Empty;
        public override void Accept(OperationVisitor visitor) => visitor.VisitEmpty(this);
        public override TResult? Accept<TArgument, TResult>(OperationVisitor<TArgument, TResult> visitor, TArgument argument) where TResult : default => visitor.VisitEmpty(this, argument);
    }
    internal sealed partial class ReturnOperation : Operation, IReturnOperation
    {
        internal ReturnOperation(IOperation? returnedValue, OperationKind kind, SemanticModel? semanticModel, SyntaxNode syntax, bool isImplicit)
            : base(semanticModel, syntax, isImplicit)
        {
            ReturnedValue = SetParentOperation(returnedValue, this);
            Kind = kind;
        }
        public IOperation? ReturnedValue { get; }
        protected override IOperation GetCurrent(int slot, int index)
            => slot switch
            {
                0 when ReturnedValue != null
                    => ReturnedValue,
                _ => throw ExceptionUtilities.UnexpectedValue((slot, index)),
            };
        protected override (bool hasNext, int nextSlot, int nextIndex) MoveNext(int previousSlot, int previousIndex)
        {
            switch (previousSlot)
            {
                case -1:
                    if (ReturnedValue != null) return (true, 0, 0);
                    else goto case 0;
                case 0:
                case 1:
                    return (false, 1, 0);
                default:
                    throw ExceptionUtilities.UnexpectedValue((previousSlot, previousIndex));
            }
        }
        public override ITypeSymbol? Type => null;
        internal override ConstantValue? OperationConstantValue => null;
        public override OperationKind Kind { get; }
        public override void Accept(OperationVisitor visitor) => visitor.VisitReturn(this);
        public override TResult? Accept<TArgument, TResult>(OperationVisitor<TArgument, TResult> visitor, TArgument argument) where TResult : default => visitor.VisitReturn(this, argument);
    }
    internal sealed partial class LockOperation : Operation, ILockOperation
    {
        internal LockOperation(IOperation lockedValue, IOperation body, ILocalSymbol? lockTakenSymbol, SemanticModel? semanticModel, SyntaxNode syntax, bool isImplicit)
            : base(semanticModel, syntax, isImplicit)
        {
            LockedValue = SetParentOperation(lockedValue, this);
            Body = SetParentOperation(body, this);
            LockTakenSymbol = lockTakenSymbol;
        }
        public IOperation LockedValue { get; }
        public IOperation Body { get; }
        public ILocalSymbol? LockTakenSymbol { get; }
        protected override IOperation GetCurrent(int slot, int index)
            => slot switch
            {
                0 when LockedValue != null
                    => LockedValue,
                1 when Body != null
                    => Body,
                _ => throw ExceptionUtilities.UnexpectedValue((slot, index)),
            };
        protected override (bool hasNext, int nextSlot, int nextIndex) MoveNext(int previousSlot, int previousIndex)
        {
            switch (previousSlot)
            {
                case -1:
                    if (LockedValue != null) return (true, 0, 0);
                    else goto case 0;
                case 0:
                    if (Body != null) return (true, 1, 0);
                    else goto case 1;
                case 1:
                case 2:
                    return (false, 2, 0);
                default:
                    throw ExceptionUtilities.UnexpectedValue((previousSlot, previousIndex));
            }
        }
        public override ITypeSymbol? Type => null;
        internal override ConstantValue? OperationConstantValue => null;
        public override OperationKind Kind => OperationKind.Lock;
        public override void Accept(OperationVisitor visitor) => visitor.VisitLock(this);
        public override TResult? Accept<TArgument, TResult>(OperationVisitor<TArgument, TResult> visitor, TArgument argument) where TResult : default => visitor.VisitLock(this, argument);
    }
    internal sealed partial class TryOperation : Operation, ITryOperation
    {
        internal TryOperation(IBlockOperation body, ImmutableArray<ICatchClauseOperation> catches, IBlockOperation? @finally, ILabelSymbol? exitLabel, SemanticModel? semanticModel, SyntaxNode syntax, bool isImplicit)
            : base(semanticModel, syntax, isImplicit)
        {
            Body = SetParentOperation(body, this);
            Catches = SetParentOperation(catches, this);
            Finally = SetParentOperation(@finally, this);
            ExitLabel = exitLabel;
        }
        public IBlockOperation Body { get; }
        public ImmutableArray<ICatchClauseOperation> Catches { get; }
        public IBlockOperation? Finally { get; }
        public ILabelSymbol? ExitLabel { get; }
        protected override IOperation GetCurrent(int slot, int index)
            => slot switch
            {
                0 when Body != null
                    => Body,
                1 when index < Catches.Length
                    => Catches[index],
                2 when Finally != null
                    => Finally,
                _ => throw ExceptionUtilities.UnexpectedValue((slot, index)),
            };
        protected override (bool hasNext, int nextSlot, int nextIndex) MoveNext(int previousSlot, int previousIndex)
        {
            switch (previousSlot)
            {
                case -1:
                    if (Body != null) return (true, 0, 0);
                    else goto case 0;
                case 0:
                    if (!Catches.IsEmpty) return (true, 1, 0);
                    else goto case 1;
                case 1 when previousIndex + 1 < Catches.Length:
                    return (true, 1, previousIndex + 1);
                case 1:
                    if (Finally != null) return (true, 2, 0);
                    else goto case 2;
                case 2:
                case 3:
                    return (false, 3, 0);
                default:
                    throw ExceptionUtilities.UnexpectedValue((previousSlot, previousIndex));
            }
        }
        public override ITypeSymbol? Type => null;
        internal override ConstantValue? OperationConstantValue => null;
        public override OperationKind Kind => OperationKind.Try;
        public override void Accept(OperationVisitor visitor) => visitor.VisitTry(this);
        public override TResult? Accept<TArgument, TResult>(OperationVisitor<TArgument, TResult> visitor, TArgument argument) where TResult : default => visitor.VisitTry(this, argument);
    }
    internal sealed partial class UsingOperation : Operation, IUsingOperation
    {
        internal UsingOperation(IOperation resources, IOperation body, ImmutableArray<ILocalSymbol> locals, bool isAsynchronous, DisposeOperationInfo disposeInfo, SemanticModel? semanticModel, SyntaxNode syntax, bool isImplicit)
            : base(semanticModel, syntax, isImplicit)
        {
            Resources = SetParentOperation(resources, this);
            Body = SetParentOperation(body, this);
            Locals = locals;
            IsAsynchronous = isAsynchronous;
            DisposeInfo = disposeInfo;
        }
        public IOperation Resources { get; }
        public IOperation Body { get; }
        public ImmutableArray<ILocalSymbol> Locals { get; }
        public bool IsAsynchronous { get; }
        public DisposeOperationInfo DisposeInfo { get; }
        protected override IOperation GetCurrent(int slot, int index)
            => slot switch
            {
                0 when Resources != null
                    => Resources,
                1 when Body != null
                    => Body,
                _ => throw ExceptionUtilities.UnexpectedValue((slot, index)),
            };
        protected override (bool hasNext, int nextSlot, int nextIndex) MoveNext(int previousSlot, int previousIndex)
        {
            switch (previousSlot)
            {
                case -1:
                    if (Resources != null) return (true, 0, 0);
                    else goto case 0;
                case 0:
                    if (Body != null) return (true, 1, 0);
                    else goto case 1;
                case 1:
                case 2:
                    return (false, 2, 0);
                default:
                    throw ExceptionUtilities.UnexpectedValue((previousSlot, previousIndex));
            }
        }
        public override ITypeSymbol? Type => null;
        internal override ConstantValue? OperationConstantValue => null;
        public override OperationKind Kind => OperationKind.Using;
        public override void Accept(OperationVisitor visitor) => visitor.VisitUsing(this);
        public override TResult? Accept<TArgument, TResult>(OperationVisitor<TArgument, TResult> visitor, TArgument argument) where TResult : default => visitor.VisitUsing(this, argument);
    }
    internal sealed partial class ExpressionStatementOperation : Operation, IExpressionStatementOperation
    {
        internal ExpressionStatementOperation(IOperation operation, SemanticModel? semanticModel, SyntaxNode syntax, bool isImplicit)
            : base(semanticModel, syntax, isImplicit)
        {
            Operation = SetParentOperation(operation, this);
        }
        public IOperation Operation { get; }
        protected override IOperation GetCurrent(int slot, int index)
            => slot switch
            {
                0 when Operation != null
                    => Operation,
                _ => throw ExceptionUtilities.UnexpectedValue((slot, index)),
            };
        protected override (bool hasNext, int nextSlot, int nextIndex) MoveNext(int previousSlot, int previousIndex)
        {
            switch (previousSlot)
            {
                case -1:
                    if (Operation != null) return (true, 0, 0);
                    else goto case 0;
                case 0:
                case 1:
                    return (false, 1, 0);
                default:
                    throw ExceptionUtilities.UnexpectedValue((previousSlot, previousIndex));
            }
        }
        public override ITypeSymbol? Type => null;
        internal override ConstantValue? OperationConstantValue => null;
        public override OperationKind Kind => OperationKind.ExpressionStatement;
        public override void Accept(OperationVisitor visitor) => visitor.VisitExpressionStatement(this);
        public override TResult? Accept<TArgument, TResult>(OperationVisitor<TArgument, TResult> visitor, TArgument argument) where TResult : default => visitor.VisitExpressionStatement(this, argument);
    }
    internal sealed partial class LocalFunctionOperation : Operation, ILocalFunctionOperation
    {
        internal LocalFunctionOperation(IMethodSymbol symbol, IBlockOperation? body, IBlockOperation? ignoredBody, SemanticModel? semanticModel, SyntaxNode syntax, bool isImplicit)
            : base(semanticModel, syntax, isImplicit)
        {
            Symbol = symbol;
            Body = SetParentOperation(body, this);
            IgnoredBody = SetParentOperation(ignoredBody, this);
        }
        public IMethodSymbol Symbol { get; }
        public IBlockOperation? Body { get; }
        public IBlockOperation? IgnoredBody { get; }
        protected override IOperation GetCurrent(int slot, int index)
            => slot switch
            {
                0 when Body != null
                    => Body,
                1 when IgnoredBody != null
                    => IgnoredBody,
                _ => throw ExceptionUtilities.UnexpectedValue((slot, index)),
            };
        protected override (bool hasNext, int nextSlot, int nextIndex) MoveNext(int previousSlot, int previousIndex)
        {
            switch (previousSlot)
            {
                case -1:
                    if (Body != null) return (true, 0, 0);
                    else goto case 0;
                case 0:
                    if (IgnoredBody != null) return (true, 1, 0);
                    else goto case 1;
                case 1:
                case 2:
                    return (false, 2, 0);
                default:
                    throw ExceptionUtilities.UnexpectedValue((previousSlot, previousIndex));
            }
        }
        public override ITypeSymbol? Type => null;
        internal override ConstantValue? OperationConstantValue => null;
        public override OperationKind Kind => OperationKind.LocalFunction;
        public override void Accept(OperationVisitor visitor) => visitor.VisitLocalFunction(this);
        public override TResult? Accept<TArgument, TResult>(OperationVisitor<TArgument, TResult> visitor, TArgument argument) where TResult : default => visitor.VisitLocalFunction(this, argument);
    }
    internal sealed partial class StopOperation : Operation, IStopOperation
    {
        internal StopOperation(SemanticModel? semanticModel, SyntaxNode syntax, bool isImplicit)
            : base(semanticModel, syntax, isImplicit) { }
        protected override IOperation GetCurrent(int slot, int index) => throw ExceptionUtilities.UnexpectedValue((slot, index));
        protected override (bool hasNext, int nextSlot, int nextIndex) MoveNext(int previousSlot, int previousIndex) => (false, int.MinValue, int.MinValue);
        public override ITypeSymbol? Type => null;
        internal override ConstantValue? OperationConstantValue => null;
        public override OperationKind Kind => OperationKind.Stop;
        public override void Accept(OperationVisitor visitor) => visitor.VisitStop(this);
        public override TResult? Accept<TArgument, TResult>(OperationVisitor<TArgument, TResult> visitor, TArgument argument) where TResult : default => visitor.VisitStop(this, argument);
    }
    internal sealed partial class EndOperation : Operation, IEndOperation
    {
        internal EndOperation(SemanticModel? semanticModel, SyntaxNode syntax, bool isImplicit)
            : base(semanticModel, syntax, isImplicit) { }
        protected override IOperation GetCurrent(int slot, int index) => throw ExceptionUtilities.UnexpectedValue((slot, index));
        protected override (bool hasNext, int nextSlot, int nextIndex) MoveNext(int previousSlot, int previousIndex) => (false, int.MinValue, int.MinValue);
        public override ITypeSymbol? Type => null;
        internal override ConstantValue? OperationConstantValue => null;
        public override OperationKind Kind => OperationKind.End;
        public override void Accept(OperationVisitor visitor) => visitor.VisitEnd(this);
        public override TResult? Accept<TArgument, TResult>(OperationVisitor<TArgument, TResult> visitor, TArgument argument) where TResult : default => visitor.VisitEnd(this, argument);
    }
    internal sealed partial class RaiseEventOperation : Operation, IRaiseEventOperation
    {
        internal RaiseEventOperation(IEventReferenceOperation eventReference, ImmutableArray<IArgumentOperation> arguments, SemanticModel? semanticModel, SyntaxNode syntax, bool isImplicit)
            : base(semanticModel, syntax, isImplicit)
        {
            EventReference = SetParentOperation(eventReference, this);
            Arguments = SetParentOperation(arguments, this);
        }
        public IEventReferenceOperation EventReference { get; }
        public ImmutableArray<IArgumentOperation> Arguments { get; }
        protected override IOperation GetCurrent(int slot, int index)
            => slot switch
            {
                0 when EventReference != null
                    => EventReference,
                1 when index < Arguments.Length
                    => Arguments[index],
                _ => throw ExceptionUtilities.UnexpectedValue((slot, index)),
            };
        protected override (bool hasNext, int nextSlot, int nextIndex) MoveNext(int previousSlot, int previousIndex)
        {
            switch (previousSlot)
            {
                case -1:
                    if (EventReference != null) return (true, 0, 0);
                    else goto case 0;
                case 0:
                    if (!Arguments.IsEmpty) return (true, 1, 0);
                    else goto case 1;
                case 1 when previousIndex + 1 < Arguments.Length:
                    return (true, 1, previousIndex + 1);
                case 1:
                case 2:
                    return (false, 2, 0);
                default:
                    throw ExceptionUtilities.UnexpectedValue((previousSlot, previousIndex));
            }
        }
        public override ITypeSymbol? Type => null;
        internal override ConstantValue? OperationConstantValue => null;
        public override OperationKind Kind => OperationKind.RaiseEvent;
        public override void Accept(OperationVisitor visitor) => visitor.VisitRaiseEvent(this);
        public override TResult? Accept<TArgument, TResult>(OperationVisitor<TArgument, TResult> visitor, TArgument argument) where TResult : default => visitor.VisitRaiseEvent(this, argument);
    }
    internal sealed partial class LiteralOperation : Operation, ILiteralOperation
    {
        internal LiteralOperation(SemanticModel? semanticModel, SyntaxNode syntax, ITypeSymbol? type, ConstantValue? constantValue, bool isImplicit)
            : base(semanticModel, syntax, isImplicit)
        {
            OperationConstantValue = constantValue;
            Type = type;
        }
        protected override IOperation GetCurrent(int slot, int index) => throw ExceptionUtilities.UnexpectedValue((slot, index));
        protected override (bool hasNext, int nextSlot, int nextIndex) MoveNext(int previousSlot, int previousIndex) => (false, int.MinValue, int.MinValue);
        public override ITypeSymbol? Type { get; }
        internal override ConstantValue? OperationConstantValue { get; }
        public override OperationKind Kind => OperationKind.Literal;
        public override void Accept(OperationVisitor visitor) => visitor.VisitLiteral(this);
        public override TResult? Accept<TArgument, TResult>(OperationVisitor<TArgument, TResult> visitor, TArgument argument) where TResult : default => visitor.VisitLiteral(this, argument);
    }
    internal sealed partial class ConversionOperation : Operation, IConversionOperation
    {
        internal ConversionOperation(IOperation operand, IConvertibleConversion conversion, bool isTryCast, bool isChecked, SemanticModel? semanticModel, SyntaxNode syntax, ITypeSymbol? type, ConstantValue? constantValue, bool isImplicit)
            : base(semanticModel, syntax, isImplicit)
        {
            Operand = SetParentOperation(operand, this);
            ConversionConvertible = conversion;
            IsTryCast = isTryCast;
            IsChecked = isChecked;
            OperationConstantValue = constantValue;
            Type = type;
        }
        public IOperation Operand { get; }
        internal IConvertibleConversion ConversionConvertible { get; }
        public CommonConversion Conversion => ConversionConvertible.ToCommonConversion();
        public bool IsTryCast { get; }
        public bool IsChecked { get; }
        protected override IOperation GetCurrent(int slot, int index)
            => slot switch
            {
                0 when Operand != null
                    => Operand,
                _ => throw ExceptionUtilities.UnexpectedValue((slot, index)),
            };
        protected override (bool hasNext, int nextSlot, int nextIndex) MoveNext(int previousSlot, int previousIndex)
        {
            switch (previousSlot)
            {
                case -1:
                    if (Operand != null) return (true, 0, 0);
                    else goto case 0;
                case 0:
                case 1:
                    return (false, 1, 0);
                default:
                    throw ExceptionUtilities.UnexpectedValue((previousSlot, previousIndex));
            }
        }
        public override ITypeSymbol? Type { get; }
        internal override ConstantValue? OperationConstantValue { get; }
        public override OperationKind Kind => OperationKind.Conversion;
        public override void Accept(OperationVisitor visitor) => visitor.VisitConversion(this);
        public override TResult? Accept<TArgument, TResult>(OperationVisitor<TArgument, TResult> visitor, TArgument argument) where TResult : default => visitor.VisitConversion(this, argument);
    }
    internal sealed partial class InvocationOperation : Operation, IInvocationOperation
    {
        internal InvocationOperation(IMethodSymbol targetMethod, IOperation? instance, bool isVirtual, ImmutableArray<IArgumentOperation> arguments, SemanticModel? semanticModel, SyntaxNode syntax, ITypeSymbol? type, bool isImplicit)
            : base(semanticModel, syntax, isImplicit)
        {
            TargetMethod = targetMethod;
            Instance = SetParentOperation(instance, this);
            IsVirtual = isVirtual;
            Arguments = SetParentOperation(arguments, this);
            Type = type;
        }
        public IMethodSymbol TargetMethod { get; }
        public IOperation? Instance { get; }
        public bool IsVirtual { get; }
        public ImmutableArray<IArgumentOperation> Arguments { get; }
        protected override IOperation GetCurrent(int slot, int index)
            => slot switch
            {
                0 when Instance != null
                    => Instance,
                1 when index < Arguments.Length
                    => Arguments[index],
                _ => throw ExceptionUtilities.UnexpectedValue((slot, index)),
            };
        protected override (bool hasNext, int nextSlot, int nextIndex) MoveNext(int previousSlot, int previousIndex)
        {
            switch (previousSlot)
            {
                case -1:
                    if (Instance != null) return (true, 0, 0);
                    else goto case 0;
                case 0:
                    if (!Arguments.IsEmpty) return (true, 1, 0);
                    else goto case 1;
                case 1 when previousIndex + 1 < Arguments.Length:
                    return (true, 1, previousIndex + 1);
                case 1:
                case 2:
                    return (false, 2, 0);
                default:
                    throw ExceptionUtilities.UnexpectedValue((previousSlot, previousIndex));
            }
        }
        public override ITypeSymbol? Type { get; }
        internal override ConstantValue? OperationConstantValue => null;
        public override OperationKind Kind => OperationKind.Invocation;
        public override void Accept(OperationVisitor visitor) => visitor.VisitInvocation(this);
        public override TResult? Accept<TArgument, TResult>(OperationVisitor<TArgument, TResult> visitor, TArgument argument) where TResult : default => visitor.VisitInvocation(this, argument);
    }
    internal sealed partial class ArrayElementReferenceOperation : Operation, IArrayElementReferenceOperation
    {
        internal ArrayElementReferenceOperation(IOperation arrayReference, ImmutableArray<IOperation> indices, SemanticModel? semanticModel, SyntaxNode syntax, ITypeSymbol? type, bool isImplicit)
            : base(semanticModel, syntax, isImplicit)
        {
            ArrayReference = SetParentOperation(arrayReference, this);
            Indices = SetParentOperation(indices, this);
            Type = type;
        }
        public IOperation ArrayReference { get; }
        public ImmutableArray<IOperation> Indices { get; }
        protected override IOperation GetCurrent(int slot, int index)
            => slot switch
            {
                0 when ArrayReference != null
                    => ArrayReference,
                1 when index < Indices.Length
                    => Indices[index],
                _ => throw ExceptionUtilities.UnexpectedValue((slot, index)),
            };
        protected override (bool hasNext, int nextSlot, int nextIndex) MoveNext(int previousSlot, int previousIndex)
        {
            switch (previousSlot)
            {
                case -1:
                    if (ArrayReference != null) return (true, 0, 0);
                    else goto case 0;
                case 0:
                    if (!Indices.IsEmpty) return (true, 1, 0);
                    else goto case 1;
                case 1 when previousIndex + 1 < Indices.Length:
                    return (true, 1, previousIndex + 1);
                case 1:
                case 2:
                    return (false, 2, 0);
                default:
                    throw ExceptionUtilities.UnexpectedValue((previousSlot, previousIndex));
            }
        }
        public override ITypeSymbol? Type { get; }
        internal override ConstantValue? OperationConstantValue => null;
        public override OperationKind Kind => OperationKind.ArrayElementReference;
        public override void Accept(OperationVisitor visitor) => visitor.VisitArrayElementReference(this);
        public override TResult? Accept<TArgument, TResult>(OperationVisitor<TArgument, TResult> visitor, TArgument argument) where TResult : default => visitor.VisitArrayElementReference(this, argument);
    }
    internal sealed partial class LocalReferenceOperation : Operation, ILocalReferenceOperation
    {
        internal LocalReferenceOperation(ILocalSymbol local, bool isDeclaration, SemanticModel? semanticModel, SyntaxNode syntax, ITypeSymbol? type, ConstantValue? constantValue, bool isImplicit)
            : base(semanticModel, syntax, isImplicit)
        {
            Local = local;
            IsDeclaration = isDeclaration;
            OperationConstantValue = constantValue;
            Type = type;
        }
        public ILocalSymbol Local { get; }
        public bool IsDeclaration { get; }
        protected override IOperation GetCurrent(int slot, int index) => throw ExceptionUtilities.UnexpectedValue((slot, index));
        protected override (bool hasNext, int nextSlot, int nextIndex) MoveNext(int previousSlot, int previousIndex) => (false, int.MinValue, int.MinValue);
        public override ITypeSymbol? Type { get; }
        internal override ConstantValue? OperationConstantValue { get; }
        public override OperationKind Kind => OperationKind.LocalReference;
        public override void Accept(OperationVisitor visitor) => visitor.VisitLocalReference(this);
        public override TResult? Accept<TArgument, TResult>(OperationVisitor<TArgument, TResult> visitor, TArgument argument) where TResult : default => visitor.VisitLocalReference(this, argument);
    }
    internal sealed partial class ParameterReferenceOperation : Operation, IParameterReferenceOperation
    {
        internal ParameterReferenceOperation(IParameterSymbol parameter, SemanticModel? semanticModel, SyntaxNode syntax, ITypeSymbol? type, bool isImplicit)
            : base(semanticModel, syntax, isImplicit)
        {
            Parameter = parameter;
            Type = type;
        }
        public IParameterSymbol Parameter { get; }
        protected override IOperation GetCurrent(int slot, int index) => throw ExceptionUtilities.UnexpectedValue((slot, index));
        protected override (bool hasNext, int nextSlot, int nextIndex) MoveNext(int previousSlot, int previousIndex) => (false, int.MinValue, int.MinValue);
        public override ITypeSymbol? Type { get; }
        internal override ConstantValue? OperationConstantValue => null;
        public override OperationKind Kind => OperationKind.ParameterReference;
        public override void Accept(OperationVisitor visitor) => visitor.VisitParameterReference(this);
        public override TResult? Accept<TArgument, TResult>(OperationVisitor<TArgument, TResult> visitor, TArgument argument) where TResult : default => visitor.VisitParameterReference(this, argument);
    }
    internal abstract partial class BaseMemberReferenceOperation : Operation, IMemberReferenceOperation
    {
        protected BaseMemberReferenceOperation(IOperation? instance, SemanticModel? semanticModel, SyntaxNode syntax, bool isImplicit)
            : base(semanticModel, syntax, isImplicit)
        {
            Instance = SetParentOperation(instance, this);
        }
        public IOperation? Instance { get; }
    }
    internal sealed partial class FieldReferenceOperation : BaseMemberReferenceOperation, IFieldReferenceOperation
    {
        internal FieldReferenceOperation(IFieldSymbol field, bool isDeclaration, IOperation? instance, SemanticModel? semanticModel, SyntaxNode syntax, ITypeSymbol? type, ConstantValue? constantValue, bool isImplicit)
            : base(instance, semanticModel, syntax, isImplicit)
        {
            Field = field;
            IsDeclaration = isDeclaration;
            OperationConstantValue = constantValue;
            Type = type;
        }
        public IFieldSymbol Field { get; }
        public bool IsDeclaration { get; }
        protected override IOperation GetCurrent(int slot, int index)
            => slot switch
            {
                0 when Instance != null
                    => Instance,
                _ => throw ExceptionUtilities.UnexpectedValue((slot, index)),
            };
        protected override (bool hasNext, int nextSlot, int nextIndex) MoveNext(int previousSlot, int previousIndex)
        {
            switch (previousSlot)
            {
                case -1:
                    if (Instance != null) return (true, 0, 0);
                    else goto case 0;
                case 0:
                case 1:
                    return (false, 1, 0);
                default:
                    throw ExceptionUtilities.UnexpectedValue((previousSlot, previousIndex));
            }
        }
        public override ITypeSymbol? Type { get; }
        internal override ConstantValue? OperationConstantValue { get; }
        public override OperationKind Kind => OperationKind.FieldReference;
        public override void Accept(OperationVisitor visitor) => visitor.VisitFieldReference(this);
        public override TResult? Accept<TArgument, TResult>(OperationVisitor<TArgument, TResult> visitor, TArgument argument) where TResult : default => visitor.VisitFieldReference(this, argument);
    }
    internal sealed partial class MethodReferenceOperation : BaseMemberReferenceOperation, IMethodReferenceOperation
    {
        internal MethodReferenceOperation(IMethodSymbol method, bool isVirtual, IOperation? instance, SemanticModel? semanticModel, SyntaxNode syntax, ITypeSymbol? type, bool isImplicit)
            : base(instance, semanticModel, syntax, isImplicit)
        {
            Method = method;
            IsVirtual = isVirtual;
            Type = type;
        }
        public IMethodSymbol Method { get; }
        public bool IsVirtual { get; }
        protected override IOperation GetCurrent(int slot, int index)
            => slot switch
            {
                0 when Instance != null
                    => Instance,
                _ => throw ExceptionUtilities.UnexpectedValue((slot, index)),
            };
        protected override (bool hasNext, int nextSlot, int nextIndex) MoveNext(int previousSlot, int previousIndex)
        {
            switch (previousSlot)
            {
                case -1:
                    if (Instance != null) return (true, 0, 0);
                    else goto case 0;
                case 0:
                case 1:
                    return (false, 1, 0);
                default:
                    throw ExceptionUtilities.UnexpectedValue((previousSlot, previousIndex));
            }
        }
        public override ITypeSymbol? Type { get; }
        internal override ConstantValue? OperationConstantValue => null;
        public override OperationKind Kind => OperationKind.MethodReference;
        public override void Accept(OperationVisitor visitor) => visitor.VisitMethodReference(this);
        public override TResult? Accept<TArgument, TResult>(OperationVisitor<TArgument, TResult> visitor, TArgument argument) where TResult : default => visitor.VisitMethodReference(this, argument);
    }
    internal sealed partial class PropertyReferenceOperation : BaseMemberReferenceOperation, IPropertyReferenceOperation
    {
        internal PropertyReferenceOperation(IPropertySymbol property, ImmutableArray<IArgumentOperation> arguments, IOperation? instance, SemanticModel? semanticModel, SyntaxNode syntax, ITypeSymbol? type, bool isImplicit)
            : base(instance, semanticModel, syntax, isImplicit)
        {
            Property = property;
            Arguments = SetParentOperation(arguments, this);
            Type = type;
        }
        public IPropertySymbol Property { get; }
        public ImmutableArray<IArgumentOperation> Arguments { get; }
        protected override IOperation GetCurrent(int slot, int index)
            => slot switch
            {
                0 when Instance != null
                    => Instance,
                1 when index < Arguments.Length
                    => Arguments[index],
                _ => throw ExceptionUtilities.UnexpectedValue((slot, index)),
            };
        protected override (bool hasNext, int nextSlot, int nextIndex) MoveNext(int previousSlot, int previousIndex)
        {
            switch (previousSlot)
            {
                case -1:
                    if (Instance != null) return (true, 0, 0);
                    else goto case 0;
                case 0:
                    if (!Arguments.IsEmpty) return (true, 1, 0);
                    else goto case 1;
                case 1 when previousIndex + 1 < Arguments.Length:
                    return (true, 1, previousIndex + 1);
                case 1:
                case 2:
                    return (false, 2, 0);
                default:
                    throw ExceptionUtilities.UnexpectedValue((previousSlot, previousIndex));
            }
        }
        public override ITypeSymbol? Type { get; }
        internal override ConstantValue? OperationConstantValue => null;
        public override OperationKind Kind => OperationKind.PropertyReference;
        public override void Accept(OperationVisitor visitor) => visitor.VisitPropertyReference(this);
        public override TResult? Accept<TArgument, TResult>(OperationVisitor<TArgument, TResult> visitor, TArgument argument) where TResult : default => visitor.VisitPropertyReference(this, argument);
    }
    internal sealed partial class EventReferenceOperation : BaseMemberReferenceOperation, IEventReferenceOperation
    {
        internal EventReferenceOperation(IEventSymbol @event, IOperation? instance, SemanticModel? semanticModel, SyntaxNode syntax, ITypeSymbol? type, bool isImplicit)
            : base(instance, semanticModel, syntax, isImplicit)
        {
            Event = @event;
            Type = type;
        }
        public IEventSymbol Event { get; }
        protected override IOperation GetCurrent(int slot, int index)
            => slot switch
            {
                0 when Instance != null
                    => Instance,
                _ => throw ExceptionUtilities.UnexpectedValue((slot, index)),
            };
        protected override (bool hasNext, int nextSlot, int nextIndex) MoveNext(int previousSlot, int previousIndex)
        {
            switch (previousSlot)
            {
                case -1:
                    if (Instance != null) return (true, 0, 0);
                    else goto case 0;
                case 0:
                case 1:
                    return (false, 1, 0);
                default:
                    throw ExceptionUtilities.UnexpectedValue((previousSlot, previousIndex));
            }
        }
        public override ITypeSymbol? Type { get; }
        internal override ConstantValue? OperationConstantValue => null;
        public override OperationKind Kind => OperationKind.EventReference;
        public override void Accept(OperationVisitor visitor) => visitor.VisitEventReference(this);
        public override TResult? Accept<TArgument, TResult>(OperationVisitor<TArgument, TResult> visitor, TArgument argument) where TResult : default => visitor.VisitEventReference(this, argument);
    }
    internal sealed partial class UnaryOperation : Operation, IUnaryOperation
    {
        internal UnaryOperation(UnaryOperatorKind operatorKind, IOperation operand, bool isLifted, bool isChecked, IMethodSymbol? operatorMethod, SemanticModel? semanticModel, SyntaxNode syntax, ITypeSymbol? type, ConstantValue? constantValue, bool isImplicit)
            : base(semanticModel, syntax, isImplicit)
        {
            OperatorKind = operatorKind;
            Operand = SetParentOperation(operand, this);
            IsLifted = isLifted;
            IsChecked = isChecked;
            OperatorMethod = operatorMethod;
            OperationConstantValue = constantValue;
            Type = type;
        }
        public UnaryOperatorKind OperatorKind { get; }
        public IOperation Operand { get; }
        public bool IsLifted { get; }
        public bool IsChecked { get; }
        public IMethodSymbol? OperatorMethod { get; }
        protected override IOperation GetCurrent(int slot, int index)
            => slot switch
            {
                0 when Operand != null
                    => Operand,
                _ => throw ExceptionUtilities.UnexpectedValue((slot, index)),
            };
        protected override (bool hasNext, int nextSlot, int nextIndex) MoveNext(int previousSlot, int previousIndex)
        {
            switch (previousSlot)
            {
                case -1:
                    if (Operand != null) return (true, 0, 0);
                    else goto case 0;
                case 0:
                case 1:
                    return (false, 1, 0);
                default:
                    throw ExceptionUtilities.UnexpectedValue((previousSlot, previousIndex));
            }
        }
        public override ITypeSymbol? Type { get; }
        internal override ConstantValue? OperationConstantValue { get; }
        public override OperationKind Kind => OperationKind.Unary;
        public override void Accept(OperationVisitor visitor) => visitor.VisitUnaryOperator(this);
        public override TResult? Accept<TArgument, TResult>(OperationVisitor<TArgument, TResult> visitor, TArgument argument) where TResult : default => visitor.VisitUnaryOperator(this, argument);
    }
    internal sealed partial class BinaryOperation : Operation, IBinaryOperation
    {
        internal BinaryOperation(BinaryOperatorKind operatorKind, IOperation leftOperand, IOperation rightOperand, bool isLifted, bool isChecked, bool isCompareText, IMethodSymbol? operatorMethod, IMethodSymbol? unaryOperatorMethod, SemanticModel? semanticModel, SyntaxNode syntax, ITypeSymbol? type, ConstantValue? constantValue, bool isImplicit)
            : base(semanticModel, syntax, isImplicit)
        {
            OperatorKind = operatorKind;
            LeftOperand = SetParentOperation(leftOperand, this);
            RightOperand = SetParentOperation(rightOperand, this);
            IsLifted = isLifted;
            IsChecked = isChecked;
            IsCompareText = isCompareText;
            OperatorMethod = operatorMethod;
            UnaryOperatorMethod = unaryOperatorMethod;
            OperationConstantValue = constantValue;
            Type = type;
        }
        public BinaryOperatorKind OperatorKind { get; }
        public IOperation LeftOperand { get; }
        public IOperation RightOperand { get; }
        public bool IsLifted { get; }
        public bool IsChecked { get; }
        public bool IsCompareText { get; }
        public IMethodSymbol? OperatorMethod { get; }
        public IMethodSymbol? UnaryOperatorMethod { get; }
        protected override IOperation GetCurrent(int slot, int index)
            => slot switch
            {
                0 when LeftOperand != null
                    => LeftOperand,
                1 when RightOperand != null
                    => RightOperand,
                _ => throw ExceptionUtilities.UnexpectedValue((slot, index)),
            };
        protected override (bool hasNext, int nextSlot, int nextIndex) MoveNext(int previousSlot, int previousIndex)
        {
            switch (previousSlot)
            {
                case -1:
                    if (LeftOperand != null) return (true, 0, 0);
                    else goto case 0;
                case 0:
                    if (RightOperand != null) return (true, 1, 0);
                    else goto case 1;
                case 1:
                case 2:
                    return (false, 2, 0);
                default:
                    throw ExceptionUtilities.UnexpectedValue((previousSlot, previousIndex));
            }
        }
        public override ITypeSymbol? Type { get; }
        internal override ConstantValue? OperationConstantValue { get; }
        public override OperationKind Kind => OperationKind.Binary;
        public override void Accept(OperationVisitor visitor) => visitor.VisitBinaryOperator(this);
        public override TResult? Accept<TArgument, TResult>(OperationVisitor<TArgument, TResult> visitor, TArgument argument) where TResult : default => visitor.VisitBinaryOperator(this, argument);
    }
    internal sealed partial class ConditionalOperation : Operation, IConditionalOperation
    {
        internal ConditionalOperation(IOperation condition, IOperation whenTrue, IOperation? whenFalse, bool isRef, SemanticModel? semanticModel, SyntaxNode syntax, ITypeSymbol? type, ConstantValue? constantValue, bool isImplicit)
            : base(semanticModel, syntax, isImplicit)
        {
            Condition = SetParentOperation(condition, this);
            WhenTrue = SetParentOperation(whenTrue, this);
            WhenFalse = SetParentOperation(whenFalse, this);
            IsRef = isRef;
            OperationConstantValue = constantValue;
            Type = type;
        }
        public IOperation Condition { get; }
        public IOperation WhenTrue { get; }
        public IOperation? WhenFalse { get; }
        public bool IsRef { get; }
        protected override IOperation GetCurrent(int slot, int index)
            => slot switch
            {
                0 when Condition != null
                    => Condition,
                1 when WhenTrue != null
                    => WhenTrue,
                2 when WhenFalse != null
                    => WhenFalse,
                _ => throw ExceptionUtilities.UnexpectedValue((slot, index)),
            };
        protected override (bool hasNext, int nextSlot, int nextIndex) MoveNext(int previousSlot, int previousIndex)
        {
            switch (previousSlot)
            {
                case -1:
                    if (Condition != null) return (true, 0, 0);
                    else goto case 0;
                case 0:
                    if (WhenTrue != null) return (true, 1, 0);
                    else goto case 1;
                case 1:
                    if (WhenFalse != null) return (true, 2, 0);
                    else goto case 2;
                case 2:
                case 3:
                    return (false, 3, 0);
                default:
                    throw ExceptionUtilities.UnexpectedValue((previousSlot, previousIndex));
            }
        }
        public override ITypeSymbol? Type { get; }
        internal override ConstantValue? OperationConstantValue { get; }
        public override OperationKind Kind => OperationKind.Conditional;
        public override void Accept(OperationVisitor visitor) => visitor.VisitConditional(this);
        public override TResult? Accept<TArgument, TResult>(OperationVisitor<TArgument, TResult> visitor, TArgument argument) where TResult : default => visitor.VisitConditional(this, argument);
    }
    internal sealed partial class CoalesceOperation : Operation, ICoalesceOperation
    {
        internal CoalesceOperation(IOperation value, IOperation whenNull, IConvertibleConversion valueConversion, SemanticModel? semanticModel, SyntaxNode syntax, ITypeSymbol? type, ConstantValue? constantValue, bool isImplicit)
            : base(semanticModel, syntax, isImplicit)
        {
            Value = SetParentOperation(value, this);
            WhenNull = SetParentOperation(whenNull, this);
            ValueConversionConvertible = valueConversion;
            OperationConstantValue = constantValue;
            Type = type;
        }
        public IOperation Value { get; }
        public IOperation WhenNull { get; }
        internal IConvertibleConversion ValueConversionConvertible { get; }
        public CommonConversion ValueConversion => ValueConversionConvertible.ToCommonConversion();
        protected override IOperation GetCurrent(int slot, int index)
            => slot switch
            {
                0 when Value != null
                    => Value,
                1 when WhenNull != null
                    => WhenNull,
                _ => throw ExceptionUtilities.UnexpectedValue((slot, index)),
            };
        protected override (bool hasNext, int nextSlot, int nextIndex) MoveNext(int previousSlot, int previousIndex)
        {
            switch (previousSlot)
            {
                case -1:
                    if (Value != null) return (true, 0, 0);
                    else goto case 0;
                case 0:
                    if (WhenNull != null) return (true, 1, 0);
                    else goto case 1;
                case 1:
                case 2:
                    return (false, 2, 0);
                default:
                    throw ExceptionUtilities.UnexpectedValue((previousSlot, previousIndex));
            }
        }
        public override ITypeSymbol? Type { get; }
        internal override ConstantValue? OperationConstantValue { get; }
        public override OperationKind Kind => OperationKind.Coalesce;
        public override void Accept(OperationVisitor visitor) => visitor.VisitCoalesce(this);
        public override TResult? Accept<TArgument, TResult>(OperationVisitor<TArgument, TResult> visitor, TArgument argument) where TResult : default => visitor.VisitCoalesce(this, argument);
    }
    internal sealed partial class AnonymousFunctionOperation : Operation, IAnonymousFunctionOperation
    {
        internal AnonymousFunctionOperation(IMethodSymbol symbol, IBlockOperation body, SemanticModel? semanticModel, SyntaxNode syntax, bool isImplicit)
            : base(semanticModel, syntax, isImplicit)
        {
            Symbol = symbol;
            Body = SetParentOperation(body, this);
        }
        public IMethodSymbol Symbol { get; }
        public IBlockOperation Body { get; }
        protected override IOperation GetCurrent(int slot, int index)
            => slot switch
            {
                0 when Body != null
                    => Body,
                _ => throw ExceptionUtilities.UnexpectedValue((slot, index)),
            };
        protected override (bool hasNext, int nextSlot, int nextIndex) MoveNext(int previousSlot, int previousIndex)
        {
            switch (previousSlot)
            {
                case -1:
                    if (Body != null) return (true, 0, 0);
                    else goto case 0;
                case 0:
                case 1:
                    return (false, 1, 0);
                default:
                    throw ExceptionUtilities.UnexpectedValue((previousSlot, previousIndex));
            }
        }
        public override ITypeSymbol? Type => null;
        internal override ConstantValue? OperationConstantValue => null;
        public override OperationKind Kind => OperationKind.AnonymousFunction;
        public override void Accept(OperationVisitor visitor) => visitor.VisitAnonymousFunction(this);
        public override TResult? Accept<TArgument, TResult>(OperationVisitor<TArgument, TResult> visitor, TArgument argument) where TResult : default => visitor.VisitAnonymousFunction(this, argument);
    }
    internal sealed partial class ObjectCreationOperation : Operation, IObjectCreationOperation
    {
        internal ObjectCreationOperation(IMethodSymbol? constructor, IObjectOrCollectionInitializerOperation? initializer, ImmutableArray<IArgumentOperation> arguments, SemanticModel? semanticModel, SyntaxNode syntax, ITypeSymbol? type, ConstantValue? constantValue, bool isImplicit)
            : base(semanticModel, syntax, isImplicit)
        {
            Constructor = constructor;
            Initializer = SetParentOperation(initializer, this);
            Arguments = SetParentOperation(arguments, this);
            OperationConstantValue = constantValue;
            Type = type;
        }
        public IMethodSymbol? Constructor { get; }
        public IObjectOrCollectionInitializerOperation? Initializer { get; }
        public ImmutableArray<IArgumentOperation> Arguments { get; }
        protected override IOperation GetCurrent(int slot, int index)
            => slot switch
            {
                0 when index < Arguments.Length
                    => Arguments[index],
                1 when Initializer != null
                    => Initializer,
                _ => throw ExceptionUtilities.UnexpectedValue((slot, index)),
            };
        protected override (bool hasNext, int nextSlot, int nextIndex) MoveNext(int previousSlot, int previousIndex)
        {
            switch (previousSlot)
            {
                case -1:
                    if (!Arguments.IsEmpty) return (true, 0, 0);
                    else goto case 0;
                case 0 when previousIndex + 1 < Arguments.Length:
                    return (true, 0, previousIndex + 1);
                case 0:
                    if (Initializer != null) return (true, 1, 0);
                    else goto case 1;
                case 1:
                case 2:
                    return (false, 2, 0);
                default:
                    throw ExceptionUtilities.UnexpectedValue((previousSlot, previousIndex));
            }
        }
        public override ITypeSymbol? Type { get; }
        internal override ConstantValue? OperationConstantValue { get; }
        public override OperationKind Kind => OperationKind.ObjectCreation;
        public override void Accept(OperationVisitor visitor) => visitor.VisitObjectCreation(this);
        public override TResult? Accept<TArgument, TResult>(OperationVisitor<TArgument, TResult> visitor, TArgument argument) where TResult : default => visitor.VisitObjectCreation(this, argument);
    }
    internal sealed partial class TypeParameterObjectCreationOperation : Operation, ITypeParameterObjectCreationOperation
    {
        internal TypeParameterObjectCreationOperation(IObjectOrCollectionInitializerOperation? initializer, SemanticModel? semanticModel, SyntaxNode syntax, ITypeSymbol? type, bool isImplicit)
            : base(semanticModel, syntax, isImplicit)
        {
            Initializer = SetParentOperation(initializer, this);
            Type = type;
        }
        public IObjectOrCollectionInitializerOperation? Initializer { get; }
        protected override IOperation GetCurrent(int slot, int index)
            => slot switch
            {
                0 when Initializer != null
                    => Initializer,
                _ => throw ExceptionUtilities.UnexpectedValue((slot, index)),
            };
        protected override (bool hasNext, int nextSlot, int nextIndex) MoveNext(int previousSlot, int previousIndex)
        {
            switch (previousSlot)
            {
                case -1:
                    if (Initializer != null) return (true, 0, 0);
                    else goto case 0;
                case 0:
                case 1:
                    return (false, 1, 0);
                default:
                    throw ExceptionUtilities.UnexpectedValue((previousSlot, previousIndex));
            }
        }
        public override ITypeSymbol? Type { get; }
        internal override ConstantValue? OperationConstantValue => null;
        public override OperationKind Kind => OperationKind.TypeParameterObjectCreation;
        public override void Accept(OperationVisitor visitor) => visitor.VisitTypeParameterObjectCreation(this);
        public override TResult? Accept<TArgument, TResult>(OperationVisitor<TArgument, TResult> visitor, TArgument argument) where TResult : default => visitor.VisitTypeParameterObjectCreation(this, argument);
    }
    internal sealed partial class ArrayCreationOperation : Operation, IArrayCreationOperation
    {
        internal ArrayCreationOperation(ImmutableArray<IOperation> dimensionSizes, IArrayInitializerOperation? initializer, SemanticModel? semanticModel, SyntaxNode syntax, ITypeSymbol? type, bool isImplicit)
            : base(semanticModel, syntax, isImplicit)
        {
            DimensionSizes = SetParentOperation(dimensionSizes, this);
            Initializer = SetParentOperation(initializer, this);
            Type = type;
        }
        public ImmutableArray<IOperation> DimensionSizes { get; }
        public IArrayInitializerOperation? Initializer { get; }
        protected override IOperation GetCurrent(int slot, int index)
            => slot switch
            {
                0 when index < DimensionSizes.Length
                    => DimensionSizes[index],
                1 when Initializer != null
                    => Initializer,
                _ => throw ExceptionUtilities.UnexpectedValue((slot, index)),
            };
        protected override (bool hasNext, int nextSlot, int nextIndex) MoveNext(int previousSlot, int previousIndex)
        {
            switch (previousSlot)
            {
                case -1:
                    if (!DimensionSizes.IsEmpty) return (true, 0, 0);
                    else goto case 0;
                case 0 when previousIndex + 1 < DimensionSizes.Length:
                    return (true, 0, previousIndex + 1);
                case 0:
                    if (Initializer != null) return (true, 1, 0);
                    else goto case 1;
                case 1:
                case 2:
                    return (false, 2, 0);
                default:
                    throw ExceptionUtilities.UnexpectedValue((previousSlot, previousIndex));
            }
        }
        public override ITypeSymbol? Type { get; }
        internal override ConstantValue? OperationConstantValue => null;
        public override OperationKind Kind => OperationKind.ArrayCreation;
        public override void Accept(OperationVisitor visitor) => visitor.VisitArrayCreation(this);
        public override TResult? Accept<TArgument, TResult>(OperationVisitor<TArgument, TResult> visitor, TArgument argument) where TResult : default => visitor.VisitArrayCreation(this, argument);
    }
    internal sealed partial class InstanceReferenceOperation : Operation, IInstanceReferenceOperation
    {
        internal InstanceReferenceOperation(InstanceReferenceKind referenceKind, SemanticModel? semanticModel, SyntaxNode syntax, ITypeSymbol? type, bool isImplicit)
            : base(semanticModel, syntax, isImplicit)
        {
            ReferenceKind = referenceKind;
            Type = type;
        }
        public InstanceReferenceKind ReferenceKind { get; }
        protected override IOperation GetCurrent(int slot, int index) => throw ExceptionUtilities.UnexpectedValue((slot, index));
        protected override (bool hasNext, int nextSlot, int nextIndex) MoveNext(int previousSlot, int previousIndex) => (false, int.MinValue, int.MinValue);
        public override ITypeSymbol? Type { get; }
        internal override ConstantValue? OperationConstantValue => null;
        public override OperationKind Kind => OperationKind.InstanceReference;
        public override void Accept(OperationVisitor visitor) => visitor.VisitInstanceReference(this);
        public override TResult? Accept<TArgument, TResult>(OperationVisitor<TArgument, TResult> visitor, TArgument argument) where TResult : default => visitor.VisitInstanceReference(this, argument);
    }
    internal sealed partial class IsTypeOperation : Operation, IIsTypeOperation
    {
        internal IsTypeOperation(IOperation valueOperand, ITypeSymbol typeOperand, bool isNegated, SemanticModel? semanticModel, SyntaxNode syntax, ITypeSymbol? type, bool isImplicit)
            : base(semanticModel, syntax, isImplicit)
        {
            ValueOperand = SetParentOperation(valueOperand, this);
            TypeOperand = typeOperand;
            IsNegated = isNegated;
            Type = type;
        }
        public IOperation ValueOperand { get; }
        public ITypeSymbol TypeOperand { get; }
        public bool IsNegated { get; }
        protected override IOperation GetCurrent(int slot, int index)
            => slot switch
            {
                0 when ValueOperand != null
                    => ValueOperand,
                _ => throw ExceptionUtilities.UnexpectedValue((slot, index)),
            };
        protected override (bool hasNext, int nextSlot, int nextIndex) MoveNext(int previousSlot, int previousIndex)
        {
            switch (previousSlot)
            {
                case -1:
                    if (ValueOperand != null) return (true, 0, 0);
                    else goto case 0;
                case 0:
                case 1:
                    return (false, 1, 0);
                default:
                    throw ExceptionUtilities.UnexpectedValue((previousSlot, previousIndex));
            }
        }
        public override ITypeSymbol? Type { get; }
        internal override ConstantValue? OperationConstantValue => null;
        public override OperationKind Kind => OperationKind.IsType;
        public override void Accept(OperationVisitor visitor) => visitor.VisitIsType(this);
        public override TResult? Accept<TArgument, TResult>(OperationVisitor<TArgument, TResult> visitor, TArgument argument) where TResult : default => visitor.VisitIsType(this, argument);
    }
    internal sealed partial class AwaitOperation : Operation, IAwaitOperation
    {
        internal AwaitOperation(IOperation operation, SemanticModel? semanticModel, SyntaxNode syntax, ITypeSymbol? type, bool isImplicit)
            : base(semanticModel, syntax, isImplicit)
        {
            Operation = SetParentOperation(operation, this);
            Type = type;
        }
        public IOperation Operation { get; }
        protected override IOperation GetCurrent(int slot, int index)
            => slot switch
            {
                0 when Operation != null
                    => Operation,
                _ => throw ExceptionUtilities.UnexpectedValue((slot, index)),
            };
        protected override (bool hasNext, int nextSlot, int nextIndex) MoveNext(int previousSlot, int previousIndex)
        {
            switch (previousSlot)
            {
                case -1:
                    if (Operation != null) return (true, 0, 0);
                    else goto case 0;
                case 0:
                case 1:
                    return (false, 1, 0);
                default:
                    throw ExceptionUtilities.UnexpectedValue((previousSlot, previousIndex));
            }
        }
        public override ITypeSymbol? Type { get; }
        internal override ConstantValue? OperationConstantValue => null;
        public override OperationKind Kind => OperationKind.Await;
        public override void Accept(OperationVisitor visitor) => visitor.VisitAwait(this);
        public override TResult? Accept<TArgument, TResult>(OperationVisitor<TArgument, TResult> visitor, TArgument argument) where TResult : default => visitor.VisitAwait(this, argument);
    }
    internal abstract partial class BaseAssignmentOperation : Operation, IAssignmentOperation
    {
        protected BaseAssignmentOperation(IOperation target, IOperation value, SemanticModel? semanticModel, SyntaxNode syntax, bool isImplicit)
            : base(semanticModel, syntax, isImplicit)
        {
            Target = SetParentOperation(target, this);
            Value = SetParentOperation(value, this);
        }
        public IOperation Target { get; }
        public IOperation Value { get; }
    }
    internal sealed partial class SimpleAssignmentOperation : BaseAssignmentOperation, ISimpleAssignmentOperation
    {
        internal SimpleAssignmentOperation(bool isRef, IOperation target, IOperation value, SemanticModel? semanticModel, SyntaxNode syntax, ITypeSymbol? type, ConstantValue? constantValue, bool isImplicit)
            : base(target, value, semanticModel, syntax, isImplicit)
        {
            IsRef = isRef;
            OperationConstantValue = constantValue;
            Type = type;
        }
        public bool IsRef { get; }
        protected override IOperation GetCurrent(int slot, int index)
            => slot switch
            {
                0 when Target != null
                    => Target,
                1 when Value != null
                    => Value,
                _ => throw ExceptionUtilities.UnexpectedValue((slot, index)),
            };
        protected override (bool hasNext, int nextSlot, int nextIndex) MoveNext(int previousSlot, int previousIndex)
        {
            switch (previousSlot)
            {
                case -1:
                    if (Target != null) return (true, 0, 0);
                    else goto case 0;
                case 0:
                    if (Value != null) return (true, 1, 0);
                    else goto case 1;
                case 1:
                case 2:
                    return (false, 2, 0);
                default:
                    throw ExceptionUtilities.UnexpectedValue((previousSlot, previousIndex));
            }
        }
        public override ITypeSymbol? Type { get; }
        internal override ConstantValue? OperationConstantValue { get; }
        public override OperationKind Kind => OperationKind.SimpleAssignment;
        public override void Accept(OperationVisitor visitor) => visitor.VisitSimpleAssignment(this);
        public override TResult? Accept<TArgument, TResult>(OperationVisitor<TArgument, TResult> visitor, TArgument argument) where TResult : default => visitor.VisitSimpleAssignment(this, argument);
    }
    internal sealed partial class CompoundAssignmentOperation : BaseAssignmentOperation, ICompoundAssignmentOperation
    {
        internal CompoundAssignmentOperation(IConvertibleConversion inConversion, IConvertibleConversion outConversion, BinaryOperatorKind operatorKind, bool isLifted, bool isChecked, IMethodSymbol? operatorMethod, IOperation target, IOperation value, SemanticModel? semanticModel, SyntaxNode syntax, ITypeSymbol? type, bool isImplicit)
            : base(target, value, semanticModel, syntax, isImplicit)
        {
            InConversionConvertible = inConversion;
            OutConversionConvertible = outConversion;
            OperatorKind = operatorKind;
            IsLifted = isLifted;
            IsChecked = isChecked;
            OperatorMethod = operatorMethod;
            Type = type;
        }
        internal IConvertibleConversion InConversionConvertible { get; }
        public CommonConversion InConversion => InConversionConvertible.ToCommonConversion();
        internal IConvertibleConversion OutConversionConvertible { get; }
        public CommonConversion OutConversion => OutConversionConvertible.ToCommonConversion();
        public BinaryOperatorKind OperatorKind { get; }
        public bool IsLifted { get; }
        public bool IsChecked { get; }
        public IMethodSymbol? OperatorMethod { get; }
        protected override IOperation GetCurrent(int slot, int index)
            => slot switch
            {
                0 when Target != null
                    => Target,
                1 when Value != null
                    => Value,
                _ => throw ExceptionUtilities.UnexpectedValue((slot, index)),
            };
        protected override (bool hasNext, int nextSlot, int nextIndex) MoveNext(int previousSlot, int previousIndex)
        {
            switch (previousSlot)
            {
                case -1:
                    if (Target != null) return (true, 0, 0);
                    else goto case 0;
                case 0:
                    if (Value != null) return (true, 1, 0);
                    else goto case 1;
                case 1:
                case 2:
                    return (false, 2, 0);
                default:
                    throw ExceptionUtilities.UnexpectedValue((previousSlot, previousIndex));
            }
        }
        public override ITypeSymbol? Type { get; }
        internal override ConstantValue? OperationConstantValue => null;
        public override OperationKind Kind => OperationKind.CompoundAssignment;
        public override void Accept(OperationVisitor visitor) => visitor.VisitCompoundAssignment(this);
        public override TResult? Accept<TArgument, TResult>(OperationVisitor<TArgument, TResult> visitor, TArgument argument) where TResult : default => visitor.VisitCompoundAssignment(this, argument);
    }
    internal sealed partial class ParenthesizedOperation : Operation, IParenthesizedOperation
    {
        internal ParenthesizedOperation(IOperation operand, SemanticModel? semanticModel, SyntaxNode syntax, ITypeSymbol? type, ConstantValue? constantValue, bool isImplicit)
            : base(semanticModel, syntax, isImplicit)
        {
            Operand = SetParentOperation(operand, this);
            OperationConstantValue = constantValue;
            Type = type;
        }
        public IOperation Operand { get; }
        protected override IOperation GetCurrent(int slot, int index)
            => slot switch
            {
                0 when Operand != null
                    => Operand,
                _ => throw ExceptionUtilities.UnexpectedValue((slot, index)),
            };
        protected override (bool hasNext, int nextSlot, int nextIndex) MoveNext(int previousSlot, int previousIndex)
        {
            switch (previousSlot)
            {
                case -1:
                    if (Operand != null) return (true, 0, 0);
                    else goto case 0;
                case 0:
                case 1:
                    return (false, 1, 0);
                default:
                    throw ExceptionUtilities.UnexpectedValue((previousSlot, previousIndex));
            }
        }
        public override ITypeSymbol? Type { get; }
        internal override ConstantValue? OperationConstantValue { get; }
        public override OperationKind Kind => OperationKind.Parenthesized;
        public override void Accept(OperationVisitor visitor) => visitor.VisitParenthesized(this);
        public override TResult? Accept<TArgument, TResult>(OperationVisitor<TArgument, TResult> visitor, TArgument argument) where TResult : default => visitor.VisitParenthesized(this, argument);
    }
    internal sealed partial class EventAssignmentOperation : Operation, IEventAssignmentOperation
    {
        internal EventAssignmentOperation(IOperation eventReference, IOperation handlerValue, bool adds, SemanticModel? semanticModel, SyntaxNode syntax, ITypeSymbol? type, bool isImplicit)
            : base(semanticModel, syntax, isImplicit)
        {
            EventReference = SetParentOperation(eventReference, this);
            HandlerValue = SetParentOperation(handlerValue, this);
            Adds = adds;
            Type = type;
        }
        public IOperation EventReference { get; }
        public IOperation HandlerValue { get; }
        public bool Adds { get; }
        protected override IOperation GetCurrent(int slot, int index)
            => slot switch
            {
                0 when EventReference != null
                    => EventReference,
                1 when HandlerValue != null
                    => HandlerValue,
                _ => throw ExceptionUtilities.UnexpectedValue((slot, index)),
            };
        protected override (bool hasNext, int nextSlot, int nextIndex) MoveNext(int previousSlot, int previousIndex)
        {
            switch (previousSlot)
            {
                case -1:
                    if (EventReference != null) return (true, 0, 0);
                    else goto case 0;
                case 0:
                    if (HandlerValue != null) return (true, 1, 0);
                    else goto case 1;
                case 1:
                case 2:
                    return (false, 2, 0);
                default:
                    throw ExceptionUtilities.UnexpectedValue((previousSlot, previousIndex));
            }
        }
        public override ITypeSymbol? Type { get; }
        internal override ConstantValue? OperationConstantValue => null;
        public override OperationKind Kind => OperationKind.EventAssignment;
        public override void Accept(OperationVisitor visitor) => visitor.VisitEventAssignment(this);
        public override TResult? Accept<TArgument, TResult>(OperationVisitor<TArgument, TResult> visitor, TArgument argument) where TResult : default => visitor.VisitEventAssignment(this, argument);
    }
    internal sealed partial class ConditionalAccessOperation : Operation, IConditionalAccessOperation
    {
        internal ConditionalAccessOperation(IOperation operation, IOperation whenNotNull, SemanticModel? semanticModel, SyntaxNode syntax, ITypeSymbol? type, bool isImplicit)
            : base(semanticModel, syntax, isImplicit)
        {
            Operation = SetParentOperation(operation, this);
            WhenNotNull = SetParentOperation(whenNotNull, this);
            Type = type;
        }
        public IOperation Operation { get; }
        public IOperation WhenNotNull { get; }
        protected override IOperation GetCurrent(int slot, int index)
            => slot switch
            {
                0 when Operation != null
                    => Operation,
                1 when WhenNotNull != null
                    => WhenNotNull,
                _ => throw ExceptionUtilities.UnexpectedValue((slot, index)),
            };
        protected override (bool hasNext, int nextSlot, int nextIndex) MoveNext(int previousSlot, int previousIndex)
        {
            switch (previousSlot)
            {
                case -1:
                    if (Operation != null) return (true, 0, 0);
                    else goto case 0;
                case 0:
                    if (WhenNotNull != null) return (true, 1, 0);
                    else goto case 1;
                case 1:
                case 2:
                    return (false, 2, 0);
                default:
                    throw ExceptionUtilities.UnexpectedValue((previousSlot, previousIndex));
            }
        }
        public override ITypeSymbol? Type { get; }
        internal override ConstantValue? OperationConstantValue => null;
        public override OperationKind Kind => OperationKind.ConditionalAccess;
        public override void Accept(OperationVisitor visitor) => visitor.VisitConditionalAccess(this);
        public override TResult? Accept<TArgument, TResult>(OperationVisitor<TArgument, TResult> visitor, TArgument argument) where TResult : default => visitor.VisitConditionalAccess(this, argument);
    }
    internal sealed partial class ConditionalAccessInstanceOperation : Operation, IConditionalAccessInstanceOperation
    {
        internal ConditionalAccessInstanceOperation(SemanticModel? semanticModel, SyntaxNode syntax, ITypeSymbol? type, bool isImplicit)
            : base(semanticModel, syntax, isImplicit)
        {
            Type = type;
        }
        protected override IOperation GetCurrent(int slot, int index) => throw ExceptionUtilities.UnexpectedValue((slot, index));
        protected override (bool hasNext, int nextSlot, int nextIndex) MoveNext(int previousSlot, int previousIndex) => (false, int.MinValue, int.MinValue);
        public override ITypeSymbol? Type { get; }
        internal override ConstantValue? OperationConstantValue => null;
        public override OperationKind Kind => OperationKind.ConditionalAccessInstance;
        public override void Accept(OperationVisitor visitor) => visitor.VisitConditionalAccessInstance(this);
        public override TResult? Accept<TArgument, TResult>(OperationVisitor<TArgument, TResult> visitor, TArgument argument) where TResult : default => visitor.VisitConditionalAccessInstance(this, argument);
    }
    internal sealed partial class InterpolatedStringOperation : Operation, IInterpolatedStringOperation
    {
        internal InterpolatedStringOperation(ImmutableArray<IInterpolatedStringContentOperation> parts, SemanticModel? semanticModel, SyntaxNode syntax, ITypeSymbol? type, ConstantValue? constantValue, bool isImplicit)
            : base(semanticModel, syntax, isImplicit)
        {
            Parts = SetParentOperation(parts, this);
            OperationConstantValue = constantValue;
            Type = type;
        }
        public ImmutableArray<IInterpolatedStringContentOperation> Parts { get; }
        protected override IOperation GetCurrent(int slot, int index)
            => slot switch
            {
                0 when index < Parts.Length
                    => Parts[index],
                _ => throw ExceptionUtilities.UnexpectedValue((slot, index)),
            };
        protected override (bool hasNext, int nextSlot, int nextIndex) MoveNext(int previousSlot, int previousIndex)
        {
            switch (previousSlot)
            {
                case -1:
                    if (!Parts.IsEmpty) return (true, 0, 0);
                    else goto case 0;
                case 0 when previousIndex + 1 < Parts.Length:
                    return (true, 0, previousIndex + 1);
                case 0:
                case 1:
                    return (false, 1, 0);
                default:
                    throw ExceptionUtilities.UnexpectedValue((previousSlot, previousIndex));
            }
        }
        public override ITypeSymbol? Type { get; }
        internal override ConstantValue? OperationConstantValue { get; }
        public override OperationKind Kind => OperationKind.InterpolatedString;
        public override void Accept(OperationVisitor visitor) => visitor.VisitInterpolatedString(this);
        public override TResult? Accept<TArgument, TResult>(OperationVisitor<TArgument, TResult> visitor, TArgument argument) where TResult : default => visitor.VisitInterpolatedString(this, argument);
    }
    internal sealed partial class AnonymousObjectCreationOperation : Operation, IAnonymousObjectCreationOperation
    {
        internal AnonymousObjectCreationOperation(ImmutableArray<IOperation> initializers, SemanticModel? semanticModel, SyntaxNode syntax, ITypeSymbol? type, bool isImplicit)
            : base(semanticModel, syntax, isImplicit)
        {
            Initializers = SetParentOperation(initializers, this);
            Type = type;
        }
        public ImmutableArray<IOperation> Initializers { get; }
        protected override IOperation GetCurrent(int slot, int index)
            => slot switch
            {
                0 when index < Initializers.Length
                    => Initializers[index],
                _ => throw ExceptionUtilities.UnexpectedValue((slot, index)),
            };
        protected override (bool hasNext, int nextSlot, int nextIndex) MoveNext(int previousSlot, int previousIndex)
        {
            switch (previousSlot)
            {
                case -1:
                    if (!Initializers.IsEmpty) return (true, 0, 0);
                    else goto case 0;
                case 0 when previousIndex + 1 < Initializers.Length:
                    return (true, 0, previousIndex + 1);
                case 0:
                case 1:
                    return (false, 1, 0);
                default:
                    throw ExceptionUtilities.UnexpectedValue((previousSlot, previousIndex));
            }
        }
        public override ITypeSymbol? Type { get; }
        internal override ConstantValue? OperationConstantValue => null;
        public override OperationKind Kind => OperationKind.AnonymousObjectCreation;
        public override void Accept(OperationVisitor visitor) => visitor.VisitAnonymousObjectCreation(this);
        public override TResult? Accept<TArgument, TResult>(OperationVisitor<TArgument, TResult> visitor, TArgument argument) where TResult : default => visitor.VisitAnonymousObjectCreation(this, argument);
    }
    internal sealed partial class ObjectOrCollectionInitializerOperation : Operation, IObjectOrCollectionInitializerOperation
    {
        internal ObjectOrCollectionInitializerOperation(ImmutableArray<IOperation> initializers, SemanticModel? semanticModel, SyntaxNode syntax, ITypeSymbol? type, bool isImplicit)
            : base(semanticModel, syntax, isImplicit)
        {
            Initializers = SetParentOperation(initializers, this);
            Type = type;
        }
        public ImmutableArray<IOperation> Initializers { get; }
        protected override IOperation GetCurrent(int slot, int index)
            => slot switch
            {
                0 when index < Initializers.Length
                    => Initializers[index],
                _ => throw ExceptionUtilities.UnexpectedValue((slot, index)),
            };
        protected override (bool hasNext, int nextSlot, int nextIndex) MoveNext(int previousSlot, int previousIndex)
        {
            switch (previousSlot)
            {
                case -1:
                    if (!Initializers.IsEmpty) return (true, 0, 0);
                    else goto case 0;
                case 0 when previousIndex + 1 < Initializers.Length:
                    return (true, 0, previousIndex + 1);
                case 0:
                case 1:
                    return (false, 1, 0);
                default:
                    throw ExceptionUtilities.UnexpectedValue((previousSlot, previousIndex));
            }
        }
        public override ITypeSymbol? Type { get; }
        internal override ConstantValue? OperationConstantValue => null;
        public override OperationKind Kind => OperationKind.ObjectOrCollectionInitializer;
        public override void Accept(OperationVisitor visitor) => visitor.VisitObjectOrCollectionInitializer(this);
        public override TResult? Accept<TArgument, TResult>(OperationVisitor<TArgument, TResult> visitor, TArgument argument) where TResult : default => visitor.VisitObjectOrCollectionInitializer(this, argument);
    }
    internal sealed partial class MemberInitializerOperation : Operation, IMemberInitializerOperation
    {
        internal MemberInitializerOperation(IOperation initializedMember, IObjectOrCollectionInitializerOperation initializer, SemanticModel? semanticModel, SyntaxNode syntax, ITypeSymbol? type, bool isImplicit)
            : base(semanticModel, syntax, isImplicit)
        {
            InitializedMember = SetParentOperation(initializedMember, this);
            Initializer = SetParentOperation(initializer, this);
            Type = type;
        }
        public IOperation InitializedMember { get; }
        public IObjectOrCollectionInitializerOperation Initializer { get; }
        protected override IOperation GetCurrent(int slot, int index)
            => slot switch
            {
                0 when InitializedMember != null
                    => InitializedMember,
                1 when Initializer != null
                    => Initializer,
                _ => throw ExceptionUtilities.UnexpectedValue((slot, index)),
            };
        protected override (bool hasNext, int nextSlot, int nextIndex) MoveNext(int previousSlot, int previousIndex)
        {
            switch (previousSlot)
            {
                case -1:
                    if (InitializedMember != null) return (true, 0, 0);
                    else goto case 0;
                case 0:
                    if (Initializer != null) return (true, 1, 0);
                    else goto case 1;
                case 1:
                case 2:
                    return (false, 2, 0);
                default:
                    throw ExceptionUtilities.UnexpectedValue((previousSlot, previousIndex));
            }
        }
        public override ITypeSymbol? Type { get; }
        internal override ConstantValue? OperationConstantValue => null;
        public override OperationKind Kind => OperationKind.MemberInitializer;
        public override void Accept(OperationVisitor visitor) => visitor.VisitMemberInitializer(this);
        public override TResult? Accept<TArgument, TResult>(OperationVisitor<TArgument, TResult> visitor, TArgument argument) where TResult : default => visitor.VisitMemberInitializer(this, argument);
    }
    internal sealed partial class NameOfOperation : Operation, INameOfOperation
    {
        internal NameOfOperation(IOperation argument, SemanticModel? semanticModel, SyntaxNode syntax, ITypeSymbol? type, ConstantValue? constantValue, bool isImplicit)
            : base(semanticModel, syntax, isImplicit)
        {
            Argument = SetParentOperation(argument, this);
            OperationConstantValue = constantValue;
            Type = type;
        }
        public IOperation Argument { get; }
        protected override IOperation GetCurrent(int slot, int index)
            => slot switch
            {
                0 when Argument != null
                    => Argument,
                _ => throw ExceptionUtilities.UnexpectedValue((slot, index)),
            };
        protected override (bool hasNext, int nextSlot, int nextIndex) MoveNext(int previousSlot, int previousIndex)
        {
            switch (previousSlot)
            {
                case -1:
                    if (Argument != null) return (true, 0, 0);
                    else goto case 0;
                case 0:
                case 1:
                    return (false, 1, 0);
                default:
                    throw ExceptionUtilities.UnexpectedValue((previousSlot, previousIndex));
            }
        }
        public override ITypeSymbol? Type { get; }
        internal override ConstantValue? OperationConstantValue { get; }
        public override OperationKind Kind => OperationKind.NameOf;
        public override void Accept(OperationVisitor visitor) => visitor.VisitNameOf(this);
        public override TResult? Accept<TArgument, TResult>(OperationVisitor<TArgument, TResult> visitor, TArgument argument) where TResult : default => visitor.VisitNameOf(this, argument);
    }
    internal sealed partial class TupleOperation : Operation, ITupleOperation
    {
        internal TupleOperation(ImmutableArray<IOperation> elements, ITypeSymbol? naturalType, SemanticModel? semanticModel, SyntaxNode syntax, ITypeSymbol? type, bool isImplicit)
            : base(semanticModel, syntax, isImplicit)
        {
            Elements = SetParentOperation(elements, this);
            NaturalType = naturalType;
            Type = type;
        }
        public ImmutableArray<IOperation> Elements { get; }
        public ITypeSymbol? NaturalType { get; }
        protected override IOperation GetCurrent(int slot, int index)
            => slot switch
            {
                0 when index < Elements.Length
                    => Elements[index],
                _ => throw ExceptionUtilities.UnexpectedValue((slot, index)),
            };
        protected override (bool hasNext, int nextSlot, int nextIndex) MoveNext(int previousSlot, int previousIndex)
        {
            switch (previousSlot)
            {
                case -1:
                    if (!Elements.IsEmpty) return (true, 0, 0);
                    else goto case 0;
                case 0 when previousIndex + 1 < Elements.Length:
                    return (true, 0, previousIndex + 1);
                case 0:
                case 1:
                    return (false, 1, 0);
                default:
                    throw ExceptionUtilities.UnexpectedValue((previousSlot, previousIndex));
            }
        }
        public override ITypeSymbol? Type { get; }
        internal override ConstantValue? OperationConstantValue => null;
        public override OperationKind Kind => OperationKind.Tuple;
        public override void Accept(OperationVisitor visitor) => visitor.VisitTuple(this);
        public override TResult? Accept<TArgument, TResult>(OperationVisitor<TArgument, TResult> visitor, TArgument argument) where TResult : default => visitor.VisitTuple(this, argument);
    }
    internal sealed partial class DynamicMemberReferenceOperation : Operation, IDynamicMemberReferenceOperation
    {
        internal DynamicMemberReferenceOperation(IOperation? instance, string memberName, ImmutableArray<ITypeSymbol> typeArguments, ITypeSymbol? containingType, SemanticModel? semanticModel, SyntaxNode syntax, ITypeSymbol? type, bool isImplicit)
            : base(semanticModel, syntax, isImplicit)
        {
            Instance = SetParentOperation(instance, this);
            MemberName = memberName;
            TypeArguments = typeArguments;
            ContainingType = containingType;
            Type = type;
        }
        public IOperation? Instance { get; }
        public string MemberName { get; }
        public ImmutableArray<ITypeSymbol> TypeArguments { get; }
        public ITypeSymbol? ContainingType { get; }
        protected override IOperation GetCurrent(int slot, int index)
            => slot switch
            {
                0 when Instance != null
                    => Instance,
                _ => throw ExceptionUtilities.UnexpectedValue((slot, index)),
            };
        protected override (bool hasNext, int nextSlot, int nextIndex) MoveNext(int previousSlot, int previousIndex)
        {
            switch (previousSlot)
            {
                case -1:
                    if (Instance != null) return (true, 0, 0);
                    else goto case 0;
                case 0:
                case 1:
                    return (false, 1, 0);
                default:
                    throw ExceptionUtilities.UnexpectedValue((previousSlot, previousIndex));
            }
        }
        public override ITypeSymbol? Type { get; }
        internal override ConstantValue? OperationConstantValue => null;
        public override OperationKind Kind => OperationKind.DynamicMemberReference;
        public override void Accept(OperationVisitor visitor) => visitor.VisitDynamicMemberReference(this);
        public override TResult? Accept<TArgument, TResult>(OperationVisitor<TArgument, TResult> visitor, TArgument argument) where TResult : default => visitor.VisitDynamicMemberReference(this, argument);
    }
    internal sealed partial class TranslatedQueryOperation : Operation, ITranslatedQueryOperation
    {
        internal TranslatedQueryOperation(IOperation operation, SemanticModel? semanticModel, SyntaxNode syntax, ITypeSymbol? type, bool isImplicit)
            : base(semanticModel, syntax, isImplicit)
        {
            Operation = SetParentOperation(operation, this);
            Type = type;
        }
        public IOperation Operation { get; }
        protected override IOperation GetCurrent(int slot, int index)
            => slot switch
            {
                0 when Operation != null
                    => Operation,
                _ => throw ExceptionUtilities.UnexpectedValue((slot, index)),
            };
        protected override (bool hasNext, int nextSlot, int nextIndex) MoveNext(int previousSlot, int previousIndex)
        {
            switch (previousSlot)
            {
                case -1:
                    if (Operation != null) return (true, 0, 0);
                    else goto case 0;
                case 0:
                case 1:
                    return (false, 1, 0);
                default:
                    throw ExceptionUtilities.UnexpectedValue((previousSlot, previousIndex));
            }
        }
        public override ITypeSymbol? Type { get; }
        internal override ConstantValue? OperationConstantValue => null;
        public override OperationKind Kind => OperationKind.TranslatedQuery;
        public override void Accept(OperationVisitor visitor) => visitor.VisitTranslatedQuery(this);
        public override TResult? Accept<TArgument, TResult>(OperationVisitor<TArgument, TResult> visitor, TArgument argument) where TResult : default => visitor.VisitTranslatedQuery(this, argument);
    }
    internal sealed partial class DelegateCreationOperation : Operation, IDelegateCreationOperation
    {
        internal DelegateCreationOperation(IOperation target, SemanticModel? semanticModel, SyntaxNode syntax, ITypeSymbol? type, bool isImplicit)
            : base(semanticModel, syntax, isImplicit)
        {
            Target = SetParentOperation(target, this);
            Type = type;
        }
        public IOperation Target { get; }
        protected override IOperation GetCurrent(int slot, int index)
            => slot switch
            {
                0 when Target != null
                    => Target,
                _ => throw ExceptionUtilities.UnexpectedValue((slot, index)),
            };
        protected override (bool hasNext, int nextSlot, int nextIndex) MoveNext(int previousSlot, int previousIndex)
        {
            switch (previousSlot)
            {
                case -1:
                    if (Target != null) return (true, 0, 0);
                    else goto case 0;
                case 0:
                case 1:
                    return (false, 1, 0);
                default:
                    throw ExceptionUtilities.UnexpectedValue((previousSlot, previousIndex));
            }
        }
        public override ITypeSymbol? Type { get; }
        internal override ConstantValue? OperationConstantValue => null;
        public override OperationKind Kind => OperationKind.DelegateCreation;
        public override void Accept(OperationVisitor visitor) => visitor.VisitDelegateCreation(this);
        public override TResult? Accept<TArgument, TResult>(OperationVisitor<TArgument, TResult> visitor, TArgument argument) where TResult : default => visitor.VisitDelegateCreation(this, argument);
    }
    internal sealed partial class DefaultValueOperation : Operation, IDefaultValueOperation
    {
        internal DefaultValueOperation(SemanticModel? semanticModel, SyntaxNode syntax, ITypeSymbol? type, ConstantValue? constantValue, bool isImplicit)
            : base(semanticModel, syntax, isImplicit)
        {
            OperationConstantValue = constantValue;
            Type = type;
        }
        protected override IOperation GetCurrent(int slot, int index) => throw ExceptionUtilities.UnexpectedValue((slot, index));
        protected override (bool hasNext, int nextSlot, int nextIndex) MoveNext(int previousSlot, int previousIndex) => (false, int.MinValue, int.MinValue);
        public override ITypeSymbol? Type { get; }
        internal override ConstantValue? OperationConstantValue { get; }
        public override OperationKind Kind => OperationKind.DefaultValue;
        public override void Accept(OperationVisitor visitor) => visitor.VisitDefaultValue(this);
        public override TResult? Accept<TArgument, TResult>(OperationVisitor<TArgument, TResult> visitor, TArgument argument) where TResult : default => visitor.VisitDefaultValue(this, argument);
    }
    internal sealed partial class TypeOfOperation : Operation, ITypeOfOperation
    {
        internal TypeOfOperation(ITypeSymbol typeOperand, SemanticModel? semanticModel, SyntaxNode syntax, ITypeSymbol? type, bool isImplicit)
            : base(semanticModel, syntax, isImplicit)
        {
            TypeOperand = typeOperand;
            Type = type;
        }
        public ITypeSymbol TypeOperand { get; }
        protected override IOperation GetCurrent(int slot, int index) => throw ExceptionUtilities.UnexpectedValue((slot, index));
        protected override (bool hasNext, int nextSlot, int nextIndex) MoveNext(int previousSlot, int previousIndex) => (false, int.MinValue, int.MinValue);
        public override ITypeSymbol? Type { get; }
        internal override ConstantValue? OperationConstantValue => null;
        public override OperationKind Kind => OperationKind.TypeOf;
        public override void Accept(OperationVisitor visitor) => visitor.VisitTypeOf(this);
        public override TResult? Accept<TArgument, TResult>(OperationVisitor<TArgument, TResult> visitor, TArgument argument) where TResult : default => visitor.VisitTypeOf(this, argument);
    }
    internal sealed partial class SizeOfOperation : Operation, ISizeOfOperation
    {
        internal SizeOfOperation(ITypeSymbol typeOperand, SemanticModel? semanticModel, SyntaxNode syntax, ITypeSymbol? type, ConstantValue? constantValue, bool isImplicit)
            : base(semanticModel, syntax, isImplicit)
        {
            TypeOperand = typeOperand;
            OperationConstantValue = constantValue;
            Type = type;
        }
        public ITypeSymbol TypeOperand { get; }
        protected override IOperation GetCurrent(int slot, int index) => throw ExceptionUtilities.UnexpectedValue((slot, index));
        protected override (bool hasNext, int nextSlot, int nextIndex) MoveNext(int previousSlot, int previousIndex) => (false, int.MinValue, int.MinValue);
        public override ITypeSymbol? Type { get; }
        internal override ConstantValue? OperationConstantValue { get; }
        public override OperationKind Kind => OperationKind.SizeOf;
        public override void Accept(OperationVisitor visitor) => visitor.VisitSizeOf(this);
        public override TResult? Accept<TArgument, TResult>(OperationVisitor<TArgument, TResult> visitor, TArgument argument) where TResult : default => visitor.VisitSizeOf(this, argument);
    }
    internal sealed partial class AddressOfOperation : Operation, IAddressOfOperation
    {
        internal AddressOfOperation(IOperation reference, SemanticModel? semanticModel, SyntaxNode syntax, ITypeSymbol? type, bool isImplicit)
            : base(semanticModel, syntax, isImplicit)
        {
            Reference = SetParentOperation(reference, this);
            Type = type;
        }
        public IOperation Reference { get; }
        protected override IOperation GetCurrent(int slot, int index)
            => slot switch
            {
                0 when Reference != null
                    => Reference,
                _ => throw ExceptionUtilities.UnexpectedValue((slot, index)),
            };
        protected override (bool hasNext, int nextSlot, int nextIndex) MoveNext(int previousSlot, int previousIndex)
        {
            switch (previousSlot)
            {
                case -1:
                    if (Reference != null) return (true, 0, 0);
                    else goto case 0;
                case 0:
                case 1:
                    return (false, 1, 0);
                default:
                    throw ExceptionUtilities.UnexpectedValue((previousSlot, previousIndex));
            }
        }
        public override ITypeSymbol? Type { get; }
        internal override ConstantValue? OperationConstantValue => null;
        public override OperationKind Kind => OperationKind.AddressOf;
        public override void Accept(OperationVisitor visitor) => visitor.VisitAddressOf(this);
        public override TResult? Accept<TArgument, TResult>(OperationVisitor<TArgument, TResult> visitor, TArgument argument) where TResult : default => visitor.VisitAddressOf(this, argument);
    }
    internal sealed partial class IsPatternOperation : Operation, IIsPatternOperation
    {
        internal IsPatternOperation(IOperation value, IPatternOperation pattern, SemanticModel? semanticModel, SyntaxNode syntax, ITypeSymbol? type, bool isImplicit)
            : base(semanticModel, syntax, isImplicit)
        {
            Value = SetParentOperation(value, this);
            Pattern = SetParentOperation(pattern, this);
            Type = type;
        }
        public IOperation Value { get; }
        public IPatternOperation Pattern { get; }
        protected override IOperation GetCurrent(int slot, int index)
            => slot switch
            {
                0 when Value != null
                    => Value,
                1 when Pattern != null
                    => Pattern,
                _ => throw ExceptionUtilities.UnexpectedValue((slot, index)),
            };
        protected override (bool hasNext, int nextSlot, int nextIndex) MoveNext(int previousSlot, int previousIndex)
        {
            switch (previousSlot)
            {
                case -1:
                    if (Value != null) return (true, 0, 0);
                    else goto case 0;
                case 0:
                    if (Pattern != null) return (true, 1, 0);
                    else goto case 1;
                case 1:
                case 2:
                    return (false, 2, 0);
                default:
                    throw ExceptionUtilities.UnexpectedValue((previousSlot, previousIndex));
            }
        }
        public override ITypeSymbol? Type { get; }
        internal override ConstantValue? OperationConstantValue => null;
        public override OperationKind Kind => OperationKind.IsPattern;
        public override void Accept(OperationVisitor visitor) => visitor.VisitIsPattern(this);
        public override TResult? Accept<TArgument, TResult>(OperationVisitor<TArgument, TResult> visitor, TArgument argument) where TResult : default => visitor.VisitIsPattern(this, argument);
    }
    internal sealed partial class IncrementOrDecrementOperation : Operation, IIncrementOrDecrementOperation
    {
        internal IncrementOrDecrementOperation(bool isPostfix, bool isLifted, bool isChecked, IOperation target, IMethodSymbol? operatorMethod, OperationKind kind, SemanticModel? semanticModel, SyntaxNode syntax, ITypeSymbol? type, bool isImplicit)
            : base(semanticModel, syntax, isImplicit)
        {
            IsPostfix = isPostfix;
            IsLifted = isLifted;
            IsChecked = isChecked;
            Target = SetParentOperation(target, this);
            OperatorMethod = operatorMethod;
            Type = type;
            Kind = kind;
        }
        public bool IsPostfix { get; }
        public bool IsLifted { get; }
        public bool IsChecked { get; }
        public IOperation Target { get; }
        public IMethodSymbol? OperatorMethod { get; }
        protected override IOperation GetCurrent(int slot, int index)
            => slot switch
            {
                0 when Target != null
                    => Target,
                _ => throw ExceptionUtilities.UnexpectedValue((slot, index)),
            };
        protected override (bool hasNext, int nextSlot, int nextIndex) MoveNext(int previousSlot, int previousIndex)
        {
            switch (previousSlot)
            {
                case -1:
                    if (Target != null) return (true, 0, 0);
                    else goto case 0;
                case 0:
                case 1:
                    return (false, 1, 0);
                default:
                    throw ExceptionUtilities.UnexpectedValue((previousSlot, previousIndex));
            }
        }
        public override ITypeSymbol? Type { get; }
        internal override ConstantValue? OperationConstantValue => null;
        public override OperationKind Kind { get; }
        public override void Accept(OperationVisitor visitor) => visitor.VisitIncrementOrDecrement(this);
        public override TResult? Accept<TArgument, TResult>(OperationVisitor<TArgument, TResult> visitor, TArgument argument) where TResult : default => visitor.VisitIncrementOrDecrement(this, argument);
    }
    internal sealed partial class ThrowOperation : Operation, IThrowOperation
    {
        internal ThrowOperation(IOperation? exception, SemanticModel? semanticModel, SyntaxNode syntax, ITypeSymbol? type, bool isImplicit)
            : base(semanticModel, syntax, isImplicit)
        {
            Exception = SetParentOperation(exception, this);
            Type = type;
        }
        public IOperation? Exception { get; }
        protected override IOperation GetCurrent(int slot, int index)
            => slot switch
            {
                0 when Exception != null
                    => Exception,
                _ => throw ExceptionUtilities.UnexpectedValue((slot, index)),
            };
        protected override (bool hasNext, int nextSlot, int nextIndex) MoveNext(int previousSlot, int previousIndex)
        {
            switch (previousSlot)
            {
                case -1:
                    if (Exception != null) return (true, 0, 0);
                    else goto case 0;
                case 0:
                case 1:
                    return (false, 1, 0);
                default:
                    throw ExceptionUtilities.UnexpectedValue((previousSlot, previousIndex));
            }
        }
        public override ITypeSymbol? Type { get; }
        internal override ConstantValue? OperationConstantValue => null;
        public override OperationKind Kind => OperationKind.Throw;
        public override void Accept(OperationVisitor visitor) => visitor.VisitThrow(this);
        public override TResult? Accept<TArgument, TResult>(OperationVisitor<TArgument, TResult> visitor, TArgument argument) where TResult : default => visitor.VisitThrow(this, argument);
    }
    internal sealed partial class DeconstructionAssignmentOperation : BaseAssignmentOperation, IDeconstructionAssignmentOperation
    {
        internal DeconstructionAssignmentOperation(IOperation target, IOperation value, SemanticModel? semanticModel, SyntaxNode syntax, ITypeSymbol? type, bool isImplicit)
            : base(target, value, semanticModel, syntax, isImplicit)
        {
            Type = type;
        }
        protected override IOperation GetCurrent(int slot, int index)
            => slot switch
            {
                0 when Target != null
                    => Target,
                1 when Value != null
                    => Value,
                _ => throw ExceptionUtilities.UnexpectedValue((slot, index)),
            };
        protected override (bool hasNext, int nextSlot, int nextIndex) MoveNext(int previousSlot, int previousIndex)
        {
            switch (previousSlot)
            {
                case -1:
                    if (Target != null) return (true, 0, 0);
                    else goto case 0;
                case 0:
                    if (Value != null) return (true, 1, 0);
                    else goto case 1;
                case 1:
                case 2:
                    return (false, 2, 0);
                default:
                    throw ExceptionUtilities.UnexpectedValue((previousSlot, previousIndex));
            }
        }
        public override ITypeSymbol? Type { get; }
        internal override ConstantValue? OperationConstantValue => null;
        public override OperationKind Kind => OperationKind.DeconstructionAssignment;
        public override void Accept(OperationVisitor visitor) => visitor.VisitDeconstructionAssignment(this);
        public override TResult? Accept<TArgument, TResult>(OperationVisitor<TArgument, TResult> visitor, TArgument argument) where TResult : default => visitor.VisitDeconstructionAssignment(this, argument);
    }
    internal sealed partial class DeclarationExpressionOperation : Operation, IDeclarationExpressionOperation
    {
        internal DeclarationExpressionOperation(IOperation expression, SemanticModel? semanticModel, SyntaxNode syntax, ITypeSymbol? type, bool isImplicit)
            : base(semanticModel, syntax, isImplicit)
        {
            Expression = SetParentOperation(expression, this);
            Type = type;
        }
        public IOperation Expression { get; }
        protected override IOperation GetCurrent(int slot, int index)
            => slot switch
            {
                0 when Expression != null
                    => Expression,
                _ => throw ExceptionUtilities.UnexpectedValue((slot, index)),
            };
        protected override (bool hasNext, int nextSlot, int nextIndex) MoveNext(int previousSlot, int previousIndex)
        {
            switch (previousSlot)
            {
                case -1:
                    if (Expression != null) return (true, 0, 0);
                    else goto case 0;
                case 0:
                case 1:
                    return (false, 1, 0);
                default:
                    throw ExceptionUtilities.UnexpectedValue((previousSlot, previousIndex));
            }
        }
        public override ITypeSymbol? Type { get; }
        internal override ConstantValue? OperationConstantValue => null;
        public override OperationKind Kind => OperationKind.DeclarationExpression;
        public override void Accept(OperationVisitor visitor) => visitor.VisitDeclarationExpression(this);
        public override TResult? Accept<TArgument, TResult>(OperationVisitor<TArgument, TResult> visitor, TArgument argument) where TResult : default => visitor.VisitDeclarationExpression(this, argument);
    }
    internal sealed partial class OmittedArgumentOperation : Operation, IOmittedArgumentOperation
    {
        internal OmittedArgumentOperation(SemanticModel? semanticModel, SyntaxNode syntax, ITypeSymbol? type, bool isImplicit)
            : base(semanticModel, syntax, isImplicit)
        {
            Type = type;
        }
        protected override IOperation GetCurrent(int slot, int index) => throw ExceptionUtilities.UnexpectedValue((slot, index));
        protected override (bool hasNext, int nextSlot, int nextIndex) MoveNext(int previousSlot, int previousIndex) => (false, int.MinValue, int.MinValue);
        public override ITypeSymbol? Type { get; }
        internal override ConstantValue? OperationConstantValue => null;
        public override OperationKind Kind => OperationKind.OmittedArgument;
        public override void Accept(OperationVisitor visitor) => visitor.VisitOmittedArgument(this);
        public override TResult? Accept<TArgument, TResult>(OperationVisitor<TArgument, TResult> visitor, TArgument argument) where TResult : default => visitor.VisitOmittedArgument(this, argument);
    }
    internal abstract partial class BaseSymbolInitializerOperation : Operation, ISymbolInitializerOperation
    {
        protected BaseSymbolInitializerOperation(ImmutableArray<ILocalSymbol> locals, IOperation value, SemanticModel? semanticModel, SyntaxNode syntax, bool isImplicit)
            : base(semanticModel, syntax, isImplicit)
        {
            Locals = locals;
            Value = SetParentOperation(value, this);
        }
        public ImmutableArray<ILocalSymbol> Locals { get; }
        public IOperation Value { get; }
    }
    internal sealed partial class FieldInitializerOperation : BaseSymbolInitializerOperation, IFieldInitializerOperation
    {
        internal FieldInitializerOperation(ImmutableArray<IFieldSymbol> initializedFields, ImmutableArray<ILocalSymbol> locals, IOperation value, SemanticModel? semanticModel, SyntaxNode syntax, bool isImplicit)
            : base(locals, value, semanticModel, syntax, isImplicit)
        {
            InitializedFields = initializedFields;
        }
        public ImmutableArray<IFieldSymbol> InitializedFields { get; }
        protected override IOperation GetCurrent(int slot, int index)
            => slot switch
            {
                0 when Value != null
                    => Value,
                _ => throw ExceptionUtilities.UnexpectedValue((slot, index)),
            };
        protected override (bool hasNext, int nextSlot, int nextIndex) MoveNext(int previousSlot, int previousIndex)
        {
            switch (previousSlot)
            {
                case -1:
                    if (Value != null) return (true, 0, 0);
                    else goto case 0;
                case 0:
                case 1:
                    return (false, 1, 0);
                default:
                    throw ExceptionUtilities.UnexpectedValue((previousSlot, previousIndex));
            }
        }
        public override ITypeSymbol? Type => null;
        internal override ConstantValue? OperationConstantValue => null;
        public override OperationKind Kind => OperationKind.FieldInitializer;
        public override void Accept(OperationVisitor visitor) => visitor.VisitFieldInitializer(this);
        public override TResult? Accept<TArgument, TResult>(OperationVisitor<TArgument, TResult> visitor, TArgument argument) where TResult : default => visitor.VisitFieldInitializer(this, argument);
    }
    internal sealed partial class VariableInitializerOperation : BaseSymbolInitializerOperation, IVariableInitializerOperation
    {
        internal VariableInitializerOperation(ImmutableArray<ILocalSymbol> locals, IOperation value, SemanticModel? semanticModel, SyntaxNode syntax, bool isImplicit)
            : base(locals, value, semanticModel, syntax, isImplicit) { }
        protected override IOperation GetCurrent(int slot, int index)
            => slot switch
            {
                0 when Value != null
                    => Value,
                _ => throw ExceptionUtilities.UnexpectedValue((slot, index)),
            };
        protected override (bool hasNext, int nextSlot, int nextIndex) MoveNext(int previousSlot, int previousIndex)
        {
            switch (previousSlot)
            {
                case -1:
                    if (Value != null) return (true, 0, 0);
                    else goto case 0;
                case 0:
                case 1:
                    return (false, 1, 0);
                default:
                    throw ExceptionUtilities.UnexpectedValue((previousSlot, previousIndex));
            }
        }
        public override ITypeSymbol? Type => null;
        internal override ConstantValue? OperationConstantValue => null;
        public override OperationKind Kind => OperationKind.VariableInitializer;
        public override void Accept(OperationVisitor visitor) => visitor.VisitVariableInitializer(this);
        public override TResult? Accept<TArgument, TResult>(OperationVisitor<TArgument, TResult> visitor, TArgument argument) where TResult : default => visitor.VisitVariableInitializer(this, argument);
    }
    internal sealed partial class PropertyInitializerOperation : BaseSymbolInitializerOperation, IPropertyInitializerOperation
    {
        internal PropertyInitializerOperation(ImmutableArray<IPropertySymbol> initializedProperties, ImmutableArray<ILocalSymbol> locals, IOperation value, SemanticModel? semanticModel, SyntaxNode syntax, bool isImplicit)
            : base(locals, value, semanticModel, syntax, isImplicit)
        {
            InitializedProperties = initializedProperties;
        }
        public ImmutableArray<IPropertySymbol> InitializedProperties { get; }
        protected override IOperation GetCurrent(int slot, int index)
            => slot switch
            {
                0 when Value != null
                    => Value,
                _ => throw ExceptionUtilities.UnexpectedValue((slot, index)),
            };
        protected override (bool hasNext, int nextSlot, int nextIndex) MoveNext(int previousSlot, int previousIndex)
        {
            switch (previousSlot)
            {
                case -1:
                    if (Value != null) return (true, 0, 0);
                    else goto case 0;
                case 0:
                case 1:
                    return (false, 1, 0);
                default:
                    throw ExceptionUtilities.UnexpectedValue((previousSlot, previousIndex));
            }
        }
        public override ITypeSymbol? Type => null;
        internal override ConstantValue? OperationConstantValue => null;
        public override OperationKind Kind => OperationKind.PropertyInitializer;
        public override void Accept(OperationVisitor visitor) => visitor.VisitPropertyInitializer(this);
        public override TResult? Accept<TArgument, TResult>(OperationVisitor<TArgument, TResult> visitor, TArgument argument) where TResult : default => visitor.VisitPropertyInitializer(this, argument);
    }
    internal sealed partial class ParameterInitializerOperation : BaseSymbolInitializerOperation, IParameterInitializerOperation
    {
        internal ParameterInitializerOperation(IParameterSymbol parameter, ImmutableArray<ILocalSymbol> locals, IOperation value, SemanticModel? semanticModel, SyntaxNode syntax, bool isImplicit)
            : base(locals, value, semanticModel, syntax, isImplicit)
        {
            Parameter = parameter;
        }
        public IParameterSymbol Parameter { get; }
        protected override IOperation GetCurrent(int slot, int index)
            => slot switch
            {
                0 when Value != null
                    => Value,
                _ => throw ExceptionUtilities.UnexpectedValue((slot, index)),
            };
        protected override (bool hasNext, int nextSlot, int nextIndex) MoveNext(int previousSlot, int previousIndex)
        {
            switch (previousSlot)
            {
                case -1:
                    if (Value != null) return (true, 0, 0);
                    else goto case 0;
                case 0:
                case 1:
                    return (false, 1, 0);
                default:
                    throw ExceptionUtilities.UnexpectedValue((previousSlot, previousIndex));
            }
        }
        public override ITypeSymbol? Type => null;
        internal override ConstantValue? OperationConstantValue => null;
        public override OperationKind Kind => OperationKind.ParameterInitializer;
        public override void Accept(OperationVisitor visitor) => visitor.VisitParameterInitializer(this);
        public override TResult? Accept<TArgument, TResult>(OperationVisitor<TArgument, TResult> visitor, TArgument argument) where TResult : default => visitor.VisitParameterInitializer(this, argument);
    }
    internal sealed partial class ArrayInitializerOperation : Operation, IArrayInitializerOperation
    {
        internal ArrayInitializerOperation(ImmutableArray<IOperation> elementValues, SemanticModel? semanticModel, SyntaxNode syntax, bool isImplicit)
            : base(semanticModel, syntax, isImplicit)
        {
            ElementValues = SetParentOperation(elementValues, this);
        }
        public ImmutableArray<IOperation> ElementValues { get; }
        protected override IOperation GetCurrent(int slot, int index)
            => slot switch
            {
                0 when index < ElementValues.Length
                    => ElementValues[index],
                _ => throw ExceptionUtilities.UnexpectedValue((slot, index)),
            };
        protected override (bool hasNext, int nextSlot, int nextIndex) MoveNext(int previousSlot, int previousIndex)
        {
            switch (previousSlot)
            {
                case -1:
                    if (!ElementValues.IsEmpty) return (true, 0, 0);
                    else goto case 0;
                case 0 when previousIndex + 1 < ElementValues.Length:
                    return (true, 0, previousIndex + 1);
                case 0:
                case 1:
                    return (false, 1, 0);
                default:
                    throw ExceptionUtilities.UnexpectedValue((previousSlot, previousIndex));
            }
        }
        public override ITypeSymbol? Type => null;
        internal override ConstantValue? OperationConstantValue => null;
        public override OperationKind Kind => OperationKind.ArrayInitializer;
        public override void Accept(OperationVisitor visitor) => visitor.VisitArrayInitializer(this);
        public override TResult? Accept<TArgument, TResult>(OperationVisitor<TArgument, TResult> visitor, TArgument argument) where TResult : default => visitor.VisitArrayInitializer(this, argument);
    }
    internal sealed partial class VariableDeclaratorOperation : Operation, IVariableDeclaratorOperation
    {
        internal VariableDeclaratorOperation(ILocalSymbol symbol, IVariableInitializerOperation? initializer, ImmutableArray<IOperation> ignoredArguments, SemanticModel? semanticModel, SyntaxNode syntax, bool isImplicit)
            : base(semanticModel, syntax, isImplicit)
        {
            Symbol = symbol;
            Initializer = SetParentOperation(initializer, this);
            IgnoredArguments = SetParentOperation(ignoredArguments, this);
        }
        public ILocalSymbol Symbol { get; }
        public IVariableInitializerOperation? Initializer { get; }
        public ImmutableArray<IOperation> IgnoredArguments { get; }
        protected override IOperation GetCurrent(int slot, int index)
            => slot switch
            {
                0 when index < IgnoredArguments.Length
                    => IgnoredArguments[index],
                1 when Initializer != null
                    => Initializer,
                _ => throw ExceptionUtilities.UnexpectedValue((slot, index)),
            };
        protected override (bool hasNext, int nextSlot, int nextIndex) MoveNext(int previousSlot, int previousIndex)
        {
            switch (previousSlot)
            {
                case -1:
                    if (!IgnoredArguments.IsEmpty) return (true, 0, 0);
                    else goto case 0;
                case 0 when previousIndex + 1 < IgnoredArguments.Length:
                    return (true, 0, previousIndex + 1);
                case 0:
                    if (Initializer != null) return (true, 1, 0);
                    else goto case 1;
                case 1:
                case 2:
                    return (false, 2, 0);
                default:
                    throw ExceptionUtilities.UnexpectedValue((previousSlot, previousIndex));
            }
        }
        public override ITypeSymbol? Type => null;
        internal override ConstantValue? OperationConstantValue => null;
        public override OperationKind Kind => OperationKind.VariableDeclarator;
        public override void Accept(OperationVisitor visitor) => visitor.VisitVariableDeclarator(this);
        public override TResult? Accept<TArgument, TResult>(OperationVisitor<TArgument, TResult> visitor, TArgument argument) where TResult : default => visitor.VisitVariableDeclarator(this, argument);
    }
    internal sealed partial class VariableDeclarationOperation : Operation, IVariableDeclarationOperation
    {
        internal VariableDeclarationOperation(ImmutableArray<IVariableDeclaratorOperation> declarators, IVariableInitializerOperation? initializer, ImmutableArray<IOperation> ignoredDimensions, SemanticModel? semanticModel, SyntaxNode syntax, bool isImplicit)
            : base(semanticModel, syntax, isImplicit)
        {
            Declarators = SetParentOperation(declarators, this);
            Initializer = SetParentOperation(initializer, this);
            IgnoredDimensions = SetParentOperation(ignoredDimensions, this);
        }
        public ImmutableArray<IVariableDeclaratorOperation> Declarators { get; }
        public IVariableInitializerOperation? Initializer { get; }
        public ImmutableArray<IOperation> IgnoredDimensions { get; }
        protected override IOperation GetCurrent(int slot, int index)
            => slot switch
            {
                0 when index < IgnoredDimensions.Length
                    => IgnoredDimensions[index],
                1 when index < Declarators.Length
                    => Declarators[index],
                2 when Initializer != null
                    => Initializer,
                _ => throw ExceptionUtilities.UnexpectedValue((slot, index)),
            };
        protected override (bool hasNext, int nextSlot, int nextIndex) MoveNext(int previousSlot, int previousIndex)
        {
            switch (previousSlot)
            {
                case -1:
                    if (!IgnoredDimensions.IsEmpty) return (true, 0, 0);
                    else goto case 0;
                case 0 when previousIndex + 1 < IgnoredDimensions.Length:
                    return (true, 0, previousIndex + 1);
                case 0:
                    if (!Declarators.IsEmpty) return (true, 1, 0);
                    else goto case 1;
                case 1 when previousIndex + 1 < Declarators.Length:
                    return (true, 1, previousIndex + 1);
                case 1:
                    if (Initializer != null) return (true, 2, 0);
                    else goto case 2;
                case 2:
                case 3:
                    return (false, 3, 0);
                default:
                    throw ExceptionUtilities.UnexpectedValue((previousSlot, previousIndex));
            }
        }
        public override ITypeSymbol? Type => null;
        internal override ConstantValue? OperationConstantValue => null;
        public override OperationKind Kind => OperationKind.VariableDeclaration;
        public override void Accept(OperationVisitor visitor) => visitor.VisitVariableDeclaration(this);
        public override TResult? Accept<TArgument, TResult>(OperationVisitor<TArgument, TResult> visitor, TArgument argument) where TResult : default => visitor.VisitVariableDeclaration(this, argument);
    }
    internal sealed partial class ArgumentOperation : Operation, IArgumentOperation
    {
        internal ArgumentOperation(ArgumentKind argumentKind, IParameterSymbol? parameter, IOperation value, IConvertibleConversion inConversion, IConvertibleConversion outConversion, SemanticModel? semanticModel, SyntaxNode syntax, bool isImplicit)
            : base(semanticModel, syntax, isImplicit)
        {
            ArgumentKind = argumentKind;
            Parameter = parameter;
            Value = SetParentOperation(value, this);
            InConversionConvertible = inConversion;
            OutConversionConvertible = outConversion;
        }
        public ArgumentKind ArgumentKind { get; }
        public IParameterSymbol? Parameter { get; }
        public IOperation Value { get; }
        internal IConvertibleConversion InConversionConvertible { get; }
        public CommonConversion InConversion => InConversionConvertible.ToCommonConversion();
        internal IConvertibleConversion OutConversionConvertible { get; }
        public CommonConversion OutConversion => OutConversionConvertible.ToCommonConversion();
        protected override IOperation GetCurrent(int slot, int index)
            => slot switch
            {
                0 when Value != null
                    => Value,
                _ => throw ExceptionUtilities.UnexpectedValue((slot, index)),
            };
        protected override (bool hasNext, int nextSlot, int nextIndex) MoveNext(int previousSlot, int previousIndex)
        {
            switch (previousSlot)
            {
                case -1:
                    if (Value != null) return (true, 0, 0);
                    else goto case 0;
                case 0:
                case 1:
                    return (false, 1, 0);
                default:
                    throw ExceptionUtilities.UnexpectedValue((previousSlot, previousIndex));
            }
        }
        public override ITypeSymbol? Type => null;
        internal override ConstantValue? OperationConstantValue => null;
        public override OperationKind Kind => OperationKind.Argument;
        public override void Accept(OperationVisitor visitor) => visitor.VisitArgument(this);
        public override TResult? Accept<TArgument, TResult>(OperationVisitor<TArgument, TResult> visitor, TArgument argument) where TResult : default => visitor.VisitArgument(this, argument);
    }
    internal sealed partial class CatchClauseOperation : Operation, ICatchClauseOperation
    {
        internal CatchClauseOperation(IOperation? exceptionDeclarationOrExpression, ITypeSymbol exceptionType, ImmutableArray<ILocalSymbol> locals, IOperation? filter, IBlockOperation handler, SemanticModel? semanticModel, SyntaxNode syntax, bool isImplicit)
            : base(semanticModel, syntax, isImplicit)
        {
            ExceptionDeclarationOrExpression = SetParentOperation(exceptionDeclarationOrExpression, this);
            ExceptionType = exceptionType;
            Locals = locals;
            Filter = SetParentOperation(filter, this);
            Handler = SetParentOperation(handler, this);
        }
        public IOperation? ExceptionDeclarationOrExpression { get; }
        public ITypeSymbol ExceptionType { get; }
        public ImmutableArray<ILocalSymbol> Locals { get; }
        public IOperation? Filter { get; }
        public IBlockOperation Handler { get; }
        protected override IOperation GetCurrent(int slot, int index)
            => slot switch
            {
                0 when ExceptionDeclarationOrExpression != null
                    => ExceptionDeclarationOrExpression,
                1 when Filter != null
                    => Filter,
                2 when Handler != null
                    => Handler,
                _ => throw ExceptionUtilities.UnexpectedValue((slot, index)),
            };
        protected override (bool hasNext, int nextSlot, int nextIndex) MoveNext(int previousSlot, int previousIndex)
        {
            switch (previousSlot)
            {
                case -1:
                    if (ExceptionDeclarationOrExpression != null) return (true, 0, 0);
                    else goto case 0;
                case 0:
                    if (Filter != null) return (true, 1, 0);
                    else goto case 1;
                case 1:
                    if (Handler != null) return (true, 2, 0);
                    else goto case 2;
                case 2:
                case 3:
                    return (false, 3, 0);
                default:
                    throw ExceptionUtilities.UnexpectedValue((previousSlot, previousIndex));
            }
        }
        public override ITypeSymbol? Type => null;
        internal override ConstantValue? OperationConstantValue => null;
        public override OperationKind Kind => OperationKind.CatchClause;
        public override void Accept(OperationVisitor visitor) => visitor.VisitCatchClause(this);
        public override TResult? Accept<TArgument, TResult>(OperationVisitor<TArgument, TResult> visitor, TArgument argument) where TResult : default => visitor.VisitCatchClause(this, argument);
    }
    internal sealed partial class SwitchCaseOperation : Operation, ISwitchCaseOperation
    {
        internal SwitchCaseOperation(ImmutableArray<ICaseClauseOperation> clauses, ImmutableArray<IOperation> body, ImmutableArray<ILocalSymbol> locals, IOperation? condition, SemanticModel? semanticModel, SyntaxNode syntax, bool isImplicit)
            : base(semanticModel, syntax, isImplicit)
        {
            Clauses = SetParentOperation(clauses, this);
            Body = SetParentOperation(body, this);
            Locals = locals;
            Condition = SetParentOperation(condition, this);
        }
        public ImmutableArray<ICaseClauseOperation> Clauses { get; }
        public ImmutableArray<IOperation> Body { get; }
        public ImmutableArray<ILocalSymbol> Locals { get; }
        public IOperation? Condition { get; }
        protected override IOperation GetCurrent(int slot, int index)
            => slot switch
            {
                0 when index < Clauses.Length
                    => Clauses[index],
                1 when index < Body.Length
                    => Body[index],
                _ => throw ExceptionUtilities.UnexpectedValue((slot, index)),
            };
        protected override (bool hasNext, int nextSlot, int nextIndex) MoveNext(int previousSlot, int previousIndex)
        {
            switch (previousSlot)
            {
                case -1:
                    if (!Clauses.IsEmpty) return (true, 0, 0);
                    else goto case 0;
                case 0 when previousIndex + 1 < Clauses.Length:
                    return (true, 0, previousIndex + 1);
                case 0:
                    if (!Body.IsEmpty) return (true, 1, 0);
                    else goto case 1;
                case 1 when previousIndex + 1 < Body.Length:
                    return (true, 1, previousIndex + 1);
                case 1:
                case 2:
                    return (false, 2, 0);
                default:
                    throw ExceptionUtilities.UnexpectedValue((previousSlot, previousIndex));
            }
        }
        public override ITypeSymbol? Type => null;
        internal override ConstantValue? OperationConstantValue => null;
        public override OperationKind Kind => OperationKind.SwitchCase;
        public override void Accept(OperationVisitor visitor) => visitor.VisitSwitchCase(this);
        public override TResult? Accept<TArgument, TResult>(OperationVisitor<TArgument, TResult> visitor, TArgument argument) where TResult : default => visitor.VisitSwitchCase(this, argument);
    }
    internal abstract partial class BaseCaseClauseOperation : Operation, ICaseClauseOperation
    {
        protected BaseCaseClauseOperation(ILabelSymbol? label, SemanticModel? semanticModel, SyntaxNode syntax, bool isImplicit)
            : base(semanticModel, syntax, isImplicit)
        {
            Label = label;
        }
        public abstract CaseKind CaseKind { get; }
        public ILabelSymbol? Label { get; }
    }
    internal sealed partial class DefaultCaseClauseOperation : BaseCaseClauseOperation, IDefaultCaseClauseOperation
    {
        internal DefaultCaseClauseOperation(ILabelSymbol? label, SemanticModel? semanticModel, SyntaxNode syntax, bool isImplicit)
            : base(label, semanticModel, syntax, isImplicit) { }
        protected override IOperation GetCurrent(int slot, int index) => throw ExceptionUtilities.UnexpectedValue((slot, index));
        protected override (bool hasNext, int nextSlot, int nextIndex) MoveNext(int previousSlot, int previousIndex) => (false, int.MinValue, int.MinValue);
        public override ITypeSymbol? Type => null;
        internal override ConstantValue? OperationConstantValue => null;
        public override OperationKind Kind => OperationKind.CaseClause;
        public override void Accept(OperationVisitor visitor) => visitor.VisitDefaultCaseClause(this);
        public override TResult? Accept<TArgument, TResult>(OperationVisitor<TArgument, TResult> visitor, TArgument argument) where TResult : default => visitor.VisitDefaultCaseClause(this, argument);
    }
    internal sealed partial class PatternCaseClauseOperation : BaseCaseClauseOperation, IPatternCaseClauseOperation
    {
        internal PatternCaseClauseOperation(ILabelSymbol label, IPatternOperation pattern, IOperation? guard, SemanticModel? semanticModel, SyntaxNode syntax, bool isImplicit)
            : base(label, semanticModel, syntax, isImplicit)
        {
            Pattern = SetParentOperation(pattern, this);
            Guard = SetParentOperation(guard, this);
        }
        public new ILabelSymbol Label => base.Label!;
        public IPatternOperation Pattern { get; }
        public IOperation? Guard { get; }
        protected override IOperation GetCurrent(int slot, int index)
            => slot switch
            {
                0 when Pattern != null
                    => Pattern,
                1 when Guard != null
                    => Guard,
                _ => throw ExceptionUtilities.UnexpectedValue((slot, index)),
            };
        protected override (bool hasNext, int nextSlot, int nextIndex) MoveNext(int previousSlot, int previousIndex)
        {
            switch (previousSlot)
            {
                case -1:
                    if (Pattern != null) return (true, 0, 0);
                    else goto case 0;
                case 0:
                    if (Guard != null) return (true, 1, 0);
                    else goto case 1;
                case 1:
                case 2:
                    return (false, 2, 0);
                default:
                    throw ExceptionUtilities.UnexpectedValue((previousSlot, previousIndex));
            }
        }
        public override ITypeSymbol? Type => null;
        internal override ConstantValue? OperationConstantValue => null;
        public override OperationKind Kind => OperationKind.CaseClause;
        public override void Accept(OperationVisitor visitor) => visitor.VisitPatternCaseClause(this);
        public override TResult? Accept<TArgument, TResult>(OperationVisitor<TArgument, TResult> visitor, TArgument argument) where TResult : default => visitor.VisitPatternCaseClause(this, argument);
    }
    internal sealed partial class RangeCaseClauseOperation : BaseCaseClauseOperation, IRangeCaseClauseOperation
    {
        internal RangeCaseClauseOperation(IOperation minimumValue, IOperation maximumValue, ILabelSymbol? label, SemanticModel? semanticModel, SyntaxNode syntax, bool isImplicit)
            : base(label, semanticModel, syntax, isImplicit)
        {
            MinimumValue = SetParentOperation(minimumValue, this);
            MaximumValue = SetParentOperation(maximumValue, this);
        }
        public IOperation MinimumValue { get; }
        public IOperation MaximumValue { get; }
        protected override IOperation GetCurrent(int slot, int index)
            => slot switch
            {
                0 when MinimumValue != null
                    => MinimumValue,
                1 when MaximumValue != null
                    => MaximumValue,
                _ => throw ExceptionUtilities.UnexpectedValue((slot, index)),
            };
        protected override (bool hasNext, int nextSlot, int nextIndex) MoveNext(int previousSlot, int previousIndex)
        {
            switch (previousSlot)
            {
                case -1:
                    if (MinimumValue != null) return (true, 0, 0);
                    else goto case 0;
                case 0:
                    if (MaximumValue != null) return (true, 1, 0);
                    else goto case 1;
                case 1:
                case 2:
                    return (false, 2, 0);
                default:
                    throw ExceptionUtilities.UnexpectedValue((previousSlot, previousIndex));
            }
        }
        public override ITypeSymbol? Type => null;
        internal override ConstantValue? OperationConstantValue => null;
        public override OperationKind Kind => OperationKind.CaseClause;
        public override void Accept(OperationVisitor visitor) => visitor.VisitRangeCaseClause(this);
        public override TResult? Accept<TArgument, TResult>(OperationVisitor<TArgument, TResult> visitor, TArgument argument) where TResult : default => visitor.VisitRangeCaseClause(this, argument);
    }
    internal sealed partial class RelationalCaseClauseOperation : BaseCaseClauseOperation, IRelationalCaseClauseOperation
    {
        internal RelationalCaseClauseOperation(IOperation value, BinaryOperatorKind relation, ILabelSymbol? label, SemanticModel? semanticModel, SyntaxNode syntax, bool isImplicit)
            : base(label, semanticModel, syntax, isImplicit)
        {
            Value = SetParentOperation(value, this);
            Relation = relation;
        }
        public IOperation Value { get; }
        public BinaryOperatorKind Relation { get; }
        protected override IOperation GetCurrent(int slot, int index)
            => slot switch
            {
                0 when Value != null
                    => Value,
                _ => throw ExceptionUtilities.UnexpectedValue((slot, index)),
            };
        protected override (bool hasNext, int nextSlot, int nextIndex) MoveNext(int previousSlot, int previousIndex)
        {
            switch (previousSlot)
            {
                case -1:
                    if (Value != null) return (true, 0, 0);
                    else goto case 0;
                case 0:
                case 1:
                    return (false, 1, 0);
                default:
                    throw ExceptionUtilities.UnexpectedValue((previousSlot, previousIndex));
            }
        }
        public override ITypeSymbol? Type => null;
        internal override ConstantValue? OperationConstantValue => null;
        public override OperationKind Kind => OperationKind.CaseClause;
        public override void Accept(OperationVisitor visitor) => visitor.VisitRelationalCaseClause(this);
        public override TResult? Accept<TArgument, TResult>(OperationVisitor<TArgument, TResult> visitor, TArgument argument) where TResult : default => visitor.VisitRelationalCaseClause(this, argument);
    }
    internal sealed partial class SingleValueCaseClauseOperation : BaseCaseClauseOperation, ISingleValueCaseClauseOperation
    {
        internal SingleValueCaseClauseOperation(IOperation value, ILabelSymbol? label, SemanticModel? semanticModel, SyntaxNode syntax, bool isImplicit)
            : base(label, semanticModel, syntax, isImplicit)
        {
            Value = SetParentOperation(value, this);
        }
        public IOperation Value { get; }
        protected override IOperation GetCurrent(int slot, int index)
            => slot switch
            {
                0 when Value != null
                    => Value,
                _ => throw ExceptionUtilities.UnexpectedValue((slot, index)),
            };
        protected override (bool hasNext, int nextSlot, int nextIndex) MoveNext(int previousSlot, int previousIndex)
        {
            switch (previousSlot)
            {
                case -1:
                    if (Value != null) return (true, 0, 0);
                    else goto case 0;
                case 0:
                case 1:
                    return (false, 1, 0);
                default:
                    throw ExceptionUtilities.UnexpectedValue((previousSlot, previousIndex));
            }
        }
        public override ITypeSymbol? Type => null;
        internal override ConstantValue? OperationConstantValue => null;
        public override OperationKind Kind => OperationKind.CaseClause;
        public override void Accept(OperationVisitor visitor) => visitor.VisitSingleValueCaseClause(this);
        public override TResult? Accept<TArgument, TResult>(OperationVisitor<TArgument, TResult> visitor, TArgument argument) where TResult : default => visitor.VisitSingleValueCaseClause(this, argument);
    }
    internal abstract partial class BaseInterpolatedStringContentOperation : Operation, IInterpolatedStringContentOperation
    {
        protected BaseInterpolatedStringContentOperation(SemanticModel? semanticModel, SyntaxNode syntax, bool isImplicit)
            : base(semanticModel, syntax, isImplicit) { }
    }
    internal sealed partial class InterpolatedStringTextOperation : BaseInterpolatedStringContentOperation, IInterpolatedStringTextOperation
    {
        internal InterpolatedStringTextOperation(IOperation text, SemanticModel? semanticModel, SyntaxNode syntax, bool isImplicit)
            : base(semanticModel, syntax, isImplicit)
        {
            Text = SetParentOperation(text, this);
        }
        public IOperation Text { get; }
        protected override IOperation GetCurrent(int slot, int index)
            => slot switch
            {
                0 when Text != null
                    => Text,
                _ => throw ExceptionUtilities.UnexpectedValue((slot, index)),
            };
        protected override (bool hasNext, int nextSlot, int nextIndex) MoveNext(int previousSlot, int previousIndex)
        {
            switch (previousSlot)
            {
                case -1:
                    if (Text != null) return (true, 0, 0);
                    else goto case 0;
                case 0:
                case 1:
                    return (false, 1, 0);
                default:
                    throw ExceptionUtilities.UnexpectedValue((previousSlot, previousIndex));
            }
        }
        public override ITypeSymbol? Type => null;
        internal override ConstantValue? OperationConstantValue => null;
        public override OperationKind Kind => OperationKind.InterpolatedStringText;
        public override void Accept(OperationVisitor visitor) => visitor.VisitInterpolatedStringText(this);
        public override TResult? Accept<TArgument, TResult>(OperationVisitor<TArgument, TResult> visitor, TArgument argument) where TResult : default => visitor.VisitInterpolatedStringText(this, argument);
    }
    internal sealed partial class InterpolationOperation : BaseInterpolatedStringContentOperation, IInterpolationOperation
    {
        internal InterpolationOperation(IOperation expression, IOperation? alignment, IOperation? formatString, SemanticModel? semanticModel, SyntaxNode syntax, bool isImplicit)
            : base(semanticModel, syntax, isImplicit)
        {
            Expression = SetParentOperation(expression, this);
            Alignment = SetParentOperation(alignment, this);
            FormatString = SetParentOperation(formatString, this);
        }
        public IOperation Expression { get; }
        public IOperation? Alignment { get; }
        public IOperation? FormatString { get; }
        protected override IOperation GetCurrent(int slot, int index)
            => slot switch
            {
                0 when Expression != null
                    => Expression,
                1 when Alignment != null
                    => Alignment,
                2 when FormatString != null
                    => FormatString,
                _ => throw ExceptionUtilities.UnexpectedValue((slot, index)),
            };
        protected override (bool hasNext, int nextSlot, int nextIndex) MoveNext(int previousSlot, int previousIndex)
        {
            switch (previousSlot)
            {
                case -1:
                    if (Expression != null) return (true, 0, 0);
                    else goto case 0;
                case 0:
                    if (Alignment != null) return (true, 1, 0);
                    else goto case 1;
                case 1:
                    if (FormatString != null) return (true, 2, 0);
                    else goto case 2;
                case 2:
                case 3:
                    return (false, 3, 0);
                default:
                    throw ExceptionUtilities.UnexpectedValue((previousSlot, previousIndex));
            }
        }
        public override ITypeSymbol? Type => null;
        internal override ConstantValue? OperationConstantValue => null;
        public override OperationKind Kind => OperationKind.Interpolation;
        public override void Accept(OperationVisitor visitor) => visitor.VisitInterpolation(this);
        public override TResult? Accept<TArgument, TResult>(OperationVisitor<TArgument, TResult> visitor, TArgument argument) where TResult : default => visitor.VisitInterpolation(this, argument);
    }
    internal abstract partial class BasePatternOperation : Operation, IPatternOperation
    {
        protected BasePatternOperation(ITypeSymbol inputType, ITypeSymbol narrowedType, SemanticModel? semanticModel, SyntaxNode syntax, bool isImplicit)
            : base(semanticModel, syntax, isImplicit)
        {
            InputType = inputType;
            NarrowedType = narrowedType;
        }
        public ITypeSymbol InputType { get; }
        public ITypeSymbol NarrowedType { get; }
    }
    internal sealed partial class ConstantPatternOperation : BasePatternOperation, IConstantPatternOperation
    {
        internal ConstantPatternOperation(IOperation value, ITypeSymbol inputType, ITypeSymbol narrowedType, SemanticModel? semanticModel, SyntaxNode syntax, bool isImplicit)
            : base(inputType, narrowedType, semanticModel, syntax, isImplicit)
        {
            Value = SetParentOperation(value, this);
        }
        public IOperation Value { get; }
        protected override IOperation GetCurrent(int slot, int index)
            => slot switch
            {
                0 when Value != null
                    => Value,
                _ => throw ExceptionUtilities.UnexpectedValue((slot, index)),
            };
        protected override (bool hasNext, int nextSlot, int nextIndex) MoveNext(int previousSlot, int previousIndex)
        {
            switch (previousSlot)
            {
                case -1:
                    if (Value != null) return (true, 0, 0);
                    else goto case 0;
                case 0:
                case 1:
                    return (false, 1, 0);
                default:
                    throw ExceptionUtilities.UnexpectedValue((previousSlot, previousIndex));
            }
        }
        public override ITypeSymbol? Type => null;
        internal override ConstantValue? OperationConstantValue => null;
        public override OperationKind Kind => OperationKind.ConstantPattern;
        public override void Accept(OperationVisitor visitor) => visitor.VisitConstantPattern(this);
        public override TResult? Accept<TArgument, TResult>(OperationVisitor<TArgument, TResult> visitor, TArgument argument) where TResult : default => visitor.VisitConstantPattern(this, argument);
    }
    internal sealed partial class DeclarationPatternOperation : BasePatternOperation, IDeclarationPatternOperation
    {
        internal DeclarationPatternOperation(ITypeSymbol? matchedType, bool matchesNull, ISymbol? declaredSymbol, ITypeSymbol inputType, ITypeSymbol narrowedType, SemanticModel? semanticModel, SyntaxNode syntax, bool isImplicit)
            : base(inputType, narrowedType, semanticModel, syntax, isImplicit)
        {
            MatchedType = matchedType;
            MatchesNull = matchesNull;
            DeclaredSymbol = declaredSymbol;
        }
        public ITypeSymbol? MatchedType { get; }
        public bool MatchesNull { get; }
        public ISymbol? DeclaredSymbol { get; }
        protected override IOperation GetCurrent(int slot, int index) => throw ExceptionUtilities.UnexpectedValue((slot, index));
        protected override (bool hasNext, int nextSlot, int nextIndex) MoveNext(int previousSlot, int previousIndex) => (false, int.MinValue, int.MinValue);
        public override ITypeSymbol? Type => null;
        internal override ConstantValue? OperationConstantValue => null;
        public override OperationKind Kind => OperationKind.DeclarationPattern;
        public override void Accept(OperationVisitor visitor) => visitor.VisitDeclarationPattern(this);
        public override TResult? Accept<TArgument, TResult>(OperationVisitor<TArgument, TResult> visitor, TArgument argument) where TResult : default => visitor.VisitDeclarationPattern(this, argument);
    }
    internal sealed partial class TupleBinaryOperation : Operation, ITupleBinaryOperation
    {
        internal TupleBinaryOperation(BinaryOperatorKind operatorKind, IOperation leftOperand, IOperation rightOperand, SemanticModel? semanticModel, SyntaxNode syntax, ITypeSymbol? type, bool isImplicit)
            : base(semanticModel, syntax, isImplicit)
        {
            OperatorKind = operatorKind;
            LeftOperand = SetParentOperation(leftOperand, this);
            RightOperand = SetParentOperation(rightOperand, this);
            Type = type;
        }
        public BinaryOperatorKind OperatorKind { get; }
        public IOperation LeftOperand { get; }
        public IOperation RightOperand { get; }
        protected override IOperation GetCurrent(int slot, int index)
            => slot switch
            {
                0 when LeftOperand != null
                    => LeftOperand,
                1 when RightOperand != null
                    => RightOperand,
                _ => throw ExceptionUtilities.UnexpectedValue((slot, index)),
            };
        protected override (bool hasNext, int nextSlot, int nextIndex) MoveNext(int previousSlot, int previousIndex)
        {
            switch (previousSlot)
            {
                case -1:
                    if (LeftOperand != null) return (true, 0, 0);
                    else goto case 0;
                case 0:
                    if (RightOperand != null) return (true, 1, 0);
                    else goto case 1;
                case 1:
                case 2:
                    return (false, 2, 0);
                default:
                    throw ExceptionUtilities.UnexpectedValue((previousSlot, previousIndex));
            }
        }
        public override ITypeSymbol? Type { get; }
        internal override ConstantValue? OperationConstantValue => null;
        public override OperationKind Kind => OperationKind.TupleBinary;
        public override void Accept(OperationVisitor visitor) => visitor.VisitTupleBinaryOperator(this);
        public override TResult? Accept<TArgument, TResult>(OperationVisitor<TArgument, TResult> visitor, TArgument argument) where TResult : default => visitor.VisitTupleBinaryOperator(this, argument);
    }
    internal abstract partial class BaseMethodBodyBaseOperation : Operation, IMethodBodyBaseOperation
    {
        protected BaseMethodBodyBaseOperation(IBlockOperation? blockBody, IBlockOperation? expressionBody, SemanticModel? semanticModel, SyntaxNode syntax, bool isImplicit)
            : base(semanticModel, syntax, isImplicit)
        {
            BlockBody = SetParentOperation(blockBody, this);
            ExpressionBody = SetParentOperation(expressionBody, this);
        }
        public IBlockOperation? BlockBody { get; }
        public IBlockOperation? ExpressionBody { get; }
    }
    internal sealed partial class MethodBodyOperation : BaseMethodBodyBaseOperation, IMethodBodyOperation
    {
        internal MethodBodyOperation(IBlockOperation? blockBody, IBlockOperation? expressionBody, SemanticModel? semanticModel, SyntaxNode syntax, bool isImplicit)
            : base(blockBody, expressionBody, semanticModel, syntax, isImplicit) { }
        protected override IOperation GetCurrent(int slot, int index)
            => slot switch
            {
                0 when BlockBody != null
                    => BlockBody,
                1 when ExpressionBody != null
                    => ExpressionBody,
                _ => throw ExceptionUtilities.UnexpectedValue((slot, index)),
            };
        protected override (bool hasNext, int nextSlot, int nextIndex) MoveNext(int previousSlot, int previousIndex)
        {
            switch (previousSlot)
            {
                case -1:
                    if (BlockBody != null) return (true, 0, 0);
                    else goto case 0;
                case 0:
                    if (ExpressionBody != null) return (true, 1, 0);
                    else goto case 1;
                case 1:
                case 2:
                    return (false, 2, 0);
                default:
                    throw ExceptionUtilities.UnexpectedValue((previousSlot, previousIndex));
            }
        }
        public override ITypeSymbol? Type => null;
        internal override ConstantValue? OperationConstantValue => null;
        public override OperationKind Kind => OperationKind.MethodBody;
        public override void Accept(OperationVisitor visitor) => visitor.VisitMethodBodyOperation(this);
        public override TResult? Accept<TArgument, TResult>(OperationVisitor<TArgument, TResult> visitor, TArgument argument) where TResult : default => visitor.VisitMethodBodyOperation(this, argument);
    }
    internal sealed partial class ConstructorBodyOperation : BaseMethodBodyBaseOperation, IConstructorBodyOperation
    {
        internal ConstructorBodyOperation(ImmutableArray<ILocalSymbol> locals, IOperation? initializer, IBlockOperation? blockBody, IBlockOperation? expressionBody, SemanticModel? semanticModel, SyntaxNode syntax, bool isImplicit)
            : base(blockBody, expressionBody, semanticModel, syntax, isImplicit)
        {
            Locals = locals;
            Initializer = SetParentOperation(initializer, this);
        }
        public ImmutableArray<ILocalSymbol> Locals { get; }
        public IOperation? Initializer { get; }
        protected override IOperation GetCurrent(int slot, int index)
            => slot switch
            {
                0 when Initializer != null
                    => Initializer,
                1 when BlockBody != null
                    => BlockBody,
                2 when ExpressionBody != null
                    => ExpressionBody,
                _ => throw ExceptionUtilities.UnexpectedValue((slot, index)),
            };
        protected override (bool hasNext, int nextSlot, int nextIndex) MoveNext(int previousSlot, int previousIndex)
        {
            switch (previousSlot)
            {
                case -1:
                    if (Initializer != null) return (true, 0, 0);
                    else goto case 0;
                case 0:
                    if (BlockBody != null) return (true, 1, 0);
                    else goto case 1;
                case 1:
                    if (ExpressionBody != null) return (true, 2, 0);
                    else goto case 2;
                case 2:
                case 3:
                    return (false, 3, 0);
                default:
                    throw ExceptionUtilities.UnexpectedValue((previousSlot, previousIndex));
            }
        }
        public override ITypeSymbol? Type => null;
        internal override ConstantValue? OperationConstantValue => null;
        public override OperationKind Kind => OperationKind.ConstructorBody;
        public override void Accept(OperationVisitor visitor) => visitor.VisitConstructorBodyOperation(this);
        public override TResult? Accept<TArgument, TResult>(OperationVisitor<TArgument, TResult> visitor, TArgument argument) where TResult : default => visitor.VisitConstructorBodyOperation(this, argument);
    }
    internal sealed partial class DiscardOperation : Operation, IDiscardOperation
    {
        internal DiscardOperation(IDiscardSymbol discardSymbol, SemanticModel? semanticModel, SyntaxNode syntax, ITypeSymbol? type, bool isImplicit)
            : base(semanticModel, syntax, isImplicit)
        {
            DiscardSymbol = discardSymbol;
            Type = type;
        }
        public IDiscardSymbol DiscardSymbol { get; }
        protected override IOperation GetCurrent(int slot, int index) => throw ExceptionUtilities.UnexpectedValue((slot, index));
        protected override (bool hasNext, int nextSlot, int nextIndex) MoveNext(int previousSlot, int previousIndex) => (false, int.MinValue, int.MinValue);
        public override ITypeSymbol? Type { get; }
        internal override ConstantValue? OperationConstantValue => null;
        public override OperationKind Kind => OperationKind.Discard;
        public override void Accept(OperationVisitor visitor) => visitor.VisitDiscardOperation(this);
        public override TResult? Accept<TArgument, TResult>(OperationVisitor<TArgument, TResult> visitor, TArgument argument) where TResult : default => visitor.VisitDiscardOperation(this, argument);
    }
    internal sealed partial class FlowCaptureOperation : Operation, IFlowCaptureOperation
    {
        internal FlowCaptureOperation(CaptureId id, IOperation value, SemanticModel? semanticModel, SyntaxNode syntax, bool isImplicit)
            : base(semanticModel, syntax, isImplicit)
        {
            Id = id;
            Value = SetParentOperation(value, this);
        }
        public CaptureId Id { get; }
        public IOperation Value { get; }
        protected override IOperation GetCurrent(int slot, int index)
            => slot switch
            {
                0 when Value != null
                    => Value,
                _ => throw ExceptionUtilities.UnexpectedValue((slot, index)),
            };
        protected override (bool hasNext, int nextSlot, int nextIndex) MoveNext(int previousSlot, int previousIndex)
        {
            switch (previousSlot)
            {
                case -1:
                    if (Value != null) return (true, 0, 0);
                    else goto case 0;
                case 0:
                case 1:
                    return (false, 1, 0);
                default:
                    throw ExceptionUtilities.UnexpectedValue((previousSlot, previousIndex));
            }
        }
        public override ITypeSymbol? Type => null;
        internal override ConstantValue? OperationConstantValue => null;
        public override OperationKind Kind => OperationKind.FlowCapture;
        public override void Accept(OperationVisitor visitor) => visitor.VisitFlowCapture(this);
        public override TResult? Accept<TArgument, TResult>(OperationVisitor<TArgument, TResult> visitor, TArgument argument) where TResult : default => visitor.VisitFlowCapture(this, argument);
    }
    internal sealed partial class FlowCaptureReferenceOperation : Operation, IFlowCaptureReferenceOperation
    {
        internal FlowCaptureReferenceOperation(CaptureId id, bool isInitialization, SemanticModel? semanticModel, SyntaxNode syntax, ITypeSymbol? type, ConstantValue? constantValue, bool isImplicit)
            : base(semanticModel, syntax, isImplicit)
        {
            Id = id;
            IsInitialization = isInitialization;
            OperationConstantValue = constantValue;
            Type = type;
        }
        public CaptureId Id { get; }
        public bool IsInitialization { get; }
        protected override IOperation GetCurrent(int slot, int index) => throw ExceptionUtilities.UnexpectedValue((slot, index));
        protected override (bool hasNext, int nextSlot, int nextIndex) MoveNext(int previousSlot, int previousIndex) => (false, int.MinValue, int.MinValue);
        public override ITypeSymbol? Type { get; }
        internal override ConstantValue? OperationConstantValue { get; }
        public override OperationKind Kind => OperationKind.FlowCaptureReference;
        public override void Accept(OperationVisitor visitor) => visitor.VisitFlowCaptureReference(this);
        public override TResult? Accept<TArgument, TResult>(OperationVisitor<TArgument, TResult> visitor, TArgument argument) where TResult : default => visitor.VisitFlowCaptureReference(this, argument);
    }
    internal sealed partial class IsNullOperation : Operation, IIsNullOperation
    {
        internal IsNullOperation(IOperation operand, SemanticModel? semanticModel, SyntaxNode syntax, ITypeSymbol? type, ConstantValue? constantValue, bool isImplicit)
            : base(semanticModel, syntax, isImplicit)
        {
            Operand = SetParentOperation(operand, this);
            OperationConstantValue = constantValue;
            Type = type;
        }
        public IOperation Operand { get; }
        protected override IOperation GetCurrent(int slot, int index)
            => slot switch
            {
                0 when Operand != null
                    => Operand,
                _ => throw ExceptionUtilities.UnexpectedValue((slot, index)),
            };
        protected override (bool hasNext, int nextSlot, int nextIndex) MoveNext(int previousSlot, int previousIndex)
        {
            switch (previousSlot)
            {
                case -1:
                    if (Operand != null) return (true, 0, 0);
                    else goto case 0;
                case 0:
                case 1:
                    return (false, 1, 0);
                default:
                    throw ExceptionUtilities.UnexpectedValue((previousSlot, previousIndex));
            }
        }
        public override ITypeSymbol? Type { get; }
        internal override ConstantValue? OperationConstantValue { get; }
        public override OperationKind Kind => OperationKind.IsNull;
        public override void Accept(OperationVisitor visitor) => visitor.VisitIsNull(this);
        public override TResult? Accept<TArgument, TResult>(OperationVisitor<TArgument, TResult> visitor, TArgument argument) where TResult : default => visitor.VisitIsNull(this, argument);
    }
    internal sealed partial class CaughtExceptionOperation : Operation, ICaughtExceptionOperation
    {
        internal CaughtExceptionOperation(SemanticModel? semanticModel, SyntaxNode syntax, ITypeSymbol? type, bool isImplicit)
            : base(semanticModel, syntax, isImplicit)
        {
            Type = type;
        }
        protected override IOperation GetCurrent(int slot, int index) => throw ExceptionUtilities.UnexpectedValue((slot, index));
        protected override (bool hasNext, int nextSlot, int nextIndex) MoveNext(int previousSlot, int previousIndex) => (false, int.MinValue, int.MinValue);
        public override ITypeSymbol? Type { get; }
        internal override ConstantValue? OperationConstantValue => null;
        public override OperationKind Kind => OperationKind.CaughtException;
        public override void Accept(OperationVisitor visitor) => visitor.VisitCaughtException(this);
        public override TResult? Accept<TArgument, TResult>(OperationVisitor<TArgument, TResult> visitor, TArgument argument) where TResult : default => visitor.VisitCaughtException(this, argument);
    }
    internal sealed partial class StaticLocalInitializationSemaphoreOperation : Operation, IStaticLocalInitializationSemaphoreOperation
    {
        internal StaticLocalInitializationSemaphoreOperation(ILocalSymbol local, SemanticModel? semanticModel, SyntaxNode syntax, ITypeSymbol? type, bool isImplicit)
            : base(semanticModel, syntax, isImplicit)
        {
            Local = local;
            Type = type;
        }
        public ILocalSymbol Local { get; }
        protected override IOperation GetCurrent(int slot, int index) => throw ExceptionUtilities.UnexpectedValue((slot, index));
        protected override (bool hasNext, int nextSlot, int nextIndex) MoveNext(int previousSlot, int previousIndex) => (false, int.MinValue, int.MinValue);
        public override ITypeSymbol? Type { get; }
        internal override ConstantValue? OperationConstantValue => null;
        public override OperationKind Kind => OperationKind.StaticLocalInitializationSemaphore;
        public override void Accept(OperationVisitor visitor) => visitor.VisitStaticLocalInitializationSemaphore(this);
        public override TResult? Accept<TArgument, TResult>(OperationVisitor<TArgument, TResult> visitor, TArgument argument) where TResult : default => visitor.VisitStaticLocalInitializationSemaphore(this, argument);
    }
    internal sealed partial class CoalesceAssignmentOperation : BaseAssignmentOperation, ICoalesceAssignmentOperation
    {
        internal CoalesceAssignmentOperation(IOperation target, IOperation value, SemanticModel? semanticModel, SyntaxNode syntax, ITypeSymbol? type, bool isImplicit)
            : base(target, value, semanticModel, syntax, isImplicit)
        {
            Type = type;
        }
        protected override IOperation GetCurrent(int slot, int index)
            => slot switch
            {
                0 when Target != null
                    => Target,
                1 when Value != null
                    => Value,
                _ => throw ExceptionUtilities.UnexpectedValue((slot, index)),
            };
        protected override (bool hasNext, int nextSlot, int nextIndex) MoveNext(int previousSlot, int previousIndex)
        {
            switch (previousSlot)
            {
                case -1:
                    if (Target != null) return (true, 0, 0);
                    else goto case 0;
                case 0:
                    if (Value != null) return (true, 1, 0);
                    else goto case 1;
                case 1:
                case 2:
                    return (false, 2, 0);
                default:
                    throw ExceptionUtilities.UnexpectedValue((previousSlot, previousIndex));
            }
        }
        public override ITypeSymbol? Type { get; }
        internal override ConstantValue? OperationConstantValue => null;
        public override OperationKind Kind => OperationKind.CoalesceAssignment;
        public override void Accept(OperationVisitor visitor) => visitor.VisitCoalesceAssignment(this);
        public override TResult? Accept<TArgument, TResult>(OperationVisitor<TArgument, TResult> visitor, TArgument argument) where TResult : default => visitor.VisitCoalesceAssignment(this, argument);
    }
    internal sealed partial class RangeOperation : Operation, IRangeOperation
    {
        internal RangeOperation(IOperation? leftOperand, IOperation? rightOperand, bool isLifted, IMethodSymbol? method, SemanticModel? semanticModel, SyntaxNode syntax, ITypeSymbol? type, bool isImplicit)
            : base(semanticModel, syntax, isImplicit)
        {
            LeftOperand = SetParentOperation(leftOperand, this);
            RightOperand = SetParentOperation(rightOperand, this);
            IsLifted = isLifted;
            Method = method;
            Type = type;
        }
        public IOperation? LeftOperand { get; }
        public IOperation? RightOperand { get; }
        public bool IsLifted { get; }
        public IMethodSymbol? Method { get; }
        protected override IOperation GetCurrent(int slot, int index)
            => slot switch
            {
                0 when LeftOperand != null
                    => LeftOperand,
                1 when RightOperand != null
                    => RightOperand,
                _ => throw ExceptionUtilities.UnexpectedValue((slot, index)),
            };
        protected override (bool hasNext, int nextSlot, int nextIndex) MoveNext(int previousSlot, int previousIndex)
        {
            switch (previousSlot)
            {
                case -1:
                    if (LeftOperand != null) return (true, 0, 0);
                    else goto case 0;
                case 0:
                    if (RightOperand != null) return (true, 1, 0);
                    else goto case 1;
                case 1:
                case 2:
                    return (false, 2, 0);
                default:
                    throw ExceptionUtilities.UnexpectedValue((previousSlot, previousIndex));
            }
        }
        public override ITypeSymbol? Type { get; }
        internal override ConstantValue? OperationConstantValue => null;
        public override OperationKind Kind => OperationKind.Range;
        public override void Accept(OperationVisitor visitor) => visitor.VisitRangeOperation(this);
        public override TResult? Accept<TArgument, TResult>(OperationVisitor<TArgument, TResult> visitor, TArgument argument) where TResult : default => visitor.VisitRangeOperation(this, argument);
    }
    internal sealed partial class ReDimOperation : Operation, IReDimOperation
    {
        internal ReDimOperation(ImmutableArray<IReDimClauseOperation> clauses, bool preserve, SemanticModel? semanticModel, SyntaxNode syntax, bool isImplicit)
            : base(semanticModel, syntax, isImplicit)
        {
            Clauses = SetParentOperation(clauses, this);
            Preserve = preserve;
        }
        public ImmutableArray<IReDimClauseOperation> Clauses { get; }
        public bool Preserve { get; }
        protected override IOperation GetCurrent(int slot, int index)
            => slot switch
            {
                0 when index < Clauses.Length
                    => Clauses[index],
                _ => throw ExceptionUtilities.UnexpectedValue((slot, index)),
            };
        protected override (bool hasNext, int nextSlot, int nextIndex) MoveNext(int previousSlot, int previousIndex)
        {
            switch (previousSlot)
            {
                case -1:
                    if (!Clauses.IsEmpty) return (true, 0, 0);
                    else goto case 0;
                case 0 when previousIndex + 1 < Clauses.Length:
                    return (true, 0, previousIndex + 1);
                case 0:
                case 1:
                    return (false, 1, 0);
                default:
                    throw ExceptionUtilities.UnexpectedValue((previousSlot, previousIndex));
            }
        }
        public override ITypeSymbol? Type => null;
        internal override ConstantValue? OperationConstantValue => null;
        public override OperationKind Kind => OperationKind.ReDim;
        public override void Accept(OperationVisitor visitor) => visitor.VisitReDim(this);
        public override TResult? Accept<TArgument, TResult>(OperationVisitor<TArgument, TResult> visitor, TArgument argument) where TResult : default => visitor.VisitReDim(this, argument);
    }
    internal sealed partial class ReDimClauseOperation : Operation, IReDimClauseOperation
    {
        internal ReDimClauseOperation(IOperation operand, ImmutableArray<IOperation> dimensionSizes, SemanticModel? semanticModel, SyntaxNode syntax, bool isImplicit)
            : base(semanticModel, syntax, isImplicit)
        {
            Operand = SetParentOperation(operand, this);
            DimensionSizes = SetParentOperation(dimensionSizes, this);
        }
        public IOperation Operand { get; }
        public ImmutableArray<IOperation> DimensionSizes { get; }
        protected override IOperation GetCurrent(int slot, int index)
            => slot switch
            {
                0 when Operand != null
                    => Operand,
                1 when index < DimensionSizes.Length
                    => DimensionSizes[index],
                _ => throw ExceptionUtilities.UnexpectedValue((slot, index)),
            };
        protected override (bool hasNext, int nextSlot, int nextIndex) MoveNext(int previousSlot, int previousIndex)
        {
            switch (previousSlot)
            {
                case -1:
                    if (Operand != null) return (true, 0, 0);
                    else goto case 0;
                case 0:
                    if (!DimensionSizes.IsEmpty) return (true, 1, 0);
                    else goto case 1;
                case 1 when previousIndex + 1 < DimensionSizes.Length:
                    return (true, 1, previousIndex + 1);
                case 1:
                case 2:
                    return (false, 2, 0);
                default:
                    throw ExceptionUtilities.UnexpectedValue((previousSlot, previousIndex));
            }
        }
        public override ITypeSymbol? Type => null;
        internal override ConstantValue? OperationConstantValue => null;
        public override OperationKind Kind => OperationKind.ReDimClause;
        public override void Accept(OperationVisitor visitor) => visitor.VisitReDimClause(this);
        public override TResult? Accept<TArgument, TResult>(OperationVisitor<TArgument, TResult> visitor, TArgument argument) where TResult : default => visitor.VisitReDimClause(this, argument);
    }
    internal sealed partial class RecursivePatternOperation : BasePatternOperation, IRecursivePatternOperation
    {
        internal RecursivePatternOperation(ITypeSymbol matchedType, ISymbol? deconstructSymbol, ImmutableArray<IPatternOperation> deconstructionSubpatterns, ImmutableArray<IPropertySubpatternOperation> propertySubpatterns, ISymbol? declaredSymbol, ITypeSymbol inputType, ITypeSymbol narrowedType, SemanticModel? semanticModel, SyntaxNode syntax, bool isImplicit)
            : base(inputType, narrowedType, semanticModel, syntax, isImplicit)
        {
            MatchedType = matchedType;
            DeconstructSymbol = deconstructSymbol;
            DeconstructionSubpatterns = SetParentOperation(deconstructionSubpatterns, this);
            PropertySubpatterns = SetParentOperation(propertySubpatterns, this);
            DeclaredSymbol = declaredSymbol;
        }
        public ITypeSymbol MatchedType { get; }
        public ISymbol? DeconstructSymbol { get; }
        public ImmutableArray<IPatternOperation> DeconstructionSubpatterns { get; }
        public ImmutableArray<IPropertySubpatternOperation> PropertySubpatterns { get; }
        public ISymbol? DeclaredSymbol { get; }
        protected override IOperation GetCurrent(int slot, int index)
            => slot switch
            {
                0 when index < DeconstructionSubpatterns.Length
                    => DeconstructionSubpatterns[index],
                1 when index < PropertySubpatterns.Length
                    => PropertySubpatterns[index],
                _ => throw ExceptionUtilities.UnexpectedValue((slot, index)),
            };
        protected override (bool hasNext, int nextSlot, int nextIndex) MoveNext(int previousSlot, int previousIndex)
        {
            switch (previousSlot)
            {
                case -1:
                    if (!DeconstructionSubpatterns.IsEmpty) return (true, 0, 0);
                    else goto case 0;
                case 0 when previousIndex + 1 < DeconstructionSubpatterns.Length:
                    return (true, 0, previousIndex + 1);
                case 0:
                    if (!PropertySubpatterns.IsEmpty) return (true, 1, 0);
                    else goto case 1;
                case 1 when previousIndex + 1 < PropertySubpatterns.Length:
                    return (true, 1, previousIndex + 1);
                case 1:
                case 2:
                    return (false, 2, 0);
                default:
                    throw ExceptionUtilities.UnexpectedValue((previousSlot, previousIndex));
            }
        }
        public override ITypeSymbol? Type => null;
        internal override ConstantValue? OperationConstantValue => null;
        public override OperationKind Kind => OperationKind.RecursivePattern;
        public override void Accept(OperationVisitor visitor) => visitor.VisitRecursivePattern(this);
        public override TResult? Accept<TArgument, TResult>(OperationVisitor<TArgument, TResult> visitor, TArgument argument) where TResult : default => visitor.VisitRecursivePattern(this, argument);
    }
    internal sealed partial class DiscardPatternOperation : BasePatternOperation, IDiscardPatternOperation
    {
        internal DiscardPatternOperation(ITypeSymbol inputType, ITypeSymbol narrowedType, SemanticModel? semanticModel, SyntaxNode syntax, bool isImplicit)
            : base(inputType, narrowedType, semanticModel, syntax, isImplicit) { }
        protected override IOperation GetCurrent(int slot, int index) => throw ExceptionUtilities.UnexpectedValue((slot, index));
        protected override (bool hasNext, int nextSlot, int nextIndex) MoveNext(int previousSlot, int previousIndex) => (false, int.MinValue, int.MinValue);
        public override ITypeSymbol? Type => null;
        internal override ConstantValue? OperationConstantValue => null;
        public override OperationKind Kind => OperationKind.DiscardPattern;
        public override void Accept(OperationVisitor visitor) => visitor.VisitDiscardPattern(this);
        public override TResult? Accept<TArgument, TResult>(OperationVisitor<TArgument, TResult> visitor, TArgument argument) where TResult : default => visitor.VisitDiscardPattern(this, argument);
    }
    internal sealed partial class SwitchExpressionOperation : Operation, ISwitchExpressionOperation
    {
        internal SwitchExpressionOperation(IOperation value, ImmutableArray<ISwitchExpressionArmOperation> arms, bool isExhaustive, SemanticModel? semanticModel, SyntaxNode syntax, ITypeSymbol? type, bool isImplicit)
            : base(semanticModel, syntax, isImplicit)
        {
            Value = SetParentOperation(value, this);
            Arms = SetParentOperation(arms, this);
            IsExhaustive = isExhaustive;
            Type = type;
        }
        public IOperation Value { get; }
        public ImmutableArray<ISwitchExpressionArmOperation> Arms { get; }
        public bool IsExhaustive { get; }
        protected override IOperation GetCurrent(int slot, int index)
            => slot switch
            {
                0 when Value != null
                    => Value,
                1 when index < Arms.Length
                    => Arms[index],
                _ => throw ExceptionUtilities.UnexpectedValue((slot, index)),
            };
        protected override (bool hasNext, int nextSlot, int nextIndex) MoveNext(int previousSlot, int previousIndex)
        {
            switch (previousSlot)
            {
                case -1:
                    if (Value != null) return (true, 0, 0);
                    else goto case 0;
                case 0:
                    if (!Arms.IsEmpty) return (true, 1, 0);
                    else goto case 1;
                case 1 when previousIndex + 1 < Arms.Length:
                    return (true, 1, previousIndex + 1);
                case 1:
                case 2:
                    return (false, 2, 0);
                default:
                    throw ExceptionUtilities.UnexpectedValue((previousSlot, previousIndex));
            }
        }
        public override ITypeSymbol? Type { get; }
        internal override ConstantValue? OperationConstantValue => null;
        public override OperationKind Kind => OperationKind.SwitchExpression;
        public override void Accept(OperationVisitor visitor) => visitor.VisitSwitchExpression(this);
        public override TResult? Accept<TArgument, TResult>(OperationVisitor<TArgument, TResult> visitor, TArgument argument) where TResult : default => visitor.VisitSwitchExpression(this, argument);
    }
    internal sealed partial class SwitchExpressionArmOperation : Operation, ISwitchExpressionArmOperation
    {
        internal SwitchExpressionArmOperation(IPatternOperation pattern, IOperation? guard, IOperation value, ImmutableArray<ILocalSymbol> locals, SemanticModel? semanticModel, SyntaxNode syntax, bool isImplicit)
            : base(semanticModel, syntax, isImplicit)
        {
            Pattern = SetParentOperation(pattern, this);
            Guard = SetParentOperation(guard, this);
            Value = SetParentOperation(value, this);
            Locals = locals;
        }
        public IPatternOperation Pattern { get; }
        public IOperation? Guard { get; }
        public IOperation Value { get; }
        public ImmutableArray<ILocalSymbol> Locals { get; }
        protected override IOperation GetCurrent(int slot, int index)
            => slot switch
            {
                0 when Pattern != null
                    => Pattern,
                1 when Guard != null
                    => Guard,
                2 when Value != null
                    => Value,
                _ => throw ExceptionUtilities.UnexpectedValue((slot, index)),
            };
        protected override (bool hasNext, int nextSlot, int nextIndex) MoveNext(int previousSlot, int previousIndex)
        {
            switch (previousSlot)
            {
                case -1:
                    if (Pattern != null) return (true, 0, 0);
                    else goto case 0;
                case 0:
                    if (Guard != null) return (true, 1, 0);
                    else goto case 1;
                case 1:
                    if (Value != null) return (true, 2, 0);
                    else goto case 2;
                case 2:
                case 3:
                    return (false, 3, 0);
                default:
                    throw ExceptionUtilities.UnexpectedValue((previousSlot, previousIndex));
            }
        }
        public override ITypeSymbol? Type => null;
        internal override ConstantValue? OperationConstantValue => null;
        public override OperationKind Kind => OperationKind.SwitchExpressionArm;
        public override void Accept(OperationVisitor visitor) => visitor.VisitSwitchExpressionArm(this);
        public override TResult? Accept<TArgument, TResult>(OperationVisitor<TArgument, TResult> visitor, TArgument argument) where TResult : default => visitor.VisitSwitchExpressionArm(this, argument);
    }
    internal sealed partial class PropertySubpatternOperation : Operation, IPropertySubpatternOperation
    {
        internal PropertySubpatternOperation(IOperation member, IPatternOperation pattern, SemanticModel? semanticModel, SyntaxNode syntax, bool isImplicit)
            : base(semanticModel, syntax, isImplicit)
        {
            Member = SetParentOperation(member, this);
            Pattern = SetParentOperation(pattern, this);
        }
        public IOperation Member { get; }
        public IPatternOperation Pattern { get; }
        protected override IOperation GetCurrent(int slot, int index)
            => slot switch
            {
                0 when Member != null
                    => Member,
                1 when Pattern != null
                    => Pattern,
                _ => throw ExceptionUtilities.UnexpectedValue((slot, index)),
            };
        protected override (bool hasNext, int nextSlot, int nextIndex) MoveNext(int previousSlot, int previousIndex)
        {
            switch (previousSlot)
            {
                case -1:
                    if (Member != null) return (true, 0, 0);
                    else goto case 0;
                case 0:
                    if (Pattern != null) return (true, 1, 0);
                    else goto case 1;
                case 1:
                case 2:
                    return (false, 2, 0);
                default:
                    throw ExceptionUtilities.UnexpectedValue((previousSlot, previousIndex));
            }
        }
        public override ITypeSymbol? Type => null;
        internal override ConstantValue? OperationConstantValue => null;
        public override OperationKind Kind => OperationKind.PropertySubpattern;
        public override void Accept(OperationVisitor visitor) => visitor.VisitPropertySubpattern(this);
        public override TResult? Accept<TArgument, TResult>(OperationVisitor<TArgument, TResult> visitor, TArgument argument) where TResult : default => visitor.VisitPropertySubpattern(this, argument);
    }
    internal sealed partial class AggregateQueryOperation : Operation, IAggregateQueryOperation
    {
        internal AggregateQueryOperation(IOperation group, IOperation aggregation, SemanticModel? semanticModel, SyntaxNode syntax, ITypeSymbol? type, bool isImplicit)
            : base(semanticModel, syntax, isImplicit)
        {
            Group = SetParentOperation(group, this);
            Aggregation = SetParentOperation(aggregation, this);
            Type = type;
        }
        public IOperation Group { get; }
        public IOperation Aggregation { get; }
        protected override IOperation GetCurrent(int slot, int index)
            => slot switch
            {
                0 when Group != null
                    => Group,
                1 when Aggregation != null
                    => Aggregation,
                _ => throw ExceptionUtilities.UnexpectedValue((slot, index)),
            };
        protected override (bool hasNext, int nextSlot, int nextIndex) MoveNext(int previousSlot, int previousIndex)
        {
            switch (previousSlot)
            {
                case -1:
                    if (Group != null) return (true, 0, 0);
                    else goto case 0;
                case 0:
                    if (Aggregation != null) return (true, 1, 0);
                    else goto case 1;
                case 1:
                case 2:
                    return (false, 2, 0);
                default:
                    throw ExceptionUtilities.UnexpectedValue((previousSlot, previousIndex));
            }
        }
        public override ITypeSymbol? Type { get; }
        internal override ConstantValue? OperationConstantValue => null;
        public override OperationKind Kind => OperationKind.None;
        public override void Accept(OperationVisitor visitor) => visitor.VisitAggregateQuery(this);
        public override TResult? Accept<TArgument, TResult>(OperationVisitor<TArgument, TResult> visitor, TArgument argument) where TResult : default => visitor.VisitAggregateQuery(this, argument);
    }
    internal sealed partial class FixedOperation : Operation, IFixedOperation
    {
        internal FixedOperation(ImmutableArray<ILocalSymbol> locals, IVariableDeclarationGroupOperation variables, IOperation body, SemanticModel? semanticModel, SyntaxNode syntax, bool isImplicit)
            : base(semanticModel, syntax, isImplicit)
        {
            Locals = locals;
            Variables = SetParentOperation(variables, this);
            Body = SetParentOperation(body, this);
        }
        public ImmutableArray<ILocalSymbol> Locals { get; }
        public IVariableDeclarationGroupOperation Variables { get; }
        public IOperation Body { get; }
        protected override IOperation GetCurrent(int slot, int index)
            => slot switch
            {
                0 when Variables != null
                    => Variables,
                1 when Body != null
                    => Body,
                _ => throw ExceptionUtilities.UnexpectedValue((slot, index)),
            };
        protected override (bool hasNext, int nextSlot, int nextIndex) MoveNext(int previousSlot, int previousIndex)
        {
            switch (previousSlot)
            {
                case -1:
                    if (Variables != null) return (true, 0, 0);
                    else goto case 0;
                case 0:
                    if (Body != null) return (true, 1, 0);
                    else goto case 1;
                case 1:
                case 2:
                    return (false, 2, 0);
                default:
                    throw ExceptionUtilities.UnexpectedValue((previousSlot, previousIndex));
            }
        }
        public override ITypeSymbol? Type => null;
        internal override ConstantValue? OperationConstantValue => null;
        public override OperationKind Kind => OperationKind.None;
        public override void Accept(OperationVisitor visitor) => visitor.VisitFixed(this);
        public override TResult? Accept<TArgument, TResult>(OperationVisitor<TArgument, TResult> visitor, TArgument argument) where TResult : default => visitor.VisitFixed(this, argument);
    }
    internal sealed partial class NoPiaObjectCreationOperation : Operation, INoPiaObjectCreationOperation
    {
        internal NoPiaObjectCreationOperation(IObjectOrCollectionInitializerOperation? initializer, SemanticModel? semanticModel, SyntaxNode syntax, ITypeSymbol? type, bool isImplicit)
            : base(semanticModel, syntax, isImplicit)
        {
            Initializer = SetParentOperation(initializer, this);
            Type = type;
        }
        public IObjectOrCollectionInitializerOperation? Initializer { get; }
        protected override IOperation GetCurrent(int slot, int index)
            => slot switch
            {
                0 when Initializer != null
                    => Initializer,
                _ => throw ExceptionUtilities.UnexpectedValue((slot, index)),
            };
        protected override (bool hasNext, int nextSlot, int nextIndex) MoveNext(int previousSlot, int previousIndex)
        {
            switch (previousSlot)
            {
                case -1:
                    if (Initializer != null) return (true, 0, 0);
                    else goto case 0;
                case 0:
                case 1:
                    return (false, 1, 0);
                default:
                    throw ExceptionUtilities.UnexpectedValue((previousSlot, previousIndex));
            }
        }
        public override ITypeSymbol? Type { get; }
        internal override ConstantValue? OperationConstantValue => null;
        public override OperationKind Kind => OperationKind.None;
        public override void Accept(OperationVisitor visitor) => visitor.VisitNoPiaObjectCreation(this);
        public override TResult? Accept<TArgument, TResult>(OperationVisitor<TArgument, TResult> visitor, TArgument argument) where TResult : default => visitor.VisitNoPiaObjectCreation(this, argument);
    }
    internal sealed partial class PlaceholderOperation : Operation, IPlaceholderOperation
    {
        internal PlaceholderOperation(PlaceholderKind placeholderKind, SemanticModel? semanticModel, SyntaxNode syntax, ITypeSymbol? type, bool isImplicit)
            : base(semanticModel, syntax, isImplicit)
        {
            PlaceholderKind = placeholderKind;
            Type = type;
        }
        public PlaceholderKind PlaceholderKind { get; }
        protected override IOperation GetCurrent(int slot, int index) => throw ExceptionUtilities.UnexpectedValue((slot, index));
        protected override (bool hasNext, int nextSlot, int nextIndex) MoveNext(int previousSlot, int previousIndex) => (false, int.MinValue, int.MinValue);
        public override ITypeSymbol? Type { get; }
        internal override ConstantValue? OperationConstantValue => null;
        public override OperationKind Kind => OperationKind.None;
        public override void Accept(OperationVisitor visitor) => visitor.VisitPlaceholder(this);
        public override TResult? Accept<TArgument, TResult>(OperationVisitor<TArgument, TResult> visitor, TArgument argument) where TResult : default => visitor.VisitPlaceholder(this, argument);
    }
    internal sealed partial class WithStatementOperation : Operation, IWithStatementOperation
    {
        internal WithStatementOperation(IOperation body, IOperation value, SemanticModel? semanticModel, SyntaxNode syntax, bool isImplicit)
            : base(semanticModel, syntax, isImplicit)
        {
            Body = SetParentOperation(body, this);
            Value = SetParentOperation(value, this);
        }
        public IOperation Body { get; }
        public IOperation Value { get; }
        protected override IOperation GetCurrent(int slot, int index)
            => slot switch
            {
                0 when Value != null
                    => Value,
                1 when Body != null
                    => Body,
                _ => throw ExceptionUtilities.UnexpectedValue((slot, index)),
            };
        protected override (bool hasNext, int nextSlot, int nextIndex) MoveNext(int previousSlot, int previousIndex)
        {
            switch (previousSlot)
            {
                case -1:
                    if (Value != null) return (true, 0, 0);
                    else goto case 0;
                case 0:
                    if (Body != null) return (true, 1, 0);
                    else goto case 1;
                case 1:
                case 2:
                    return (false, 2, 0);
                default:
                    throw ExceptionUtilities.UnexpectedValue((previousSlot, previousIndex));
            }
        }
        public override ITypeSymbol? Type => null;
        internal override ConstantValue? OperationConstantValue => null;
        public override OperationKind Kind => OperationKind.None;
        public override void Accept(OperationVisitor visitor) => visitor.VisitWithStatement(this);
        public override TResult? Accept<TArgument, TResult>(OperationVisitor<TArgument, TResult> visitor, TArgument argument) where TResult : default => visitor.VisitWithStatement(this, argument);
    }
    internal sealed partial class UsingDeclarationOperation : Operation, IUsingDeclarationOperation
    {
        internal UsingDeclarationOperation(IVariableDeclarationGroupOperation declarationGroup, bool isAsynchronous, DisposeOperationInfo disposeInfo, SemanticModel? semanticModel, SyntaxNode syntax, bool isImplicit)
            : base(semanticModel, syntax, isImplicit)
        {
            DeclarationGroup = SetParentOperation(declarationGroup, this);
            IsAsynchronous = isAsynchronous;
            DisposeInfo = disposeInfo;
        }
        public IVariableDeclarationGroupOperation DeclarationGroup { get; }
        public bool IsAsynchronous { get; }
        public DisposeOperationInfo DisposeInfo { get; }
        protected override IOperation GetCurrent(int slot, int index)
            => slot switch
            {
                0 when DeclarationGroup != null
                    => DeclarationGroup,
                _ => throw ExceptionUtilities.UnexpectedValue((slot, index)),
            };
        protected override (bool hasNext, int nextSlot, int nextIndex) MoveNext(int previousSlot, int previousIndex)
        {
            switch (previousSlot)
            {
                case -1:
                    if (DeclarationGroup != null) return (true, 0, 0);
                    else goto case 0;
                case 0:
                case 1:
                    return (false, 1, 0);
                default:
                    throw ExceptionUtilities.UnexpectedValue((previousSlot, previousIndex));
            }
        }
        public override ITypeSymbol? Type => null;
        internal override ConstantValue? OperationConstantValue => null;
        public override OperationKind Kind => OperationKind.UsingDeclaration;
        public override void Accept(OperationVisitor visitor) => visitor.VisitUsingDeclaration(this);
        public override TResult? Accept<TArgument, TResult>(OperationVisitor<TArgument, TResult> visitor, TArgument argument) where TResult : default => visitor.VisitUsingDeclaration(this, argument);
    }
    internal sealed partial class NegatedPatternOperation : BasePatternOperation, INegatedPatternOperation
    {
        internal NegatedPatternOperation(IPatternOperation pattern, ITypeSymbol inputType, ITypeSymbol narrowedType, SemanticModel? semanticModel, SyntaxNode syntax, bool isImplicit)
            : base(inputType, narrowedType, semanticModel, syntax, isImplicit)
        {
            Pattern = SetParentOperation(pattern, this);
        }
        public IPatternOperation Pattern { get; }
        protected override IOperation GetCurrent(int slot, int index)
            => slot switch
            {
                0 when Pattern != null
                    => Pattern,
                _ => throw ExceptionUtilities.UnexpectedValue((slot, index)),
            };
        protected override (bool hasNext, int nextSlot, int nextIndex) MoveNext(int previousSlot, int previousIndex)
        {
            switch (previousSlot)
            {
                case -1:
                    if (Pattern != null) return (true, 0, 0);
                    else goto case 0;
                case 0:
                case 1:
                    return (false, 1, 0);
                default:
                    throw ExceptionUtilities.UnexpectedValue((previousSlot, previousIndex));
            }
        }
        public override ITypeSymbol? Type => null;
        internal override ConstantValue? OperationConstantValue => null;
        public override OperationKind Kind => OperationKind.NegatedPattern;
        public override void Accept(OperationVisitor visitor) => visitor.VisitNegatedPattern(this);
        public override TResult? Accept<TArgument, TResult>(OperationVisitor<TArgument, TResult> visitor, TArgument argument) where TResult : default => visitor.VisitNegatedPattern(this, argument);
    }
    internal sealed partial class BinaryPatternOperation : BasePatternOperation, IBinaryPatternOperation
    {
        internal BinaryPatternOperation(BinaryOperatorKind operatorKind, IPatternOperation leftPattern, IPatternOperation rightPattern, ITypeSymbol inputType, ITypeSymbol narrowedType, SemanticModel? semanticModel, SyntaxNode syntax, bool isImplicit)
            : base(inputType, narrowedType, semanticModel, syntax, isImplicit)
        {
            OperatorKind = operatorKind;
            LeftPattern = SetParentOperation(leftPattern, this);
            RightPattern = SetParentOperation(rightPattern, this);
        }
        public BinaryOperatorKind OperatorKind { get; }
        public IPatternOperation LeftPattern { get; }
        public IPatternOperation RightPattern { get; }
        protected override IOperation GetCurrent(int slot, int index)
            => slot switch
            {
                0 when LeftPattern != null
                    => LeftPattern,
                1 when RightPattern != null
                    => RightPattern,
                _ => throw ExceptionUtilities.UnexpectedValue((slot, index)),
            };
        protected override (bool hasNext, int nextSlot, int nextIndex) MoveNext(int previousSlot, int previousIndex)
        {
            switch (previousSlot)
            {
                case -1:
                    if (LeftPattern != null) return (true, 0, 0);
                    else goto case 0;
                case 0:
                    if (RightPattern != null) return (true, 1, 0);
                    else goto case 1;
                case 1:
                case 2:
                    return (false, 2, 0);
                default:
                    throw ExceptionUtilities.UnexpectedValue((previousSlot, previousIndex));
            }
        }
        public override ITypeSymbol? Type => null;
        internal override ConstantValue? OperationConstantValue => null;
        public override OperationKind Kind => OperationKind.BinaryPattern;
        public override void Accept(OperationVisitor visitor) => visitor.VisitBinaryPattern(this);
        public override TResult? Accept<TArgument, TResult>(OperationVisitor<TArgument, TResult> visitor, TArgument argument) where TResult : default => visitor.VisitBinaryPattern(this, argument);
    }
    internal sealed partial class TypePatternOperation : BasePatternOperation, ITypePatternOperation
    {
        internal TypePatternOperation(ITypeSymbol matchedType, ITypeSymbol inputType, ITypeSymbol narrowedType, SemanticModel? semanticModel, SyntaxNode syntax, bool isImplicit)
            : base(inputType, narrowedType, semanticModel, syntax, isImplicit)
        {
            MatchedType = matchedType;
        }
        public ITypeSymbol MatchedType { get; }
        protected override IOperation GetCurrent(int slot, int index) => throw ExceptionUtilities.UnexpectedValue((slot, index));
        protected override (bool hasNext, int nextSlot, int nextIndex) MoveNext(int previousSlot, int previousIndex) => (false, int.MinValue, int.MinValue);
        public override ITypeSymbol? Type => null;
        internal override ConstantValue? OperationConstantValue => null;
        public override OperationKind Kind => OperationKind.TypePattern;
        public override void Accept(OperationVisitor visitor) => visitor.VisitTypePattern(this);
        public override TResult? Accept<TArgument, TResult>(OperationVisitor<TArgument, TResult> visitor, TArgument argument) where TResult : default => visitor.VisitTypePattern(this, argument);
    }
    internal sealed partial class RelationalPatternOperation : BasePatternOperation, IRelationalPatternOperation
    {
        internal RelationalPatternOperation(BinaryOperatorKind operatorKind, IOperation value, ITypeSymbol inputType, ITypeSymbol narrowedType, SemanticModel? semanticModel, SyntaxNode syntax, bool isImplicit)
            : base(inputType, narrowedType, semanticModel, syntax, isImplicit)
        {
            OperatorKind = operatorKind;
            Value = SetParentOperation(value, this);
        }
        public BinaryOperatorKind OperatorKind { get; }
        public IOperation Value { get; }
        protected override IOperation GetCurrent(int slot, int index)
            => slot switch
            {
                0 when Value != null
                    => Value,
                _ => throw ExceptionUtilities.UnexpectedValue((slot, index)),
            };
        protected override (bool hasNext, int nextSlot, int nextIndex) MoveNext(int previousSlot, int previousIndex)
        {
            switch (previousSlot)
            {
                case -1:
                    if (Value != null) return (true, 0, 0);
                    else goto case 0;
                case 0:
                case 1:
                    return (false, 1, 0);
                default:
                    throw ExceptionUtilities.UnexpectedValue((previousSlot, previousIndex));
            }
        }
        public override ITypeSymbol? Type => null;
        internal override ConstantValue? OperationConstantValue => null;
        public override OperationKind Kind => OperationKind.RelationalPattern;
        public override void Accept(OperationVisitor visitor) => visitor.VisitRelationalPattern(this);
        public override TResult? Accept<TArgument, TResult>(OperationVisitor<TArgument, TResult> visitor, TArgument argument) where TResult : default => visitor.VisitRelationalPattern(this, argument);
    }
    internal sealed partial class WithOperation : Operation, IWithOperation
    {
        internal WithOperation(IOperation operand, IMethodSymbol? cloneMethod, IObjectOrCollectionInitializerOperation initializer, SemanticModel? semanticModel, SyntaxNode syntax, ITypeSymbol? type, bool isImplicit)
            : base(semanticModel, syntax, isImplicit)
        {
            Operand = SetParentOperation(operand, this);
            CloneMethod = cloneMethod;
            Initializer = SetParentOperation(initializer, this);
            Type = type;
        }
        public IOperation Operand { get; }
        public IMethodSymbol? CloneMethod { get; }
        public IObjectOrCollectionInitializerOperation Initializer { get; }
        protected override IOperation GetCurrent(int slot, int index)
            => slot switch
            {
                0 when Operand != null
                    => Operand,
                1 when Initializer != null
                    => Initializer,
                _ => throw ExceptionUtilities.UnexpectedValue((slot, index)),
            };
        protected override (bool hasNext, int nextSlot, int nextIndex) MoveNext(int previousSlot, int previousIndex)
        {
            switch (previousSlot)
            {
                case -1:
                    if (Operand != null) return (true, 0, 0);
                    else goto case 0;
                case 0:
                    if (Initializer != null) return (true, 1, 0);
                    else goto case 1;
                case 1:
                case 2:
                    return (false, 2, 0);
                default:
                    throw ExceptionUtilities.UnexpectedValue((previousSlot, previousIndex));
            }
        }
        public override ITypeSymbol? Type { get; }
        internal override ConstantValue? OperationConstantValue => null;
        public override OperationKind Kind => OperationKind.With;
        public override void Accept(OperationVisitor visitor) => visitor.VisitWith(this);
        public override TResult? Accept<TArgument, TResult>(OperationVisitor<TArgument, TResult> visitor, TArgument argument) where TResult : default => visitor.VisitWith(this, argument);
    }
<<<<<<< HEAD
    internal sealed partial class ListPatternOperation : BasePatternOperation, IListPatternOperation
    {
        internal ListPatternOperation(ISymbol? lengthSymbol, ISymbol? indexerSymbol, ImmutableArray<IPatternOperation> patterns, ISymbol? declaredSymbol, ITypeSymbol inputType, ITypeSymbol narrowedType, SemanticModel? semanticModel, SyntaxNode syntax, bool isImplicit)
            : base(inputType, narrowedType, semanticModel, syntax, isImplicit)
        {
            LengthSymbol = lengthSymbol;
            IndexerSymbol = indexerSymbol;
            Patterns = SetParentOperation(patterns, this);
            DeclaredSymbol = declaredSymbol;
        }
        public ISymbol? LengthSymbol { get; }
        public ISymbol? IndexerSymbol { get; }
        public ImmutableArray<IPatternOperation> Patterns { get; }
        public ISymbol? DeclaredSymbol { get; }
        protected override IOperation GetCurrent(int slot, int index)
            => slot switch
            {
                0 when index < Patterns.Length
                    => Patterns[index],
=======
    internal sealed partial class InterpolatedStringHandlerCreationOperation : Operation, IInterpolatedStringHandlerCreationOperation
    {
        internal InterpolatedStringHandlerCreationOperation(IOperation handlerCreation, bool handlerCreationHasSuccessParameter, bool handlerAppendCallsReturnBool, IOperation content, SemanticModel? semanticModel, SyntaxNode syntax, ITypeSymbol? type, bool isImplicit)
            : base(semanticModel, syntax, isImplicit)
        {
            HandlerCreation = SetParentOperation(handlerCreation, this);
            HandlerCreationHasSuccessParameter = handlerCreationHasSuccessParameter;
            HandlerAppendCallsReturnBool = handlerAppendCallsReturnBool;
            Content = SetParentOperation(content, this);
            Type = type;
        }
        public IOperation HandlerCreation { get; }
        public bool HandlerCreationHasSuccessParameter { get; }
        public bool HandlerAppendCallsReturnBool { get; }
        public IOperation Content { get; }
        protected override IOperation GetCurrent(int slot, int index)
            => slot switch
            {
                0 when HandlerCreation != null
                    => HandlerCreation,
                1 when Content != null
                    => Content,
>>>>>>> 9aac29d8
                _ => throw ExceptionUtilities.UnexpectedValue((slot, index)),
            };
        protected override (bool hasNext, int nextSlot, int nextIndex) MoveNext(int previousSlot, int previousIndex)
        {
            switch (previousSlot)
            {
                case -1:
<<<<<<< HEAD
                    if (!Patterns.IsEmpty) return (true, 0, 0);
                    else goto case 0;
                case 0 when previousIndex + 1 < Patterns.Length:
                    return (true, 0, previousIndex + 1);
                case 0:
                case 1:
                    return (false, 1, 0);
=======
                    if (HandlerCreation != null) return (true, 0, 0);
                    else goto case 0;
                case 0:
                    if (Content != null) return (true, 1, 0);
                    else goto case 1;
                case 1:
                case 2:
                    return (false, 2, 0);
                default:
                    throw ExceptionUtilities.UnexpectedValue((previousSlot, previousIndex));
            }
        }
        public override ITypeSymbol? Type { get; }
        internal override ConstantValue? OperationConstantValue => null;
        public override OperationKind Kind => OperationKind.InterpolatedStringHandlerCreation;
        public override void Accept(OperationVisitor visitor) => visitor.VisitInterpolatedStringHandlerCreation(this);
        public override TResult? Accept<TArgument, TResult>(OperationVisitor<TArgument, TResult> visitor, TArgument argument) where TResult : default => visitor.VisitInterpolatedStringHandlerCreation(this, argument);
    }
    internal sealed partial class InterpolatedStringAdditionOperation : Operation, IInterpolatedStringAdditionOperation
    {
        internal InterpolatedStringAdditionOperation(IOperation left, IOperation right, SemanticModel? semanticModel, SyntaxNode syntax, bool isImplicit)
            : base(semanticModel, syntax, isImplicit)
        {
            Left = SetParentOperation(left, this);
            Right = SetParentOperation(right, this);
        }
        public IOperation Left { get; }
        public IOperation Right { get; }
        protected override IOperation GetCurrent(int slot, int index)
            => slot switch
            {
                0 when Left != null
                    => Left,
                1 when Right != null
                    => Right,
                _ => throw ExceptionUtilities.UnexpectedValue((slot, index)),
            };
        protected override (bool hasNext, int nextSlot, int nextIndex) MoveNext(int previousSlot, int previousIndex)
        {
            switch (previousSlot)
            {
                case -1:
                    if (Left != null) return (true, 0, 0);
                    else goto case 0;
                case 0:
                    if (Right != null) return (true, 1, 0);
                    else goto case 1;
                case 1:
                case 2:
                    return (false, 2, 0);
>>>>>>> 9aac29d8
                default:
                    throw ExceptionUtilities.UnexpectedValue((previousSlot, previousIndex));
            }
        }
        public override ITypeSymbol? Type => null;
        internal override ConstantValue? OperationConstantValue => null;
<<<<<<< HEAD
        public override OperationKind Kind => OperationKind.ListPattern;
        public override void Accept(OperationVisitor visitor) => visitor.VisitListPattern(this);
        public override TResult? Accept<TArgument, TResult>(OperationVisitor<TArgument, TResult> visitor, TArgument argument) where TResult : default => visitor.VisitListPattern(this, argument);
    }
    internal sealed partial class SlicePatternOperation : BasePatternOperation, ISlicePatternOperation
    {
        internal SlicePatternOperation(ISymbol? sliceSymbol, IPatternOperation? pattern, ITypeSymbol inputType, ITypeSymbol narrowedType, SemanticModel? semanticModel, SyntaxNode syntax, bool isImplicit)
            : base(inputType, narrowedType, semanticModel, syntax, isImplicit)
        {
            SliceSymbol = sliceSymbol;
            Pattern = SetParentOperation(pattern, this);
        }
        public ISymbol? SliceSymbol { get; }
        public IPatternOperation? Pattern { get; }
        protected override IOperation GetCurrent(int slot, int index)
            => slot switch
            {
                0 when Pattern != null
                    => Pattern,
=======
        public override OperationKind Kind => OperationKind.InterpolatedStringAddition;
        public override void Accept(OperationVisitor visitor) => visitor.VisitInterpolatedStringAddition(this);
        public override TResult? Accept<TArgument, TResult>(OperationVisitor<TArgument, TResult> visitor, TArgument argument) where TResult : default => visitor.VisitInterpolatedStringAddition(this, argument);
    }
    internal sealed partial class InterpolatedStringAppendOperation : BaseInterpolatedStringContentOperation, IInterpolatedStringAppendOperation
    {
        internal InterpolatedStringAppendOperation(IOperation appendCall, OperationKind kind, SemanticModel? semanticModel, SyntaxNode syntax, bool isImplicit)
            : base(semanticModel, syntax, isImplicit)
        {
            AppendCall = SetParentOperation(appendCall, this);
            Kind = kind;
        }
        public IOperation AppendCall { get; }
        protected override IOperation GetCurrent(int slot, int index)
            => slot switch
            {
                0 when AppendCall != null
                    => AppendCall,
>>>>>>> 9aac29d8
                _ => throw ExceptionUtilities.UnexpectedValue((slot, index)),
            };
        protected override (bool hasNext, int nextSlot, int nextIndex) MoveNext(int previousSlot, int previousIndex)
        {
            switch (previousSlot)
            {
                case -1:
<<<<<<< HEAD
                    if (Pattern != null) return (true, 0, 0);
=======
                    if (AppendCall != null) return (true, 0, 0);
>>>>>>> 9aac29d8
                    else goto case 0;
                case 0:
                case 1:
                    return (false, 1, 0);
                default:
                    throw ExceptionUtilities.UnexpectedValue((previousSlot, previousIndex));
            }
        }
        public override ITypeSymbol? Type => null;
        internal override ConstantValue? OperationConstantValue => null;
<<<<<<< HEAD
        public override OperationKind Kind => OperationKind.SlicePattern;
        public override void Accept(OperationVisitor visitor) => visitor.VisitSlicePattern(this);
        public override TResult? Accept<TArgument, TResult>(OperationVisitor<TArgument, TResult> visitor, TArgument argument) where TResult : default => visitor.VisitSlicePattern(this, argument);
=======
        public override OperationKind Kind { get; }
        public override void Accept(OperationVisitor visitor) => visitor.VisitInterpolatedStringAppend(this);
        public override TResult? Accept<TArgument, TResult>(OperationVisitor<TArgument, TResult> visitor, TArgument argument) where TResult : default => visitor.VisitInterpolatedStringAppend(this, argument);
    }
    internal sealed partial class InterpolatedStringHandlerArgumentPlaceholderOperation : Operation, IInterpolatedStringHandlerArgumentPlaceholderOperation
    {
        internal InterpolatedStringHandlerArgumentPlaceholderOperation(int argumentIndex, InterpolatedStringArgumentPlaceholderKind placeholderKind, SemanticModel? semanticModel, SyntaxNode syntax, bool isImplicit)
            : base(semanticModel, syntax, isImplicit)
        {
            ArgumentIndex = argumentIndex;
            PlaceholderKind = placeholderKind;
        }
        public int ArgumentIndex { get; }
        public InterpolatedStringArgumentPlaceholderKind PlaceholderKind { get; }
        protected override IOperation GetCurrent(int slot, int index) => throw ExceptionUtilities.UnexpectedValue((slot, index));
        protected override (bool hasNext, int nextSlot, int nextIndex) MoveNext(int previousSlot, int previousIndex) => (false, int.MinValue, int.MinValue);
        public override ITypeSymbol? Type => null;
        internal override ConstantValue? OperationConstantValue => null;
        public override OperationKind Kind => OperationKind.InterpolatedStringHandlerArgumentPlaceholder;
        public override void Accept(OperationVisitor visitor) => visitor.VisitInterpolatedStringHandlerArgumentPlaceholder(this);
        public override TResult? Accept<TArgument, TResult>(OperationVisitor<TArgument, TResult> visitor, TArgument argument) where TResult : default => visitor.VisitInterpolatedStringHandlerArgumentPlaceholder(this, argument);
    }
    internal sealed partial class FunctionPointerInvocationOperation : Operation, IFunctionPointerInvocationOperation
    {
        internal FunctionPointerInvocationOperation(IOperation target, ImmutableArray<IArgumentOperation> arguments, SemanticModel? semanticModel, SyntaxNode syntax, ITypeSymbol? type, bool isImplicit)
            : base(semanticModel, syntax, isImplicit)
        {
            Target = SetParentOperation(target, this);
            Arguments = SetParentOperation(arguments, this);
            Type = type;
        }
        public IOperation Target { get; }
        public ImmutableArray<IArgumentOperation> Arguments { get; }
        protected override IOperation GetCurrent(int slot, int index)
            => slot switch
            {
                0 when Target != null
                    => Target,
                1 when index < Arguments.Length
                    => Arguments[index],
                _ => throw ExceptionUtilities.UnexpectedValue((slot, index)),
            };
        protected override (bool hasNext, int nextSlot, int nextIndex) MoveNext(int previousSlot, int previousIndex)
        {
            switch (previousSlot)
            {
                case -1:
                    if (Target != null) return (true, 0, 0);
                    else goto case 0;
                case 0:
                    if (!Arguments.IsEmpty) return (true, 1, 0);
                    else goto case 1;
                case 1 when previousIndex + 1 < Arguments.Length:
                    return (true, 1, previousIndex + 1);
                case 1:
                case 2:
                    return (false, 2, 0);
                default:
                    throw ExceptionUtilities.UnexpectedValue((previousSlot, previousIndex));
            }
        }
        public override ITypeSymbol? Type { get; }
        internal override ConstantValue? OperationConstantValue => null;
        public override OperationKind Kind => OperationKind.FunctionPointerInvocation;
        public override void Accept(OperationVisitor visitor) => visitor.VisitFunctionPointerInvocation(this);
        public override TResult? Accept<TArgument, TResult>(OperationVisitor<TArgument, TResult> visitor, TArgument argument) where TResult : default => visitor.VisitFunctionPointerInvocation(this, argument);
>>>>>>> 9aac29d8
    }
    #endregion
    #region Cloner
    internal sealed partial class OperationCloner : OperationVisitor<object?, IOperation>
    {
        private static readonly OperationCloner s_instance = new OperationCloner();
        /// <summary>Deep clone given IOperation</summary>
        public static T CloneOperation<T>(T operation) where T : IOperation => s_instance.Visit(operation);
        public OperationCloner() { }
        [return: NotNullIfNotNull("node")]
        private T? Visit<T>(T? node) where T : IOperation? => (T?)Visit(node, argument: null);
        public override IOperation DefaultVisit(IOperation operation, object? argument) => throw ExceptionUtilities.Unreachable;
        private ImmutableArray<T> VisitArray<T>(ImmutableArray<T> nodes) where T : IOperation => nodes.SelectAsArray((n, @this) => @this.Visit(n), this)!;
        private ImmutableArray<(ISymbol, T)> VisitArray<T>(ImmutableArray<(ISymbol, T)> nodes) where T : IOperation => nodes.SelectAsArray((n, @this) => (n.Item1, @this.Visit(n.Item2)), this)!;
        public override IOperation VisitBlock(IBlockOperation operation, object? argument)
        {
            var internalOperation = (BlockOperation)operation;
            return new BlockOperation(VisitArray(internalOperation.Operations), internalOperation.Locals, internalOperation.OwningSemanticModel, internalOperation.Syntax, internalOperation.IsImplicit);
        }
        public override IOperation VisitVariableDeclarationGroup(IVariableDeclarationGroupOperation operation, object? argument)
        {
            var internalOperation = (VariableDeclarationGroupOperation)operation;
            return new VariableDeclarationGroupOperation(VisitArray(internalOperation.Declarations), internalOperation.OwningSemanticModel, internalOperation.Syntax, internalOperation.IsImplicit);
        }
        public override IOperation VisitSwitch(ISwitchOperation operation, object? argument)
        {
            var internalOperation = (SwitchOperation)operation;
            return new SwitchOperation(internalOperation.Locals, Visit(internalOperation.Value), VisitArray(internalOperation.Cases), internalOperation.ExitLabel, internalOperation.OwningSemanticModel, internalOperation.Syntax, internalOperation.IsImplicit);
        }
        public override IOperation VisitForEachLoop(IForEachLoopOperation operation, object? argument)
        {
            var internalOperation = (ForEachLoopOperation)operation;
            return new ForEachLoopOperation(Visit(internalOperation.LoopControlVariable), Visit(internalOperation.Collection), VisitArray(internalOperation.NextVariables), internalOperation.Info, internalOperation.IsAsynchronous, Visit(internalOperation.Body), internalOperation.Locals, internalOperation.ContinueLabel, internalOperation.ExitLabel, internalOperation.OwningSemanticModel, internalOperation.Syntax, internalOperation.IsImplicit);
        }
        public override IOperation VisitForLoop(IForLoopOperation operation, object? argument)
        {
            var internalOperation = (ForLoopOperation)operation;
            return new ForLoopOperation(VisitArray(internalOperation.Before), internalOperation.ConditionLocals, Visit(internalOperation.Condition), VisitArray(internalOperation.AtLoopBottom), Visit(internalOperation.Body), internalOperation.Locals, internalOperation.ContinueLabel, internalOperation.ExitLabel, internalOperation.OwningSemanticModel, internalOperation.Syntax, internalOperation.IsImplicit);
        }
        public override IOperation VisitForToLoop(IForToLoopOperation operation, object? argument)
        {
            var internalOperation = (ForToLoopOperation)operation;
            return new ForToLoopOperation(Visit(internalOperation.LoopControlVariable), Visit(internalOperation.InitialValue), Visit(internalOperation.LimitValue), Visit(internalOperation.StepValue), internalOperation.IsChecked, VisitArray(internalOperation.NextVariables), internalOperation.Info, Visit(internalOperation.Body), internalOperation.Locals, internalOperation.ContinueLabel, internalOperation.ExitLabel, internalOperation.OwningSemanticModel, internalOperation.Syntax, internalOperation.IsImplicit);
        }
        public override IOperation VisitWhileLoop(IWhileLoopOperation operation, object? argument)
        {
            var internalOperation = (WhileLoopOperation)operation;
            return new WhileLoopOperation(Visit(internalOperation.Condition), internalOperation.ConditionIsTop, internalOperation.ConditionIsUntil, Visit(internalOperation.IgnoredCondition), Visit(internalOperation.Body), internalOperation.Locals, internalOperation.ContinueLabel, internalOperation.ExitLabel, internalOperation.OwningSemanticModel, internalOperation.Syntax, internalOperation.IsImplicit);
        }
        public override IOperation VisitLabeled(ILabeledOperation operation, object? argument)
        {
            var internalOperation = (LabeledOperation)operation;
            return new LabeledOperation(internalOperation.Label, Visit(internalOperation.Operation), internalOperation.OwningSemanticModel, internalOperation.Syntax, internalOperation.IsImplicit);
        }
        public override IOperation VisitBranch(IBranchOperation operation, object? argument)
        {
            var internalOperation = (BranchOperation)operation;
            return new BranchOperation(internalOperation.Target, internalOperation.BranchKind, internalOperation.OwningSemanticModel, internalOperation.Syntax, internalOperation.IsImplicit);
        }
        public override IOperation VisitEmpty(IEmptyOperation operation, object? argument)
        {
            var internalOperation = (EmptyOperation)operation;
            return new EmptyOperation(internalOperation.OwningSemanticModel, internalOperation.Syntax, internalOperation.IsImplicit);
        }
        public override IOperation VisitReturn(IReturnOperation operation, object? argument)
        {
            var internalOperation = (ReturnOperation)operation;
            return new ReturnOperation(Visit(internalOperation.ReturnedValue), internalOperation.Kind, internalOperation.OwningSemanticModel, internalOperation.Syntax, internalOperation.IsImplicit);
        }
        public override IOperation VisitLock(ILockOperation operation, object? argument)
        {
            var internalOperation = (LockOperation)operation;
            return new LockOperation(Visit(internalOperation.LockedValue), Visit(internalOperation.Body), internalOperation.LockTakenSymbol, internalOperation.OwningSemanticModel, internalOperation.Syntax, internalOperation.IsImplicit);
        }
        public override IOperation VisitTry(ITryOperation operation, object? argument)
        {
            var internalOperation = (TryOperation)operation;
            return new TryOperation(Visit(internalOperation.Body), VisitArray(internalOperation.Catches), Visit(internalOperation.Finally), internalOperation.ExitLabel, internalOperation.OwningSemanticModel, internalOperation.Syntax, internalOperation.IsImplicit);
        }
        public override IOperation VisitUsing(IUsingOperation operation, object? argument)
        {
            var internalOperation = (UsingOperation)operation;
            return new UsingOperation(Visit(internalOperation.Resources), Visit(internalOperation.Body), internalOperation.Locals, internalOperation.IsAsynchronous, internalOperation.DisposeInfo, internalOperation.OwningSemanticModel, internalOperation.Syntax, internalOperation.IsImplicit);
        }
        public override IOperation VisitExpressionStatement(IExpressionStatementOperation operation, object? argument)
        {
            var internalOperation = (ExpressionStatementOperation)operation;
            return new ExpressionStatementOperation(Visit(internalOperation.Operation), internalOperation.OwningSemanticModel, internalOperation.Syntax, internalOperation.IsImplicit);
        }
        public override IOperation VisitLocalFunction(ILocalFunctionOperation operation, object? argument)
        {
            var internalOperation = (LocalFunctionOperation)operation;
            return new LocalFunctionOperation(internalOperation.Symbol, Visit(internalOperation.Body), Visit(internalOperation.IgnoredBody), internalOperation.OwningSemanticModel, internalOperation.Syntax, internalOperation.IsImplicit);
        }
        public override IOperation VisitStop(IStopOperation operation, object? argument)
        {
            var internalOperation = (StopOperation)operation;
            return new StopOperation(internalOperation.OwningSemanticModel, internalOperation.Syntax, internalOperation.IsImplicit);
        }
        public override IOperation VisitEnd(IEndOperation operation, object? argument)
        {
            var internalOperation = (EndOperation)operation;
            return new EndOperation(internalOperation.OwningSemanticModel, internalOperation.Syntax, internalOperation.IsImplicit);
        }
        public override IOperation VisitRaiseEvent(IRaiseEventOperation operation, object? argument)
        {
            var internalOperation = (RaiseEventOperation)operation;
            return new RaiseEventOperation(Visit(internalOperation.EventReference), VisitArray(internalOperation.Arguments), internalOperation.OwningSemanticModel, internalOperation.Syntax, internalOperation.IsImplicit);
        }
        public override IOperation VisitLiteral(ILiteralOperation operation, object? argument)
        {
            var internalOperation = (LiteralOperation)operation;
            return new LiteralOperation(internalOperation.OwningSemanticModel, internalOperation.Syntax, internalOperation.Type, internalOperation.OperationConstantValue, internalOperation.IsImplicit);
        }
        public override IOperation VisitConversion(IConversionOperation operation, object? argument)
        {
            var internalOperation = (ConversionOperation)operation;
            return new ConversionOperation(Visit(internalOperation.Operand), internalOperation.ConversionConvertible, internalOperation.IsTryCast, internalOperation.IsChecked, internalOperation.OwningSemanticModel, internalOperation.Syntax, internalOperation.Type, internalOperation.OperationConstantValue, internalOperation.IsImplicit);
        }
        public override IOperation VisitInvocation(IInvocationOperation operation, object? argument)
        {
            var internalOperation = (InvocationOperation)operation;
            return new InvocationOperation(internalOperation.TargetMethod, Visit(internalOperation.Instance), internalOperation.IsVirtual, VisitArray(internalOperation.Arguments), internalOperation.OwningSemanticModel, internalOperation.Syntax, internalOperation.Type, internalOperation.IsImplicit);
        }
        public override IOperation VisitArrayElementReference(IArrayElementReferenceOperation operation, object? argument)
        {
            var internalOperation = (ArrayElementReferenceOperation)operation;
            return new ArrayElementReferenceOperation(Visit(internalOperation.ArrayReference), VisitArray(internalOperation.Indices), internalOperation.OwningSemanticModel, internalOperation.Syntax, internalOperation.Type, internalOperation.IsImplicit);
        }
        public override IOperation VisitLocalReference(ILocalReferenceOperation operation, object? argument)
        {
            var internalOperation = (LocalReferenceOperation)operation;
            return new LocalReferenceOperation(internalOperation.Local, internalOperation.IsDeclaration, internalOperation.OwningSemanticModel, internalOperation.Syntax, internalOperation.Type, internalOperation.OperationConstantValue, internalOperation.IsImplicit);
        }
        public override IOperation VisitParameterReference(IParameterReferenceOperation operation, object? argument)
        {
            var internalOperation = (ParameterReferenceOperation)operation;
            return new ParameterReferenceOperation(internalOperation.Parameter, internalOperation.OwningSemanticModel, internalOperation.Syntax, internalOperation.Type, internalOperation.IsImplicit);
        }
        public override IOperation VisitFieldReference(IFieldReferenceOperation operation, object? argument)
        {
            var internalOperation = (FieldReferenceOperation)operation;
            return new FieldReferenceOperation(internalOperation.Field, internalOperation.IsDeclaration, Visit(internalOperation.Instance), internalOperation.OwningSemanticModel, internalOperation.Syntax, internalOperation.Type, internalOperation.OperationConstantValue, internalOperation.IsImplicit);
        }
        public override IOperation VisitMethodReference(IMethodReferenceOperation operation, object? argument)
        {
            var internalOperation = (MethodReferenceOperation)operation;
            return new MethodReferenceOperation(internalOperation.Method, internalOperation.IsVirtual, Visit(internalOperation.Instance), internalOperation.OwningSemanticModel, internalOperation.Syntax, internalOperation.Type, internalOperation.IsImplicit);
        }
        public override IOperation VisitPropertyReference(IPropertyReferenceOperation operation, object? argument)
        {
            var internalOperation = (PropertyReferenceOperation)operation;
            return new PropertyReferenceOperation(internalOperation.Property, VisitArray(internalOperation.Arguments), Visit(internalOperation.Instance), internalOperation.OwningSemanticModel, internalOperation.Syntax, internalOperation.Type, internalOperation.IsImplicit);
        }
        public override IOperation VisitEventReference(IEventReferenceOperation operation, object? argument)
        {
            var internalOperation = (EventReferenceOperation)operation;
            return new EventReferenceOperation(internalOperation.Event, Visit(internalOperation.Instance), internalOperation.OwningSemanticModel, internalOperation.Syntax, internalOperation.Type, internalOperation.IsImplicit);
        }
        public override IOperation VisitUnaryOperator(IUnaryOperation operation, object? argument)
        {
            var internalOperation = (UnaryOperation)operation;
            return new UnaryOperation(internalOperation.OperatorKind, Visit(internalOperation.Operand), internalOperation.IsLifted, internalOperation.IsChecked, internalOperation.OperatorMethod, internalOperation.OwningSemanticModel, internalOperation.Syntax, internalOperation.Type, internalOperation.OperationConstantValue, internalOperation.IsImplicit);
        }
        public override IOperation VisitBinaryOperator(IBinaryOperation operation, object? argument)
        {
            var internalOperation = (BinaryOperation)operation;
            return new BinaryOperation(internalOperation.OperatorKind, Visit(internalOperation.LeftOperand), Visit(internalOperation.RightOperand), internalOperation.IsLifted, internalOperation.IsChecked, internalOperation.IsCompareText, internalOperation.OperatorMethod, internalOperation.UnaryOperatorMethod, internalOperation.OwningSemanticModel, internalOperation.Syntax, internalOperation.Type, internalOperation.OperationConstantValue, internalOperation.IsImplicit);
        }
        public override IOperation VisitConditional(IConditionalOperation operation, object? argument)
        {
            var internalOperation = (ConditionalOperation)operation;
            return new ConditionalOperation(Visit(internalOperation.Condition), Visit(internalOperation.WhenTrue), Visit(internalOperation.WhenFalse), internalOperation.IsRef, internalOperation.OwningSemanticModel, internalOperation.Syntax, internalOperation.Type, internalOperation.OperationConstantValue, internalOperation.IsImplicit);
        }
        public override IOperation VisitCoalesce(ICoalesceOperation operation, object? argument)
        {
            var internalOperation = (CoalesceOperation)operation;
            return new CoalesceOperation(Visit(internalOperation.Value), Visit(internalOperation.WhenNull), internalOperation.ValueConversionConvertible, internalOperation.OwningSemanticModel, internalOperation.Syntax, internalOperation.Type, internalOperation.OperationConstantValue, internalOperation.IsImplicit);
        }
        public override IOperation VisitAnonymousFunction(IAnonymousFunctionOperation operation, object? argument)
        {
            var internalOperation = (AnonymousFunctionOperation)operation;
            return new AnonymousFunctionOperation(internalOperation.Symbol, Visit(internalOperation.Body), internalOperation.OwningSemanticModel, internalOperation.Syntax, internalOperation.IsImplicit);
        }
        public override IOperation VisitObjectCreation(IObjectCreationOperation operation, object? argument)
        {
            var internalOperation = (ObjectCreationOperation)operation;
            return new ObjectCreationOperation(internalOperation.Constructor, Visit(internalOperation.Initializer), VisitArray(internalOperation.Arguments), internalOperation.OwningSemanticModel, internalOperation.Syntax, internalOperation.Type, internalOperation.OperationConstantValue, internalOperation.IsImplicit);
        }
        public override IOperation VisitTypeParameterObjectCreation(ITypeParameterObjectCreationOperation operation, object? argument)
        {
            var internalOperation = (TypeParameterObjectCreationOperation)operation;
            return new TypeParameterObjectCreationOperation(Visit(internalOperation.Initializer), internalOperation.OwningSemanticModel, internalOperation.Syntax, internalOperation.Type, internalOperation.IsImplicit);
        }
        public override IOperation VisitArrayCreation(IArrayCreationOperation operation, object? argument)
        {
            var internalOperation = (ArrayCreationOperation)operation;
            return new ArrayCreationOperation(VisitArray(internalOperation.DimensionSizes), Visit(internalOperation.Initializer), internalOperation.OwningSemanticModel, internalOperation.Syntax, internalOperation.Type, internalOperation.IsImplicit);
        }
        public override IOperation VisitInstanceReference(IInstanceReferenceOperation operation, object? argument)
        {
            var internalOperation = (InstanceReferenceOperation)operation;
            return new InstanceReferenceOperation(internalOperation.ReferenceKind, internalOperation.OwningSemanticModel, internalOperation.Syntax, internalOperation.Type, internalOperation.IsImplicit);
        }
        public override IOperation VisitIsType(IIsTypeOperation operation, object? argument)
        {
            var internalOperation = (IsTypeOperation)operation;
            return new IsTypeOperation(Visit(internalOperation.ValueOperand), internalOperation.TypeOperand, internalOperation.IsNegated, internalOperation.OwningSemanticModel, internalOperation.Syntax, internalOperation.Type, internalOperation.IsImplicit);
        }
        public override IOperation VisitAwait(IAwaitOperation operation, object? argument)
        {
            var internalOperation = (AwaitOperation)operation;
            return new AwaitOperation(Visit(internalOperation.Operation), internalOperation.OwningSemanticModel, internalOperation.Syntax, internalOperation.Type, internalOperation.IsImplicit);
        }
        public override IOperation VisitSimpleAssignment(ISimpleAssignmentOperation operation, object? argument)
        {
            var internalOperation = (SimpleAssignmentOperation)operation;
            return new SimpleAssignmentOperation(internalOperation.IsRef, Visit(internalOperation.Target), Visit(internalOperation.Value), internalOperation.OwningSemanticModel, internalOperation.Syntax, internalOperation.Type, internalOperation.OperationConstantValue, internalOperation.IsImplicit);
        }
        public override IOperation VisitCompoundAssignment(ICompoundAssignmentOperation operation, object? argument)
        {
            var internalOperation = (CompoundAssignmentOperation)operation;
            return new CompoundAssignmentOperation(internalOperation.InConversionConvertible, internalOperation.OutConversionConvertible, internalOperation.OperatorKind, internalOperation.IsLifted, internalOperation.IsChecked, internalOperation.OperatorMethod, Visit(internalOperation.Target), Visit(internalOperation.Value), internalOperation.OwningSemanticModel, internalOperation.Syntax, internalOperation.Type, internalOperation.IsImplicit);
        }
        public override IOperation VisitParenthesized(IParenthesizedOperation operation, object? argument)
        {
            var internalOperation = (ParenthesizedOperation)operation;
            return new ParenthesizedOperation(Visit(internalOperation.Operand), internalOperation.OwningSemanticModel, internalOperation.Syntax, internalOperation.Type, internalOperation.OperationConstantValue, internalOperation.IsImplicit);
        }
        public override IOperation VisitEventAssignment(IEventAssignmentOperation operation, object? argument)
        {
            var internalOperation = (EventAssignmentOperation)operation;
            return new EventAssignmentOperation(Visit(internalOperation.EventReference), Visit(internalOperation.HandlerValue), internalOperation.Adds, internalOperation.OwningSemanticModel, internalOperation.Syntax, internalOperation.Type, internalOperation.IsImplicit);
        }
        public override IOperation VisitConditionalAccess(IConditionalAccessOperation operation, object? argument)
        {
            var internalOperation = (ConditionalAccessOperation)operation;
            return new ConditionalAccessOperation(Visit(internalOperation.Operation), Visit(internalOperation.WhenNotNull), internalOperation.OwningSemanticModel, internalOperation.Syntax, internalOperation.Type, internalOperation.IsImplicit);
        }
        public override IOperation VisitConditionalAccessInstance(IConditionalAccessInstanceOperation operation, object? argument)
        {
            var internalOperation = (ConditionalAccessInstanceOperation)operation;
            return new ConditionalAccessInstanceOperation(internalOperation.OwningSemanticModel, internalOperation.Syntax, internalOperation.Type, internalOperation.IsImplicit);
        }
        public override IOperation VisitInterpolatedString(IInterpolatedStringOperation operation, object? argument)
        {
            var internalOperation = (InterpolatedStringOperation)operation;
            return new InterpolatedStringOperation(VisitArray(internalOperation.Parts), internalOperation.OwningSemanticModel, internalOperation.Syntax, internalOperation.Type, internalOperation.OperationConstantValue, internalOperation.IsImplicit);
        }
        public override IOperation VisitAnonymousObjectCreation(IAnonymousObjectCreationOperation operation, object? argument)
        {
            var internalOperation = (AnonymousObjectCreationOperation)operation;
            return new AnonymousObjectCreationOperation(VisitArray(internalOperation.Initializers), internalOperation.OwningSemanticModel, internalOperation.Syntax, internalOperation.Type, internalOperation.IsImplicit);
        }
        public override IOperation VisitObjectOrCollectionInitializer(IObjectOrCollectionInitializerOperation operation, object? argument)
        {
            var internalOperation = (ObjectOrCollectionInitializerOperation)operation;
            return new ObjectOrCollectionInitializerOperation(VisitArray(internalOperation.Initializers), internalOperation.OwningSemanticModel, internalOperation.Syntax, internalOperation.Type, internalOperation.IsImplicit);
        }
        public override IOperation VisitMemberInitializer(IMemberInitializerOperation operation, object? argument)
        {
            var internalOperation = (MemberInitializerOperation)operation;
            return new MemberInitializerOperation(Visit(internalOperation.InitializedMember), Visit(internalOperation.Initializer), internalOperation.OwningSemanticModel, internalOperation.Syntax, internalOperation.Type, internalOperation.IsImplicit);
        }
        public override IOperation VisitNameOf(INameOfOperation operation, object? argument)
        {
            var internalOperation = (NameOfOperation)operation;
            return new NameOfOperation(Visit(internalOperation.Argument), internalOperation.OwningSemanticModel, internalOperation.Syntax, internalOperation.Type, internalOperation.OperationConstantValue, internalOperation.IsImplicit);
        }
        public override IOperation VisitTuple(ITupleOperation operation, object? argument)
        {
            var internalOperation = (TupleOperation)operation;
            return new TupleOperation(VisitArray(internalOperation.Elements), internalOperation.NaturalType, internalOperation.OwningSemanticModel, internalOperation.Syntax, internalOperation.Type, internalOperation.IsImplicit);
        }
        public override IOperation VisitDynamicMemberReference(IDynamicMemberReferenceOperation operation, object? argument)
        {
            var internalOperation = (DynamicMemberReferenceOperation)operation;
            return new DynamicMemberReferenceOperation(Visit(internalOperation.Instance), internalOperation.MemberName, internalOperation.TypeArguments, internalOperation.ContainingType, internalOperation.OwningSemanticModel, internalOperation.Syntax, internalOperation.Type, internalOperation.IsImplicit);
        }
        public override IOperation VisitTranslatedQuery(ITranslatedQueryOperation operation, object? argument)
        {
            var internalOperation = (TranslatedQueryOperation)operation;
            return new TranslatedQueryOperation(Visit(internalOperation.Operation), internalOperation.OwningSemanticModel, internalOperation.Syntax, internalOperation.Type, internalOperation.IsImplicit);
        }
        public override IOperation VisitDelegateCreation(IDelegateCreationOperation operation, object? argument)
        {
            var internalOperation = (DelegateCreationOperation)operation;
            return new DelegateCreationOperation(Visit(internalOperation.Target), internalOperation.OwningSemanticModel, internalOperation.Syntax, internalOperation.Type, internalOperation.IsImplicit);
        }
        public override IOperation VisitDefaultValue(IDefaultValueOperation operation, object? argument)
        {
            var internalOperation = (DefaultValueOperation)operation;
            return new DefaultValueOperation(internalOperation.OwningSemanticModel, internalOperation.Syntax, internalOperation.Type, internalOperation.OperationConstantValue, internalOperation.IsImplicit);
        }
        public override IOperation VisitTypeOf(ITypeOfOperation operation, object? argument)
        {
            var internalOperation = (TypeOfOperation)operation;
            return new TypeOfOperation(internalOperation.TypeOperand, internalOperation.OwningSemanticModel, internalOperation.Syntax, internalOperation.Type, internalOperation.IsImplicit);
        }
        public override IOperation VisitSizeOf(ISizeOfOperation operation, object? argument)
        {
            var internalOperation = (SizeOfOperation)operation;
            return new SizeOfOperation(internalOperation.TypeOperand, internalOperation.OwningSemanticModel, internalOperation.Syntax, internalOperation.Type, internalOperation.OperationConstantValue, internalOperation.IsImplicit);
        }
        public override IOperation VisitAddressOf(IAddressOfOperation operation, object? argument)
        {
            var internalOperation = (AddressOfOperation)operation;
            return new AddressOfOperation(Visit(internalOperation.Reference), internalOperation.OwningSemanticModel, internalOperation.Syntax, internalOperation.Type, internalOperation.IsImplicit);
        }
        public override IOperation VisitIsPattern(IIsPatternOperation operation, object? argument)
        {
            var internalOperation = (IsPatternOperation)operation;
            return new IsPatternOperation(Visit(internalOperation.Value), Visit(internalOperation.Pattern), internalOperation.OwningSemanticModel, internalOperation.Syntax, internalOperation.Type, internalOperation.IsImplicit);
        }
        public override IOperation VisitIncrementOrDecrement(IIncrementOrDecrementOperation operation, object? argument)
        {
            var internalOperation = (IncrementOrDecrementOperation)operation;
            return new IncrementOrDecrementOperation(internalOperation.IsPostfix, internalOperation.IsLifted, internalOperation.IsChecked, Visit(internalOperation.Target), internalOperation.OperatorMethod, internalOperation.Kind, internalOperation.OwningSemanticModel, internalOperation.Syntax, internalOperation.Type, internalOperation.IsImplicit);
        }
        public override IOperation VisitThrow(IThrowOperation operation, object? argument)
        {
            var internalOperation = (ThrowOperation)operation;
            return new ThrowOperation(Visit(internalOperation.Exception), internalOperation.OwningSemanticModel, internalOperation.Syntax, internalOperation.Type, internalOperation.IsImplicit);
        }
        public override IOperation VisitDeconstructionAssignment(IDeconstructionAssignmentOperation operation, object? argument)
        {
            var internalOperation = (DeconstructionAssignmentOperation)operation;
            return new DeconstructionAssignmentOperation(Visit(internalOperation.Target), Visit(internalOperation.Value), internalOperation.OwningSemanticModel, internalOperation.Syntax, internalOperation.Type, internalOperation.IsImplicit);
        }
        public override IOperation VisitDeclarationExpression(IDeclarationExpressionOperation operation, object? argument)
        {
            var internalOperation = (DeclarationExpressionOperation)operation;
            return new DeclarationExpressionOperation(Visit(internalOperation.Expression), internalOperation.OwningSemanticModel, internalOperation.Syntax, internalOperation.Type, internalOperation.IsImplicit);
        }
        public override IOperation VisitOmittedArgument(IOmittedArgumentOperation operation, object? argument)
        {
            var internalOperation = (OmittedArgumentOperation)operation;
            return new OmittedArgumentOperation(internalOperation.OwningSemanticModel, internalOperation.Syntax, internalOperation.Type, internalOperation.IsImplicit);
        }
        public override IOperation VisitFieldInitializer(IFieldInitializerOperation operation, object? argument)
        {
            var internalOperation = (FieldInitializerOperation)operation;
            return new FieldInitializerOperation(internalOperation.InitializedFields, internalOperation.Locals, Visit(internalOperation.Value), internalOperation.OwningSemanticModel, internalOperation.Syntax, internalOperation.IsImplicit);
        }
        public override IOperation VisitVariableInitializer(IVariableInitializerOperation operation, object? argument)
        {
            var internalOperation = (VariableInitializerOperation)operation;
            return new VariableInitializerOperation(internalOperation.Locals, Visit(internalOperation.Value), internalOperation.OwningSemanticModel, internalOperation.Syntax, internalOperation.IsImplicit);
        }
        public override IOperation VisitPropertyInitializer(IPropertyInitializerOperation operation, object? argument)
        {
            var internalOperation = (PropertyInitializerOperation)operation;
            return new PropertyInitializerOperation(internalOperation.InitializedProperties, internalOperation.Locals, Visit(internalOperation.Value), internalOperation.OwningSemanticModel, internalOperation.Syntax, internalOperation.IsImplicit);
        }
        public override IOperation VisitParameterInitializer(IParameterInitializerOperation operation, object? argument)
        {
            var internalOperation = (ParameterInitializerOperation)operation;
            return new ParameterInitializerOperation(internalOperation.Parameter, internalOperation.Locals, Visit(internalOperation.Value), internalOperation.OwningSemanticModel, internalOperation.Syntax, internalOperation.IsImplicit);
        }
        public override IOperation VisitArrayInitializer(IArrayInitializerOperation operation, object? argument)
        {
            var internalOperation = (ArrayInitializerOperation)operation;
            return new ArrayInitializerOperation(VisitArray(internalOperation.ElementValues), internalOperation.OwningSemanticModel, internalOperation.Syntax, internalOperation.IsImplicit);
        }
        public override IOperation VisitVariableDeclarator(IVariableDeclaratorOperation operation, object? argument)
        {
            var internalOperation = (VariableDeclaratorOperation)operation;
            return new VariableDeclaratorOperation(internalOperation.Symbol, Visit(internalOperation.Initializer), VisitArray(internalOperation.IgnoredArguments), internalOperation.OwningSemanticModel, internalOperation.Syntax, internalOperation.IsImplicit);
        }
        public override IOperation VisitVariableDeclaration(IVariableDeclarationOperation operation, object? argument)
        {
            var internalOperation = (VariableDeclarationOperation)operation;
            return new VariableDeclarationOperation(VisitArray(internalOperation.Declarators), Visit(internalOperation.Initializer), VisitArray(internalOperation.IgnoredDimensions), internalOperation.OwningSemanticModel, internalOperation.Syntax, internalOperation.IsImplicit);
        }
        public override IOperation VisitArgument(IArgumentOperation operation, object? argument)
        {
            var internalOperation = (ArgumentOperation)operation;
            return new ArgumentOperation(internalOperation.ArgumentKind, internalOperation.Parameter, Visit(internalOperation.Value), internalOperation.InConversionConvertible, internalOperation.OutConversionConvertible, internalOperation.OwningSemanticModel, internalOperation.Syntax, internalOperation.IsImplicit);
        }
        public override IOperation VisitCatchClause(ICatchClauseOperation operation, object? argument)
        {
            var internalOperation = (CatchClauseOperation)operation;
            return new CatchClauseOperation(Visit(internalOperation.ExceptionDeclarationOrExpression), internalOperation.ExceptionType, internalOperation.Locals, Visit(internalOperation.Filter), Visit(internalOperation.Handler), internalOperation.OwningSemanticModel, internalOperation.Syntax, internalOperation.IsImplicit);
        }
        public override IOperation VisitSwitchCase(ISwitchCaseOperation operation, object? argument)
        {
            var internalOperation = (SwitchCaseOperation)operation;
            return new SwitchCaseOperation(VisitArray(internalOperation.Clauses), VisitArray(internalOperation.Body), internalOperation.Locals, Visit(internalOperation.Condition), internalOperation.OwningSemanticModel, internalOperation.Syntax, internalOperation.IsImplicit);
        }
        public override IOperation VisitDefaultCaseClause(IDefaultCaseClauseOperation operation, object? argument)
        {
            var internalOperation = (DefaultCaseClauseOperation)operation;
            return new DefaultCaseClauseOperation(internalOperation.Label, internalOperation.OwningSemanticModel, internalOperation.Syntax, internalOperation.IsImplicit);
        }
        public override IOperation VisitPatternCaseClause(IPatternCaseClauseOperation operation, object? argument)
        {
            var internalOperation = (PatternCaseClauseOperation)operation;
            return new PatternCaseClauseOperation(internalOperation.Label, Visit(internalOperation.Pattern), Visit(internalOperation.Guard), internalOperation.OwningSemanticModel, internalOperation.Syntax, internalOperation.IsImplicit);
        }
        public override IOperation VisitRangeCaseClause(IRangeCaseClauseOperation operation, object? argument)
        {
            var internalOperation = (RangeCaseClauseOperation)operation;
            return new RangeCaseClauseOperation(Visit(internalOperation.MinimumValue), Visit(internalOperation.MaximumValue), internalOperation.Label, internalOperation.OwningSemanticModel, internalOperation.Syntax, internalOperation.IsImplicit);
        }
        public override IOperation VisitRelationalCaseClause(IRelationalCaseClauseOperation operation, object? argument)
        {
            var internalOperation = (RelationalCaseClauseOperation)operation;
            return new RelationalCaseClauseOperation(Visit(internalOperation.Value), internalOperation.Relation, internalOperation.Label, internalOperation.OwningSemanticModel, internalOperation.Syntax, internalOperation.IsImplicit);
        }
        public override IOperation VisitSingleValueCaseClause(ISingleValueCaseClauseOperation operation, object? argument)
        {
            var internalOperation = (SingleValueCaseClauseOperation)operation;
            return new SingleValueCaseClauseOperation(Visit(internalOperation.Value), internalOperation.Label, internalOperation.OwningSemanticModel, internalOperation.Syntax, internalOperation.IsImplicit);
        }
        public override IOperation VisitInterpolatedStringText(IInterpolatedStringTextOperation operation, object? argument)
        {
            var internalOperation = (InterpolatedStringTextOperation)operation;
            return new InterpolatedStringTextOperation(Visit(internalOperation.Text), internalOperation.OwningSemanticModel, internalOperation.Syntax, internalOperation.IsImplicit);
        }
        public override IOperation VisitInterpolation(IInterpolationOperation operation, object? argument)
        {
            var internalOperation = (InterpolationOperation)operation;
            return new InterpolationOperation(Visit(internalOperation.Expression), Visit(internalOperation.Alignment), Visit(internalOperation.FormatString), internalOperation.OwningSemanticModel, internalOperation.Syntax, internalOperation.IsImplicit);
        }
        public override IOperation VisitConstantPattern(IConstantPatternOperation operation, object? argument)
        {
            var internalOperation = (ConstantPatternOperation)operation;
            return new ConstantPatternOperation(Visit(internalOperation.Value), internalOperation.InputType, internalOperation.NarrowedType, internalOperation.OwningSemanticModel, internalOperation.Syntax, internalOperation.IsImplicit);
        }
        public override IOperation VisitDeclarationPattern(IDeclarationPatternOperation operation, object? argument)
        {
            var internalOperation = (DeclarationPatternOperation)operation;
            return new DeclarationPatternOperation(internalOperation.MatchedType, internalOperation.MatchesNull, internalOperation.DeclaredSymbol, internalOperation.InputType, internalOperation.NarrowedType, internalOperation.OwningSemanticModel, internalOperation.Syntax, internalOperation.IsImplicit);
        }
        public override IOperation VisitTupleBinaryOperator(ITupleBinaryOperation operation, object? argument)
        {
            var internalOperation = (TupleBinaryOperation)operation;
            return new TupleBinaryOperation(internalOperation.OperatorKind, Visit(internalOperation.LeftOperand), Visit(internalOperation.RightOperand), internalOperation.OwningSemanticModel, internalOperation.Syntax, internalOperation.Type, internalOperation.IsImplicit);
        }
        public override IOperation VisitMethodBodyOperation(IMethodBodyOperation operation, object? argument)
        {
            var internalOperation = (MethodBodyOperation)operation;
            return new MethodBodyOperation(Visit(internalOperation.BlockBody), Visit(internalOperation.ExpressionBody), internalOperation.OwningSemanticModel, internalOperation.Syntax, internalOperation.IsImplicit);
        }
        public override IOperation VisitConstructorBodyOperation(IConstructorBodyOperation operation, object? argument)
        {
            var internalOperation = (ConstructorBodyOperation)operation;
            return new ConstructorBodyOperation(internalOperation.Locals, Visit(internalOperation.Initializer), Visit(internalOperation.BlockBody), Visit(internalOperation.ExpressionBody), internalOperation.OwningSemanticModel, internalOperation.Syntax, internalOperation.IsImplicit);
        }
        public override IOperation VisitDiscardOperation(IDiscardOperation operation, object? argument)
        {
            var internalOperation = (DiscardOperation)operation;
            return new DiscardOperation(internalOperation.DiscardSymbol, internalOperation.OwningSemanticModel, internalOperation.Syntax, internalOperation.Type, internalOperation.IsImplicit);
        }
        public override IOperation VisitFlowCaptureReference(IFlowCaptureReferenceOperation operation, object? argument)
        {
            var internalOperation = (FlowCaptureReferenceOperation)operation;
            return new FlowCaptureReferenceOperation(internalOperation.Id, internalOperation.IsInitialization, internalOperation.OwningSemanticModel, internalOperation.Syntax, internalOperation.Type, internalOperation.OperationConstantValue, internalOperation.IsImplicit);
        }
        public override IOperation VisitCoalesceAssignment(ICoalesceAssignmentOperation operation, object? argument)
        {
            var internalOperation = (CoalesceAssignmentOperation)operation;
            return new CoalesceAssignmentOperation(Visit(internalOperation.Target), Visit(internalOperation.Value), internalOperation.OwningSemanticModel, internalOperation.Syntax, internalOperation.Type, internalOperation.IsImplicit);
        }
        public override IOperation VisitRangeOperation(IRangeOperation operation, object? argument)
        {
            var internalOperation = (RangeOperation)operation;
            return new RangeOperation(Visit(internalOperation.LeftOperand), Visit(internalOperation.RightOperand), internalOperation.IsLifted, internalOperation.Method, internalOperation.OwningSemanticModel, internalOperation.Syntax, internalOperation.Type, internalOperation.IsImplicit);
        }
        public override IOperation VisitReDim(IReDimOperation operation, object? argument)
        {
            var internalOperation = (ReDimOperation)operation;
            return new ReDimOperation(VisitArray(internalOperation.Clauses), internalOperation.Preserve, internalOperation.OwningSemanticModel, internalOperation.Syntax, internalOperation.IsImplicit);
        }
        public override IOperation VisitReDimClause(IReDimClauseOperation operation, object? argument)
        {
            var internalOperation = (ReDimClauseOperation)operation;
            return new ReDimClauseOperation(Visit(internalOperation.Operand), VisitArray(internalOperation.DimensionSizes), internalOperation.OwningSemanticModel, internalOperation.Syntax, internalOperation.IsImplicit);
        }
        public override IOperation VisitRecursivePattern(IRecursivePatternOperation operation, object? argument)
        {
            var internalOperation = (RecursivePatternOperation)operation;
            return new RecursivePatternOperation(internalOperation.MatchedType, internalOperation.DeconstructSymbol, VisitArray(internalOperation.DeconstructionSubpatterns), VisitArray(internalOperation.PropertySubpatterns), internalOperation.DeclaredSymbol, internalOperation.InputType, internalOperation.NarrowedType, internalOperation.OwningSemanticModel, internalOperation.Syntax, internalOperation.IsImplicit);
        }
        public override IOperation VisitDiscardPattern(IDiscardPatternOperation operation, object? argument)
        {
            var internalOperation = (DiscardPatternOperation)operation;
            return new DiscardPatternOperation(internalOperation.InputType, internalOperation.NarrowedType, internalOperation.OwningSemanticModel, internalOperation.Syntax, internalOperation.IsImplicit);
        }
        public override IOperation VisitSwitchExpression(ISwitchExpressionOperation operation, object? argument)
        {
            var internalOperation = (SwitchExpressionOperation)operation;
            return new SwitchExpressionOperation(Visit(internalOperation.Value), VisitArray(internalOperation.Arms), internalOperation.IsExhaustive, internalOperation.OwningSemanticModel, internalOperation.Syntax, internalOperation.Type, internalOperation.IsImplicit);
        }
        public override IOperation VisitSwitchExpressionArm(ISwitchExpressionArmOperation operation, object? argument)
        {
            var internalOperation = (SwitchExpressionArmOperation)operation;
            return new SwitchExpressionArmOperation(Visit(internalOperation.Pattern), Visit(internalOperation.Guard), Visit(internalOperation.Value), internalOperation.Locals, internalOperation.OwningSemanticModel, internalOperation.Syntax, internalOperation.IsImplicit);
        }
        public override IOperation VisitPropertySubpattern(IPropertySubpatternOperation operation, object? argument)
        {
            var internalOperation = (PropertySubpatternOperation)operation;
            return new PropertySubpatternOperation(Visit(internalOperation.Member), Visit(internalOperation.Pattern), internalOperation.OwningSemanticModel, internalOperation.Syntax, internalOperation.IsImplicit);
        }
        internal override IOperation VisitAggregateQuery(IAggregateQueryOperation operation, object? argument)
        {
            var internalOperation = (AggregateQueryOperation)operation;
            return new AggregateQueryOperation(Visit(internalOperation.Group), Visit(internalOperation.Aggregation), internalOperation.OwningSemanticModel, internalOperation.Syntax, internalOperation.Type, internalOperation.IsImplicit);
        }
        internal override IOperation VisitFixed(IFixedOperation operation, object? argument)
        {
            var internalOperation = (FixedOperation)operation;
            return new FixedOperation(internalOperation.Locals, Visit(internalOperation.Variables), Visit(internalOperation.Body), internalOperation.OwningSemanticModel, internalOperation.Syntax, internalOperation.IsImplicit);
        }
        internal override IOperation VisitNoPiaObjectCreation(INoPiaObjectCreationOperation operation, object? argument)
        {
            var internalOperation = (NoPiaObjectCreationOperation)operation;
            return new NoPiaObjectCreationOperation(Visit(internalOperation.Initializer), internalOperation.OwningSemanticModel, internalOperation.Syntax, internalOperation.Type, internalOperation.IsImplicit);
        }
        internal override IOperation VisitPlaceholder(IPlaceholderOperation operation, object? argument)
        {
            var internalOperation = (PlaceholderOperation)operation;
            return new PlaceholderOperation(internalOperation.PlaceholderKind, internalOperation.OwningSemanticModel, internalOperation.Syntax, internalOperation.Type, internalOperation.IsImplicit);
        }
        internal override IOperation VisitWithStatement(IWithStatementOperation operation, object? argument)
        {
            var internalOperation = (WithStatementOperation)operation;
            return new WithStatementOperation(Visit(internalOperation.Body), Visit(internalOperation.Value), internalOperation.OwningSemanticModel, internalOperation.Syntax, internalOperation.IsImplicit);
        }
        public override IOperation VisitUsingDeclaration(IUsingDeclarationOperation operation, object? argument)
        {
            var internalOperation = (UsingDeclarationOperation)operation;
            return new UsingDeclarationOperation(Visit(internalOperation.DeclarationGroup), internalOperation.IsAsynchronous, internalOperation.DisposeInfo, internalOperation.OwningSemanticModel, internalOperation.Syntax, internalOperation.IsImplicit);
        }
        public override IOperation VisitNegatedPattern(INegatedPatternOperation operation, object? argument)
        {
            var internalOperation = (NegatedPatternOperation)operation;
            return new NegatedPatternOperation(Visit(internalOperation.Pattern), internalOperation.InputType, internalOperation.NarrowedType, internalOperation.OwningSemanticModel, internalOperation.Syntax, internalOperation.IsImplicit);
        }
        public override IOperation VisitBinaryPattern(IBinaryPatternOperation operation, object? argument)
        {
            var internalOperation = (BinaryPatternOperation)operation;
            return new BinaryPatternOperation(internalOperation.OperatorKind, Visit(internalOperation.LeftPattern), Visit(internalOperation.RightPattern), internalOperation.InputType, internalOperation.NarrowedType, internalOperation.OwningSemanticModel, internalOperation.Syntax, internalOperation.IsImplicit);
        }
        public override IOperation VisitTypePattern(ITypePatternOperation operation, object? argument)
        {
            var internalOperation = (TypePatternOperation)operation;
            return new TypePatternOperation(internalOperation.MatchedType, internalOperation.InputType, internalOperation.NarrowedType, internalOperation.OwningSemanticModel, internalOperation.Syntax, internalOperation.IsImplicit);
        }
        public override IOperation VisitRelationalPattern(IRelationalPatternOperation operation, object? argument)
        {
            var internalOperation = (RelationalPatternOperation)operation;
            return new RelationalPatternOperation(internalOperation.OperatorKind, Visit(internalOperation.Value), internalOperation.InputType, internalOperation.NarrowedType, internalOperation.OwningSemanticModel, internalOperation.Syntax, internalOperation.IsImplicit);
        }
        public override IOperation VisitWith(IWithOperation operation, object? argument)
        {
            var internalOperation = (WithOperation)operation;
            return new WithOperation(Visit(internalOperation.Operand), internalOperation.CloneMethod, Visit(internalOperation.Initializer), internalOperation.OwningSemanticModel, internalOperation.Syntax, internalOperation.Type, internalOperation.IsImplicit);
        }
<<<<<<< HEAD
        public override IOperation VisitListPattern(IListPatternOperation operation, object? argument)
        {
            var internalOperation = (ListPatternOperation)operation;
            return new ListPatternOperation(internalOperation.LengthSymbol, internalOperation.IndexerSymbol, VisitArray(internalOperation.Patterns), internalOperation.DeclaredSymbol, internalOperation.InputType, internalOperation.NarrowedType, internalOperation.OwningSemanticModel, internalOperation.Syntax, internalOperation.IsImplicit);
        }
        public override IOperation VisitSlicePattern(ISlicePatternOperation operation, object? argument)
        {
            var internalOperation = (SlicePatternOperation)operation;
            return new SlicePatternOperation(internalOperation.SliceSymbol, Visit(internalOperation.Pattern), internalOperation.InputType, internalOperation.NarrowedType, internalOperation.OwningSemanticModel, internalOperation.Syntax, internalOperation.IsImplicit);
=======
        public override IOperation VisitInterpolatedStringHandlerCreation(IInterpolatedStringHandlerCreationOperation operation, object? argument)
        {
            var internalOperation = (InterpolatedStringHandlerCreationOperation)operation;
            return new InterpolatedStringHandlerCreationOperation(Visit(internalOperation.HandlerCreation), internalOperation.HandlerCreationHasSuccessParameter, internalOperation.HandlerAppendCallsReturnBool, Visit(internalOperation.Content), internalOperation.OwningSemanticModel, internalOperation.Syntax, internalOperation.Type, internalOperation.IsImplicit);
        }
        public override IOperation VisitInterpolatedStringAddition(IInterpolatedStringAdditionOperation operation, object? argument)
        {
            var internalOperation = (InterpolatedStringAdditionOperation)operation;
            return new InterpolatedStringAdditionOperation(Visit(internalOperation.Left), Visit(internalOperation.Right), internalOperation.OwningSemanticModel, internalOperation.Syntax, internalOperation.IsImplicit);
        }
        public override IOperation VisitInterpolatedStringAppend(IInterpolatedStringAppendOperation operation, object? argument)
        {
            var internalOperation = (InterpolatedStringAppendOperation)operation;
            return new InterpolatedStringAppendOperation(Visit(internalOperation.AppendCall), internalOperation.Kind, internalOperation.OwningSemanticModel, internalOperation.Syntax, internalOperation.IsImplicit);
        }
        public override IOperation VisitInterpolatedStringHandlerArgumentPlaceholder(IInterpolatedStringHandlerArgumentPlaceholderOperation operation, object? argument)
        {
            var internalOperation = (InterpolatedStringHandlerArgumentPlaceholderOperation)operation;
            return new InterpolatedStringHandlerArgumentPlaceholderOperation(internalOperation.ArgumentIndex, internalOperation.PlaceholderKind, internalOperation.OwningSemanticModel, internalOperation.Syntax, internalOperation.IsImplicit);
        }
        public override IOperation VisitFunctionPointerInvocation(IFunctionPointerInvocationOperation operation, object? argument)
        {
            var internalOperation = (FunctionPointerInvocationOperation)operation;
            return new FunctionPointerInvocationOperation(Visit(internalOperation.Target), VisitArray(internalOperation.Arguments), internalOperation.OwningSemanticModel, internalOperation.Syntax, internalOperation.Type, internalOperation.IsImplicit);
>>>>>>> 9aac29d8
        }
    }
    #endregion
    
    #region Visitors
    public abstract partial class OperationVisitor
    {
        public virtual void Visit(IOperation? operation) => operation?.Accept(this);
        public virtual void DefaultVisit(IOperation operation) { /* no-op */ }
        internal virtual void VisitNoneOperation(IOperation operation) { /* no-op */ }
        public virtual void VisitInvalid(IInvalidOperation operation) => DefaultVisit(operation);
        public virtual void VisitBlock(IBlockOperation operation) => DefaultVisit(operation);
        public virtual void VisitVariableDeclarationGroup(IVariableDeclarationGroupOperation operation) => DefaultVisit(operation);
        public virtual void VisitSwitch(ISwitchOperation operation) => DefaultVisit(operation);
        public virtual void VisitForEachLoop(IForEachLoopOperation operation) => DefaultVisit(operation);
        public virtual void VisitForLoop(IForLoopOperation operation) => DefaultVisit(operation);
        public virtual void VisitForToLoop(IForToLoopOperation operation) => DefaultVisit(operation);
        public virtual void VisitWhileLoop(IWhileLoopOperation operation) => DefaultVisit(operation);
        public virtual void VisitLabeled(ILabeledOperation operation) => DefaultVisit(operation);
        public virtual void VisitBranch(IBranchOperation operation) => DefaultVisit(operation);
        public virtual void VisitEmpty(IEmptyOperation operation) => DefaultVisit(operation);
        public virtual void VisitReturn(IReturnOperation operation) => DefaultVisit(operation);
        public virtual void VisitLock(ILockOperation operation) => DefaultVisit(operation);
        public virtual void VisitTry(ITryOperation operation) => DefaultVisit(operation);
        public virtual void VisitUsing(IUsingOperation operation) => DefaultVisit(operation);
        public virtual void VisitExpressionStatement(IExpressionStatementOperation operation) => DefaultVisit(operation);
        public virtual void VisitLocalFunction(ILocalFunctionOperation operation) => DefaultVisit(operation);
        public virtual void VisitStop(IStopOperation operation) => DefaultVisit(operation);
        public virtual void VisitEnd(IEndOperation operation) => DefaultVisit(operation);
        public virtual void VisitRaiseEvent(IRaiseEventOperation operation) => DefaultVisit(operation);
        public virtual void VisitLiteral(ILiteralOperation operation) => DefaultVisit(operation);
        public virtual void VisitConversion(IConversionOperation operation) => DefaultVisit(operation);
        public virtual void VisitInvocation(IInvocationOperation operation) => DefaultVisit(operation);
        public virtual void VisitArrayElementReference(IArrayElementReferenceOperation operation) => DefaultVisit(operation);
        public virtual void VisitLocalReference(ILocalReferenceOperation operation) => DefaultVisit(operation);
        public virtual void VisitParameterReference(IParameterReferenceOperation operation) => DefaultVisit(operation);
        public virtual void VisitFieldReference(IFieldReferenceOperation operation) => DefaultVisit(operation);
        public virtual void VisitMethodReference(IMethodReferenceOperation operation) => DefaultVisit(operation);
        public virtual void VisitPropertyReference(IPropertyReferenceOperation operation) => DefaultVisit(operation);
        public virtual void VisitEventReference(IEventReferenceOperation operation) => DefaultVisit(operation);
        public virtual void VisitUnaryOperator(IUnaryOperation operation) => DefaultVisit(operation);
        public virtual void VisitBinaryOperator(IBinaryOperation operation) => DefaultVisit(operation);
        public virtual void VisitConditional(IConditionalOperation operation) => DefaultVisit(operation);
        public virtual void VisitCoalesce(ICoalesceOperation operation) => DefaultVisit(operation);
        public virtual void VisitAnonymousFunction(IAnonymousFunctionOperation operation) => DefaultVisit(operation);
        public virtual void VisitObjectCreation(IObjectCreationOperation operation) => DefaultVisit(operation);
        public virtual void VisitTypeParameterObjectCreation(ITypeParameterObjectCreationOperation operation) => DefaultVisit(operation);
        public virtual void VisitArrayCreation(IArrayCreationOperation operation) => DefaultVisit(operation);
        public virtual void VisitInstanceReference(IInstanceReferenceOperation operation) => DefaultVisit(operation);
        public virtual void VisitIsType(IIsTypeOperation operation) => DefaultVisit(operation);
        public virtual void VisitAwait(IAwaitOperation operation) => DefaultVisit(operation);
        public virtual void VisitSimpleAssignment(ISimpleAssignmentOperation operation) => DefaultVisit(operation);
        public virtual void VisitCompoundAssignment(ICompoundAssignmentOperation operation) => DefaultVisit(operation);
        public virtual void VisitParenthesized(IParenthesizedOperation operation) => DefaultVisit(operation);
        public virtual void VisitEventAssignment(IEventAssignmentOperation operation) => DefaultVisit(operation);
        public virtual void VisitConditionalAccess(IConditionalAccessOperation operation) => DefaultVisit(operation);
        public virtual void VisitConditionalAccessInstance(IConditionalAccessInstanceOperation operation) => DefaultVisit(operation);
        public virtual void VisitInterpolatedString(IInterpolatedStringOperation operation) => DefaultVisit(operation);
        public virtual void VisitAnonymousObjectCreation(IAnonymousObjectCreationOperation operation) => DefaultVisit(operation);
        public virtual void VisitObjectOrCollectionInitializer(IObjectOrCollectionInitializerOperation operation) => DefaultVisit(operation);
        public virtual void VisitMemberInitializer(IMemberInitializerOperation operation) => DefaultVisit(operation);
        [Obsolete("ICollectionElementInitializerOperation has been replaced with " + nameof(IInvocationOperation) + " and " + nameof(IDynamicInvocationOperation), error: true)]
        public virtual void VisitCollectionElementInitializer(ICollectionElementInitializerOperation operation) => DefaultVisit(operation);
        public virtual void VisitNameOf(INameOfOperation operation) => DefaultVisit(operation);
        public virtual void VisitTuple(ITupleOperation operation) => DefaultVisit(operation);
        public virtual void VisitDynamicObjectCreation(IDynamicObjectCreationOperation operation) => DefaultVisit(operation);
        public virtual void VisitDynamicMemberReference(IDynamicMemberReferenceOperation operation) => DefaultVisit(operation);
        public virtual void VisitDynamicInvocation(IDynamicInvocationOperation operation) => DefaultVisit(operation);
        public virtual void VisitDynamicIndexerAccess(IDynamicIndexerAccessOperation operation) => DefaultVisit(operation);
        public virtual void VisitTranslatedQuery(ITranslatedQueryOperation operation) => DefaultVisit(operation);
        public virtual void VisitDelegateCreation(IDelegateCreationOperation operation) => DefaultVisit(operation);
        public virtual void VisitDefaultValue(IDefaultValueOperation operation) => DefaultVisit(operation);
        public virtual void VisitTypeOf(ITypeOfOperation operation) => DefaultVisit(operation);
        public virtual void VisitSizeOf(ISizeOfOperation operation) => DefaultVisit(operation);
        public virtual void VisitAddressOf(IAddressOfOperation operation) => DefaultVisit(operation);
        public virtual void VisitIsPattern(IIsPatternOperation operation) => DefaultVisit(operation);
        public virtual void VisitIncrementOrDecrement(IIncrementOrDecrementOperation operation) => DefaultVisit(operation);
        public virtual void VisitThrow(IThrowOperation operation) => DefaultVisit(operation);
        public virtual void VisitDeconstructionAssignment(IDeconstructionAssignmentOperation operation) => DefaultVisit(operation);
        public virtual void VisitDeclarationExpression(IDeclarationExpressionOperation operation) => DefaultVisit(operation);
        public virtual void VisitOmittedArgument(IOmittedArgumentOperation operation) => DefaultVisit(operation);
        public virtual void VisitFieldInitializer(IFieldInitializerOperation operation) => DefaultVisit(operation);
        public virtual void VisitVariableInitializer(IVariableInitializerOperation operation) => DefaultVisit(operation);
        public virtual void VisitPropertyInitializer(IPropertyInitializerOperation operation) => DefaultVisit(operation);
        public virtual void VisitParameterInitializer(IParameterInitializerOperation operation) => DefaultVisit(operation);
        public virtual void VisitArrayInitializer(IArrayInitializerOperation operation) => DefaultVisit(operation);
        public virtual void VisitVariableDeclarator(IVariableDeclaratorOperation operation) => DefaultVisit(operation);
        public virtual void VisitVariableDeclaration(IVariableDeclarationOperation operation) => DefaultVisit(operation);
        public virtual void VisitArgument(IArgumentOperation operation) => DefaultVisit(operation);
        public virtual void VisitCatchClause(ICatchClauseOperation operation) => DefaultVisit(operation);
        public virtual void VisitSwitchCase(ISwitchCaseOperation operation) => DefaultVisit(operation);
        public virtual void VisitDefaultCaseClause(IDefaultCaseClauseOperation operation) => DefaultVisit(operation);
        public virtual void VisitPatternCaseClause(IPatternCaseClauseOperation operation) => DefaultVisit(operation);
        public virtual void VisitRangeCaseClause(IRangeCaseClauseOperation operation) => DefaultVisit(operation);
        public virtual void VisitRelationalCaseClause(IRelationalCaseClauseOperation operation) => DefaultVisit(operation);
        public virtual void VisitSingleValueCaseClause(ISingleValueCaseClauseOperation operation) => DefaultVisit(operation);
        public virtual void VisitInterpolatedStringText(IInterpolatedStringTextOperation operation) => DefaultVisit(operation);
        public virtual void VisitInterpolation(IInterpolationOperation operation) => DefaultVisit(operation);
        public virtual void VisitConstantPattern(IConstantPatternOperation operation) => DefaultVisit(operation);
        public virtual void VisitDeclarationPattern(IDeclarationPatternOperation operation) => DefaultVisit(operation);
        public virtual void VisitTupleBinaryOperator(ITupleBinaryOperation operation) => DefaultVisit(operation);
        public virtual void VisitMethodBodyOperation(IMethodBodyOperation operation) => DefaultVisit(operation);
        public virtual void VisitConstructorBodyOperation(IConstructorBodyOperation operation) => DefaultVisit(operation);
        public virtual void VisitDiscardOperation(IDiscardOperation operation) => DefaultVisit(operation);
        public virtual void VisitFlowCapture(IFlowCaptureOperation operation) => DefaultVisit(operation);
        public virtual void VisitFlowCaptureReference(IFlowCaptureReferenceOperation operation) => DefaultVisit(operation);
        public virtual void VisitIsNull(IIsNullOperation operation) => DefaultVisit(operation);
        public virtual void VisitCaughtException(ICaughtExceptionOperation operation) => DefaultVisit(operation);
        public virtual void VisitStaticLocalInitializationSemaphore(IStaticLocalInitializationSemaphoreOperation operation) => DefaultVisit(operation);
        public virtual void VisitFlowAnonymousFunction(IFlowAnonymousFunctionOperation operation) => DefaultVisit(operation);
        public virtual void VisitCoalesceAssignment(ICoalesceAssignmentOperation operation) => DefaultVisit(operation);
        public virtual void VisitRangeOperation(IRangeOperation operation) => DefaultVisit(operation);
        public virtual void VisitReDim(IReDimOperation operation) => DefaultVisit(operation);
        public virtual void VisitReDimClause(IReDimClauseOperation operation) => DefaultVisit(operation);
        public virtual void VisitRecursivePattern(IRecursivePatternOperation operation) => DefaultVisit(operation);
        public virtual void VisitDiscardPattern(IDiscardPatternOperation operation) => DefaultVisit(operation);
        public virtual void VisitSwitchExpression(ISwitchExpressionOperation operation) => DefaultVisit(operation);
        public virtual void VisitSwitchExpressionArm(ISwitchExpressionArmOperation operation) => DefaultVisit(operation);
        public virtual void VisitPropertySubpattern(IPropertySubpatternOperation operation) => DefaultVisit(operation);
        internal virtual void VisitAggregateQuery(IAggregateQueryOperation operation) => DefaultVisit(operation);
        internal virtual void VisitNoPiaObjectCreation(INoPiaObjectCreationOperation operation) => DefaultVisit(operation);
        internal virtual void VisitPlaceholder(IPlaceholderOperation operation) => DefaultVisit(operation);
        internal virtual void VisitPointerIndirectionReference(IPointerIndirectionReferenceOperation operation) => DefaultVisit(operation);
        internal virtual void VisitWithStatement(IWithStatementOperation operation) => DefaultVisit(operation);
        public virtual void VisitUsingDeclaration(IUsingDeclarationOperation operation) => DefaultVisit(operation);
        public virtual void VisitNegatedPattern(INegatedPatternOperation operation) => DefaultVisit(operation);
        public virtual void VisitBinaryPattern(IBinaryPatternOperation operation) => DefaultVisit(operation);
        public virtual void VisitTypePattern(ITypePatternOperation operation) => DefaultVisit(operation);
        public virtual void VisitRelationalPattern(IRelationalPatternOperation operation) => DefaultVisit(operation);
        public virtual void VisitWith(IWithOperation operation) => DefaultVisit(operation);
<<<<<<< HEAD
        public virtual void VisitListPattern(IListPatternOperation operation) => DefaultVisit(operation);
        public virtual void VisitSlicePattern(ISlicePatternOperation operation) => DefaultVisit(operation);
=======
        public virtual void VisitInterpolatedStringHandlerCreation(IInterpolatedStringHandlerCreationOperation operation) => DefaultVisit(operation);
        public virtual void VisitInterpolatedStringAddition(IInterpolatedStringAdditionOperation operation) => DefaultVisit(operation);
        public virtual void VisitInterpolatedStringAppend(IInterpolatedStringAppendOperation operation) => DefaultVisit(operation);
        public virtual void VisitInterpolatedStringHandlerArgumentPlaceholder(IInterpolatedStringHandlerArgumentPlaceholderOperation operation) => DefaultVisit(operation);
        public virtual void VisitFunctionPointerInvocation(IFunctionPointerInvocationOperation operation) => DefaultVisit(operation);
>>>>>>> 9aac29d8
    }
    public abstract partial class OperationVisitor<TArgument, TResult>
    {
        public virtual TResult? Visit(IOperation? operation, TArgument argument) => operation is null ? default(TResult) : operation.Accept(this, argument);
        public virtual TResult? DefaultVisit(IOperation operation, TArgument argument) => default(TResult);
        internal virtual TResult? VisitNoneOperation(IOperation operation, TArgument argument) => default(TResult);
        public virtual TResult? VisitInvalid(IInvalidOperation operation, TArgument argument) => DefaultVisit(operation, argument);
        public virtual TResult? VisitBlock(IBlockOperation operation, TArgument argument) => DefaultVisit(operation, argument);
        public virtual TResult? VisitVariableDeclarationGroup(IVariableDeclarationGroupOperation operation, TArgument argument) => DefaultVisit(operation, argument);
        public virtual TResult? VisitSwitch(ISwitchOperation operation, TArgument argument) => DefaultVisit(operation, argument);
        public virtual TResult? VisitForEachLoop(IForEachLoopOperation operation, TArgument argument) => DefaultVisit(operation, argument);
        public virtual TResult? VisitForLoop(IForLoopOperation operation, TArgument argument) => DefaultVisit(operation, argument);
        public virtual TResult? VisitForToLoop(IForToLoopOperation operation, TArgument argument) => DefaultVisit(operation, argument);
        public virtual TResult? VisitWhileLoop(IWhileLoopOperation operation, TArgument argument) => DefaultVisit(operation, argument);
        public virtual TResult? VisitLabeled(ILabeledOperation operation, TArgument argument) => DefaultVisit(operation, argument);
        public virtual TResult? VisitBranch(IBranchOperation operation, TArgument argument) => DefaultVisit(operation, argument);
        public virtual TResult? VisitEmpty(IEmptyOperation operation, TArgument argument) => DefaultVisit(operation, argument);
        public virtual TResult? VisitReturn(IReturnOperation operation, TArgument argument) => DefaultVisit(operation, argument);
        public virtual TResult? VisitLock(ILockOperation operation, TArgument argument) => DefaultVisit(operation, argument);
        public virtual TResult? VisitTry(ITryOperation operation, TArgument argument) => DefaultVisit(operation, argument);
        public virtual TResult? VisitUsing(IUsingOperation operation, TArgument argument) => DefaultVisit(operation, argument);
        public virtual TResult? VisitExpressionStatement(IExpressionStatementOperation operation, TArgument argument) => DefaultVisit(operation, argument);
        public virtual TResult? VisitLocalFunction(ILocalFunctionOperation operation, TArgument argument) => DefaultVisit(operation, argument);
        public virtual TResult? VisitStop(IStopOperation operation, TArgument argument) => DefaultVisit(operation, argument);
        public virtual TResult? VisitEnd(IEndOperation operation, TArgument argument) => DefaultVisit(operation, argument);
        public virtual TResult? VisitRaiseEvent(IRaiseEventOperation operation, TArgument argument) => DefaultVisit(operation, argument);
        public virtual TResult? VisitLiteral(ILiteralOperation operation, TArgument argument) => DefaultVisit(operation, argument);
        public virtual TResult? VisitConversion(IConversionOperation operation, TArgument argument) => DefaultVisit(operation, argument);
        public virtual TResult? VisitInvocation(IInvocationOperation operation, TArgument argument) => DefaultVisit(operation, argument);
        public virtual TResult? VisitArrayElementReference(IArrayElementReferenceOperation operation, TArgument argument) => DefaultVisit(operation, argument);
        public virtual TResult? VisitLocalReference(ILocalReferenceOperation operation, TArgument argument) => DefaultVisit(operation, argument);
        public virtual TResult? VisitParameterReference(IParameterReferenceOperation operation, TArgument argument) => DefaultVisit(operation, argument);
        public virtual TResult? VisitFieldReference(IFieldReferenceOperation operation, TArgument argument) => DefaultVisit(operation, argument);
        public virtual TResult? VisitMethodReference(IMethodReferenceOperation operation, TArgument argument) => DefaultVisit(operation, argument);
        public virtual TResult? VisitPropertyReference(IPropertyReferenceOperation operation, TArgument argument) => DefaultVisit(operation, argument);
        public virtual TResult? VisitEventReference(IEventReferenceOperation operation, TArgument argument) => DefaultVisit(operation, argument);
        public virtual TResult? VisitUnaryOperator(IUnaryOperation operation, TArgument argument) => DefaultVisit(operation, argument);
        public virtual TResult? VisitBinaryOperator(IBinaryOperation operation, TArgument argument) => DefaultVisit(operation, argument);
        public virtual TResult? VisitConditional(IConditionalOperation operation, TArgument argument) => DefaultVisit(operation, argument);
        public virtual TResult? VisitCoalesce(ICoalesceOperation operation, TArgument argument) => DefaultVisit(operation, argument);
        public virtual TResult? VisitAnonymousFunction(IAnonymousFunctionOperation operation, TArgument argument) => DefaultVisit(operation, argument);
        public virtual TResult? VisitObjectCreation(IObjectCreationOperation operation, TArgument argument) => DefaultVisit(operation, argument);
        public virtual TResult? VisitTypeParameterObjectCreation(ITypeParameterObjectCreationOperation operation, TArgument argument) => DefaultVisit(operation, argument);
        public virtual TResult? VisitArrayCreation(IArrayCreationOperation operation, TArgument argument) => DefaultVisit(operation, argument);
        public virtual TResult? VisitInstanceReference(IInstanceReferenceOperation operation, TArgument argument) => DefaultVisit(operation, argument);
        public virtual TResult? VisitIsType(IIsTypeOperation operation, TArgument argument) => DefaultVisit(operation, argument);
        public virtual TResult? VisitAwait(IAwaitOperation operation, TArgument argument) => DefaultVisit(operation, argument);
        public virtual TResult? VisitSimpleAssignment(ISimpleAssignmentOperation operation, TArgument argument) => DefaultVisit(operation, argument);
        public virtual TResult? VisitCompoundAssignment(ICompoundAssignmentOperation operation, TArgument argument) => DefaultVisit(operation, argument);
        public virtual TResult? VisitParenthesized(IParenthesizedOperation operation, TArgument argument) => DefaultVisit(operation, argument);
        public virtual TResult? VisitEventAssignment(IEventAssignmentOperation operation, TArgument argument) => DefaultVisit(operation, argument);
        public virtual TResult? VisitConditionalAccess(IConditionalAccessOperation operation, TArgument argument) => DefaultVisit(operation, argument);
        public virtual TResult? VisitConditionalAccessInstance(IConditionalAccessInstanceOperation operation, TArgument argument) => DefaultVisit(operation, argument);
        public virtual TResult? VisitInterpolatedString(IInterpolatedStringOperation operation, TArgument argument) => DefaultVisit(operation, argument);
        public virtual TResult? VisitAnonymousObjectCreation(IAnonymousObjectCreationOperation operation, TArgument argument) => DefaultVisit(operation, argument);
        public virtual TResult? VisitObjectOrCollectionInitializer(IObjectOrCollectionInitializerOperation operation, TArgument argument) => DefaultVisit(operation, argument);
        public virtual TResult? VisitMemberInitializer(IMemberInitializerOperation operation, TArgument argument) => DefaultVisit(operation, argument);
        [Obsolete("ICollectionElementInitializerOperation has been replaced with " + nameof(IInvocationOperation) + " and " + nameof(IDynamicInvocationOperation), error: true)]
        public virtual TResult? VisitCollectionElementInitializer(ICollectionElementInitializerOperation operation, TArgument argument) => DefaultVisit(operation, argument);
        public virtual TResult? VisitNameOf(INameOfOperation operation, TArgument argument) => DefaultVisit(operation, argument);
        public virtual TResult? VisitTuple(ITupleOperation operation, TArgument argument) => DefaultVisit(operation, argument);
        public virtual TResult? VisitDynamicObjectCreation(IDynamicObjectCreationOperation operation, TArgument argument) => DefaultVisit(operation, argument);
        public virtual TResult? VisitDynamicMemberReference(IDynamicMemberReferenceOperation operation, TArgument argument) => DefaultVisit(operation, argument);
        public virtual TResult? VisitDynamicInvocation(IDynamicInvocationOperation operation, TArgument argument) => DefaultVisit(operation, argument);
        public virtual TResult? VisitDynamicIndexerAccess(IDynamicIndexerAccessOperation operation, TArgument argument) => DefaultVisit(operation, argument);
        public virtual TResult? VisitTranslatedQuery(ITranslatedQueryOperation operation, TArgument argument) => DefaultVisit(operation, argument);
        public virtual TResult? VisitDelegateCreation(IDelegateCreationOperation operation, TArgument argument) => DefaultVisit(operation, argument);
        public virtual TResult? VisitDefaultValue(IDefaultValueOperation operation, TArgument argument) => DefaultVisit(operation, argument);
        public virtual TResult? VisitTypeOf(ITypeOfOperation operation, TArgument argument) => DefaultVisit(operation, argument);
        public virtual TResult? VisitSizeOf(ISizeOfOperation operation, TArgument argument) => DefaultVisit(operation, argument);
        public virtual TResult? VisitAddressOf(IAddressOfOperation operation, TArgument argument) => DefaultVisit(operation, argument);
        public virtual TResult? VisitIsPattern(IIsPatternOperation operation, TArgument argument) => DefaultVisit(operation, argument);
        public virtual TResult? VisitIncrementOrDecrement(IIncrementOrDecrementOperation operation, TArgument argument) => DefaultVisit(operation, argument);
        public virtual TResult? VisitThrow(IThrowOperation operation, TArgument argument) => DefaultVisit(operation, argument);
        public virtual TResult? VisitDeconstructionAssignment(IDeconstructionAssignmentOperation operation, TArgument argument) => DefaultVisit(operation, argument);
        public virtual TResult? VisitDeclarationExpression(IDeclarationExpressionOperation operation, TArgument argument) => DefaultVisit(operation, argument);
        public virtual TResult? VisitOmittedArgument(IOmittedArgumentOperation operation, TArgument argument) => DefaultVisit(operation, argument);
        public virtual TResult? VisitFieldInitializer(IFieldInitializerOperation operation, TArgument argument) => DefaultVisit(operation, argument);
        public virtual TResult? VisitVariableInitializer(IVariableInitializerOperation operation, TArgument argument) => DefaultVisit(operation, argument);
        public virtual TResult? VisitPropertyInitializer(IPropertyInitializerOperation operation, TArgument argument) => DefaultVisit(operation, argument);
        public virtual TResult? VisitParameterInitializer(IParameterInitializerOperation operation, TArgument argument) => DefaultVisit(operation, argument);
        public virtual TResult? VisitArrayInitializer(IArrayInitializerOperation operation, TArgument argument) => DefaultVisit(operation, argument);
        public virtual TResult? VisitVariableDeclarator(IVariableDeclaratorOperation operation, TArgument argument) => DefaultVisit(operation, argument);
        public virtual TResult? VisitVariableDeclaration(IVariableDeclarationOperation operation, TArgument argument) => DefaultVisit(operation, argument);
        public virtual TResult? VisitArgument(IArgumentOperation operation, TArgument argument) => DefaultVisit(operation, argument);
        public virtual TResult? VisitCatchClause(ICatchClauseOperation operation, TArgument argument) => DefaultVisit(operation, argument);
        public virtual TResult? VisitSwitchCase(ISwitchCaseOperation operation, TArgument argument) => DefaultVisit(operation, argument);
        public virtual TResult? VisitDefaultCaseClause(IDefaultCaseClauseOperation operation, TArgument argument) => DefaultVisit(operation, argument);
        public virtual TResult? VisitPatternCaseClause(IPatternCaseClauseOperation operation, TArgument argument) => DefaultVisit(operation, argument);
        public virtual TResult? VisitRangeCaseClause(IRangeCaseClauseOperation operation, TArgument argument) => DefaultVisit(operation, argument);
        public virtual TResult? VisitRelationalCaseClause(IRelationalCaseClauseOperation operation, TArgument argument) => DefaultVisit(operation, argument);
        public virtual TResult? VisitSingleValueCaseClause(ISingleValueCaseClauseOperation operation, TArgument argument) => DefaultVisit(operation, argument);
        public virtual TResult? VisitInterpolatedStringText(IInterpolatedStringTextOperation operation, TArgument argument) => DefaultVisit(operation, argument);
        public virtual TResult? VisitInterpolation(IInterpolationOperation operation, TArgument argument) => DefaultVisit(operation, argument);
        public virtual TResult? VisitConstantPattern(IConstantPatternOperation operation, TArgument argument) => DefaultVisit(operation, argument);
        public virtual TResult? VisitDeclarationPattern(IDeclarationPatternOperation operation, TArgument argument) => DefaultVisit(operation, argument);
        public virtual TResult? VisitTupleBinaryOperator(ITupleBinaryOperation operation, TArgument argument) => DefaultVisit(operation, argument);
        public virtual TResult? VisitMethodBodyOperation(IMethodBodyOperation operation, TArgument argument) => DefaultVisit(operation, argument);
        public virtual TResult? VisitConstructorBodyOperation(IConstructorBodyOperation operation, TArgument argument) => DefaultVisit(operation, argument);
        public virtual TResult? VisitDiscardOperation(IDiscardOperation operation, TArgument argument) => DefaultVisit(operation, argument);
        public virtual TResult? VisitFlowCapture(IFlowCaptureOperation operation, TArgument argument) => DefaultVisit(operation, argument);
        public virtual TResult? VisitFlowCaptureReference(IFlowCaptureReferenceOperation operation, TArgument argument) => DefaultVisit(operation, argument);
        public virtual TResult? VisitIsNull(IIsNullOperation operation, TArgument argument) => DefaultVisit(operation, argument);
        public virtual TResult? VisitCaughtException(ICaughtExceptionOperation operation, TArgument argument) => DefaultVisit(operation, argument);
        public virtual TResult? VisitStaticLocalInitializationSemaphore(IStaticLocalInitializationSemaphoreOperation operation, TArgument argument) => DefaultVisit(operation, argument);
        public virtual TResult? VisitFlowAnonymousFunction(IFlowAnonymousFunctionOperation operation, TArgument argument) => DefaultVisit(operation, argument);
        public virtual TResult? VisitCoalesceAssignment(ICoalesceAssignmentOperation operation, TArgument argument) => DefaultVisit(operation, argument);
        public virtual TResult? VisitRangeOperation(IRangeOperation operation, TArgument argument) => DefaultVisit(operation, argument);
        public virtual TResult? VisitReDim(IReDimOperation operation, TArgument argument) => DefaultVisit(operation, argument);
        public virtual TResult? VisitReDimClause(IReDimClauseOperation operation, TArgument argument) => DefaultVisit(operation, argument);
        public virtual TResult? VisitRecursivePattern(IRecursivePatternOperation operation, TArgument argument) => DefaultVisit(operation, argument);
        public virtual TResult? VisitDiscardPattern(IDiscardPatternOperation operation, TArgument argument) => DefaultVisit(operation, argument);
        public virtual TResult? VisitSwitchExpression(ISwitchExpressionOperation operation, TArgument argument) => DefaultVisit(operation, argument);
        public virtual TResult? VisitSwitchExpressionArm(ISwitchExpressionArmOperation operation, TArgument argument) => DefaultVisit(operation, argument);
        public virtual TResult? VisitPropertySubpattern(IPropertySubpatternOperation operation, TArgument argument) => DefaultVisit(operation, argument);
        internal virtual TResult? VisitAggregateQuery(IAggregateQueryOperation operation, TArgument argument) => DefaultVisit(operation, argument);
        internal virtual TResult? VisitNoPiaObjectCreation(INoPiaObjectCreationOperation operation, TArgument argument) => DefaultVisit(operation, argument);
        internal virtual TResult? VisitPlaceholder(IPlaceholderOperation operation, TArgument argument) => DefaultVisit(operation, argument);
        internal virtual TResult? VisitPointerIndirectionReference(IPointerIndirectionReferenceOperation operation, TArgument argument) => DefaultVisit(operation, argument);
        internal virtual TResult? VisitWithStatement(IWithStatementOperation operation, TArgument argument) => DefaultVisit(operation, argument);
        public virtual TResult? VisitUsingDeclaration(IUsingDeclarationOperation operation, TArgument argument) => DefaultVisit(operation, argument);
        public virtual TResult? VisitNegatedPattern(INegatedPatternOperation operation, TArgument argument) => DefaultVisit(operation, argument);
        public virtual TResult? VisitBinaryPattern(IBinaryPatternOperation operation, TArgument argument) => DefaultVisit(operation, argument);
        public virtual TResult? VisitTypePattern(ITypePatternOperation operation, TArgument argument) => DefaultVisit(operation, argument);
        public virtual TResult? VisitRelationalPattern(IRelationalPatternOperation operation, TArgument argument) => DefaultVisit(operation, argument);
        public virtual TResult? VisitWith(IWithOperation operation, TArgument argument) => DefaultVisit(operation, argument);
<<<<<<< HEAD
        public virtual TResult? VisitListPattern(IListPatternOperation operation, TArgument argument) => DefaultVisit(operation, argument);
        public virtual TResult? VisitSlicePattern(ISlicePatternOperation operation, TArgument argument) => DefaultVisit(operation, argument);
=======
        public virtual TResult? VisitInterpolatedStringHandlerCreation(IInterpolatedStringHandlerCreationOperation operation, TArgument argument) => DefaultVisit(operation, argument);
        public virtual TResult? VisitInterpolatedStringAddition(IInterpolatedStringAdditionOperation operation, TArgument argument) => DefaultVisit(operation, argument);
        public virtual TResult? VisitInterpolatedStringAppend(IInterpolatedStringAppendOperation operation, TArgument argument) => DefaultVisit(operation, argument);
        public virtual TResult? VisitInterpolatedStringHandlerArgumentPlaceholder(IInterpolatedStringHandlerArgumentPlaceholderOperation operation, TArgument argument) => DefaultVisit(operation, argument);
        public virtual TResult? VisitFunctionPointerInvocation(IFunctionPointerInvocationOperation operation, TArgument argument) => DefaultVisit(operation, argument);
>>>>>>> 9aac29d8
    }
    #endregion
}<|MERGE_RESOLUTION|>--- conflicted
+++ resolved
@@ -3321,49 +3321,16 @@
         IObjectOrCollectionInitializerOperation Initializer { get; }
     }
     /// <summary>
-<<<<<<< HEAD
-    /// Represents a C# list pattern.
-=======
     /// Represents an interpolated string converted to a custom interpolated string handler type.
->>>>>>> 9aac29d8
-    /// </summary>
-    /// <remarks>
-    /// <para>This node is associated with the following operation kinds:</para>
-    /// <list type="bullet">
-<<<<<<< HEAD
-    /// <item><description><see cref="OperationKind.ListPattern"/></description></item>
-=======
+    /// </summary>
+    /// <remarks>
+    /// <para>This node is associated with the following operation kinds:</para>
+    /// <list type="bullet">
     /// <item><description><see cref="OperationKind.InterpolatedStringHandlerCreation"/></description></item>
->>>>>>> 9aac29d8
-    /// </list>
-    /// <para>This interface is reserved for implementation by its associated APIs. We reserve the right to
-    /// change it in the future.</para>
-    /// </remarks>
-<<<<<<< HEAD
-    public interface IListPatternOperation : IPatternOperation
-    {
-        /// <summary>
-        /// The <c>Length</c> or <c>Count</c> property that is being used to fetch the length value.
-        /// Returns <c>null</c> if no such property is found.
-        /// </summary>
-        ISymbol? LengthSymbol { get; }
-        /// <summary>
-        /// The indexer that is being used to fetch elements.
-        /// Returns <c>null</c> for an array input.
-        /// </summary>
-        ISymbol? IndexerSymbol { get; }
-        /// <summary>
-        /// Returns subpatterns contained within the list pattern.
-        /// </summary>
-        ImmutableArray<IPatternOperation> Patterns { get; }
-        /// <summary>
-        /// Symbol declared by the pattern, if any.
-        /// </summary>
-        ISymbol? DeclaredSymbol { get; }
-    }
-    /// <summary>
-    /// Represents a C# slice pattern.
-=======
+    /// </list>
+    /// <para>This interface is reserved for implementation by its associated APIs. We reserve the right to
+    /// change it in the future.</para>
+    /// </remarks>
     public interface IInterpolatedStringHandlerCreationOperation : IOperation
     {
         /// <summary>
@@ -3396,32 +3363,15 @@
     }
     /// <summary>
     /// Represents an addition of multiple interpolated string literals being converted to an interpolated string handler type.
->>>>>>> 9aac29d8
-    /// </summary>
-    /// <remarks>
-    /// <para>This node is associated with the following operation kinds:</para>
-    /// <list type="bullet">
-<<<<<<< HEAD
-    /// <item><description><see cref="OperationKind.SlicePattern"/></description></item>
-=======
+    /// </summary>
+    /// <remarks>
+    /// <para>This node is associated with the following operation kinds:</para>
+    /// <list type="bullet">
     /// <item><description><see cref="OperationKind.InterpolatedStringAddition"/></description></item>
->>>>>>> 9aac29d8
-    /// </list>
-    /// <para>This interface is reserved for implementation by its associated APIs. We reserve the right to
-    /// change it in the future.</para>
-    /// </remarks>
-<<<<<<< HEAD
-    public interface ISlicePatternOperation : IPatternOperation
-    {
-        /// <summary>
-        /// The range indexer or the <c>Slice</c> method used to fetch the slice value.
-        /// </summary>
-        ISymbol? SliceSymbol { get; }
-        /// <summary>
-        /// The pattern that the slice value is matched with, if any.
-        /// </summary>
-        IPatternOperation? Pattern { get; }
-=======
+    /// </list>
+    /// <para>This interface is reserved for implementation by its associated APIs. We reserve the right to
+    /// change it in the future.</para>
+    /// </remarks>
     public interface IInterpolatedStringAdditionOperation : IOperation
     {
         /// <summary>
@@ -3500,7 +3450,60 @@
         /// Arguments of the invocation. Arguments are in evaluation order.
         /// </summary>
         ImmutableArray<IArgumentOperation> Arguments { get; }
->>>>>>> 9aac29d8
+    }
+    /// <summary>
+    /// Represents a C# list pattern.
+    /// </summary>
+    /// <remarks>
+    /// <para>This node is associated with the following operation kinds:</para>
+    /// <list type="bullet">
+    /// <item><description><see cref="OperationKind.ListPattern"/></description></item>
+    /// </list>
+    /// <para>This interface is reserved for implementation by its associated APIs. We reserve the right to
+    /// change it in the future.</para>
+    /// </remarks>
+    public interface IListPatternOperation : IPatternOperation
+    {
+        /// <summary>
+        /// The <c>Length</c> or <c>Count</c> property that is being used to fetch the length value.
+        /// Returns <c>null</c> if no such property is found.
+        /// </summary>
+        ISymbol? LengthSymbol { get; }
+        /// <summary>
+        /// The indexer that is being used to fetch elements.
+        /// Returns <c>null</c> for an array input.
+        /// </summary>
+        ISymbol? IndexerSymbol { get; }
+        /// <summary>
+        /// Returns subpatterns contained within the list pattern.
+        /// </summary>
+        ImmutableArray<IPatternOperation> Patterns { get; }
+        /// <summary>
+        /// Symbol declared by the pattern, if any.
+        /// </summary>
+        ISymbol? DeclaredSymbol { get; }
+    }
+    /// <summary>
+    /// Represents a C# slice pattern.
+    /// </summary>
+    /// <remarks>
+    /// <para>This node is associated with the following operation kinds:</para>
+    /// <list type="bullet">
+    /// <item><description><see cref="OperationKind.SlicePattern"/></description></item>
+    /// </list>
+    /// <para>This interface is reserved for implementation by its associated APIs. We reserve the right to
+    /// change it in the future.</para>
+    /// </remarks>
+    public interface ISlicePatternOperation : IPatternOperation
+    {
+        /// <summary>
+        /// The range indexer or the <c>Slice</c> method used to fetch the slice value.
+        /// </summary>
+        ISymbol? SliceSymbol { get; }
+        /// <summary>
+        /// The pattern that the slice value is matched with, if any.
+        /// </summary>
+        IPatternOperation? Pattern { get; }
     }
     #endregion
 
@@ -7786,27 +7789,6 @@
         public override void Accept(OperationVisitor visitor) => visitor.VisitWith(this);
         public override TResult? Accept<TArgument, TResult>(OperationVisitor<TArgument, TResult> visitor, TArgument argument) where TResult : default => visitor.VisitWith(this, argument);
     }
-<<<<<<< HEAD
-    internal sealed partial class ListPatternOperation : BasePatternOperation, IListPatternOperation
-    {
-        internal ListPatternOperation(ISymbol? lengthSymbol, ISymbol? indexerSymbol, ImmutableArray<IPatternOperation> patterns, ISymbol? declaredSymbol, ITypeSymbol inputType, ITypeSymbol narrowedType, SemanticModel? semanticModel, SyntaxNode syntax, bool isImplicit)
-            : base(inputType, narrowedType, semanticModel, syntax, isImplicit)
-        {
-            LengthSymbol = lengthSymbol;
-            IndexerSymbol = indexerSymbol;
-            Patterns = SetParentOperation(patterns, this);
-            DeclaredSymbol = declaredSymbol;
-        }
-        public ISymbol? LengthSymbol { get; }
-        public ISymbol? IndexerSymbol { get; }
-        public ImmutableArray<IPatternOperation> Patterns { get; }
-        public ISymbol? DeclaredSymbol { get; }
-        protected override IOperation GetCurrent(int slot, int index)
-            => slot switch
-            {
-                0 when index < Patterns.Length
-                    => Patterns[index],
-=======
     internal sealed partial class InterpolatedStringHandlerCreationOperation : Operation, IInterpolatedStringHandlerCreationOperation
     {
         internal InterpolatedStringHandlerCreationOperation(IOperation handlerCreation, bool handlerCreationHasSuccessParameter, bool handlerAppendCallsReturnBool, IOperation content, SemanticModel? semanticModel, SyntaxNode syntax, ITypeSymbol? type, bool isImplicit)
@@ -7829,23 +7811,13 @@
                     => HandlerCreation,
                 1 when Content != null
                     => Content,
->>>>>>> 9aac29d8
-                _ => throw ExceptionUtilities.UnexpectedValue((slot, index)),
-            };
-        protected override (bool hasNext, int nextSlot, int nextIndex) MoveNext(int previousSlot, int previousIndex)
-        {
-            switch (previousSlot)
-            {
-                case -1:
-<<<<<<< HEAD
-                    if (!Patterns.IsEmpty) return (true, 0, 0);
-                    else goto case 0;
-                case 0 when previousIndex + 1 < Patterns.Length:
-                    return (true, 0, previousIndex + 1);
-                case 0:
-                case 1:
-                    return (false, 1, 0);
-=======
+                _ => throw ExceptionUtilities.UnexpectedValue((slot, index)),
+            };
+        protected override (bool hasNext, int nextSlot, int nextIndex) MoveNext(int previousSlot, int previousIndex)
+        {
+            switch (previousSlot)
+            {
+                case -1:
                     if (HandlerCreation != null) return (true, 0, 0);
                     else goto case 0;
                 case 0:
@@ -7896,34 +7868,12 @@
                 case 1:
                 case 2:
                     return (false, 2, 0);
->>>>>>> 9aac29d8
                 default:
                     throw ExceptionUtilities.UnexpectedValue((previousSlot, previousIndex));
             }
         }
         public override ITypeSymbol? Type => null;
         internal override ConstantValue? OperationConstantValue => null;
-<<<<<<< HEAD
-        public override OperationKind Kind => OperationKind.ListPattern;
-        public override void Accept(OperationVisitor visitor) => visitor.VisitListPattern(this);
-        public override TResult? Accept<TArgument, TResult>(OperationVisitor<TArgument, TResult> visitor, TArgument argument) where TResult : default => visitor.VisitListPattern(this, argument);
-    }
-    internal sealed partial class SlicePatternOperation : BasePatternOperation, ISlicePatternOperation
-    {
-        internal SlicePatternOperation(ISymbol? sliceSymbol, IPatternOperation? pattern, ITypeSymbol inputType, ITypeSymbol narrowedType, SemanticModel? semanticModel, SyntaxNode syntax, bool isImplicit)
-            : base(inputType, narrowedType, semanticModel, syntax, isImplicit)
-        {
-            SliceSymbol = sliceSymbol;
-            Pattern = SetParentOperation(pattern, this);
-        }
-        public ISymbol? SliceSymbol { get; }
-        public IPatternOperation? Pattern { get; }
-        protected override IOperation GetCurrent(int slot, int index)
-            => slot switch
-            {
-                0 when Pattern != null
-                    => Pattern,
-=======
         public override OperationKind Kind => OperationKind.InterpolatedStringAddition;
         public override void Accept(OperationVisitor visitor) => visitor.VisitInterpolatedStringAddition(this);
         public override TResult? Accept<TArgument, TResult>(OperationVisitor<TArgument, TResult> visitor, TArgument argument) where TResult : default => visitor.VisitInterpolatedStringAddition(this, argument);
@@ -7942,19 +7892,14 @@
             {
                 0 when AppendCall != null
                     => AppendCall,
->>>>>>> 9aac29d8
-                _ => throw ExceptionUtilities.UnexpectedValue((slot, index)),
-            };
-        protected override (bool hasNext, int nextSlot, int nextIndex) MoveNext(int previousSlot, int previousIndex)
-        {
-            switch (previousSlot)
-            {
-                case -1:
-<<<<<<< HEAD
-                    if (Pattern != null) return (true, 0, 0);
-=======
+                _ => throw ExceptionUtilities.UnexpectedValue((slot, index)),
+            };
+        protected override (bool hasNext, int nextSlot, int nextIndex) MoveNext(int previousSlot, int previousIndex)
+        {
+            switch (previousSlot)
+            {
+                case -1:
                     if (AppendCall != null) return (true, 0, 0);
->>>>>>> 9aac29d8
                     else goto case 0;
                 case 0:
                 case 1:
@@ -7965,11 +7910,6 @@
         }
         public override ITypeSymbol? Type => null;
         internal override ConstantValue? OperationConstantValue => null;
-<<<<<<< HEAD
-        public override OperationKind Kind => OperationKind.SlicePattern;
-        public override void Accept(OperationVisitor visitor) => visitor.VisitSlicePattern(this);
-        public override TResult? Accept<TArgument, TResult>(OperationVisitor<TArgument, TResult> visitor, TArgument argument) where TResult : default => visitor.VisitSlicePattern(this, argument);
-=======
         public override OperationKind Kind { get; }
         public override void Accept(OperationVisitor visitor) => visitor.VisitInterpolatedStringAppend(this);
         public override TResult? Accept<TArgument, TResult>(OperationVisitor<TArgument, TResult> visitor, TArgument argument) where TResult : default => visitor.VisitInterpolatedStringAppend(this, argument);
@@ -8036,7 +7976,86 @@
         public override OperationKind Kind => OperationKind.FunctionPointerInvocation;
         public override void Accept(OperationVisitor visitor) => visitor.VisitFunctionPointerInvocation(this);
         public override TResult? Accept<TArgument, TResult>(OperationVisitor<TArgument, TResult> visitor, TArgument argument) where TResult : default => visitor.VisitFunctionPointerInvocation(this, argument);
->>>>>>> 9aac29d8
+    }
+    internal sealed partial class ListPatternOperation : BasePatternOperation, IListPatternOperation
+    {
+        internal ListPatternOperation(ISymbol? lengthSymbol, ISymbol? indexerSymbol, ImmutableArray<IPatternOperation> patterns, ISymbol? declaredSymbol, ITypeSymbol inputType, ITypeSymbol narrowedType, SemanticModel? semanticModel, SyntaxNode syntax, bool isImplicit)
+            : base(inputType, narrowedType, semanticModel, syntax, isImplicit)
+        {
+            LengthSymbol = lengthSymbol;
+            IndexerSymbol = indexerSymbol;
+            Patterns = SetParentOperation(patterns, this);
+            DeclaredSymbol = declaredSymbol;
+        }
+        public ISymbol? LengthSymbol { get; }
+        public ISymbol? IndexerSymbol { get; }
+        public ImmutableArray<IPatternOperation> Patterns { get; }
+        public ISymbol? DeclaredSymbol { get; }
+        protected override IOperation GetCurrent(int slot, int index)
+            => slot switch
+            {
+                0 when index < Patterns.Length
+                    => Patterns[index],
+                _ => throw ExceptionUtilities.UnexpectedValue((slot, index)),
+            };
+        protected override (bool hasNext, int nextSlot, int nextIndex) MoveNext(int previousSlot, int previousIndex)
+        {
+            switch (previousSlot)
+            {
+                case -1:
+                    if (!Patterns.IsEmpty) return (true, 0, 0);
+                    else goto case 0;
+                case 0 when previousIndex + 1 < Patterns.Length:
+                    return (true, 0, previousIndex + 1);
+                case 0:
+                case 1:
+                    return (false, 1, 0);
+                default:
+                    throw ExceptionUtilities.UnexpectedValue((previousSlot, previousIndex));
+            }
+        }
+        public override ITypeSymbol? Type => null;
+        internal override ConstantValue? OperationConstantValue => null;
+        public override OperationKind Kind => OperationKind.ListPattern;
+        public override void Accept(OperationVisitor visitor) => visitor.VisitListPattern(this);
+        public override TResult? Accept<TArgument, TResult>(OperationVisitor<TArgument, TResult> visitor, TArgument argument) where TResult : default => visitor.VisitListPattern(this, argument);
+    }
+    internal sealed partial class SlicePatternOperation : BasePatternOperation, ISlicePatternOperation
+    {
+        internal SlicePatternOperation(ISymbol? sliceSymbol, IPatternOperation? pattern, ITypeSymbol inputType, ITypeSymbol narrowedType, SemanticModel? semanticModel, SyntaxNode syntax, bool isImplicit)
+            : base(inputType, narrowedType, semanticModel, syntax, isImplicit)
+        {
+            SliceSymbol = sliceSymbol;
+            Pattern = SetParentOperation(pattern, this);
+        }
+        public ISymbol? SliceSymbol { get; }
+        public IPatternOperation? Pattern { get; }
+        protected override IOperation GetCurrent(int slot, int index)
+            => slot switch
+            {
+                0 when Pattern != null
+                    => Pattern,
+                _ => throw ExceptionUtilities.UnexpectedValue((slot, index)),
+            };
+        protected override (bool hasNext, int nextSlot, int nextIndex) MoveNext(int previousSlot, int previousIndex)
+        {
+            switch (previousSlot)
+            {
+                case -1:
+                    if (Pattern != null) return (true, 0, 0);
+                    else goto case 0;
+                case 0:
+                case 1:
+                    return (false, 1, 0);
+                default:
+                    throw ExceptionUtilities.UnexpectedValue((previousSlot, previousIndex));
+            }
+        }
+        public override ITypeSymbol? Type => null;
+        internal override ConstantValue? OperationConstantValue => null;
+        public override OperationKind Kind => OperationKind.SlicePattern;
+        public override void Accept(OperationVisitor visitor) => visitor.VisitSlicePattern(this);
+        public override TResult? Accept<TArgument, TResult>(OperationVisitor<TArgument, TResult> visitor, TArgument argument) where TResult : default => visitor.VisitSlicePattern(this, argument);
     }
     #endregion
     #region Cloner
@@ -8596,7 +8615,31 @@
             var internalOperation = (WithOperation)operation;
             return new WithOperation(Visit(internalOperation.Operand), internalOperation.CloneMethod, Visit(internalOperation.Initializer), internalOperation.OwningSemanticModel, internalOperation.Syntax, internalOperation.Type, internalOperation.IsImplicit);
         }
-<<<<<<< HEAD
+        public override IOperation VisitInterpolatedStringHandlerCreation(IInterpolatedStringHandlerCreationOperation operation, object? argument)
+        {
+            var internalOperation = (InterpolatedStringHandlerCreationOperation)operation;
+            return new InterpolatedStringHandlerCreationOperation(Visit(internalOperation.HandlerCreation), internalOperation.HandlerCreationHasSuccessParameter, internalOperation.HandlerAppendCallsReturnBool, Visit(internalOperation.Content), internalOperation.OwningSemanticModel, internalOperation.Syntax, internalOperation.Type, internalOperation.IsImplicit);
+        }
+        public override IOperation VisitInterpolatedStringAddition(IInterpolatedStringAdditionOperation operation, object? argument)
+        {
+            var internalOperation = (InterpolatedStringAdditionOperation)operation;
+            return new InterpolatedStringAdditionOperation(Visit(internalOperation.Left), Visit(internalOperation.Right), internalOperation.OwningSemanticModel, internalOperation.Syntax, internalOperation.IsImplicit);
+        }
+        public override IOperation VisitInterpolatedStringAppend(IInterpolatedStringAppendOperation operation, object? argument)
+        {
+            var internalOperation = (InterpolatedStringAppendOperation)operation;
+            return new InterpolatedStringAppendOperation(Visit(internalOperation.AppendCall), internalOperation.Kind, internalOperation.OwningSemanticModel, internalOperation.Syntax, internalOperation.IsImplicit);
+        }
+        public override IOperation VisitInterpolatedStringHandlerArgumentPlaceholder(IInterpolatedStringHandlerArgumentPlaceholderOperation operation, object? argument)
+        {
+            var internalOperation = (InterpolatedStringHandlerArgumentPlaceholderOperation)operation;
+            return new InterpolatedStringHandlerArgumentPlaceholderOperation(internalOperation.ArgumentIndex, internalOperation.PlaceholderKind, internalOperation.OwningSemanticModel, internalOperation.Syntax, internalOperation.IsImplicit);
+        }
+        public override IOperation VisitFunctionPointerInvocation(IFunctionPointerInvocationOperation operation, object? argument)
+        {
+            var internalOperation = (FunctionPointerInvocationOperation)operation;
+            return new FunctionPointerInvocationOperation(Visit(internalOperation.Target), VisitArray(internalOperation.Arguments), internalOperation.OwningSemanticModel, internalOperation.Syntax, internalOperation.Type, internalOperation.IsImplicit);
+        }
         public override IOperation VisitListPattern(IListPatternOperation operation, object? argument)
         {
             var internalOperation = (ListPatternOperation)operation;
@@ -8606,32 +8649,6 @@
         {
             var internalOperation = (SlicePatternOperation)operation;
             return new SlicePatternOperation(internalOperation.SliceSymbol, Visit(internalOperation.Pattern), internalOperation.InputType, internalOperation.NarrowedType, internalOperation.OwningSemanticModel, internalOperation.Syntax, internalOperation.IsImplicit);
-=======
-        public override IOperation VisitInterpolatedStringHandlerCreation(IInterpolatedStringHandlerCreationOperation operation, object? argument)
-        {
-            var internalOperation = (InterpolatedStringHandlerCreationOperation)operation;
-            return new InterpolatedStringHandlerCreationOperation(Visit(internalOperation.HandlerCreation), internalOperation.HandlerCreationHasSuccessParameter, internalOperation.HandlerAppendCallsReturnBool, Visit(internalOperation.Content), internalOperation.OwningSemanticModel, internalOperation.Syntax, internalOperation.Type, internalOperation.IsImplicit);
-        }
-        public override IOperation VisitInterpolatedStringAddition(IInterpolatedStringAdditionOperation operation, object? argument)
-        {
-            var internalOperation = (InterpolatedStringAdditionOperation)operation;
-            return new InterpolatedStringAdditionOperation(Visit(internalOperation.Left), Visit(internalOperation.Right), internalOperation.OwningSemanticModel, internalOperation.Syntax, internalOperation.IsImplicit);
-        }
-        public override IOperation VisitInterpolatedStringAppend(IInterpolatedStringAppendOperation operation, object? argument)
-        {
-            var internalOperation = (InterpolatedStringAppendOperation)operation;
-            return new InterpolatedStringAppendOperation(Visit(internalOperation.AppendCall), internalOperation.Kind, internalOperation.OwningSemanticModel, internalOperation.Syntax, internalOperation.IsImplicit);
-        }
-        public override IOperation VisitInterpolatedStringHandlerArgumentPlaceholder(IInterpolatedStringHandlerArgumentPlaceholderOperation operation, object? argument)
-        {
-            var internalOperation = (InterpolatedStringHandlerArgumentPlaceholderOperation)operation;
-            return new InterpolatedStringHandlerArgumentPlaceholderOperation(internalOperation.ArgumentIndex, internalOperation.PlaceholderKind, internalOperation.OwningSemanticModel, internalOperation.Syntax, internalOperation.IsImplicit);
-        }
-        public override IOperation VisitFunctionPointerInvocation(IFunctionPointerInvocationOperation operation, object? argument)
-        {
-            var internalOperation = (FunctionPointerInvocationOperation)operation;
-            return new FunctionPointerInvocationOperation(Visit(internalOperation.Target), VisitArray(internalOperation.Arguments), internalOperation.OwningSemanticModel, internalOperation.Syntax, internalOperation.Type, internalOperation.IsImplicit);
->>>>>>> 9aac29d8
         }
     }
     #endregion
@@ -8762,16 +8779,13 @@
         public virtual void VisitTypePattern(ITypePatternOperation operation) => DefaultVisit(operation);
         public virtual void VisitRelationalPattern(IRelationalPatternOperation operation) => DefaultVisit(operation);
         public virtual void VisitWith(IWithOperation operation) => DefaultVisit(operation);
-<<<<<<< HEAD
-        public virtual void VisitListPattern(IListPatternOperation operation) => DefaultVisit(operation);
-        public virtual void VisitSlicePattern(ISlicePatternOperation operation) => DefaultVisit(operation);
-=======
         public virtual void VisitInterpolatedStringHandlerCreation(IInterpolatedStringHandlerCreationOperation operation) => DefaultVisit(operation);
         public virtual void VisitInterpolatedStringAddition(IInterpolatedStringAdditionOperation operation) => DefaultVisit(operation);
         public virtual void VisitInterpolatedStringAppend(IInterpolatedStringAppendOperation operation) => DefaultVisit(operation);
         public virtual void VisitInterpolatedStringHandlerArgumentPlaceholder(IInterpolatedStringHandlerArgumentPlaceholderOperation operation) => DefaultVisit(operation);
         public virtual void VisitFunctionPointerInvocation(IFunctionPointerInvocationOperation operation) => DefaultVisit(operation);
->>>>>>> 9aac29d8
+        public virtual void VisitListPattern(IListPatternOperation operation) => DefaultVisit(operation);
+        public virtual void VisitSlicePattern(ISlicePatternOperation operation) => DefaultVisit(operation);
     }
     public abstract partial class OperationVisitor<TArgument, TResult>
     {
@@ -8898,16 +8912,13 @@
         public virtual TResult? VisitTypePattern(ITypePatternOperation operation, TArgument argument) => DefaultVisit(operation, argument);
         public virtual TResult? VisitRelationalPattern(IRelationalPatternOperation operation, TArgument argument) => DefaultVisit(operation, argument);
         public virtual TResult? VisitWith(IWithOperation operation, TArgument argument) => DefaultVisit(operation, argument);
-<<<<<<< HEAD
-        public virtual TResult? VisitListPattern(IListPatternOperation operation, TArgument argument) => DefaultVisit(operation, argument);
-        public virtual TResult? VisitSlicePattern(ISlicePatternOperation operation, TArgument argument) => DefaultVisit(operation, argument);
-=======
         public virtual TResult? VisitInterpolatedStringHandlerCreation(IInterpolatedStringHandlerCreationOperation operation, TArgument argument) => DefaultVisit(operation, argument);
         public virtual TResult? VisitInterpolatedStringAddition(IInterpolatedStringAdditionOperation operation, TArgument argument) => DefaultVisit(operation, argument);
         public virtual TResult? VisitInterpolatedStringAppend(IInterpolatedStringAppendOperation operation, TArgument argument) => DefaultVisit(operation, argument);
         public virtual TResult? VisitInterpolatedStringHandlerArgumentPlaceholder(IInterpolatedStringHandlerArgumentPlaceholderOperation operation, TArgument argument) => DefaultVisit(operation, argument);
         public virtual TResult? VisitFunctionPointerInvocation(IFunctionPointerInvocationOperation operation, TArgument argument) => DefaultVisit(operation, argument);
->>>>>>> 9aac29d8
+        public virtual TResult? VisitListPattern(IListPatternOperation operation, TArgument argument) => DefaultVisit(operation, argument);
+        public virtual TResult? VisitSlicePattern(ISlicePatternOperation operation, TArgument argument) => DefaultVisit(operation, argument);
     }
     #endregion
 }