﻿// Copyright (c) Microsoft.  All Rights Reserved.  Licensed under the Apache License, Version 2.0.  See License.txt in the project root for license information.

using System;
using System.Collections.Concurrent;
using System.Collections.Generic;
using System.Collections.Immutable;
using System.Diagnostics;
using System.Runtime.CompilerServices;
using System.Threading;
using System.Threading.Tasks;

namespace Microsoft.CodeAnalysis.Diagnostics
{
    /// <summary>
    /// Manages properties of analyzers (such as registered actions, supported diagnostics) for analyzer host's lifetime.
    /// 
    /// It ensures the following for the lifetime of analyzer host:
    /// 1) <see cref="DiagnosticAnalyzer.Initialize(AnalysisContext)"/> is invoked only once per-analyzer.
    /// 2) <see cref="DiagnosticAnalyzer.SupportedDiagnostics"/> is invoked only once per-analyzer.
    /// 3) <see cref="CompilationStartAnalyzerAction"/> registered during Initialize are invoked only once per-analyzer per-compilation.
    /// </summary>
    internal class AnalyzerManager
    {
        public static readonly AnalyzerManager Default = new AnalyzerManager();

        // This map stores the tasks to compute HostSessionStartAnalysisScope for session wide analyzer actions, i.e. AnalyzerActions registered by analyzer's Initialize method.
        // These are run only once per every analyzer.
        private ConditionalWeakTable<DiagnosticAnalyzer, Task<HostSessionStartAnalysisScope>> _sessionScopeMap =
            new ConditionalWeakTable<DiagnosticAnalyzer, Task<HostSessionStartAnalysisScope>>();

        // This map stores the tasks to compute HostCompilationStartAnalysisScope for per-compilation analyzer actions, i.e. AnalyzerActions registered by analyzer's CompilationStartActions.
        // Compilation start actions will get executed once per-each compilation as user might want to return different set of custom actions for each compilation.
        private readonly ConditionalWeakTable<Compilation, ConcurrentDictionary<DiagnosticAnalyzer, Task<HostCompilationStartAnalysisScope>>> _compilationScopeMap =
            new ConditionalWeakTable<Compilation, ConcurrentDictionary<DiagnosticAnalyzer, Task<HostCompilationStartAnalysisScope>>>();

        /// <summary>
        /// Cache descriptors for each diagnostic analyzer. We do this since <see cref="DiagnosticAnalyzer.SupportedDiagnostics"/> is
        /// a property rather than metadata. We expect it to be cheap and immutable, but we can't force them to be so, we cache them
        /// and ask only once.
        /// </summary>
        private readonly ConditionalWeakTable<DiagnosticAnalyzer, IReadOnlyList<DiagnosticDescriptor>> _descriptorCache =
            new ConditionalWeakTable<DiagnosticAnalyzer, IReadOnlyList<DiagnosticDescriptor>>();

        private Task<HostCompilationStartAnalysisScope> GetCompilationAnalysisScopeCoreAsync(
            DiagnosticAnalyzer analyzer,
            HostSessionStartAnalysisScope sessionScope,
            Compilation compilation,
            AnalyzerOptions analyzerOptions,
            Func<Exception, DiagnosticAnalyzer, bool> continueOnAnalyzerException,
            CancellationToken cancellationToken)
        {
            var compilationActionsMap = _compilationScopeMap.GetOrCreateValue(compilation);
            return compilationActionsMap.GetOrAdd(analyzer,
                Task.Run(() =>
                {
                    var compilationAnalysisScope = new HostCompilationStartAnalysisScope(sessionScope);
                    AnalyzerDriverHelper.ExecuteCompilationStartActions(sessionScope.CompilationStartActions, compilationAnalysisScope, compilation,
                        analyzerOptions, continueOnAnalyzerException, cancellationToken);
                    return compilationAnalysisScope;
                }, cancellationToken));
        }

        private async Task<HostCompilationStartAnalysisScope> GetCompilationAnalysisScopeAsync(
            DiagnosticAnalyzer analyzer,
            HostSessionStartAnalysisScope sessionScope,
            Compilation compilation,
            Action<Diagnostic> addDiagnostic,
            AnalyzerOptions analyzerOptions,
            Func<Exception, DiagnosticAnalyzer, bool> continueOnAnalyzerException,
            CancellationToken cancellationToken)
        {
            try
            {
                return await GetCompilationAnalysisScopeCoreAsync(analyzer, sessionScope,
                    compilation, addDiagnostic, analyzerOptions, continueOnAnalyzerException, cancellationToken).ConfigureAwait(false);
            }
            catch (OperationCanceledException)
            {
                // Task to compute the scope was cancelled.
                // Clear the entry in scope map for analyzer, so we can attempt a retry.
                var compilationActionsMap = _compilationScopeMap.GetOrCreateValue(compilation);
                Task<HostCompilationStartAnalysisScope> cancelledTask;
                compilationActionsMap.TryRemove(analyzer, out cancelledTask);

                cancellationToken.ThrowIfCancellationRequested();
                return await GetCompilationAnalysisScopeAsync(analyzer, sessionScope,
                    compilation, addDiagnostic, analyzerOptions, continueOnAnalyzerException, cancellationToken).ConfigureAwait(false);

            }
        }

        private Task<HostSessionStartAnalysisScope> GetSessionAnalysisScopeCoreAsync(
            DiagnosticAnalyzer analyzer,
            Func<Exception, DiagnosticAnalyzer, bool> continueOnAnalyzerException,
            CancellationToken cancellationToken)
        {
            Func<DiagnosticAnalyzer, Task<HostSessionStartAnalysisScope>> getTask = a =>
            {
                return Task.Run(() =>
                {
                    var sessionScope = new HostSessionStartAnalysisScope();
                    AnalyzerDriverHelper.ExecuteInitializeMethod(a, sessionScope, continueOnAnalyzerException, cancellationToken);
                    return sessionScope;
                }, cancellationToken);
            };

            var callback = new ConditionalWeakTable<DiagnosticAnalyzer, Task<HostSessionStartAnalysisScope>>.CreateValueCallback(getTask);
            return _sessionScopeMap.GetValue(analyzer, callback);
<<<<<<< HEAD
=======
        }

        private async Task<HostSessionStartAnalysisScope> GetSessionAnalysisScopeAsync(
            DiagnosticAnalyzer analyzer,
            Action<Diagnostic> addDiagnostic,
            Func<Exception, DiagnosticAnalyzer, bool> continueOnAnalyzerException,
            CancellationToken cancellationToken)
        {
            try
            {
                return await GetSessionAnalysisScopeCoreAsync(analyzer, addDiagnostic, continueOnAnalyzerException, cancellationToken).ConfigureAwait(false);
            }
            catch (OperationCanceledException)
            {
                // Task to compute the scope was cancelled.
                // Clear the entry in scope map for analyzer, so we can attempt a retry.
                _sessionScopeMap.Remove(analyzer);

                cancellationToken.ThrowIfCancellationRequested();
                return await GetSessionAnalysisScopeAsync(analyzer, addDiagnostic, continueOnAnalyzerException, cancellationToken).ConfigureAwait(false);
            }
>>>>>>> 8b4a0a08
        }

        /// <summary>
        /// Get all the analyzer actions to execute for the given analyzer against a given compilation.
        /// The returned actions include the actions registered during <see cref="DiagnosticAnalyzer.Initialize(AnalysisContext)"/> method as well as
        /// the actions registered during <see cref="CompilationStartAnalyzerAction"/> for the given compilation.
        /// </summary>
        public async Task<AnalyzerActions> GetAnalyzerActionsAsync(
            DiagnosticAnalyzer analyzer,
            Compilation compilation,
            AnalyzerOptions analyzerOptions,
            Func<Exception, DiagnosticAnalyzer, bool> continueOnAnalyzerException,
            CancellationToken cancellationToken)
        {
            var sessionScope = await GetSessionAnalysisScopeAsync(analyzer, continueOnAnalyzerException, cancellationToken).ConfigureAwait(false);
            if (sessionScope.CompilationStartActions.Length > 0 && compilation != null)
            {
                var compilationScope = await GetCompilationAnalysisScopeAsync(analyzer, sessionScope,
                    compilation, analyzerOptions, continueOnAnalyzerException, cancellationToken).ConfigureAwait(false);
                return compilationScope.GetAnalyzerActions(analyzer);
            }

            return sessionScope.GetAnalyzerActions(analyzer);
        }

        /// <summary>
        /// Return <see cref="DiagnosticAnalyzer.SupportedDiagnostics"/> of given <paramref name="analyzer"/>.
        /// </summary>
        public ImmutableArray<DiagnosticDescriptor> GetSupportedDiagnosticDescriptors(
            DiagnosticAnalyzer analyzer,
            Func<Exception, DiagnosticAnalyzer, bool> continueOnAnalyzerException,
            CancellationToken cancellationToken)
        {
            var descriptors = _descriptorCache.GetValue(analyzer, key =>
            {
                var supportedDiagnostics = ImmutableArray<DiagnosticDescriptor>.Empty;

                // Catch Exception from analyzer.SupportedDiagnostics
                AnalyzerDriverHelper.ExecuteAndCatchIfThrows(analyzer, continueOnAnalyzerException, () => { supportedDiagnostics = analyzer.SupportedDiagnostics; }, cancellationToken);

                return supportedDiagnostics;
            });

            return (ImmutableArray<DiagnosticDescriptor>)descriptors;
        }
    }
}<|MERGE_RESOLUTION|>--- conflicted
+++ resolved
@@ -64,7 +64,6 @@
             DiagnosticAnalyzer analyzer,
             HostSessionStartAnalysisScope sessionScope,
             Compilation compilation,
-            Action<Diagnostic> addDiagnostic,
             AnalyzerOptions analyzerOptions,
             Func<Exception, DiagnosticAnalyzer, bool> continueOnAnalyzerException,
             CancellationToken cancellationToken)
@@ -72,7 +71,7 @@
             try
             {
                 return await GetCompilationAnalysisScopeCoreAsync(analyzer, sessionScope,
-                    compilation, addDiagnostic, analyzerOptions, continueOnAnalyzerException, cancellationToken).ConfigureAwait(false);
+                    compilation, analyzerOptions, continueOnAnalyzerException, cancellationToken).ConfigureAwait(false);
             }
             catch (OperationCanceledException)
             {
@@ -84,7 +83,7 @@
 
                 cancellationToken.ThrowIfCancellationRequested();
                 return await GetCompilationAnalysisScopeAsync(analyzer, sessionScope,
-                    compilation, addDiagnostic, analyzerOptions, continueOnAnalyzerException, cancellationToken).ConfigureAwait(false);
+                    compilation, analyzerOptions, continueOnAnalyzerException, cancellationToken).ConfigureAwait(false);
 
             }
         }
@@ -106,19 +105,16 @@
 
             var callback = new ConditionalWeakTable<DiagnosticAnalyzer, Task<HostSessionStartAnalysisScope>>.CreateValueCallback(getTask);
             return _sessionScopeMap.GetValue(analyzer, callback);
-<<<<<<< HEAD
-=======
         }
 
         private async Task<HostSessionStartAnalysisScope> GetSessionAnalysisScopeAsync(
             DiagnosticAnalyzer analyzer,
-            Action<Diagnostic> addDiagnostic,
             Func<Exception, DiagnosticAnalyzer, bool> continueOnAnalyzerException,
             CancellationToken cancellationToken)
         {
             try
             {
-                return await GetSessionAnalysisScopeCoreAsync(analyzer, addDiagnostic, continueOnAnalyzerException, cancellationToken).ConfigureAwait(false);
+                return await GetSessionAnalysisScopeCoreAsync(analyzer, continueOnAnalyzerException, cancellationToken).ConfigureAwait(false);
             }
             catch (OperationCanceledException)
             {
@@ -127,9 +123,8 @@
                 _sessionScopeMap.Remove(analyzer);
 
                 cancellationToken.ThrowIfCancellationRequested();
-                return await GetSessionAnalysisScopeAsync(analyzer, addDiagnostic, continueOnAnalyzerException, cancellationToken).ConfigureAwait(false);
+                return await GetSessionAnalysisScopeAsync(analyzer, continueOnAnalyzerException, cancellationToken).ConfigureAwait(false);
             }
->>>>>>> 8b4a0a08
         }
 
         /// <summary>
