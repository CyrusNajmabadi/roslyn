﻿// Licensed to the .NET Foundation under one or more agreements.
// The .NET Foundation licenses this file to you under the MIT license.
// See the LICENSE file in the project root for more information.

#nullable disable

using System;
using System.Collections.Generic;
using System.Collections.Immutable;
using System.Linq;
using Roslyn.Test.Utilities;
using Microsoft.CodeAnalysis.Emit;

namespace Microsoft.CodeAnalysis.CSharp.Test.Utilities
{
    public static class TestOptions
    {
        public static readonly CSharpParseOptions Regular = new CSharpParseOptions(kind: SourceCodeKind.Regular, documentationMode: DocumentationMode.Parse);
        public static readonly CSharpParseOptions Script = Regular.WithKind(SourceCodeKind.Script);
<<<<<<< HEAD
=======
        public static readonly CSharpParseOptions Regular1 = Regular.WithLanguageVersion(LanguageVersion.CSharp1);
>>>>>>> 4b579bbe
        public static readonly CSharpParseOptions Regular2 = Regular.WithLanguageVersion(LanguageVersion.CSharp2);
        public static readonly CSharpParseOptions Regular3 = Regular.WithLanguageVersion(LanguageVersion.CSharp3);
        public static readonly CSharpParseOptions Regular4 = Regular.WithLanguageVersion(LanguageVersion.CSharp4);
        public static readonly CSharpParseOptions Regular5 = Regular.WithLanguageVersion(LanguageVersion.CSharp5);
        public static readonly CSharpParseOptions Regular6 = Regular.WithLanguageVersion(LanguageVersion.CSharp6);
        public static readonly CSharpParseOptions Regular7 = Regular.WithLanguageVersion(LanguageVersion.CSharp7);
        public static readonly CSharpParseOptions Regular7_1 = Regular.WithLanguageVersion(LanguageVersion.CSharp7_1);
        public static readonly CSharpParseOptions Regular7_2 = Regular.WithLanguageVersion(LanguageVersion.CSharp7_2);
        public static readonly CSharpParseOptions Regular7_3 = Regular.WithLanguageVersion(LanguageVersion.CSharp7_3);
        public static readonly CSharpParseOptions RegularDefault = Regular.WithLanguageVersion(LanguageVersion.Default);

        /// <summary>
        /// Usages of <see cref="TestOptions.RegularNext"/> and <see cref="LanguageVersion.CSharp11"/>
        /// will be replaced with TestOptions.RegularN and LanguageVersion.CSharpN when language version N is introduced.
        /// </summary>
        public static readonly CSharpParseOptions RegularNext = Regular.WithLanguageVersion(LanguageVersion.Preview);

        public static readonly CSharpParseOptions RegularPreview = Regular.WithLanguageVersion(LanguageVersion.Preview);
        public static readonly CSharpParseOptions Regular8 = Regular.WithLanguageVersion(LanguageVersion.CSharp8);
        public static readonly CSharpParseOptions Regular9 = Regular.WithLanguageVersion(LanguageVersion.CSharp9);
        public static readonly CSharpParseOptions Regular10 = Regular.WithLanguageVersion(LanguageVersion.CSharp10);
        public static readonly CSharpParseOptions Regular11 = Regular.WithLanguageVersion(LanguageVersion.CSharp11);
        public static readonly CSharpParseOptions RegularWithDocumentationComments = Regular.WithDocumentationMode(DocumentationMode.Diagnose);
        public static readonly CSharpParseOptions RegularWithLegacyStrongName = Regular.WithFeature("UseLegacyStrongNameProvider");
        public static readonly CSharpParseOptions WithoutImprovedOverloadCandidates = Regular.WithLanguageVersion(MessageID.IDS_FeatureImprovedOverloadCandidates.RequiredVersion() - 1);
        public static readonly CSharpParseOptions WithCovariantReturns = Regular.WithLanguageVersion(MessageID.IDS_FeatureCovariantReturnsForOverrides.RequiredVersion());
        public static readonly CSharpParseOptions WithoutCovariantReturns = Regular.WithLanguageVersion(LanguageVersion.CSharp8);

        public static readonly CSharpParseOptions RegularWithExtendedPartialMethods = RegularPreview;
        public static readonly CSharpParseOptions RegularWithFileScopedNamespaces = Regular.WithLanguageVersion(MessageID.IDS_FeatureFileScopedNamespace.RequiredVersion());

        private static readonly SmallDictionary<string, string> s_experimentalFeatures = new SmallDictionary<string, string> { };
        public static readonly CSharpParseOptions ExperimentalParseOptions =
            new CSharpParseOptions(kind: SourceCodeKind.Regular, documentationMode: DocumentationMode.None, languageVersion: LanguageVersion.Preview).WithFeatures(s_experimentalFeatures);

        // Enable pattern-switch translation even for switches that use no new syntax. This is used
        // to help ensure compatibility of the semantics of the new switch binder with the old switch
        // binder, so that we may eliminate the old one in the future.
        public static readonly CSharpParseOptions Regular6WithV7SwitchBinder = Regular6.WithFeatures(new Dictionary<string, string>() { { "testV7SwitchBinder", "true" } });

        public static readonly CSharpParseOptions RegularWithoutRecursivePatterns = Regular7_3;
        public static readonly CSharpParseOptions RegularWithRecursivePatterns = Regular8;
        public static readonly CSharpParseOptions RegularWithoutPatternCombinators = Regular8;
        public static readonly CSharpParseOptions RegularWithPatternCombinators = RegularPreview;
        public static readonly CSharpParseOptions RegularWithExtendedPropertyPatterns = RegularPreview;
        public static readonly CSharpParseOptions RegularWithListPatterns = RegularPreview;

        public static readonly CSharpCompilationOptions ReleaseDll = CreateTestOptions(OutputKind.DynamicallyLinkedLibrary, OptimizationLevel.Release);
        public static readonly CSharpCompilationOptions ReleaseExe = CreateTestOptions(OutputKind.ConsoleApplication, OptimizationLevel.Release);

        public static readonly CSharpCompilationOptions ReleaseDebugDll = ReleaseDll.WithDebugPlusMode(true);

        public static readonly CSharpCompilationOptions ReleaseDebugExe = ReleaseExe.WithDebugPlusMode(true);

        public static readonly CSharpCompilationOptions DebugDll = CreateTestOptions(OutputKind.DynamicallyLinkedLibrary, OptimizationLevel.Debug);
        public static readonly CSharpCompilationOptions DebugExe = CreateTestOptions(OutputKind.ConsoleApplication, OptimizationLevel.Debug);

        public static readonly CSharpCompilationOptions DebugDllThrowing = DebugDll.WithMetadataReferenceResolver(new ThrowingMetadataReferenceResolver());
        public static readonly CSharpCompilationOptions DebugExeThrowing = DebugExe.WithMetadataReferenceResolver(new ThrowingMetadataReferenceResolver());

        public static readonly CSharpCompilationOptions ReleaseWinMD = CreateTestOptions(OutputKind.WindowsRuntimeMetadata, OptimizationLevel.Release);
        public static readonly CSharpCompilationOptions DebugWinMD = CreateTestOptions(OutputKind.WindowsRuntimeMetadata, OptimizationLevel.Debug);

        public static readonly CSharpCompilationOptions ReleaseModule = CreateTestOptions(OutputKind.NetModule, OptimizationLevel.Release);
        public static readonly CSharpCompilationOptions DebugModule = CreateTestOptions(OutputKind.NetModule, OptimizationLevel.Debug);

        public static readonly CSharpCompilationOptions UnsafeReleaseDll = ReleaseDll.WithAllowUnsafe(true);
        public static readonly CSharpCompilationOptions UnsafeReleaseExe = ReleaseExe.WithAllowUnsafe(true);

        public static readonly CSharpCompilationOptions UnsafeDebugDll = DebugDll.WithAllowUnsafe(true);
        public static readonly CSharpCompilationOptions UnsafeDebugExe = DebugExe.WithAllowUnsafe(true);

        public static readonly CSharpCompilationOptions SigningReleaseDll = ReleaseDll.WithStrongNameProvider(SigningTestHelpers.DefaultDesktopStrongNameProvider);
        public static readonly CSharpCompilationOptions SigningReleaseExe = ReleaseExe.WithStrongNameProvider(SigningTestHelpers.DefaultDesktopStrongNameProvider);
        public static readonly CSharpCompilationOptions SigningReleaseModule = ReleaseModule.WithStrongNameProvider(SigningTestHelpers.DefaultDesktopStrongNameProvider);
        public static readonly CSharpCompilationOptions SigningDebugDll = DebugDll.WithStrongNameProvider(SigningTestHelpers.DefaultDesktopStrongNameProvider);

        public static readonly EmitOptions NativePdbEmit = EmitOptions.Default.WithDebugInformationFormat(DebugInformationFormat.Pdb);

        public static CSharpParseOptions WithStrictFeature(this CSharpParseOptions options)
        {
            return options.WithFeatures(options.Features.Concat(new[] { new KeyValuePair<string, string>("strict", "true") }));
        }

        public static CSharpParseOptions WithPEVerifyCompatFeature(this CSharpParseOptions options)
        {
            return options.WithFeatures(options.Features.Concat(new[] { new KeyValuePair<string, string>("peverify-compat", "true") }));
        }

        public static CSharpParseOptions WithLocalFunctionsFeature(this CSharpParseOptions options)
        {
            return options;
        }

        public static CSharpParseOptions WithRefsFeature(this CSharpParseOptions options)
        {
            return options;
        }

        public static CSharpParseOptions WithTuplesFeature(this CSharpParseOptions options)
        {
            return options;
        }

        public static CSharpParseOptions WithNullablePublicOnly(this CSharpParseOptions options)
        {
            return options.WithFeature("nullablePublicOnly");
        }

        public static CSharpParseOptions WithNoRefSafetyRulesAttribute(this CSharpParseOptions options)
        {
            return options.WithFeature("noRefSafetyRulesAttribute");
        }

        public static CSharpParseOptions WithFeature(this CSharpParseOptions options, string feature, string value = "true")
        {
            return options.WithFeatures(options.Features.Concat(new[] { new KeyValuePair<string, string>(feature, value) }));
        }

        internal static CSharpParseOptions WithExperimental(this CSharpParseOptions options, params MessageID[] features)
        {
            if (features.Length == 0)
            {
                throw new InvalidOperationException("Need at least one feature to enable");
            }

            var list = new List<KeyValuePair<string, string>>();
            foreach (var feature in features)
            {
                var name = feature.RequiredFeature();
                if (name == null)
                {
                    throw new InvalidOperationException($"{feature} is not a valid experimental feature");
                }
                list.Add(new KeyValuePair<string, string>(name, "true"));
            }

            return options.WithFeatures(options.Features.Concat(list));
        }

        public static CSharpCompilationOptions WithSpecificDiagnosticOptions(this CSharpCompilationOptions options, string key, ReportDiagnostic value)
        {
            return options.WithSpecificDiagnosticOptions(ImmutableDictionary<string, ReportDiagnostic>.Empty.Add(key, value));
        }

        public static CSharpCompilationOptions WithSpecificDiagnosticOptions(this CSharpCompilationOptions options, string key1, string key2, ReportDiagnostic value)
        {
            return options.WithSpecificDiagnosticOptions(ImmutableDictionary<string, ReportDiagnostic>.Empty.Add(key1, value).Add(key2, value));
        }

        /// <summary>
        /// Create <see cref="CSharpCompilationOptions"/> with the maximum warning level.
        /// </summary>
        /// <param name="outputKind">The output kind of the created compilation options.</param>
        /// <param name="optimizationLevel">The optimization level of the created compilation options.</param>
        /// <param name="allowUnsafe">A boolean specifying whether to allow unsafe code. Defaults to false.</param>
        /// <returns>A CSharpCompilationOptions with the specified <paramref name="outputKind"/>, <paramref name="optimizationLevel"/>, and <paramref name="allowUnsafe"/>.</returns>
        internal static CSharpCompilationOptions CreateTestOptions(OutputKind outputKind, OptimizationLevel optimizationLevel, bool allowUnsafe = false)
            => new CSharpCompilationOptions(outputKind, optimizationLevel: optimizationLevel, warningLevel: Diagnostic.MaxWarningLevel, allowUnsafe: allowUnsafe);
    }
}
<|MERGE_RESOLUTION|>--- conflicted
+++ resolved
@@ -17,10 +17,7 @@
     {
         public static readonly CSharpParseOptions Regular = new CSharpParseOptions(kind: SourceCodeKind.Regular, documentationMode: DocumentationMode.Parse);
         public static readonly CSharpParseOptions Script = Regular.WithKind(SourceCodeKind.Script);
-<<<<<<< HEAD
-=======
         public static readonly CSharpParseOptions Regular1 = Regular.WithLanguageVersion(LanguageVersion.CSharp1);
->>>>>>> 4b579bbe
         public static readonly CSharpParseOptions Regular2 = Regular.WithLanguageVersion(LanguageVersion.CSharp2);
         public static readonly CSharpParseOptions Regular3 = Regular.WithLanguageVersion(LanguageVersion.CSharp3);
         public static readonly CSharpParseOptions Regular4 = Regular.WithLanguageVersion(LanguageVersion.CSharp4);
