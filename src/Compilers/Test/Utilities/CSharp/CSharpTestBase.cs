﻿// Copyright (c) Microsoft.  All Rights Reserved.  Licensed under the Apache License, Version 2.0.  See License.txt in the project root for license information.

using System;
using System.Collections.Generic;
using System.Collections.Immutable;
using System.Diagnostics;
using System.Globalization;
using System.IO;
using System.Linq;
using System.Reflection.Emit;
using System.Reflection.Metadata;
using System.Reflection.Metadata.Ecma335;
using System.Text;
using System.Threading;
using Microsoft.CodeAnalysis.CodeGen;
using Microsoft.CodeAnalysis.CSharp.Symbols;
using Microsoft.CodeAnalysis.CSharp.Symbols.Metadata.PE;
using Microsoft.CodeAnalysis.Emit;
using Microsoft.CodeAnalysis.Operations;
using Microsoft.CodeAnalysis.Test.Utilities;
using Microsoft.CodeAnalysis.Text;
using Microsoft.Metadata.Tools;
using Roslyn.Test.Utilities;
using Roslyn.Utilities;
using Xunit;

namespace Microsoft.CodeAnalysis.CSharp.Test.Utilities
{
    public abstract class CSharpTestBase : CommonTestBase
    {
        internal CompilationVerifier CompileAndVerifyWithMscorlib40(
            CSharpTestSource source,
            IEnumerable<MetadataReference> references = null,
            IEnumerable<ResourceDescription> manifestResources = null,
            IEnumerable<ModuleData> dependencies = null,
            Action<ModuleSymbol> sourceSymbolValidator = null,
            Action<PEAssembly> assemblyValidator = null,
            Action<ModuleSymbol> symbolValidator = null,
            SignatureDescription[] expectedSignatures = null,
            string expectedOutput = null,
            int? expectedReturnCode = null,
            string[] args = null,
            CSharpCompilationOptions options = null,
            CSharpParseOptions parseOptions = null,
            EmitOptions emitOptions = null,
            Verification verify = Verification.Passes) => 
            CompileAndVerify(
                source,
                references,
                manifestResources,
                dependencies,
                sourceSymbolValidator,
                assemblyValidator,
                symbolValidator,
                expectedSignatures,
                expectedOutput,
                expectedReturnCode,
                args,
                options,
                parseOptions,
                emitOptions,
                TargetFramework.Mscorlib40,
                verify);

        internal CompilationVerifier CompileAndVerifyWithMscorlib46(
            CSharpTestSource source,
            IEnumerable<MetadataReference> references = null,
            IEnumerable<ResourceDescription> manifestResources = null,
            IEnumerable<ModuleData> dependencies = null,
            Action<ModuleSymbol> sourceSymbolValidator = null,
            Action<PEAssembly> assemblyValidator = null,
            Action<ModuleSymbol> symbolValidator = null,
            SignatureDescription[] expectedSignatures = null,
            string expectedOutput = null,
            int? expectedReturnCode = null,
            string[] args = null,
            CSharpCompilationOptions options = null,
            CSharpParseOptions parseOptions = null,
            EmitOptions emitOptions = null,
            Verification verify = Verification.Passes) => 
            CompileAndVerify(
                source,
                references,
                manifestResources,
                dependencies,
                sourceSymbolValidator,
                assemblyValidator,
                symbolValidator,
                expectedSignatures,
                expectedOutput,
                expectedReturnCode,
                args,
                options,
                parseOptions,
                emitOptions,
                TargetFramework.Mscorlib46,
                verify);

        internal CompilationVerifier CompileAndVerifyWithWinRt(
            CSharpTestSource source,
            IEnumerable<MetadataReference> references = null,
            IEnumerable<ResourceDescription> manifestResources = null,
            IEnumerable<ModuleData> dependencies = null,
            Action<ModuleSymbol> sourceSymbolValidator = null,
            Action<PEAssembly> assemblyValidator = null,
            Action<ModuleSymbol> symbolValidator = null,
            SignatureDescription[] expectedSignatures = null,
            string expectedOutput = null,
            int? expectedReturnCode = null,
            string[] args = null,
            CSharpCompilationOptions options = null,
            CSharpParseOptions parseOptions = null,
            EmitOptions emitOptions = null,
            Verification verify = Verification.Passes) => 
            CompileAndVerify(
                source,
                references,
                manifestResources,
                dependencies,
                sourceSymbolValidator,
                assemblyValidator,
                symbolValidator,
                expectedSignatures,
                expectedOutput,
                expectedReturnCode,
                args,
                options,
                parseOptions,
                emitOptions,
                TargetFramework.WinRT,
                verify);

        internal CompilationVerifier CompileAndVerifyWithCSharp(
            CSharpTestSource source,
            IEnumerable<MetadataReference> references = null,
            IEnumerable<ResourceDescription> manifestResources = null,
            IEnumerable<ModuleData> dependencies = null,
            Action<ModuleSymbol> sourceSymbolValidator = null,
            Action<PEAssembly> assemblyValidator = null,
            Action<ModuleSymbol> symbolValidator = null,
            SignatureDescription[] expectedSignatures = null,
            string expectedOutput = null,
            int? expectedReturnCode = null,
            string[] args = null,
            CSharpCompilationOptions options = null,
            CSharpParseOptions parseOptions = null,
            EmitOptions emitOptions = null,
            Verification verify = Verification.Passes) => 
            CompileAndVerify(
                source,
                references,
                manifestResources,
                dependencies,
                sourceSymbolValidator,
                assemblyValidator,
                symbolValidator,
                expectedSignatures,
                expectedOutput,
                expectedReturnCode,
                args,
                options,
                parseOptions,
                emitOptions,
                TargetFramework.StandardAndCSharp,
                verify);

        internal CompilationVerifier CompileAndVerify(
            CSharpTestSource source,
            IEnumerable<MetadataReference> references = null,
            IEnumerable<ResourceDescription> manifestResources = null,
            IEnumerable<ModuleData> dependencies = null,
            Action<ModuleSymbol> sourceSymbolValidator = null,
            Action<PEAssembly> assemblyValidator = null,
            Action<ModuleSymbol> symbolValidator = null,
            SignatureDescription[] expectedSignatures = null,
            string expectedOutput = null,
            int? expectedReturnCode = null,
            string[] args = null,
            CSharpCompilationOptions options = null,
            CSharpParseOptions parseOptions = null,
            EmitOptions emitOptions = null,
            TargetFramework targetFramework = TargetFramework.Standard,
            Verification verify = Verification.Passes)
        {
            options = options ?? TestOptions.ReleaseDll.WithOutputKind((expectedOutput != null) ? OutputKind.ConsoleApplication : OutputKind.DynamicallyLinkedLibrary);
            var compilation = CreateCompilation(source, references, options, parseOptions, targetFramework, assemblyName: GetUniqueName());
            return CompileAndVerify(
                compilation,
                manifestResources,
                dependencies,
                sourceSymbolValidator,
                assemblyValidator,
                symbolValidator,
                expectedSignatures,
                expectedOutput,
                expectedReturnCode,
                args,
                emitOptions,
                verify);
        }

        internal CompilationVerifier CompileAndVerify(
            Compilation compilation,
            IEnumerable<ResourceDescription> manifestResources = null,
            IEnumerable<ModuleData> dependencies = null,
            Action<ModuleSymbol> sourceSymbolValidator = null,
            Action<PEAssembly> validator = null,
            Action<ModuleSymbol> symbolValidator = null,
            SignatureDescription[] expectedSignatures = null,
            string expectedOutput = null,
            int? expectedReturnCode = null,
            string[] args = null,
            EmitOptions emitOptions = null,
            Verification verify = Verification.Passes)
        {
            Action<IModuleSymbol> translate(Action<ModuleSymbol> action)
            {
                if (action != null)
                {
                    return (m) => action((ModuleSymbol)m);
                }
                else
                {
                    return null;
                }
            }

            return CompileAndVerifyCommon(
                compilation,
                manifestResources,
                dependencies,
                translate(sourceSymbolValidator),
                validator,
                translate(symbolValidator),
                expectedSignatures,
                expectedOutput,
                expectedReturnCode,
                args,
                emitOptions,
                verify);
        }

        protected override CompilationOptions CompilationOptionsReleaseDll
        {
            get { return TestOptions.ReleaseDll; }
        }

        #region SyntaxTree Factories

        public static SyntaxTree Parse(string text, string filename = "", CSharpParseOptions options = null)
        {
            if ((object)options == null)
            {
                options = TestOptions.Regular;
            }

            var stringText = StringText.From(text, Encoding.UTF8);
            return CheckSerializable(SyntaxFactory.ParseSyntaxTree(stringText, options, filename));
        }

        private static SyntaxTree CheckSerializable(SyntaxTree tree)
        {
            var stream = new MemoryStream();
            var root = tree.GetRoot();
            root.SerializeTo(stream);
            stream.Position = 0;
            var deserializedRoot = CSharpSyntaxNode.DeserializeFrom(stream);
            return tree;
        }

        public static SyntaxTree[] Parse(IEnumerable<string> sources, CSharpParseOptions options = null)
        {
            if (sources == null || !sources.Any())
            {
                return new SyntaxTree[] { };
            }

            return Parse(options, sources.ToArray());
        }

        public static SyntaxTree[] Parse(CSharpParseOptions options = null, params string[] sources)
        {
            if (sources == null || (sources.Length == 1 && null == sources[0]))
            {
                return new SyntaxTree[] { };
            }

            return sources.Select(src => Parse(src, options: options)).ToArray();
        }

        public static SyntaxTree ParseWithRoundTripCheck(string text, CSharpParseOptions options = null)
        {
            var tree = Parse(text, options: options);
            var parsedText = tree.GetRoot();
            // we validate the text roundtrips
            Assert.Equal(text, parsedText.ToFullString());
            return tree;
        }

        #endregion

        #region Compilation Factories

        public static CSharpCompilation CreateCompilationWithIL(
            CSharpTestSource source,
            string ilSource,
            IEnumerable<MetadataReference> references = null,
            CSharpCompilationOptions options = null,
            bool appendDefaultHeader = true) => CreateCompilationWithILAndMscorlib40(source, ilSource, TargetFramework.Standard, references, options, appendDefaultHeader);

        public static CSharpCompilation CreateCompilationWithILAndMscorlib40(
            CSharpTestSource source,
            string ilSource,
            TargetFramework targetFramework = TargetFramework.Mscorlib40,
            IEnumerable<MetadataReference> references = null,
            CSharpCompilationOptions options = null,
            bool appendDefaultHeader = true)
        {
            MetadataReference ilReference = CompileIL(ilSource, appendDefaultHeader);
            var allReferences = TargetFrameworkUtil.GetReferences(targetFramework, references).Add(ilReference);
            return CreateEmptyCompilation(source, allReferences, options);
        }

        public static CSharpCompilation CreateCompilationWithMscorlib40(
            CSharpTestSource source,
            IEnumerable<MetadataReference> references = null,
            CSharpCompilationOptions options = null,
            CSharpParseOptions parseOptions = null,
            string assemblyName = "",
            string sourceFileName = "") => CreateCompilation(source, references, options, parseOptions, TargetFramework.Mscorlib40, assemblyName, sourceFileName);

        public static CSharpCompilation CreateCompilationWithMscorlib45(
            CSharpTestSource source,
            IEnumerable<MetadataReference> references = null,
            CSharpCompilationOptions options = null,
            CSharpParseOptions parseOptions = null,
            string assemblyName = "",
            string sourceFileName = "") => CreateCompilation(source, references, options, parseOptions, TargetFramework.Mscorlib45, assemblyName, sourceFileName);

        public static CSharpCompilation CreateCompilationWithMscorlib46(
            CSharpTestSource source,
            IEnumerable<MetadataReference> references = null,
            CSharpCompilationOptions options = null,
            CSharpParseOptions parseOptions = null,
            string assemblyName = "",
            string sourceFileName = "") => CreateCompilation(source, references, options, parseOptions, TargetFramework.Mscorlib46, assemblyName, sourceFileName);

        public static CSharpCompilation CreateCompilationWithWinRT(
            CSharpTestSource source,
            IEnumerable<MetadataReference> references = null,
            CSharpCompilationOptions options = null,
            CSharpParseOptions parseOptions = null,
            string assemblyName = "",
            string sourceFileName = "") => CreateCompilation(source, references, options, parseOptions, TargetFramework.WinRT, assemblyName, sourceFileName);

        public static CSharpCompilation CreateCompilationWithMscorlib45AndCSharp(
            CSharpTestSource source,
            IEnumerable<MetadataReference> references = null,
            CSharpCompilationOptions options = null,
            CSharpParseOptions parseOptions = null,
            string assemblyName = "",
            string sourceFileName = "") => CreateCompilation(source, references, options, parseOptions, TargetFramework.Mscorlib45AndCSharp, assemblyName, sourceFileName);

        public static CSharpCompilation CreateCompilationWithMscorlib40AndSystemCore(
            CSharpTestSource source,
            IEnumerable<MetadataReference> references = null,
            CSharpCompilationOptions options = null,
            CSharpParseOptions parseOptions = null,
            string assemblyName = "",
            string sourceFileName = "") => CreateCompilation(source, references, options, parseOptions, TargetFramework.Mscorlib40AndSystemCore, assemblyName, sourceFileName);

        public static CSharpCompilation CreateCompilationWithCSharp(
            CSharpTestSource source,
            IEnumerable<MetadataReference> references = null,
            CSharpCompilationOptions options = null,
            CSharpParseOptions parseOptions = null,
            string assemblyName = "",
            string sourceFileName = "") => CreateCompilation(source, references, options, parseOptions, TargetFramework.StandardAndCSharp, assemblyName, sourceFileName);

        public static CSharpCompilation CreateCompilationWithMscorlib40AndDocumentationComments(
            CSharpTestSource source,
            IEnumerable<MetadataReference> references = null,
            CSharpCompilationOptions options = null,
            CSharpParseOptions parseOptions = null,
            string assemblyName = "",
            string sourceFileName = "")
        {
            parseOptions = parseOptions != null ? parseOptions.WithDocumentationMode(DocumentationMode.Diagnose) : TestOptions.RegularWithDocumentationComments;
            options = (options ?? TestOptions.ReleaseDll).WithXmlReferenceResolver(XmlFileResolver.Default);
            return CreateCompilation(source, references, options, parseOptions, TargetFramework.Mscorlib40, assemblyName, sourceFileName);
        }

        public static CSharpCompilation CreateCompilation(
            CSharpTestSource source,
            IEnumerable<MetadataReference> references = null,
            CSharpCompilationOptions options = null,
            CSharpParseOptions parseOptions = null,
            TargetFramework targetFramework = TargetFramework.Standard,
            string assemblyName = "",
            string sourceFileName = "") => CreateEmptyCompilation(source, TargetFrameworkUtil.GetReferences(targetFramework, references), options, parseOptions, assemblyName, sourceFileName);

        public static CSharpCompilation CreateEmptyCompilation(
            CSharpTestSource source,
            IEnumerable<MetadataReference> references = null,
            CSharpCompilationOptions options = null,
            CSharpParseOptions parseOptions = null,
            string assemblyName = "",
            string sourceFileName = "")
        {
            if (options == null)
            {
                options = TestOptions.ReleaseDll;
            }

            // Using single-threaded build if debugger attached, to simplify debugging.
            if (Debugger.IsAttached)
            {
                options = options.WithConcurrentBuild(false);
            }

            Func<CSharpCompilation> createCompilationLambda = () => CSharpCompilation.Create(
                assemblyName == "" ? GetUniqueName() : assemblyName,
                source.GetSyntaxTrees(parseOptions, sourceFileName),
                references,
                options);
            CompilationExtensions.ValidateIOperations(createCompilationLambda);
            return createCompilationLambda();
        }

        public static CSharpCompilation CreateCompilation(
            AssemblyIdentity identity,
            string[] source,
            MetadataReference[] references,
            CSharpCompilationOptions options = null,
            CSharpParseOptions parseOptions = null)
        {
            var trees = (source == null) ? null : source.Select(s => Parse(s, options: parseOptions)).ToArray();
            Func<CSharpCompilation> createCompilationLambda = () => CSharpCompilation.Create(identity.Name, options: options ?? TestOptions.ReleaseDll, references: references, syntaxTrees: trees);

            CompilationExtensions.ValidateIOperations(createCompilationLambda);
            var c = createCompilationLambda();
            Assert.NotNull(c.Assembly); // force creation of SourceAssemblySymbol

            ((SourceAssemblySymbol)c.Assembly).lazyAssemblyIdentity = identity;
            return c;
        }

        public static CSharpCompilation CreateSubmissionWithExactReferences(
           string source,
           IEnumerable<MetadataReference> references = null,
           CSharpCompilationOptions options = null,
           CSharpParseOptions parseOptions = null,
           CSharpCompilation previous = null,
           Type returnType = null,
           Type hostObjectType = null)
        {
            Func<CSharpCompilation> createCompilationLambda = () => CSharpCompilation.CreateScriptCompilation(
                GetUniqueName(),
                references: references,
                options: options,
                syntaxTree: Parse(source, options: parseOptions ?? TestOptions.Script),
                previousScriptCompilation: previous,
                returnType: returnType,
                globalsType: hostObjectType);
            CompilationExtensions.ValidateIOperations(createCompilationLambda);
            return createCompilationLambda();
        }

        private static ImmutableArray<MetadataReference> s_scriptRefs = ImmutableArray.Create(MscorlibRef_v4_0_30316_17626);

        public static CSharpCompilation CreateSubmission(
           string code,
           IEnumerable<MetadataReference> references = null,
           CSharpCompilationOptions options = null,
           CSharpParseOptions parseOptions = null,
           CSharpCompilation previous = null,
           Type returnType = null,
           Type hostObjectType = null)
        {
            Func<CSharpCompilation> createCompilationLambda = () => CSharpCompilation.CreateScriptCompilation(
                GetUniqueName(),
                references: (references != null) ? s_scriptRefs.Concat(references) : s_scriptRefs,
                options: options,
                syntaxTree: Parse(code, options: parseOptions ?? TestOptions.Script),
                previousScriptCompilation: previous,
                returnType: returnType,
                globalsType: hostObjectType);
            CompilationExtensions.ValidateIOperations(createCompilationLambda);
            return createCompilationLambda();
        }

        public CompilationVerifier CompileWithCustomILSource(string cSharpSource, string ilSource, Action<CSharpCompilation> compilationVerifier = null, bool importInternals = true, string expectedOutput = null, TargetFramework targetFramework = TargetFramework.Standard)
        {
            var compilationOptions = (expectedOutput != null) ? TestOptions.ReleaseExe : TestOptions.ReleaseDll;

            if (importInternals)
            {
                compilationOptions = compilationOptions.WithMetadataImportOptions(MetadataImportOptions.Internal);
            }

            if (ilSource == null)
            {
                var c = CreateCompilation(cSharpSource, options: compilationOptions, targetFramework: targetFramework);
                return CompileAndVerify(c, expectedOutput: expectedOutput);
            }

            MetadataReference reference = CreateMetadataReferenceFromIlSource(ilSource);

            var compilation = CreateCompilation(cSharpSource, new[] { reference }, compilationOptions, targetFramework: targetFramework);
            compilationVerifier?.Invoke(compilation);

            return CompileAndVerify(compilation, expectedOutput: expectedOutput);
        }

        public static MetadataReference CreateMetadataReferenceFromIlSource(string ilSource)
        {
            using (var tempAssembly = IlasmUtilities.CreateTempAssembly(ilSource))
            {
                return MetadataReference.CreateFromImage(ReadFromFile(tempAssembly.Path));
            }
        }

        protected override Compilation GetCompilationForEmit(
            IEnumerable<string> source,
            IEnumerable<MetadataReference> references,
            CompilationOptions options,
            ParseOptions parseOptions)
        {
            var single = new[] { MscorlibRef };
            references = references != null ? single.Concat(references) : single;
            return CreateEmptyCompilation(
                source.ToArray(),
                references: (IEnumerable<MetadataReference>)references,
                options: (CSharpCompilationOptions)options,
                parseOptions: (CSharpParseOptions)parseOptions,
                assemblyName: GetUniqueName());
        }

        /// <summary>
        /// Like CompileAndVerify, but confirms that execution raises an exception.
        /// </summary>
        /// <typeparam name="T">Expected type of the exception.</typeparam>
        /// <param name="source">Program to compile and execute.</param>
        /// <param name="expectedMessage">Ignored if null.</param>
        internal CompilationVerifier CompileAndVerifyException<T>(string source, string expectedMessage = null, bool allowUnsafe = false, Verification verify = Verification.Passes) where T : Exception
        {
            var comp = CreateCompilation(source, options: TestOptions.ReleaseExe.WithAllowUnsafe(allowUnsafe));
            return CompileAndVerifyException<T>(comp, expectedMessage, verify);
        }

        internal CompilationVerifier CompileAndVerifyException<T>(CSharpCompilation comp, string expectedMessage = null, Verification verify = Verification.Passes) where T : Exception
        {
            try
            {
                CompileAndVerify(comp, expectedOutput: "", verify: verify); //need expected output to force execution
                Assert.False(true, string.Format("Expected exception {0}({1})", typeof(T).Name, expectedMessage));
            }
            catch (ExecutionException x)
            {
                var e = x.InnerException;
                Assert.IsType<T>(e);
                if (expectedMessage != null)
                {
                    Assert.Equal(expectedMessage, e.Message);
                }
            }

            return CompileAndVerify(comp, verify: verify);
        }

        protected static List<SyntaxNode> GetSyntaxNodeList(SyntaxTree syntaxTree)
        {
            return GetSyntaxNodeList(syntaxTree.GetRoot(), null);
        }

        protected static List<SyntaxNode> GetSyntaxNodeList(SyntaxNode node, List<SyntaxNode> synList)
        {
            if (synList == null)
                synList = new List<SyntaxNode>();

            synList.Add(node);

            foreach (var child in node.ChildNodesAndTokens())
            {
                if (child.IsNode)
                    synList = GetSyntaxNodeList(child.AsNode(), synList);
            }

            return synList;
        }

        protected static SyntaxNode GetSyntaxNodeForBinding(List<SyntaxNode> synList)
        {
            return GetSyntaxNodeOfTypeForBinding<SyntaxNode>(synList);
        }

        protected const string StartString = "/*<bind>*/";
        protected const string EndString = "/*</bind>*/";

        protected static TNode GetSyntaxNodeOfTypeForBinding<TNode>(List<SyntaxNode> synList) where TNode : SyntaxNode
        {
            foreach (var node in synList.OfType<TNode>())
            {
                string exprFullText = node.ToFullString();
                exprFullText = exprFullText.Trim();

                if (exprFullText.StartsWith(StartString, StringComparison.Ordinal))
                {
                    if (exprFullText.Contains(EndString))
                    {
                        if (exprFullText.EndsWith(EndString, StringComparison.Ordinal))
                        {
                            return node;
                        }
                        else
                        {
                            continue;
                        }
                    }
                    else
                    {
                        return node;
                    }
                }

                if (exprFullText.EndsWith(EndString, StringComparison.Ordinal))
                {
                    if (exprFullText.Contains(StartString))
                    {
                        if (exprFullText.StartsWith(StartString, StringComparison.Ordinal))
                        {
                            return node;
                        }
                        else
                        {
                            continue;
                        }
                    }
                    else
                    {
                        return node;
                    }
                }
            }

            return null;
        }

#endregion

#region Semantic Model Helpers

        public Tuple<TNode, SemanticModel> GetBindingNodeAndModel<TNode>(CSharpCompilation compilation, int treeIndex = 0) where TNode : SyntaxNode
        {
            var node = GetBindingNode<TNode>(compilation, treeIndex);
            return new Tuple<TNode, SemanticModel>(node, compilation.GetSemanticModel(compilation.SyntaxTrees[treeIndex]));
        }

        public Tuple<IList<TNode>, SemanticModel> GetBindingNodesAndModel<TNode>(CSharpCompilation compilation, int treeIndex = 0, int which = -1) where TNode : SyntaxNode
        {
            var nodes = GetBindingNodes<TNode>(compilation, treeIndex, which);
            return new Tuple<IList<TNode>, SemanticModel>(nodes, compilation.GetSemanticModel(compilation.SyntaxTrees[treeIndex]));
        }

        /// <summary>
        /// This method handles one binding text with strong SyntaxNode type
        /// </summary>
        public TNode GetBindingNode<TNode>(CSharpCompilation compilation, int treeIndex = 0) where TNode : SyntaxNode
        {
            Assert.True(compilation.SyntaxTrees.Length > treeIndex, "Compilation has enough trees");
            var tree = compilation.SyntaxTrees[treeIndex];

            const string bindStart = "/*<bind>*/";
            const string bindEnd = "/*</bind>*/";
            return FindBindingNode<TNode>(tree, bindStart, bindEnd);
        }

        /// <summary>
        /// Find multiple binding nodes by looking for pair /*&lt;bind#&gt;*/ &amp; /*&lt;/bind#&gt;*/ in source text
        /// </summary>
        /// <param name="compilation"></param>
        /// <param name="treeIndex">which tree</param>
        /// <param name="which">
        ///     * if which &lt; 0, find ALL wrapped nodes
        ///     * if which &gt;=0, find a specific binding node wrapped by /*&lt;bind#&gt;*/ &amp; /*&lt;/bind#&gt;*/
        ///       e.g. if which = 1, find node wrapped by /*&lt;bind1&gt;*/ &amp; /*&lt;/bind1&gt;*/
        /// </param>
        /// <returns></returns>
        public IList<TNode> GetBindingNodes<TNode>(CSharpCompilation compilation, int treeIndex = 0, int which = -1) where TNode : SyntaxNode
        {
            Assert.True(compilation.SyntaxTrees.Length > treeIndex, "Compilation has enough trees");
            var tree = compilation.SyntaxTrees[treeIndex];

            var nodeList = new List<TNode>();
            string text = tree.GetRoot().ToFullString();

            const string bindStartFmt = "/*<bind{0}>*/";
            const string bindEndFmt = "/*</bind{0}>*/";
            // find all
            if (which < 0)
            {
                // assume tags with number are in increasing order, no jump
                for (byte i = 0; i < 255; i++)
                {
                    var start = String.Format(bindStartFmt, i);
                    var end = String.Format(bindEndFmt, i);

                    var bindNode = FindBindingNode<TNode>(tree, start, end);
                    // done
                    if (bindNode == null)
                        break;

                    nodeList.Add(bindNode);
                }
            }
            else
            {
                var start2 = String.Format(bindStartFmt, which);
                var end2 = String.Format(bindEndFmt, which);

                var bindNode = FindBindingNode<TNode>(tree, start2, end2);
                // done
                if (bindNode != null)
                    nodeList.Add(bindNode);
            }

            return nodeList;
        }

        private static TNode FindBindingNode<TNode>(SyntaxTree tree, string startTag, string endTag) where TNode : SyntaxNode
        {
            // =================
            // Get Binding Text
            string text = tree.GetRoot().ToFullString();
            int start = text.IndexOf(startTag, StringComparison.Ordinal);
            if (start < 0)
                return null;

            start += startTag.Length;
            int end = text.IndexOf(endTag, StringComparison.Ordinal);
            Assert.True(end > start, "Bind Pos: end > start");
            // get rid of white spaces if any
            var bindText = text.Substring(start, end - start).Trim();
            if (String.IsNullOrWhiteSpace(bindText))
                return null;

            // =================
            // Get Binding Node
            var node = tree.GetRoot().FindToken(start).Parent;
            while ((node != null && node.ToString() != bindText))
            {
                node = node.Parent;
            }
            // =================
            // Get Binding Node with match node type
            if (node != null)
            {
                while ((node as TNode) == null)
                {
                    if (node.Parent != null && node.Parent.ToString() == bindText)
                    {
                        node = node.Parent;
                    }
                    else
                    {
                        break;
                    }
                }
            }

            Assert.NotNull(node); // If this trips, then node  wasn't found
            Assert.IsAssignableFrom(typeof(TNode), node);
            Assert.Equal(bindText, node.ToString());
            return ((TNode)node);
        }
#endregion

#region Attributes

        internal IEnumerable<string> GetAttributeNames(ImmutableArray<SynthesizedAttributeData> attributes)
        {
            return attributes.Select(a => a.AttributeClass.Name);
        }

        internal IEnumerable<string> GetAttributeNames(ImmutableArray<CSharpAttributeData> attributes)
        {
            return attributes.Select(a => a.AttributeClass.Name);
        }

        internal IEnumerable<string> GetAttributeStrings(ImmutableArray<CSharpAttributeData> attributes)
        {
            return attributes.Select(a => a.ToString());
        }

#endregion

#region Documentation Comments

        internal static string GetDocumentationCommentText(CSharpCompilation compilation, params DiagnosticDescription[] expectedDiagnostics)
        {
            return GetDocumentationCommentText(compilation, outputName: null, filterTree: null, ensureEnglishUICulture: true, expectedDiagnostics: expectedDiagnostics);
        }

        internal static string GetDocumentationCommentText(CSharpCompilation compilation, bool ensureEnglishUICulture, params DiagnosticDescription[] expectedDiagnostics)
        {
            return GetDocumentationCommentText(compilation, outputName: null, filterTree: null, ensureEnglishUICulture: ensureEnglishUICulture, expectedDiagnostics: expectedDiagnostics);
        }

        internal static string GetDocumentationCommentText(CSharpCompilation compilation, string outputName = null, SyntaxTree filterTree = null, TextSpan? filterSpanWithinTree = null, bool ensureEnglishUICulture = false, params DiagnosticDescription[] expectedDiagnostics)
        {
            using (MemoryStream stream = new MemoryStream())
            {
                DiagnosticBag diagnostics = DiagnosticBag.GetInstance();
                CultureInfo saveUICulture = null;

                if (ensureEnglishUICulture)
                {
                    var preferred = EnsureEnglishUICulture.PreferredOrNull;

                    if (preferred == null)
                    {
                        ensureEnglishUICulture = false;
                    }
                    else
                    {
                        saveUICulture = CultureInfo.CurrentUICulture;
                        CultureInfo.CurrentUICulture = preferred;
                    }
                }

                try
                {
                    DocumentationCommentCompiler.WriteDocumentationCommentXml(compilation, outputName, stream, diagnostics, default(CancellationToken), filterTree, filterSpanWithinTree);
                }
                finally
                {
                    if (ensureEnglishUICulture)
                    {
                        CultureInfo.CurrentUICulture = saveUICulture;
                    }
                }

                if (expectedDiagnostics != null)
                {
                    diagnostics.Verify(expectedDiagnostics);
                }
                diagnostics.Free();

                string text = Encoding.UTF8.GetString(stream.ToArray());
                int length = text.IndexOf('\0');
                if (length >= 0)
                {
                    text = text.Substring(0, length);
                }
                return text.Trim();
            }
        }

#endregion

#region IL Validation

        internal override string VisualizeRealIL(IModuleSymbol peModule, CompilationTestData.MethodData methodData, IReadOnlyDictionary<int, string> markers)
        {
            return VisualizeRealIL((PEModuleSymbol)peModule, methodData, markers);
        }

        /// <summary>
        /// Returns a string representation of IL read from metadata.
        /// </summary>
        /// <remarks>
        /// Currently unsupported IL decoding:
        /// - multidimensional arrays
        /// - vararg calls
        /// - winmd
        /// - global methods
        /// </remarks>
        internal unsafe static string VisualizeRealIL(PEModuleSymbol peModule, CompilationTestData.MethodData methodData, IReadOnlyDictionary<int, string> markers)
        {
            var typeName = GetContainingTypeMetadataName(methodData.Method);
            // TODO (tomat): global methods (typeName == null)

            var type = peModule.ContainingAssembly.GetTypeByMetadataName(typeName);

            // TODO (tomat): overloaded methods
            var method = (PEMethodSymbol)type.GetMembers(methodData.Method.MetadataName).Single();

            var bodyBlock = peModule.Module.GetMethodBodyOrThrow(method.Handle);
            Assert.NotNull(bodyBlock);

            var moduleDecoder = new MetadataDecoder(peModule);
            var peMethod = (PEMethodSymbol)moduleDecoder.GetSymbolForILToken(method.Handle);

            StringBuilder sb = new StringBuilder();
            var ilBytes = bodyBlock.GetILContent();

            var ehHandlerRegions = ILVisualizer.GetHandlerSpans(bodyBlock.ExceptionRegions);

            var methodDecoder = new MetadataDecoder(peModule, peMethod);

            ImmutableArray<ILVisualizer.LocalInfo> localDefinitions;
            if (!bodyBlock.LocalSignature.IsNil)
            {
                var signature = peModule.Module.MetadataReader.GetStandaloneSignature(bodyBlock.LocalSignature).Signature;
                var signatureReader = peModule.Module.GetMemoryReaderOrThrow(signature);
                var localInfos = methodDecoder.DecodeLocalSignatureOrThrow(ref signatureReader);
                localDefinitions = ToLocalDefinitions(localInfos, methodData.ILBuilder);
            }
            else
            {
                localDefinitions = ImmutableArray.Create<ILVisualizer.LocalInfo>();
            }

            // TODO (tomat): the .maxstack in IL can't be less than 8, but many tests expect .maxstack < 8
            int maxStack = (bodyBlock.MaxStack == 8 && methodData.ILBuilder.MaxStack < 8) ? methodData.ILBuilder.MaxStack : bodyBlock.MaxStack;

            var visualizer = new Visualizer(new MetadataDecoder(peModule, peMethod));

            visualizer.DumpMethod(sb, maxStack, ilBytes, localDefinitions, ehHandlerRegions, markers);

            return sb.ToString();
        }

        private static string GetContainingTypeMetadataName(IMethodSymbol method)
        {
            var type = method.ContainingType;
            if (type == null)
            {
                return null;
            }

            string ns = type.ContainingNamespace.MetadataName;
            var result = type.MetadataName;

            while ((type = type.ContainingType) != null)
            {
                result = type.MetadataName + "+" + result;
            }

            return (ns.Length > 0) ? ns + "." + result : result;
        }

        private static ImmutableArray<ILVisualizer.LocalInfo> ToLocalDefinitions(ImmutableArray<LocalInfo<TypeSymbol>> localInfos, ILBuilder builder)
        {
            if (localInfos.IsEmpty)
            {
                return ImmutableArray.Create<ILVisualizer.LocalInfo>();
            }

            var result = new ILVisualizer.LocalInfo[localInfos.Length];
            for (int i = 0; i < result.Length; i++)
            {
                var typeRef = localInfos[i].Type;
                var builderLocal = builder.LocalSlotManager.LocalsInOrder()[i];
                result[i] = new ILVisualizer.LocalInfo(builderLocal.Name, typeRef, localInfos[i].IsPinned, localInfos[i].IsByRef);
            }

            return result.AsImmutableOrNull();
        }

        private sealed class Visualizer : ILVisualizer
        {
            private readonly MetadataDecoder _decoder;

            public Visualizer(MetadataDecoder decoder)
            {
                _decoder = decoder;
            }

            public override string VisualizeUserString(uint token)
            {
                var reader = _decoder.Module.GetMetadataReader();
                return "\"" + reader.GetUserString((UserStringHandle)MetadataTokens.Handle((int)token)) + "\"";
            }

            public override string VisualizeSymbol(uint token, OperandType operandType)
            {
                Cci.IReference reference = _decoder.GetSymbolForILToken(MetadataTokens.EntityHandle((int)token));
                return string.Format("\"{0}\"", (reference is ISymbol symbol) ? symbol.ToDisplayString(SymbolDisplayFormat.ILVisualizationFormat) : (object)reference);
            }

            public override string VisualizeLocalType(object type)
            {
                if (type is int)
                {
                    type = _decoder.GetSymbolForILToken(MetadataTokens.EntityHandle((int)type));
                }

                return (type is ISymbol symbol) ? symbol.ToDisplayString(SymbolDisplayFormat.ILVisualizationFormat) : type.ToString();
            }
        }

#endregion

#region IOperation tree validation

        protected static (IOperation operation, SyntaxNode node) GetOperationAndSyntaxForTest<TSyntaxNode>(CSharpCompilation compilation)
            where TSyntaxNode : SyntaxNode
        {
            var tree = compilation.SyntaxTrees[0];
            var model = compilation.GetSemanticModel(tree);
            SyntaxNode syntaxNode = GetSyntaxNodeOfTypeForBinding<TSyntaxNode>(GetSyntaxNodeList(tree));
            if (syntaxNode == null)
            {
                return (null, null);
            }

            return (model.GetOperation(syntaxNode), syntaxNode);
        }

        protected static string GetOperationTreeForTest<TSyntaxNode>(CSharpCompilation compilation)
            where TSyntaxNode : SyntaxNode
        {
            var (operation, syntax) = GetOperationAndSyntaxForTest<TSyntaxNode>(compilation);
            return operation != null ? OperationTreeVerifier.GetOperationTree(compilation, operation) : null;
        }

        protected static string GetOperationTreeForTest(CSharpCompilation compilation, IOperation operation)
        {
            return operation != null ? OperationTreeVerifier.GetOperationTree(compilation, operation) : null;
        }

        protected static string GetOperationTreeForTest<TSyntaxNode>(
            string testSrc,
            CSharpCompilationOptions compilationOptions = null,
            CSharpParseOptions parseOptions = null,
            bool useLatestFrameworkReferences = false)
            where TSyntaxNode : SyntaxNode
        {
            var targetFramework = useLatestFrameworkReferences ? TargetFramework.Mscorlib46Extended : TargetFramework.Standard;
            var compilation = CreateCompilation(testSrc, targetFramework: targetFramework, options: compilationOptions ?? TestOptions.ReleaseDll, parseOptions: parseOptions);
            return GetOperationTreeForTest<TSyntaxNode>(compilation);
        }

        protected static void VerifyOperationTreeForTest<TSyntaxNode>(CSharpCompilation compilation, string expectedOperationTree, Action<IOperation, Compilation, SyntaxNode> additionalOperationTreeVerifier = null)
            where TSyntaxNode : SyntaxNode
        {
            var (actualOperation, syntaxNode) = GetOperationAndSyntaxForTest<TSyntaxNode>(compilation);
            var actualOperationTree = GetOperationTreeForTest(compilation, actualOperation);
            OperationTreeVerifier.Verify(expectedOperationTree, actualOperationTree);
            additionalOperationTreeVerifier?.Invoke(actualOperation, compilation, syntaxNode);
        }

        protected static void VerifyFlowGraphForTest<TSyntaxNode>(CSharpCompilation compilation, string expectedFlowGraph)
            where TSyntaxNode : SyntaxNode
        {
            var tree = compilation.SyntaxTrees[0];
            var model = compilation.GetSemanticModel(tree);
            SyntaxNode syntaxNode = GetSyntaxNodeOfTypeForBinding<TSyntaxNode>(GetSyntaxNodeList(tree));

<<<<<<< HEAD
            Operations.ControlFlowGraph graph = ControlFlowGraphVerifier.GetControlFlowGraph(syntaxNode, model);
=======
            var body = (Operations.IBlockOperation)model.GetOperation(syntaxNode);
            TestOperationVisitor.VerifySubTree(body.Parent ?? body);
            Operations.ControlFlowGraph graph = SemanticModel.GetControlFlowGraph(body);
>>>>>>> 5ca84940
            ControlFlowGraphVerifier.VerifyGraph(compilation, expectedFlowGraph, graph);
        }

        protected static void VerifyOperationTreeForTest<TSyntaxNode>(
            string testSrc,
            string expectedOperationTree,
            CSharpCompilationOptions compilationOptions = null,
            CSharpParseOptions parseOptions = null,
            bool useLatestFrameworkReferences = false)
            where TSyntaxNode : SyntaxNode
        {
            var actualOperationTree = GetOperationTreeForTest<TSyntaxNode>(testSrc, compilationOptions, parseOptions, useLatestFrameworkReferences);
            OperationTreeVerifier.Verify(expectedOperationTree, actualOperationTree);
        }

        protected static void VerifyOperationTreeAndDiagnosticsForTest<TSyntaxNode>(
            CSharpCompilation compilation,
            string expectedOperationTree,
            DiagnosticDescription[] expectedDiagnostics,
            Action<IOperation, Compilation, SyntaxNode> additionalOperationTreeVerifier = null)
            where TSyntaxNode : SyntaxNode
        {
            var actualDiagnostics = compilation.GetDiagnostics().Where(d => d.Severity != DiagnosticSeverity.Hidden);
            actualDiagnostics.Verify(expectedDiagnostics);
            VerifyOperationTreeForTest<TSyntaxNode>(compilation, expectedOperationTree, additionalOperationTreeVerifier);
        }

        protected static void VerifyFlowGraphAndDiagnosticsForTest<TSyntaxNode>(
            CSharpCompilation compilation,
            string expectedFlowGraph,
            DiagnosticDescription[] expectedDiagnostics)
            where TSyntaxNode : SyntaxNode
        {
            var actualDiagnostics = compilation.GetDiagnostics().Where(d => d.Severity != DiagnosticSeverity.Hidden);
            actualDiagnostics.Verify(expectedDiagnostics);
            VerifyFlowGraphForTest<TSyntaxNode>(compilation, expectedFlowGraph);
        }

        protected static void VerifyOperationTreeAndDiagnosticsForTest<TSyntaxNode>(
            string testSrc,
            string expectedOperationTree,
            DiagnosticDescription[] expectedDiagnostics,
            CSharpCompilationOptions compilationOptions = null,
            CSharpParseOptions parseOptions = null,
            MetadataReference[] references = null,
            Action<IOperation, Compilation, SyntaxNode> additionalOperationTreeVerifier = null,
            bool useLatestFrameworkReferences = false)
            where TSyntaxNode : SyntaxNode =>
            VerifyOperationTreeAndDiagnosticsForTest<TSyntaxNode>(
                testSrc,
                expectedOperationTree,
                useLatestFrameworkReferences ? TargetFramework.Mscorlib46Extended : TargetFramework.Standard,
                expectedDiagnostics,
                compilationOptions,
                parseOptions,
                references,
                additionalOperationTreeVerifier);

        protected static void VerifyOperationTreeAndDiagnosticsForTest<TSyntaxNode>(
            string testSrc,
            string expectedOperationTree,
            TargetFramework targetFramework,
            DiagnosticDescription[] expectedDiagnostics,
            CSharpCompilationOptions compilationOptions = null,
            CSharpParseOptions parseOptions = null,
            MetadataReference[] references = null,
            Action<IOperation, Compilation, SyntaxNode> additionalOperationTreeVerifier = null)
            where TSyntaxNode : SyntaxNode
        {
            var compilation = CreateCompilation(
                new[] { Parse(testSrc, filename: "file.cs", options: parseOptions) },
                references,
                options: compilationOptions ?? TestOptions.ReleaseDll,
                targetFramework: targetFramework);
            VerifyOperationTreeAndDiagnosticsForTest<TSyntaxNode>(compilation, expectedOperationTree, expectedDiagnostics, additionalOperationTreeVerifier);
        }

        protected static void VerifyFlowGraphAndDiagnosticsForTest<TSyntaxNode>(
            string testSrc,
            string expectedFlowGraph,
            DiagnosticDescription[] expectedDiagnostics,
            CSharpCompilationOptions compilationOptions = null,
            CSharpParseOptions parseOptions = null,
            MetadataReference[] references = null,
            bool useLatestFrameworkReferences = false)
            where TSyntaxNode : SyntaxNode
        {
            VerifyFlowGraphAndDiagnosticsForTest<TSyntaxNode>(
                testSrc,
                expectedFlowGraph,
                expectedDiagnostics,
                targetFramework: useLatestFrameworkReferences ? TargetFramework.Mscorlib46Extended : TargetFramework.Standard,
                compilationOptions,
                parseOptions,
                references);
        }

        protected static void VerifyFlowGraphAndDiagnosticsForTest<TSyntaxNode>(
            string testSrc,
            string expectedFlowGraph,
            DiagnosticDescription[] expectedDiagnostics,
            TargetFramework targetFramework,
            CSharpCompilationOptions compilationOptions = null,
            CSharpParseOptions parseOptions = null,
            MetadataReference[] references = null)
            where TSyntaxNode : SyntaxNode
        {
            parseOptions = parseOptions?.WithFlowAnalysisFeature() ?? TestOptions.RegularWithFlowAnalysisFeature;
            var compilation = CreateCompilation(
                new[] { Parse(testSrc, filename: "file.cs", options: parseOptions) },
                references,
                options: compilationOptions ?? TestOptions.ReleaseDll,
                targetFramework: targetFramework);
            VerifyFlowGraphAndDiagnosticsForTest<TSyntaxNode>(compilation, expectedFlowGraph, expectedDiagnostics);
        }

        protected static MetadataReference VerifyOperationTreeAndDiagnosticsForTestWithIL<TSyntaxNode>(string testSrc,
            string ilSource,
            string expectedOperationTree,
            DiagnosticDescription[] expectedDiagnostics,
            CSharpCompilationOptions compilationOptions = null,
            CSharpParseOptions parseOptions = null,
            MetadataReference[] references = null,
            Action<IOperation, Compilation, SyntaxNode> additionalOperationTreeVerifier = null,
            bool useLatestFrameworkReferences = false)
            where TSyntaxNode : SyntaxNode
        {
            var ilReference = CreateMetadataReferenceFromIlSource(ilSource);
            VerifyOperationTreeAndDiagnosticsForTest<TSyntaxNode>(testSrc, expectedOperationTree, expectedDiagnostics, compilationOptions, parseOptions, new[] { ilReference }, additionalOperationTreeVerifier, useLatestFrameworkReferences);
            return ilReference;
        }

#endregion

#region Span

        protected static CSharpCompilation CreateCompilationWithMscorlibAndSpan(string text, CSharpCompilationOptions options = null, CSharpParseOptions parseOptions = null)
        {
            var reference = CreateEmptyCompilation(
                SpanSource,
                references: new List<MetadataReference>() { MscorlibRef_v4_0_30316_17626, SystemCoreRef, CSharpRef },
                options: TestOptions.UnsafeReleaseDll);

            reference.VerifyDiagnostics();

            var comp = CreateEmptyCompilation(
                text,
                references: new List<MetadataReference>() { MscorlibRef_v4_0_30316_17626, SystemCoreRef, CSharpRef, reference.EmitToImageReference() },
                options: options,
                parseOptions: parseOptions);


            return comp;
        }

        protected static CSharpCompilation CreateCompilationWithMscorlibAndSpanSrc(string text, CSharpCompilationOptions options = null, CSharpParseOptions parseOptions = null)
        {
            var textWitSpan = new string[] { text, SpanSource };
            var comp = CreateEmptyCompilation(
                textWitSpan,
                references: new List<MetadataReference>() { MscorlibRef_v4_0_30316_17626, SystemCoreRef, CSharpRef },
                options: options ?? TestOptions.UnsafeReleaseDll,
                parseOptions: parseOptions);

            return comp;
        }

        protected static readonly string SpanSource = @"
namespace System
    {
        public readonly ref struct Span<T>
        {
            private readonly T[] arr;

            public ref T this[int i] => ref arr[i];
            public override int GetHashCode() => 1;
            public int Length { get; }

            unsafe public Span(void* pointer, int length)
            {
                this.arr = Helpers.ToArray<T>(pointer, length);
                this.Length = length;
            }

            public Span(T[] arr)
            {
                this.arr = arr;
                this.Length = arr.Length;
            }

            public void CopyTo(Span<T> other) { }

            /// <summary>Gets an enumerator for this span.</summary>
            public Enumerator GetEnumerator() => new Enumerator(this);

            /// <summary>Enumerates the elements of a <see cref=""Span{T}""/>.</summary>
            public ref struct Enumerator
            {
                /// <summary>The span being enumerated.</summary>
                private readonly Span<T> _span;
                /// <summary>The next index to yield.</summary>
                private int _index;

                /// <summary>Initialize the enumerator.</summary>
                /// <param name=""span"">The span to enumerate.</param>
                internal Enumerator(Span<T> span)
                {
                    _span = span;
                    _index = -1;
                }

                /// <summary>Advances the enumerator to the next element of the span.</summary>
                public bool MoveNext()
                {
                    int index = _index + 1;
                    if (index < _span.Length)
                    {
                        _index = index;
                        return true;
                    }

                    return false;
                }

                /// <summary>Gets the element at the current position of the enumerator.</summary>
                public ref T Current
                {
                    get => ref _span[_index];
                }
            }

            public static implicit operator Span<T>(T[] array) => new Span<T>(array);
        }

        public readonly ref struct ReadOnlySpan<T>
        {
            private readonly T[] arr;

            public ref readonly T this[int i] => ref arr[i];
            public override int GetHashCode() => 2;
            public int Length { get; }

            unsafe public ReadOnlySpan(void* pointer, int length)
            {
                this.arr = Helpers.ToArray<T>(pointer, length);
                this.Length = length;
            }

            public ReadOnlySpan(T[] arr)
            {
                this.arr = arr;
                this.Length = arr.Length;
            }

            public void CopyTo(Span<T> other) { }

            /// <summary>Gets an enumerator for this span.</summary>
            public Enumerator GetEnumerator() => new Enumerator(this);

            /// <summary>Enumerates the elements of a <see cref=""Span{T}""/>.</summary>
            public ref struct Enumerator
            {
                /// <summary>The span being enumerated.</summary>
                private readonly ReadOnlySpan<T> _span;
                /// <summary>The next index to yield.</summary>
                private int _index;

                /// <summary>Initialize the enumerator.</summary>
                /// <param name=""span"">The span to enumerate.</param>
                internal Enumerator(ReadOnlySpan<T> span)
                {
                    _span = span;
                    _index = -1;
                }

                /// <summary>Advances the enumerator to the next element of the span.</summary>
                public bool MoveNext()
                {
                    int index = _index + 1;
                    if (index < _span.Length)
                    {
                        _index = index;
                        return true;
                    }

                    return false;
                }

                /// <summary>Gets the element at the current position of the enumerator.</summary>
                public ref readonly T Current
                {
                    get => ref _span[_index];
                }
            }

            public static implicit operator ReadOnlySpan<T>(T[] array) => array == null ? default : new ReadOnlySpan<T>(array);

            public static implicit operator ReadOnlySpan<T>(string stringValue) => string.IsNullOrEmpty(stringValue) ? default : new ReadOnlySpan<T>((T[])(object)stringValue.ToCharArray());
        }

        public readonly ref struct SpanLike<T>
        {
            public readonly Span<T> field;
        }

        public enum Color: sbyte
        {
            Red,
            Green,
            Blue
        }

        public static unsafe class Helpers
        {
            public static T[] ToArray<T>(void* ptr, int count)
            {
                if (ptr == null)
                {
                    return null;
                }

                if (typeof(T) == typeof(int))
                {
                    var arr = new int[count];
                    for(int i = 0; i < count; i++)
                    {
                        arr[i] = ((int*)ptr)[i];
                    }

                    return (T[])(object)arr;
                }

                if (typeof(T) == typeof(byte))
                {
                    var arr = new byte[count];
                    for(int i = 0; i < count; i++)
                    {
                        arr[i] = ((byte*)ptr)[i];
                    }

                    return (T[])(object)arr;
                }

                if (typeof(T) == typeof(char))
                {
                    var arr = new char[count];
                    for(int i = 0; i < count; i++)
                    {
                        arr[i] = ((char*)ptr)[i];
                    }

                    return (T[])(object)arr;
                }

                if (typeof(T) == typeof(Color))
                {
                    var arr = new Color[count];
                    for(int i = 0; i < count; i++)
                    {
                        arr[i] = ((Color*)ptr)[i];
                    }

                    return (T[])(object)arr;
                }

                throw new Exception(""add a case for: "" + typeof(T));
            }
        }
    }";
#endregion
    }
}<|MERGE_RESOLUTION|>--- conflicted
+++ resolved
@@ -1048,13 +1048,9 @@
             var model = compilation.GetSemanticModel(tree);
             SyntaxNode syntaxNode = GetSyntaxNodeOfTypeForBinding<TSyntaxNode>(GetSyntaxNodeList(tree));
 
-<<<<<<< HEAD
-            Operations.ControlFlowGraph graph = ControlFlowGraphVerifier.GetControlFlowGraph(syntaxNode, model);
-=======
-            var body = (Operations.IBlockOperation)model.GetOperation(syntaxNode);
-            TestOperationVisitor.VerifySubTree(body.Parent ?? body);
-            Operations.ControlFlowGraph graph = SemanticModel.GetControlFlowGraph(body);
->>>>>>> 5ca84940
+            IOperation operationRoot;
+            Operations.ControlFlowGraph graph = ControlFlowGraphVerifier.GetControlFlowGraph(syntaxNode, model, out operationRoot);
+            TestOperationVisitor.VerifySubTree(operationRoot?.Parent ?? operationRoot);
             ControlFlowGraphVerifier.VerifyGraph(compilation, expectedFlowGraph, graph);
         }
 
