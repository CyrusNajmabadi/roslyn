--- conflicted
+++ resolved
@@ -310,22 +310,12 @@
 
                 var diagnostics = DiagnosticBag.GetInstance();
                 var block = MethodCompiler.BindMethodBody(method, new TypeCompilationState(method.ContainingType, compilation, null), diagnostics);
-<<<<<<< HEAD
                 var rewritten = NullableWalker.AnalyzeAndRewrite(
                     compilation,
                     method,
                     block,
                     diagnostics);
                 var dictionary = NullabilityRetriever.BuildMap(rewritten);
-=======
-                var dictionary = new Dictionary<SyntaxNode, TypeWithAnnotations>();
-                NullableWalker.Analyze(
-                    compilation,
-                    method,
-                    block,
-                    diagnostics,
-                    callbackOpt: (BoundExpression expr, TypeWithAnnotations exprType) => dictionary[expr.Syntax] = exprType);
->>>>>>> 4442cf47
                 diagnostics.Free();
                 var expectedTypes = annotations.SelectAsArray(annotation => annotation.Text);
                 var actualTypes = annotations.SelectAsArray(annotation => toDisplayString(annotation.Expression));
@@ -412,15 +402,15 @@
 
         private sealed class NullabilityRetriever : BoundTreeWalker
         {
-            private Dictionary<SyntaxNode, TypeSymbolWithAnnotations> _map;
-            private NullabilityRetriever(Dictionary<SyntaxNode, TypeSymbolWithAnnotations> map)
+            private Dictionary<SyntaxNode, TypeWithAnnotations> _map;
+            private NullabilityRetriever(Dictionary<SyntaxNode, TypeWithAnnotations> map)
             {
                 _map = map;
             }
 
-            public static Dictionary<SyntaxNode, TypeSymbolWithAnnotations> BuildMap(BoundNode rewritten)
-            {
-                var map = new Dictionary<SyntaxNode, TypeSymbolWithAnnotations>();
+            public static Dictionary<SyntaxNode, TypeWithAnnotations> BuildMap(BoundNode rewritten)
+            {
+                var map = new Dictionary<SyntaxNode, TypeWithAnnotations>();
                 new NullabilityRetriever(map).Visit(rewritten);
                 return map;
             }
@@ -437,7 +427,7 @@
                 // and we have no way from syntax of getting the correct node.
                 if (node is BoundConversion conv && conv.Syntax == conv.Operand.Syntax && conv.Operand.Kind != BoundKind.Lambda)
                 {
-                    _map[conv.Syntax] = new TypeWithState(conv.Type, conv.TopLevelNullability.FlowState.ToInternalFlowState()).ToTypeSymbolWithAnnotations();
+                    _map[conv.Syntax] = new TypeWithState(conv.Type, conv.TopLevelNullability.FlowState.ToInternalFlowState()).ToTypeWithAnnotations();
                     base.Visit(node);
                 }
                 else
@@ -445,7 +435,7 @@
                     base.Visit(node);
                     if (node is BoundExpression expr)
                     {
-                        _map[expr.Syntax] = new TypeWithState(expr.Type, expr.TopLevelNullability.FlowState.ToInternalFlowState()).ToTypeSymbolWithAnnotations();
+                        _map[expr.Syntax] = new TypeWithState(expr.Type, expr.TopLevelNullability.FlowState.ToInternalFlowState()).ToTypeWithAnnotations();
                     }
                 }
 
