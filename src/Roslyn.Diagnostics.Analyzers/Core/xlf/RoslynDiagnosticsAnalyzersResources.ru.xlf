--- conflicted
+++ resolved
@@ -2,15 +2,14 @@
 <xliff xmlns="urn:oasis:names:tc:xliff:document:1.2" xmlns:xsi="http://www.w3.org/2001/XMLSchema-instance" version="1.2" xsi:schemaLocation="urn:oasis:names:tc:xliff:document:1.2 xliff-core-1.2-transitional.xsd">
   <file datatype="xml" source-language="en" target-language="ru" original="../RoslynDiagnosticsAnalyzersResources.resx">
     <body>
-<<<<<<< HEAD
+      <trans-unit id="BlankLinesMessage">
+        <source>Avoid multiple blank lines</source>
+        <target state="new">Avoid multiple blank lines</target>
+        <note />
+      </trans-unit>
       <trans-unit id="BracePlacementMessage">
         <source>Braces must not have blank lines between them</source>
         <target state="new">Braces must not have blank lines between them</target>
-=======
-      <trans-unit id="BlankLinesMessage">
-        <source>Avoid multiple blank lines</source>
-        <target state="new">Avoid multiple blank lines</target>
->>>>>>> caaa1862
         <note />
       </trans-unit>
       <trans-unit id="CreateTestAccessorDescription">
@@ -233,15 +232,14 @@
         <target state="translated">Асинхронные методы теста не требуют суффикса "Async".</target>
         <note />
       </trans-unit>
-<<<<<<< HEAD
       <trans-unit id="Remove_blank_lines_between_braces">
         <source>Remove blank lines between braces</source>
         <target state="new">Remove blank lines between braces</target>
-=======
+        <note />
+      </trans-unit>
       <trans-unit id="Remove_extra_blank_lines">
         <source>Remove extra blank lines</source>
         <target state="new">Remove extra blank lines</target>
->>>>>>> caaa1862
         <note />
       </trans-unit>
       <trans-unit id="TestExportsShouldNotBeDiscoverableCodeFix">
