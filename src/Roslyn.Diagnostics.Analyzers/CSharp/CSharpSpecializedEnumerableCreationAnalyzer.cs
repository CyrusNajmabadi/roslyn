--- conflicted
+++ resolved
@@ -66,22 +66,11 @@
             {
                 return (expression.Kind()) switch
                 {
-<<<<<<< HEAD
-                    case SyntaxKind.ArrayCreationExpression:
-                    case SyntaxKind.ImplicitArrayCreationExpression:
-                        return ShouldAnalyzeArrayCreationExpression(expression, semanticModel, cancellationToken);
-                    case SyntaxKind.SimpleMemberAccessExpression:
-                        return true;
-                    default:
-                        return false;
-                }
-=======
                     SyntaxKind.ArrayCreationExpression
                     or SyntaxKind.ImplicitArrayCreationExpression => ShouldAnalyzeArrayCreationExpression(expression, semanticModel),
                     SyntaxKind.SimpleMemberAccessExpression => true,
                     _ => false,
                 };
->>>>>>> 622626df
             }
 
             private static void AnalyzeArrayCreationExpression(ArrayCreationExpressionSyntax arrayCreationExpression, Action<Diagnostic> addDiagnostic)
