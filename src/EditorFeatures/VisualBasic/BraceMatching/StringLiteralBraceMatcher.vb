﻿' Copyright (c) Microsoft.  All Rights Reserved.  Licensed under the Apache License, Version 2.0.  See License.txt in the project root for license information.

Imports System.Threading
Imports System.Threading.Tasks
Imports Microsoft.CodeAnalysis.Text

Namespace Microsoft.CodeAnalysis.Editor.VisualBasic.BraceMatching
    <ExportBraceMatcher(LanguageNames.VisualBasic)>
    Friend Class StringLiteralBraceMatcher
        Implements IBraceMatcher

        Public Async Function FindBraces(document As Document,
                                   position As Integer,
                                   Optional cancellationToken As CancellationToken = Nothing) As Task(Of BraceMatchingResult?) Implements IBraceMatcher.FindBracesAsync
            Dim root = Await document.GetSyntaxRootAsync(cancellationToken).ConfigureAwait(False)
            Dim token = root.FindToken(position)

            If position = token.SpanStart OrElse position = token.Span.End - 1 Then
                If token.Kind = SyntaxKind.StringLiteralToken AndAlso Not token.ContainsDiagnostics Then
                    Return New BraceMatchingResult(
<<<<<<< HEAD
                    New TextSpan(token.SpanStart, 1),
                    New TextSpan(token.Span.End - 1, 1))
=======
                        New TextSpan(token.SpanStart, 1),
                        New TextSpan(token.Span.End - 1, 1))
>>>>>>> 822c8219
                End If
            End If

            Return Nothing
        End Function
    End Class
End Namespace<|MERGE_RESOLUTION|>--- conflicted
+++ resolved
@@ -18,13 +18,8 @@
             If position = token.SpanStart OrElse position = token.Span.End - 1 Then
                 If token.Kind = SyntaxKind.StringLiteralToken AndAlso Not token.ContainsDiagnostics Then
                     Return New BraceMatchingResult(
-<<<<<<< HEAD
-                    New TextSpan(token.SpanStart, 1),
-                    New TextSpan(token.Span.End - 1, 1))
-=======
                         New TextSpan(token.SpanStart, 1),
                         New TextSpan(token.Span.End - 1, 1))
->>>>>>> 822c8219
                 End If
             End If
 
