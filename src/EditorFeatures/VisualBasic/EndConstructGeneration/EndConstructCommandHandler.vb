--- conflicted
+++ resolved
@@ -154,12 +154,8 @@
                              End Function)
 
             Dim options = buffer.GetCodeCleanupOptions(_editorOptionsService, document.Project.GetFallbackAnalyzerOptions(), document.Project.Services, explicitFormat:=False, allowImportsInHiddenRegions:=document.AllowImportsInHiddenRegions())
-<<<<<<< HEAD
-            Dim cleanDocument = CodeCleaner.CleanupAsync(document, GetSpanToCleanup(statement), options, codeCleanups, cancellationToken:=cancellationToken).WaitAndGetResult(cancellationToken)
-=======
             Dim cleanDocument = Await CodeCleaner.CleanupAsync(
                 document, GetSpanToCleanup(statement), options, codeCleanups, cancellationToken).ConfigureAwait(True)
->>>>>>> 42348933
             Dim changes = cleanDocument.GetTextChangesSynchronously(document, cancellationToken)
 
             Using transaction = New CaretPreservingEditTransaction(VBEditorResources.End_Construct, view, _undoHistoryRegistry, _editorOperationsFactoryService)
