﻿// Copyright (c) Microsoft.  All Rights Reserved.  Licensed under the Apache License, Version 2.0.  See License.txt in the project root for license information.

using System.Collections.Immutable;
using Microsoft.CodeAnalysis.Editor.EmbeddedLanguages.Json;
using Microsoft.CodeAnalysis.Editor.EmbeddedLanguages.RegularExpressions;
using Microsoft.CodeAnalysis.EmbeddedLanguages.LanguageServices;
using Microsoft.CodeAnalysis.Features.EmbeddedLanguages;

namespace Microsoft.CodeAnalysis.Editor.EmbeddedLanguages
{
    /// <summary>
    /// Abstract implementation of the C# and VB embedded language providers.
    /// </summary>
    internal abstract class AbstractEmbeddedLanguageEditorFeaturesProvider
        : AbstractEmbeddedLanguageFeaturesProvider, IEmbeddedLanguageEditorFeaturesProvider
    {
        new public ImmutableArray<IEmbeddedLanguageEditorFeatures> Languages { get; }

        protected AbstractEmbeddedLanguageEditorFeaturesProvider(EmbeddedLanguageInfo info) : base(info)
        {
            // No 'Fallback' language added here.  That's because the Fallback language doesn't
            // support any of the IEmbeddedLanguageFeatures or IEmbeddedLanguageEditorFeatures
            // capabilities.
            Languages = ImmutableArray.Create<IEmbeddedLanguageEditorFeatures>(
<<<<<<< HEAD
                new RegexEmbeddedLanguageEditorFeatures(info),
                new JsonEmbeddedLanguageEditorFeatures(this, info));
=======
                new RegexEmbeddedLanguageEditorFeatures(this, info));
>>>>>>> cbcaa2ac
        }
    }
}<|MERGE_RESOLUTION|>--- conflicted
+++ resolved
@@ -22,12 +22,8 @@
             // support any of the IEmbeddedLanguageFeatures or IEmbeddedLanguageEditorFeatures
             // capabilities.
             Languages = ImmutableArray.Create<IEmbeddedLanguageEditorFeatures>(
-<<<<<<< HEAD
-                new RegexEmbeddedLanguageEditorFeatures(info),
+                new RegexEmbeddedLanguageEditorFeatures(this, info),
                 new JsonEmbeddedLanguageEditorFeatures(this, info));
-=======
-                new RegexEmbeddedLanguageEditorFeatures(this, info));
->>>>>>> cbcaa2ac
         }
     }
 }