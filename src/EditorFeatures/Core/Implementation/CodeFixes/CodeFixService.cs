﻿// Copyright (c) Microsoft.  All Rights Reserved.  Licensed under the Apache License, Version 2.0.  See License.txt in the project root for license information.

using System;
using System.Collections.Generic;
using System.Collections.Immutable;
using System.Composition;
using System.Diagnostics;
using System.Linq;
using System.Runtime.CompilerServices;
using System.Threading;
using System.Threading.Tasks;
using Microsoft.CodeAnalysis.CodeFixes.Suppression;
using Microsoft.CodeAnalysis.Diagnostics;
using Microsoft.CodeAnalysis.ErrorLogger;
using Microsoft.CodeAnalysis.Extensions;
using Microsoft.CodeAnalysis.Host.Mef;
using Microsoft.CodeAnalysis.PooledObjects;
using Microsoft.CodeAnalysis.Shared.Extensions;
using Microsoft.CodeAnalysis.Shared.Utilities;
using Microsoft.CodeAnalysis.Text;
using Microsoft.VisualStudio.Threading;
using Roslyn.Utilities;

namespace Microsoft.CodeAnalysis.CodeFixes
{
    using Editor.Shared.Utilities;
    using DiagnosticId = String;
    using LanguageKind = String;

    [Export(typeof(ICodeFixService)), Shared]
    internal partial class CodeFixService : ForegroundThreadAffinitizedObject, ICodeFixService
    {
        private readonly IDiagnosticAnalyzerService _diagnosticService;

        private readonly ImmutableDictionary<LanguageKind, Lazy<ImmutableDictionary<DiagnosticId, ImmutableArray<CodeFixProvider>>>> _workspaceFixersMap;
        private readonly ConditionalWeakTable<IReadOnlyList<AnalyzerReference>, ImmutableDictionary<DiagnosticId, List<CodeFixProvider>>> _projectFixersMap;

        // Shared by project fixers and workspace fixers.
        private ImmutableDictionary<CodeFixProvider, ImmutableArray<DiagnosticId>> _fixerToFixableIdsMap = ImmutableDictionary<CodeFixProvider, ImmutableArray<DiagnosticId>>.Empty;

        private readonly ImmutableDictionary<LanguageKind, Lazy<ImmutableDictionary<CodeFixProvider, int>>> _fixerPriorityMap;

        private readonly ConditionalWeakTable<AnalyzerReference, ProjectCodeFixProvider> _analyzerReferenceToFixersMap;
        private readonly ConditionalWeakTable<AnalyzerReference, ProjectCodeFixProvider>.CreateValueCallback _createProjectCodeFixProvider;

        private readonly ImmutableDictionary<LanguageKind, Lazy<ImmutableArray<IConfigurationFixProvider>>> _configurationProvidersMap;
        private readonly IEnumerable<Lazy<IErrorLoggerService>> _errorLoggers;

        private ImmutableDictionary<object, FixAllProviderInfo> _fixAllProviderMap;

        [ImportingConstructor]
        public CodeFixService(
            IThreadingContext threadingContext,
            IDiagnosticAnalyzerService service,
            [ImportMany]IEnumerable<Lazy<IErrorLoggerService>> loggers,
            [ImportMany]IEnumerable<Lazy<CodeFixProvider, CodeChangeProviderMetadata>> fixers,
            [ImportMany]IEnumerable<Lazy<IConfigurationFixProvider, CodeChangeProviderMetadata>> configurationProviders)
            : base(threadingContext, assertIsForeground: false)
        {
            _errorLoggers = loggers;
            _diagnosticService = service;
            var fixersPerLanguageMap = fixers.ToPerLanguageMapWithMultipleLanguages();
            var configurationProvidersPerLanguageMap = configurationProviders.ToPerLanguageMapWithMultipleLanguages();

            _workspaceFixersMap = GetFixerPerLanguageMap(fixersPerLanguageMap, null);
            _configurationProvidersMap = GetConfigurationProvidersPerLanguageMap(configurationProvidersPerLanguageMap);

            // REVIEW: currently, fixer's priority is statically defined by the fixer itself. might considering making it more dynamic or configurable.
            _fixerPriorityMap = GetFixerPriorityPerLanguageMap(fixersPerLanguageMap);

            // Per-project fixers
            _projectFixersMap = new ConditionalWeakTable<IReadOnlyList<AnalyzerReference>, ImmutableDictionary<string, List<CodeFixProvider>>>();
            _analyzerReferenceToFixersMap = new ConditionalWeakTable<AnalyzerReference, ProjectCodeFixProvider>();
            _createProjectCodeFixProvider = new ConditionalWeakTable<AnalyzerReference, ProjectCodeFixProvider>.CreateValueCallback(r => new ProjectCodeFixProvider(r));
            _fixAllProviderMap = ImmutableDictionary<object, FixAllProviderInfo>.Empty;
        }

        public async Task<FirstDiagnosticResult> GetMostSevereFixableDiagnosticAsync(
            Document document, TextSpan range, CancellationToken cancellationToken)
        {
            if (document == null || !document.IsOpen())
            {
                return default;
            }

            using var diagnostics = SharedPools.Default<List<DiagnosticData>>().GetPooledObject();
            using var linkedTokenSource = CancellationTokenSource.CreateLinkedTokenSource(cancellationToken);

            var linkedToken = linkedTokenSource.Token;

            // This flag is used by SuggestedActionsSource to track what solution is was
            // last able to get "full results" for.
            var isFullResult = await _diagnosticService.TryAppendDiagnosticsForSpanAsync(
                document, range, diagnostics.Object, cancellationToken: linkedToken).ConfigureAwait(false);

            var errorDiagnostics = diagnostics.Object.Where(d => d.Severity == DiagnosticSeverity.Error);
            var otherDiagnostics = diagnostics.Object.Where(d => d.Severity != DiagnosticSeverity.Error);

            // Kick off a task that will determine there's an Error Diagnostic with a fixer
            var errorDiagnosticsTask = Task.Run(
                () => GetFirstDiagnosticWithFixAsync(document, errorDiagnostics, range, linkedToken),
                linkedToken);

            // Kick off a task that will determine if any non-Error Diagnostic has a fixer
            var otherDiagnosticsTask = Task.Run(
                () => GetFirstDiagnosticWithFixAsync(document, otherDiagnostics, range, linkedToken),
                linkedToken);

            // If the error diagnostics task happens to complete with a non-null result before
            // the other diagnostics task, we can cancel the other task.
            var diagnostic = await errorDiagnosticsTask.ConfigureAwait(false)
                ?? await otherDiagnosticsTask.ConfigureAwait(false);
            linkedTokenSource.Cancel();

            return new FirstDiagnosticResult(partialResult: !isFullResult,
                                   hasFix: diagnostic != null,
                                   diagnostic: diagnostic);
        }

        private async Task<DiagnosticData> GetFirstDiagnosticWithFixAsync(
            Document document,
            IEnumerable<DiagnosticData> severityGroup,
            TextSpan range,
            CancellationToken cancellationToken)
        {
            foreach (var diagnostic in severityGroup)
            {
                if (!range.IntersectsWith(diagnostic.TextSpan))
                {
                    continue;
                }

                if (await ContainsAnyFixAsync(document, diagnostic, cancellationToken).ConfigureAwait(false))
                {
                    return diagnostic;
                }
            }

            return null;
        }

        public Task<ImmutableArray<CodeFixCollection>> GetFixesAsync(Document document, TextSpan range, bool includeConfigurationFixes, CancellationToken cancellationToken)
        {
            return ((ICodeFixService)this).GetFixesAsync(document, range, includeConfigurationFixes, isBlocking: false, cancellationToken);
        }

        async Task<ImmutableArray<CodeFixCollection>> ICodeFixService.GetFixesAsync(Document document, TextSpan range, bool includeConfigurationFixes, bool isBlocking, CancellationToken cancellationToken)
        {
            // REVIEW: this is the first and simplest design. basically, when ctrl+. is pressed, it asks diagnostic service to give back
            // current diagnostics for the given span, and it will use that to get fixes. internally diagnostic service will either return cached information
            // (if it is up-to-date) or synchronously do the work at the spot.
            //
            // this design's weakness is that each side don't have enough information to narrow down works to do. it will most likely always do more works than needed.
            // sometimes way more than it is needed. (compilation)
            Dictionary<TextSpan, List<DiagnosticData>> aggregatedDiagnostics = null;
            foreach (var diagnostic in await _diagnosticService.GetDiagnosticsForSpanAsync(document, range, diagnosticIdOpt: null, includeConfigurationFixes, cancellationToken).ConfigureAwait(false))
            {
                if (diagnostic.IsSuppressed)
                {
                    continue;
                }

                cancellationToken.ThrowIfCancellationRequested();

                aggregatedDiagnostics ??= new Dictionary<TextSpan, List<DiagnosticData>>();
                aggregatedDiagnostics.GetOrAdd(diagnostic.TextSpan, _ => new List<DiagnosticData>()).Add(diagnostic);
            }

            if (aggregatedDiagnostics == null)
            {
                return ImmutableArray<CodeFixCollection>.Empty;
            }

            using var resultDisposer = ArrayBuilder<CodeFixCollection>.GetInstance(out var result);
            foreach (var spanAndDiagnostic in aggregatedDiagnostics)
            {
                await AppendFixesAsync(
                    document, spanAndDiagnostic.Key, spanAndDiagnostic.Value, fixAllForInSpan: false, isBlocking,
                    result, cancellationToken).ConfigureAwait(false);
            }

            if (result.Count > 0)
            {
                // sort the result to the order defined by the fixers
                var priorityMap = _fixerPriorityMap[document.Project.Language].Value;
                result.Sort((d1, d2) =>
                {
                    if (priorityMap.TryGetValue((CodeFixProvider)d1.Provider, out var priority1))
                    {
                        if (priorityMap.TryGetValue((CodeFixProvider)d2.Provider, out var priority2))
                        {
                            return priority1 - priority2;
                        }
                        else
                        {
                            return -1;
                        }
                    }
                    else
                    {
                        return 1;
                    }
                });
            }

            // TODO (https://github.com/dotnet/roslyn/issues/4932): Don't restrict CodeFixes in Interactive
            if (document.Project.Solution.Workspace.Kind != WorkspaceKind.Interactive && includeConfigurationFixes)
            {
                foreach (var spanAndDiagnostic in aggregatedDiagnostics)
                {
                    await AppendConfigurationsAsync(
                        document, spanAndDiagnostic.Key, spanAndDiagnostic.Value,
                        result, cancellationToken).ConfigureAwait(false);
                }
            }

            return result.ToImmutable();
        }

        public async Task<CodeFixCollection> GetDocumentFixAllForIdInSpanAsync(Document document, TextSpan range, string diagnosticId, CancellationToken cancellationToken)
        {
            var diagnostics = (await _diagnosticService.GetDiagnosticsForSpanAsync(document, range, diagnosticId, includeSuppressedDiagnostics: false, cancellationToken: cancellationToken).ConfigureAwait(false)).ToList();
            if (diagnostics.Count == 0)
            {
                return null;
            }

<<<<<<< HEAD
            var result = ArrayBuilder<CodeFixCollection>.GetInstance();
            await AppendFixesAsync(document, range, diagnostics, fixAllForInSpan: true, isBlocking: false, result, cancellationToken).ConfigureAwait(false);
=======
            using var resultDisposer = ArrayBuilder<CodeFixCollection>.GetInstance(out var result);
            await AppendFixesAsync(document, range, diagnostics, fixAllForInSpan: true, result, cancellationToken).ConfigureAwait(false);
>>>>>>> 92d0f225

            // TODO: Just get the first fix for now until we have a way to config user's preferred fix
            // https://github.com/dotnet/roslyn/issues/27066
            return result.ToImmutable().FirstOrDefault();
        }

        public async Task<Document> ApplyCodeFixesForSpecificDiagnosticIdAsync(Document document, string diagnosticId, IProgressTracker progressTracker, CancellationToken cancellationToken)
        {
            var tree = await document.GetSyntaxTreeAsync(cancellationToken).ConfigureAwait(false);
            var textSpan = new TextSpan(0, tree.Length);

            var fixCollection = await GetDocumentFixAllForIdInSpanAsync(
                document, textSpan, diagnosticId, cancellationToken).ConfigureAwait(false);
            if (fixCollection == null)
            {
                return document;
            }

            var fixAllService = document.Project.Solution.Workspace.Services.GetService<IFixAllGetFixesService>();

            var solution = await fixAllService.GetFixAllChangedSolutionAsync(
                fixCollection.FixAllState.CreateFixAllContext(progressTracker, cancellationToken)).ConfigureAwait(false);

            return solution.GetDocument(document.Id);
        }

        private async Task AppendFixesAsync(
            Document document,
            TextSpan span,
            IEnumerable<DiagnosticData> diagnostics,
            bool fixAllForInSpan,
            bool isBlocking,
            ArrayBuilder<CodeFixCollection> result,
            CancellationToken cancellationToken)
        {
            var hasAnySharedFixer = _workspaceFixersMap.TryGetValue(document.Project.Language, out var fixerMap);

            var projectFixersMap = GetProjectFixers(document.Project);
            var hasAnyProjectFixer = projectFixersMap.Any();

            if (!hasAnySharedFixer && !hasAnyProjectFixer)
            {
                return;
            }

            var allFixers = new List<CodeFixProvider>();

            // TODO (https://github.com/dotnet/roslyn/issues/4932): Don't restrict CodeFixes in Interactive
            var isInteractive = document.Project.Solution.Workspace.Kind == WorkspaceKind.Interactive;

            foreach (var diagnosticId in diagnostics.Select(d => d.Id).Distinct())
            {
                cancellationToken.ThrowIfCancellationRequested();

                if (hasAnySharedFixer && fixerMap.Value.TryGetValue(diagnosticId, out var workspaceFixers))
                {
                    if (isInteractive)
                    {
                        allFixers.AddRange(workspaceFixers.Where(IsInteractiveCodeFixProvider));
                    }
                    else
                    {
                        allFixers.AddRange(workspaceFixers);
                    }
                }

                if (hasAnyProjectFixer && projectFixersMap.TryGetValue(diagnosticId, out var projectFixers))
                {
                    Debug.Assert(!isInteractive);
                    allFixers.AddRange(projectFixers);
                }
            }

            var extensionManager = document.Project.Solution.Workspace.Services.GetService<IExtensionManager>();

            foreach (var fixer in allFixers.Distinct())
            {
                cancellationToken.ThrowIfCancellationRequested();

                await AppendFixesOrConfigurationsAsync(
                    document, span, diagnostics, fixAllForInSpan, result, fixer,
                    hasFix: d => this.GetFixableDiagnosticIds(fixer, extensionManager).Contains(d.Id),
                    getFixes: dxs =>
                    {
                        if (fixAllForInSpan)
                        {
                            var primaryDiagnostic = dxs.First();
                            return GetCodeFixesAsync(document, primaryDiagnostic.Location.SourceSpan, fixer, isBlocking, ImmutableArray.Create(primaryDiagnostic), cancellationToken);

                        }
                        else
                        {
                            return GetCodeFixesAsync(document, span, fixer, isBlocking, dxs, cancellationToken);
                        }
                    },
                    cancellationToken: cancellationToken).ConfigureAwait(false);

                // Just need the first result if we are doing fix all in span
                if (fixAllForInSpan && result.Any()) return;
            }
        }

        private async Task<ImmutableArray<CodeFix>> GetCodeFixesAsync(
            Document document, TextSpan span, CodeFixProvider fixer, bool isBlocking,
            ImmutableArray<Diagnostic> diagnostics, CancellationToken cancellationToken)
        {
            using var fixesDisposer = ArrayBuilder<CodeFix>.GetInstance(out var fixes);
            var context = new CodeFixContext(document, span, diagnostics,
                // TODO: Can we share code between similar lambdas that we pass to this API in BatchFixAllProvider.cs, CodeFixService.cs and CodeRefactoringService.cs?
                (action, applicableDiagnostics) =>
                {
                    // Serialize access for thread safety - we don't know what thread the fix provider will call this delegate from.
                    lock (fixes)
                    {
                        fixes.Add(new CodeFix(document.Project, action, applicableDiagnostics));
                    }
                },
                verifyArguments: false,
                isBlocking,
                cancellationToken: cancellationToken);

            var task = fixer.RegisterCodeFixesAsync(context) ?? Task.CompletedTask;
            await task.ConfigureAwait(false);
            return fixes.ToImmutable();
        }

        private async Task AppendConfigurationsAsync(
            Document document, TextSpan span, IEnumerable<DiagnosticData> diagnostics,
            ArrayBuilder<CodeFixCollection> result, CancellationToken cancellationToken)
        {
            if (!_configurationProvidersMap.TryGetValue(document.Project.Language, out var lazyConfigurationProviders) || lazyConfigurationProviders.Value == null)
            {
                return;
            }

            foreach (var provider in lazyConfigurationProviders.Value)
            {
                await AppendFixesOrConfigurationsAsync(
                    document, span, diagnostics, fixAllForInSpan: false, result, provider,
                    hasFix: d => provider.IsFixableDiagnostic(d),
                    getFixes: dxs => provider.GetFixesAsync(
                        document, span, dxs, cancellationToken),
                    cancellationToken: cancellationToken).ConfigureAwait(false);
            }
        }

        private async Task AppendFixesOrConfigurationsAsync<TCodeFixProvider>(
            Document document,
            TextSpan span,
            IEnumerable<DiagnosticData> diagnosticsWithSameSpan,
            bool fixAllForInSpan,
            ArrayBuilder<CodeFixCollection> result,
            TCodeFixProvider fixer,
            Func<Diagnostic, bool> hasFix,
            Func<ImmutableArray<Diagnostic>, Task<ImmutableArray<CodeFix>>> getFixes,
            CancellationToken cancellationToken)
        {
            var allDiagnostics =
                await diagnosticsWithSameSpan.OrderByDescending(d => d.Severity)
                                             .ToDiagnosticsAsync(document.Project, cancellationToken).ConfigureAwait(false);
            var diagnostics = allDiagnostics.WhereAsArray(hasFix);
            if (diagnostics.Length <= 0)
            {
                // this can happen for suppression case where all diagnostics can't be suppressed
                return;
            }

            var extensionManager = document.Project.Solution.Workspace.Services.GetService<IExtensionManager>();
            var fixes = await extensionManager.PerformFunctionAsync(fixer,
                 () => getFixes(diagnostics),
                defaultValue: ImmutableArray<CodeFix>.Empty).ConfigureAwait(false);

            if (fixes.IsDefaultOrEmpty)
            {
                return;
            }

            // If the fix provider supports fix all occurrences, then get the corresponding FixAllProviderInfo and fix all context.
            var fixAllProviderInfo = extensionManager.PerformFunction(fixer, () => ImmutableInterlocked.GetOrAdd(ref _fixAllProviderMap, fixer, FixAllProviderInfo.Create), defaultValue: null);

            FixAllState fixAllState = null;
            var supportedScopes = ImmutableArray<FixAllScope>.Empty;
            if (fixAllProviderInfo != null)
            {
                var codeFixProvider = (fixer as CodeFixProvider) ?? new WrapperCodeFixProvider((IConfigurationFixProvider)fixer, diagnostics.Select(d => d.Id));

                var diagnosticIds = diagnostics.Where(fixAllProviderInfo.CanBeFixed)
                                          .Select(d => d.Id)
                                          .ToImmutableHashSet();

                var diagnosticProvider = fixAllForInSpan
                    ? new FixAllPredefinedDiagnosticProvider(allDiagnostics)
                    : (FixAllContext.DiagnosticProvider)new FixAllDiagnosticProvider(this, diagnosticIds);

                fixAllState = new FixAllState(
                    fixAllProvider: fixAllProviderInfo.FixAllProvider,
                    document: document,
                    codeFixProvider: codeFixProvider,
                    scope: FixAllScope.Document,
                    codeActionEquivalenceKey: null,
                    diagnosticIds: diagnosticIds,
                    fixAllDiagnosticProvider: diagnosticProvider);

                supportedScopes = fixAllProviderInfo.SupportedScopes;
            }

            var codeFix = new CodeFixCollection(
                fixer, span, fixes, fixAllState,
                supportedScopes, diagnostics.First());
            result.Add(codeFix);
        }

        /// <summary> Looks explicitly for an <see cref="AbstractSuppressionCodeFixProvider"/>.</summary>
        public CodeFixProvider GetSuppressionFixer(string language, IEnumerable<string> diagnosticIds)
        {
            if (!_configurationProvidersMap.TryGetValue(language, out var lazyConfigurationProviders) ||
                lazyConfigurationProviders.Value.IsDefault)
            {
                return null;
            }

            // Explicitly looks for an AbstractSuppressionCodeFixProvider
            var fixer = lazyConfigurationProviders.Value.OfType<AbstractSuppressionCodeFixProvider>().FirstOrDefault();
            if (fixer == null)
            {
                return null;
            }

            return new WrapperCodeFixProvider(fixer, diagnosticIds);
        }

        private async Task<IEnumerable<Diagnostic>> GetDocumentDiagnosticsAsync(Document document, ImmutableHashSet<string> diagnosticIds, CancellationToken cancellationToken)
        {
            Contract.ThrowIfNull(document);
            var solution = document.Project.Solution;
            var diagnostics = await _diagnosticService.GetDiagnosticsForIdsAsync(solution, null, document.Id, diagnosticIds, cancellationToken: cancellationToken).ConfigureAwait(false);
            Contract.ThrowIfFalse(diagnostics.All(d => d.DocumentId != null));
            return await diagnostics.ToDiagnosticsAsync(document.Project, cancellationToken).ConfigureAwait(false);
        }

        private async Task<IEnumerable<Diagnostic>> GetProjectDiagnosticsAsync(Project project, bool includeAllDocumentDiagnostics, ImmutableHashSet<string> diagnosticIds, CancellationToken cancellationToken)
        {
            Contract.ThrowIfNull(project);

            if (includeAllDocumentDiagnostics)
            {
                // Get all diagnostics for the entire project, including document diagnostics.
                var diagnostics = await _diagnosticService.GetDiagnosticsForIdsAsync(project.Solution, project.Id, diagnosticIds: diagnosticIds, cancellationToken: cancellationToken).ConfigureAwait(false);
                return await diagnostics.ToDiagnosticsAsync(project, cancellationToken).ConfigureAwait(false);
            }
            else
            {
                // Get all no-location diagnostics for the project, doesn't include document diagnostics.
                var diagnostics = await _diagnosticService.GetProjectDiagnosticsForIdsAsync(project.Solution, project.Id, diagnosticIds, cancellationToken: cancellationToken).ConfigureAwait(false);
                Contract.ThrowIfFalse(diagnostics.All(d => d.DocumentId == null));
                return await diagnostics.ToDiagnosticsAsync(project, cancellationToken).ConfigureAwait(false);
            }
        }

        private async Task<bool> ContainsAnyFixAsync(
            Document document, DiagnosticData diagnostic, CancellationToken cancellationToken)
        {
            var workspaceFixers = ImmutableArray<CodeFixProvider>.Empty;
            var hasAnySharedFixer = _workspaceFixersMap.TryGetValue(document.Project.Language, out var fixerMap) && fixerMap.Value.TryGetValue(diagnostic.Id, out workspaceFixers);
            var hasAnyProjectFixer = GetProjectFixers(document.Project).TryGetValue(diagnostic.Id, out var projectFixers);

            // TODO (https://github.com/dotnet/roslyn/issues/4932): Don't restrict CodeFixes in Interactive
            if (hasAnySharedFixer && document.Project.Solution.Workspace.Kind == WorkspaceKind.Interactive)
            {
                workspaceFixers = workspaceFixers.WhereAsArray(IsInteractiveCodeFixProvider);
                hasAnySharedFixer = workspaceFixers.Any();
            }

            var hasConfigurationFixer =
                _configurationProvidersMap.TryGetValue(document.Project.Language, out var lazyConfigurationProviders) &&
                !lazyConfigurationProviders.Value.IsDefaultOrEmpty;

            if (!hasAnySharedFixer && !hasAnyProjectFixer && !hasConfigurationFixer)
            {
                return false;
            }

            var allFixers = ImmutableArray<CodeFixProvider>.Empty;
            if (hasAnySharedFixer)
            {
                allFixers = workspaceFixers;
            }

            if (hasAnyProjectFixer)
            {
                allFixers = allFixers.AddRange(projectFixers);
            }

            var dx = await diagnostic.ToDiagnosticAsync(document.Project, cancellationToken).ConfigureAwait(false);

            if (hasConfigurationFixer)
            {
                foreach (var lazyConfigurationProvider in lazyConfigurationProviders.Value)
                {
                    if (lazyConfigurationProvider.IsFixableDiagnostic(dx))
                    {
                        return true;
                    }
                }
            }

            var fixes = new List<CodeFix>();
            var context = new CodeFixContext(document, dx,

                // TODO: Can we share code between similar lambdas that we pass to this API in BatchFixAllProvider.cs, CodeFixService.cs and CodeRefactoringService.cs?
                (action, applicableDiagnostics) =>
                {
                    // Serialize access for thread safety - we don't know what thread the fix provider will call this delegate from.
                    lock (fixes)
                    {
                        fixes.Add(new CodeFix(document.Project, action, applicableDiagnostics));
                    }
                },
                verifyArguments: false,
                cancellationToken: cancellationToken);

            var extensionManager = document.Project.Solution.Workspace.Services.GetService<IExtensionManager>();

            // we do have fixer. now let's see whether it actually can fix it
            foreach (var fixer in allFixers)
            {
                await extensionManager.PerformActionAsync(fixer, () => fixer.RegisterCodeFixesAsync(context) ?? Task.CompletedTask).ConfigureAwait(false);
                foreach (var fix in fixes)
                {
                    if (!fix.Action.PerformFinalApplicabilityCheck)
                    {
                        return true;
                    }

                    // Have to see if this fix is still applicable.  Jump to the foreground thread
                    // to make that check.
                    await ThreadingContext.JoinableTaskFactory.SwitchToMainThreadAsync(alwaysYield: true, cancellationToken);
                    cancellationToken.ThrowIfCancellationRequested();

                    var applicable = fix.Action.IsApplicable(document.Project.Solution.Workspace);

                    await TaskScheduler.Default;

                    if (applicable)
                    {
                        return true;
                    }
                }
            }

            return false;
        }

        private bool IsInteractiveCodeFixProvider(CodeFixProvider provider)
        {
            // TODO (https://github.com/dotnet/roslyn/issues/4932): Don't restrict CodeFixes in Interactive
            return provider is FullyQualify.AbstractFullyQualifyCodeFixProvider ||
                   provider is AddImport.AbstractAddImportCodeFixProvider;
        }

        private static readonly Func<DiagnosticId, List<CodeFixProvider>> s_createList = _ => new List<CodeFixProvider>();

        private ImmutableArray<DiagnosticId> GetFixableDiagnosticIds(CodeFixProvider fixer, IExtensionManager extensionManager)
        {
            // If we are passed a null extension manager it means we do not have access to a document so there is nothing to
            // show the user.  In this case we will log any exceptions that occur, but the user will not see them.
            if (extensionManager != null)
            {
                return extensionManager.PerformFunction(
                    fixer,
                    () => ImmutableInterlocked.GetOrAdd(ref _fixerToFixableIdsMap, fixer, f => GetAndTestFixableDiagnosticIds(f)),
                    defaultValue: ImmutableArray<DiagnosticId>.Empty);
            }

            try
            {
                return ImmutableInterlocked.GetOrAdd(ref _fixerToFixableIdsMap, fixer, f => GetAndTestFixableDiagnosticIds(f));
            }
            catch (OperationCanceledException)
            {
                throw;
            }
            catch (Exception e)
            {
                foreach (var logger in _errorLoggers)
                {
                    logger.Value.LogException(fixer, e);
                }
                return ImmutableArray<DiagnosticId>.Empty;
            }
        }

        private static ImmutableArray<string> GetAndTestFixableDiagnosticIds(CodeFixProvider codeFixProvider)
        {
            var ids = codeFixProvider.FixableDiagnosticIds;
            if (ids.IsDefault)
            {
                throw new InvalidOperationException(
                    string.Format(
                        WorkspacesResources._0_returned_an_uninitialized_ImmutableArray,
                        codeFixProvider.GetType().Name + "." + nameof(CodeFixProvider.FixableDiagnosticIds)));
            }

            return ids;
        }

        private ImmutableDictionary<LanguageKind, Lazy<ImmutableDictionary<DiagnosticId, ImmutableArray<CodeFixProvider>>>> GetFixerPerLanguageMap(
            Dictionary<LanguageKind, List<Lazy<CodeFixProvider, CodeChangeProviderMetadata>>> fixersPerLanguage,
            IExtensionManager extensionManager)
        {
            var fixerMap = ImmutableDictionary.Create<LanguageKind, Lazy<ImmutableDictionary<DiagnosticId, ImmutableArray<CodeFixProvider>>>>();
            foreach (var languageKindAndFixers in fixersPerLanguage)
            {
                var lazyMap = new Lazy<ImmutableDictionary<DiagnosticId, ImmutableArray<CodeFixProvider>>>(() =>
                {
                    var mutableMap = new Dictionary<DiagnosticId, List<CodeFixProvider>>();

                    foreach (var fixer in languageKindAndFixers.Value)
                    {
                        foreach (var id in this.GetFixableDiagnosticIds(fixer.Value, extensionManager))
                        {
                            if (string.IsNullOrWhiteSpace(id))
                            {
                                continue;
                            }

                            var list = mutableMap.GetOrAdd(id, s_createList);
                            list.Add(fixer.Value);
                        }
                    }

                    var immutableMap = ImmutableDictionary.CreateBuilder<DiagnosticId, ImmutableArray<CodeFixProvider>>();
                    foreach (var diagnosticIdAndFixers in mutableMap)
                    {
                        immutableMap.Add(diagnosticIdAndFixers.Key, diagnosticIdAndFixers.Value.AsImmutableOrEmpty());
                    }

                    return immutableMap.ToImmutable();
                }, isThreadSafe: true);

                fixerMap = fixerMap.Add(languageKindAndFixers.Key, lazyMap);
            }

            return fixerMap;
        }

        private static ImmutableDictionary<LanguageKind, Lazy<ImmutableArray<IConfigurationFixProvider>>> GetConfigurationProvidersPerLanguageMap(
            Dictionary<LanguageKind, List<Lazy<IConfigurationFixProvider, CodeChangeProviderMetadata>>> configurationProvidersPerLanguage)
        {
            var configurationFixerMap = ImmutableDictionary.Create<LanguageKind, Lazy<ImmutableArray<IConfigurationFixProvider>>>();
            foreach (var languageKindAndFixers in configurationProvidersPerLanguage)
            {
                var lazyConfigurationFixers = new Lazy<ImmutableArray<IConfigurationFixProvider>>(() => GetConfigurationFixProviders(languageKindAndFixers.Value));
                configurationFixerMap = configurationFixerMap.Add(languageKindAndFixers.Key, lazyConfigurationFixers);
            }

            return configurationFixerMap;

            static ImmutableArray<IConfigurationFixProvider> GetConfigurationFixProviders(List<Lazy<IConfigurationFixProvider, CodeChangeProviderMetadata>> languageKindAndFixers)
            {
                using var builderDisposer = ArrayBuilder<IConfigurationFixProvider>.GetInstance(out var builder);
                var orderedLanguageKindAndFixers = ExtensionOrderer.Order(languageKindAndFixers);
                foreach (var languageKindAndFixersValue in orderedLanguageKindAndFixers)
                {
                    builder.Add(languageKindAndFixersValue.Value);
                }

                return builder.ToImmutable();
            }
        }

        private static ImmutableDictionary<LanguageKind, Lazy<ImmutableDictionary<CodeFixProvider, int>>> GetFixerPriorityPerLanguageMap(
            Dictionary<LanguageKind, List<Lazy<CodeFixProvider, CodeChangeProviderMetadata>>> fixersPerLanguage)
        {
            var languageMap = ImmutableDictionary.CreateBuilder<LanguageKind, Lazy<ImmutableDictionary<CodeFixProvider, int>>>();
            foreach (var languageAndFixers in fixersPerLanguage)
            {
                var lazyMap = new Lazy<ImmutableDictionary<CodeFixProvider, int>>(() =>
                {
                    var priorityMap = ImmutableDictionary.CreateBuilder<CodeFixProvider, int>();

                    var fixers = ExtensionOrderer.Order(languageAndFixers.Value);
                    for (var i = 0; i < fixers.Count; i++)
                    {
                        priorityMap.Add(fixers[i].Value, i);
                    }

                    return priorityMap.ToImmutable();
                }, isThreadSafe: true);

                languageMap.Add(languageAndFixers.Key, lazyMap);
            }

            return languageMap.ToImmutable();
        }

        private ImmutableDictionary<DiagnosticId, List<CodeFixProvider>> GetProjectFixers(Project project)
        {
            // TODO (https://github.com/dotnet/roslyn/issues/4932): Don't restrict CodeFixes in Interactive
            return project.Solution.Workspace.Kind == WorkspaceKind.Interactive
                ? ImmutableDictionary<DiagnosticId, List<CodeFixProvider>>.Empty
                : _projectFixersMap.GetValue(project.AnalyzerReferences, pId => ComputeProjectFixers(project));
        }

        private ImmutableDictionary<DiagnosticId, List<CodeFixProvider>> ComputeProjectFixers(Project project)
        {
            var extensionManager = project.Solution.Workspace.Services.GetService<IExtensionManager>();
            ImmutableDictionary<DiagnosticId, List<CodeFixProvider>>.Builder builder = null;
            foreach (var reference in project.AnalyzerReferences)
            {
                var projectCodeFixerProvider = _analyzerReferenceToFixersMap.GetValue(reference, _createProjectCodeFixProvider);
                foreach (var fixer in projectCodeFixerProvider.GetFixers(project.Language))
                {
                    var fixableIds = this.GetFixableDiagnosticIds(fixer, extensionManager);
                    foreach (var id in fixableIds)
                    {
                        if (string.IsNullOrWhiteSpace(id))
                        {
                            continue;
                        }

                        builder ??= ImmutableDictionary.CreateBuilder<DiagnosticId, List<CodeFixProvider>>();
                        var list = builder.GetOrAdd(id, s_createList);
                        list.Add(fixer);
                    }
                }
            }

            if (builder == null)
            {
                return ImmutableDictionary<DiagnosticId, List<CodeFixProvider>>.Empty;
            }

            return builder.ToImmutable();
        }
    }
}<|MERGE_RESOLUTION|>--- conflicted
+++ resolved
@@ -225,13 +225,8 @@
                 return null;
             }
 
-<<<<<<< HEAD
-            var result = ArrayBuilder<CodeFixCollection>.GetInstance();
+            using var resultDisposer = ArrayBuilder<CodeFixCollection>.GetInstance(out var result);
             await AppendFixesAsync(document, range, diagnostics, fixAllForInSpan: true, isBlocking: false, result, cancellationToken).ConfigureAwait(false);
-=======
-            using var resultDisposer = ArrayBuilder<CodeFixCollection>.GetInstance(out var result);
-            await AppendFixesAsync(document, range, diagnostics, fixAllForInSpan: true, result, cancellationToken).ConfigureAwait(false);
->>>>>>> 92d0f225
 
             // TODO: Just get the first fix for now until we have a way to config user's preferred fix
             // https://github.com/dotnet/roslyn/issues/27066
