--- conflicted
+++ resolved
@@ -177,11 +177,7 @@
 
             // if token is on different line than caret but caret line is empty, we insert ending point at the end of the line
             if (text.Lines.IndexOf(token.Span.End) != text.Lines.IndexOf(line.End))
-<<<<<<< HEAD
-                return string.IsNullOrWhiteSpace(line.GetText()) ? (int?)line.End : null;
-=======
                 return string.IsNullOrWhiteSpace(line.GetText()) ? line.End : null;
->>>>>>> 67d940c4
 
             return token.Span.End;
         }
