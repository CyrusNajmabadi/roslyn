--- conflicted
+++ resolved
@@ -31,38 +31,11 @@
 
             var cancellationToken = context.OperationContext.UserCancellationToken;
             if (cancellationToken.IsCancellationRequested)
-<<<<<<< HEAD
             {
                 return;
             }
 
             try
-            {
-                ExecuteCommandWorker(args, caretPosition, cancellationToken);
-            }
-            catch (OperationCanceledException)
-            {
-                // According to Editor command handler API guidelines, it's best if we return early if cancellation
-                // is requested instead of throwing. Otherwise, we could end up in an invalid state due to already
-                // calling nextHandler().
-            }
-        }
-
-        private static void ExecuteCommandWorker(PasteCommandArgs args, SnapshotPoint? caretPosition, CancellationToken cancellationToken)
-        {
-            if (!args.SubjectBuffer.CanApplyChangeDocumentToWorkspace())
-=======
->>>>>>> 67d940c4
-            {
-                return;
-            }
-
-<<<<<<< HEAD
-            if (!args.SubjectBuffer.GetFeatureOnOffOption(FormattingOptions2.FormatOnPaste) ||
-                !caretPosition.HasValue)
-=======
-            try
->>>>>>> 67d940c4
             {
                 ExecuteCommandWorker(args, caretPosition, cancellationToken);
             }
