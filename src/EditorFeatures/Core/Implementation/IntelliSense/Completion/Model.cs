--- conflicted
+++ resolved
@@ -153,11 +153,7 @@
                 PointTrackingMode.Positive);
         }
 
-<<<<<<< HEAD
-        private static CompletionItem CreateDefaultSuggestionModeItem() 
-=======
         private static CompletionItem CreateDefaultSuggestionModeItem()
->>>>>>> 6332f042
             => CompletionItem.Create(displayText: "");
 
         public bool IsSoftSelection
