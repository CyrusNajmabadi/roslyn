--- conflicted
+++ resolved
@@ -229,13 +229,8 @@
                 }
 
                 return await UnifiedSuggestedActionsSource.GetFilterAndOrderCodeFixesAsync(
-<<<<<<< HEAD
-                    workspace, owner._codeFixService, document, range.Span.ToTextSpan(),
+                    owner._codeFixService, document, range.Span.ToTextSpan(),
                     priority, cancellationToken).ConfigureAwait(false);
-=======
-                    owner._codeFixService, document, range.Span.ToTextSpan(),
-                    priorityProvider, cancellationToken).ConfigureAwait(false);
->>>>>>> 0b522753
             }
 
             async Task<ImmutableArray<UnifiedSuggestedActionSet>> GetRefactoringsAsync()
@@ -266,11 +261,7 @@
                 var filterOutsideSelection = !requestedActionCategories.Contains(PredefinedSuggestedActionCategoryNames.Refactoring);
 
                 return await UnifiedSuggestedActionsSource.GetFilterAndOrderCodeRefactoringsAsync(
-<<<<<<< HEAD
-                    workspace, owner._codeRefactoringService, document, selection.Value, priority,
-=======
-                    owner._codeRefactoringService, document, selection.Value, priorityProvider.Priority,
->>>>>>> 0b522753
+                    owner._codeRefactoringService, document, selection.Value, priority,
                     filterOutsideSelection, cancellationToken).ConfigureAwait(false);
             }
 
