﻿// Copyright (c) Microsoft.  All Rights Reserved.  Licensed under the Apache License, Version 2.0.  See License.txt in the project root for license information.

using System;
using System.Collections.Generic;
using System.Collections.Immutable;
using System.ComponentModel.Composition;
using System.Linq;
using System.Threading.Tasks;
using Microsoft.CodeAnalysis.DocumentHighlighting;
using Microsoft.CodeAnalysis.Editor.Shared.Options;
using Microsoft.CodeAnalysis.Editor.Shared.Tagging;
using Microsoft.CodeAnalysis.Editor.Tagging;
using Microsoft.CodeAnalysis.Internal.Log;
using Microsoft.CodeAnalysis.Notification;
using Microsoft.CodeAnalysis.Options;
using Microsoft.CodeAnalysis.Shared.Extensions;
using Microsoft.CodeAnalysis.Shared.TestHooks;
using Microsoft.CodeAnalysis.Text;
using Microsoft.CodeAnalysis.Text.Shared.Extensions;
using Microsoft.VisualStudio.Text;
using Microsoft.VisualStudio.Text.Editor;
using Microsoft.VisualStudio.Text.Tagging;
using Microsoft.VisualStudio.Utilities;
using Roslyn.Utilities;

namespace Microsoft.CodeAnalysis.Editor.ReferenceHighlighting
{
    [Export(typeof(IViewTaggerProvider))]
    [ContentType(ContentTypeNames.RoslynContentType)]
    [ContentType(ContentTypeNames.XamlContentType)]
    [TagType(typeof(NavigableHighlightTag))]
    [TextViewRole(PredefinedTextViewRoles.Interactive)]
    internal partial class ReferenceHighlightingViewTaggerProvider : AsynchronousViewTaggerProvider<NavigableHighlightTag>
    {
        private readonly ISemanticChangeNotificationService _semanticChangeNotificationService;

        // Whenever an edit happens, clear all highlights.  When moving the caret, preserve 
        // highlights if the caret stays within an existing tag.
        protected override TaggerCaretChangeBehavior CaretChangeBehavior => TaggerCaretChangeBehavior.RemoveAllTagsOnCaretMoveOutsideOfTag;
        protected override TaggerTextChangeBehavior TextChangeBehavior => TaggerTextChangeBehavior.RemoveAllTags;
        protected override IEnumerable<PerLanguageOption<bool>> PerLanguageOptions => SpecializedCollections.SingletonEnumerable(FeatureOnOffOptions.ReferenceHighlighting);

        [ImportingConstructor]
        public ReferenceHighlightingViewTaggerProvider(
            IForegroundNotificationService notificationService,
            ISemanticChangeNotificationService semanticChangeNotificationService,
            IAsynchronousOperationListenerProvider listenerProvider)
            : base(listenerProvider.GetListener(FeatureAttribute.ReferenceHighlighting), notificationService)
        {
            _semanticChangeNotificationService = semanticChangeNotificationService;
        }

        protected override ITaggerEventSource CreateEventSource(ITextView textView, ITextBuffer subjectBuffer)
        {
            // Note: we don't listen for OnTextChanged.  Text changes to this buffer will get
            // reported by OnSemanticChanged.
            return TaggerEventSources.Compose(
                TaggerEventSources.OnCaretPositionChanged(textView, textView.TextBuffer, TaggerDelay.Short),
                TaggerEventSources.OnSemanticChanged(subjectBuffer, TaggerDelay.OnIdle, _semanticChangeNotificationService),
                TaggerEventSources.OnDocumentActiveContextChanged(subjectBuffer, TaggerDelay.Short));
        }

        protected override SnapshotPoint? GetCaretPoint(ITextView textViewOpt, ITextBuffer subjectBuffer)
        {
            return textViewOpt.Caret.Position.Point.GetPoint(b => IsSupportedContentType(b.ContentType), PositionAffinity.Successor);
        }

        protected override IEnumerable<SnapshotSpan> GetSpansToTag(ITextView textViewOpt, ITextBuffer subjectBuffer)
        {
            // Note: this may return no snapshot spans.  We have to be resilient to that
            // when processing the TaggerContext<>.SpansToTag below.
            return textViewOpt.BufferGraph.GetTextBuffers(b => IsSupportedContentType(b.ContentType))
                              .Select(b => b.CurrentSnapshot.GetFullSpan())
                              .ToList();
        }

        protected override Task ProduceTagsAsync(TaggerContext<NavigableHighlightTag> context)
        {
            // NOTE(cyrusn): Normally we'd limit ourselves to producing tags in the span we were
            // asked about.  However, we want to produce all tags here so that the user can actually
            // navigate between all of them using the appropriate tag navigation commands.  If we
            // don't generate all the tags then the user will cycle through an incorrect subset.
            if (context.CaretPosition == null)
            {
                return SpecializedTasks.EmptyTask;
            }

            var caretPosition = context.CaretPosition.Value;
            if (!Workspace.TryGetWorkspace(caretPosition.Snapshot.AsText().Container, out var workspace))
            {
                return SpecializedTasks.EmptyTask;
            }

            // GetSpansToTag may have produced no actual spans to tag.  Be resilient to that.
            var document = context.SpansToTag.FirstOrDefault(vt => vt.SnapshotSpan.Snapshot == caretPosition.Snapshot).Document;
            if (document == null)
            {
                return SpecializedTasks.EmptyTask;
            }

            // Don't produce tags if the feature is not enabled.
            if (!workspace.Options.GetOption(FeatureOnOffOptions.ReferenceHighlighting, document.Project.Language))
            {
                return SpecializedTasks.EmptyTask;
            }

            var existingTags = context.GetExistingTags(new SnapshotSpan(caretPosition, 0));
            if (!existingTags.IsEmpty())
            {
                // We already have a tag at this position.  So the user is moving from one highlight
                // tag to another.  In this case we don't want to recompute anything.  Let our caller
                // know that we should preserve all tags.
                context.SetSpansTagged(SpecializedCollections.EmptyEnumerable<DocumentSnapshotSpan>());
                return SpecializedTasks.EmptyTask;
            }

            // Otherwise, we need to go produce all tags.
            return ProduceTagsAsync(context, caretPosition, document);
        }

        internal async Task ProduceTagsAsync(
            TaggerContext<NavigableHighlightTag> context,
            SnapshotPoint position,
            Document document)
        {
            var cancellationToken = context.CancellationToken;

            var solution = document.Project.Solution;

            using (Logger.LogBlock(FunctionId.Tagger_ReferenceHighlighting_TagProducer_ProduceTags, cancellationToken))
            {
                if (document != null)
                {
<<<<<<< HEAD
                    var service = document.GetLanguageService<IDocumentHighlightsService>();
                    if (service != null)
=======
                    // As we transition to the new API (defined at the Features layer) we support
                    // calling into both it and the old API (defined at the EditorFeatures layer).
                    //
                    // Once TypeScript and F# can move over, then we can remove the calls to the old
                    // API.
                    await TryNewServiceAsync(context, position, document).ConfigureAwait(false);
                    await TryOldServiceAsync(context, position, document).ConfigureAwait(false);
                }
            }
        }

        private Task TryOldServiceAsync(TaggerContext<NavigableHighlightTag> context, SnapshotPoint position, Document document)
        {
            return TryServiceAsync<IDocumentHighlightsService>(
                context, position, document,
                (s, d, p, ds, c) => s.GetDocumentHighlightsAsync(d, p, ds, c));
        }

        private Task TryNewServiceAsync(
            TaggerContext<NavigableHighlightTag> context, SnapshotPoint position, Document document)
        {
            return TryServiceAsync<DocumentHighlighting.IDocumentHighlightsService>(
                context, position, document,
                async (service, doc, point, documents, cancellation) =>
                {
                    // Call into the new service.
                    var newHighlights = await service.GetDocumentHighlightsAsync(doc, point, documents, cancellation).ConfigureAwait(false);

                    // then convert the result to the form the old service would return.
                    return ConvertHighlights(newHighlights);
                });
        }

        private async Task TryServiceAsync<T>(
            TaggerContext<NavigableHighlightTag> context, SnapshotPoint position, Document document,
            Func<T, Document, SnapshotPoint, ImmutableHashSet<Document>, CancellationToken, Task<ImmutableArray<DocumentHighlights>>> getDocumentHighlightsAsync)
            where T : class, ILanguageService
        {
            var cancellationToken = context.CancellationToken;
            var documentHighlightsService = document.GetLanguageService<T>();
            if (documentHighlightsService != null)
            {
                // We only want to search inside documents that correspond to the snapshots
                // we're looking at
                var documentsToSearch = ImmutableHashSet.CreateRange(context.SpansToTag.Select(vt => vt.Document).WhereNotNull());
                var documentHighlightsList = await getDocumentHighlightsAsync(
                    documentHighlightsService, document, position, documentsToSearch, cancellationToken).ConfigureAwait(false);
                if (documentHighlightsList != null)
                {
                    foreach (var documentHighlights in documentHighlightsList)
>>>>>>> 467c216f
                    {
                        // We only want to search inside documents that correspond to the snapshots
                        // we're looking at
                        var documentsToSearch = ImmutableHashSet.CreateRange(context.SpansToTag.Select(vt => vt.Document).WhereNotNull());
                        var documentHighlightsList = await service.GetDocumentHighlightsAsync(
                            document, position, documentsToSearch, cancellationToken).ConfigureAwait(false);
                        if (documentHighlightsList != null)
                        {
                            foreach (var documentHighlights in documentHighlightsList)
                            {
                                await AddTagSpansAsync(
                                    context, document.Project.Solution, documentHighlights).ConfigureAwait(false);
                            }
                        }
                    }
                }
            }
        }

        private async Task AddTagSpansAsync(
            TaggerContext<NavigableHighlightTag> context,
            Solution solution,
            DocumentHighlights documentHighlights)
        {
            var cancellationToken = context.CancellationToken;
            var document = documentHighlights.Document;

            var text = await document.GetTextAsync(cancellationToken).ConfigureAwait(false);
            var textSnapshot = text.FindCorrespondingEditorTextSnapshot();
            if (textSnapshot == null)
            {
                // There is no longer an editor snapshot for this document, so we can't care about the
                // results.
                return;
            }

            foreach (var span in documentHighlights.HighlightSpans)
            {
                var tag = GetTag(span);
                context.AddTag(new TagSpan<NavigableHighlightTag>(
                    textSnapshot.GetSpan(Span.FromBounds(span.TextSpan.Start, span.TextSpan.End)), tag));
            }
        }

        private static NavigableHighlightTag GetTag(HighlightSpan span)
        {
            switch (span.Kind)
            {
                case HighlightSpanKind.WrittenReference:
                    return WrittenReferenceHighlightTag.Instance;

                case HighlightSpanKind.Definition:
                    return DefinitionHighlightTag.Instance;

                case HighlightSpanKind.Reference:
                case HighlightSpanKind.None:
                default:
                    return ReferenceHighlightTag.Instance;
            }
        }

        private static bool IsSupportedContentType(IContentType contentType)
        {
            // This list should match the list of exported content types above
            return contentType.IsOfType(ContentTypeNames.RoslynContentType) ||
                   contentType.IsOfType(ContentTypeNames.XamlContentType);
        }
    }
}<|MERGE_RESOLUTION|>--- conflicted
+++ resolved
@@ -131,61 +131,8 @@
             {
                 if (document != null)
                 {
-<<<<<<< HEAD
                     var service = document.GetLanguageService<IDocumentHighlightsService>();
                     if (service != null)
-=======
-                    // As we transition to the new API (defined at the Features layer) we support
-                    // calling into both it and the old API (defined at the EditorFeatures layer).
-                    //
-                    // Once TypeScript and F# can move over, then we can remove the calls to the old
-                    // API.
-                    await TryNewServiceAsync(context, position, document).ConfigureAwait(false);
-                    await TryOldServiceAsync(context, position, document).ConfigureAwait(false);
-                }
-            }
-        }
-
-        private Task TryOldServiceAsync(TaggerContext<NavigableHighlightTag> context, SnapshotPoint position, Document document)
-        {
-            return TryServiceAsync<IDocumentHighlightsService>(
-                context, position, document,
-                (s, d, p, ds, c) => s.GetDocumentHighlightsAsync(d, p, ds, c));
-        }
-
-        private Task TryNewServiceAsync(
-            TaggerContext<NavigableHighlightTag> context, SnapshotPoint position, Document document)
-        {
-            return TryServiceAsync<DocumentHighlighting.IDocumentHighlightsService>(
-                context, position, document,
-                async (service, doc, point, documents, cancellation) =>
-                {
-                    // Call into the new service.
-                    var newHighlights = await service.GetDocumentHighlightsAsync(doc, point, documents, cancellation).ConfigureAwait(false);
-
-                    // then convert the result to the form the old service would return.
-                    return ConvertHighlights(newHighlights);
-                });
-        }
-
-        private async Task TryServiceAsync<T>(
-            TaggerContext<NavigableHighlightTag> context, SnapshotPoint position, Document document,
-            Func<T, Document, SnapshotPoint, ImmutableHashSet<Document>, CancellationToken, Task<ImmutableArray<DocumentHighlights>>> getDocumentHighlightsAsync)
-            where T : class, ILanguageService
-        {
-            var cancellationToken = context.CancellationToken;
-            var documentHighlightsService = document.GetLanguageService<T>();
-            if (documentHighlightsService != null)
-            {
-                // We only want to search inside documents that correspond to the snapshots
-                // we're looking at
-                var documentsToSearch = ImmutableHashSet.CreateRange(context.SpansToTag.Select(vt => vt.Document).WhereNotNull());
-                var documentHighlightsList = await getDocumentHighlightsAsync(
-                    documentHighlightsService, document, position, documentsToSearch, cancellationToken).ConfigureAwait(false);
-                if (documentHighlightsList != null)
-                {
-                    foreach (var documentHighlights in documentHighlightsList)
->>>>>>> 467c216f
                     {
                         // We only want to search inside documents that correspond to the snapshots
                         // we're looking at
