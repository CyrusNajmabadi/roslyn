--- conflicted
+++ resolved
@@ -14,49 +14,55 @@
 using Microsoft.VisualStudio.Utilities;
 using Roslyn.Utilities;
 
-namespace Microsoft.CodeAnalysis.Editor.Shared.Extensions;
-
-internal static class HostWorkspaceServicesExtensions
+namespace Microsoft.CodeAnalysis.Editor.Shared.Extensions
 {
-    public static CodeAnalysis.Host.LanguageServices? GetProjectServices(
-        this SolutionServices workspaceServices, ITextBuffer textBuffer)
+    internal static class HostWorkspaceServicesExtensions
     {
-        return workspaceServices.GetProjectServices(textBuffer.ContentType);
-    }
-
-    public static CodeAnalysis.Host.LanguageServices? GetProjectServices(
-        this SolutionServices workspaceServices, IContentType contentType)
-    {
-        foreach (var language in workspaceServices.SupportedLanguages)
+        public static CodeAnalysis.Host.LanguageServices? GetProjectServices(
+            this SolutionServices workspaceServices, ITextBuffer textBuffer)
         {
-            if (LanguageMatches(language, contentType, workspaceServices))
-            {
-                return workspaceServices.GetLanguageServices(language);
-            }
+            return workspaceServices.GetProjectServices(textBuffer.ContentType);
         }
 
-        return null;
-    }
+        public static CodeAnalysis.Host.LanguageServices? GetProjectServices(
+            this SolutionServices workspaceServices, IContentType contentType)
+        {
+            foreach (var language in workspaceServices.SupportedLanguages)
+            {
+                if (LanguageMatches(language, contentType, workspaceServices))
+                {
+                    return workspaceServices.GetLanguageServices(language);
+                }
+            }
 
-    /// <summary>
-    /// Returns the name of the language (see <see cref="LanguageNames"/>) associated with the specified buffer. 
-    /// </summary>
-    internal static string? GetLanguageName(this ITextBuffer buffer)
-        => Workspace.TryGetWorkspace(buffer.AsTextContainer(), out var workspace) ?
-           workspace.Services.SolutionServices.GetProjectServices(buffer.ContentType)?.Language : null;
+            return null;
+        }
 
-    /// <summary>
-    /// A cache of host services -> (language name -> content type name).
-    /// </summary>
-    private static readonly ConditionalWeakTable<SolutionServices, Dictionary<string, string>> s_hostServicesToContentTypeMap = new();
+        /// <summary>
+        /// Returns the name of the language (see <see cref="LanguageNames"/>) associated with the specified buffer. 
+        /// </summary>
+        internal static string? GetLanguageName(this ITextBuffer buffer)
+            => Workspace.TryGetWorkspace(buffer.AsTextContainer(), out var workspace) ?
+               workspace.Services.SolutionServices.GetProjectServices(buffer.ContentType)?.Language : null;
 
-    private static string? GetDefaultContentTypeName(SolutionServices workspaceServices, string language)
-    {
-        if (!s_hostServicesToContentTypeMap.TryGetValue(workspaceServices, out var contentTypeMap))
+        /// <summary>
+        /// A cache of host services -> (language name -> content type name).
+        /// </summary>
+        private static readonly ConditionalWeakTable<SolutionServices, Dictionary<string, string>> s_hostServicesToContentTypeMap = new();
+
+        private static string? GetDefaultContentTypeName(SolutionServices workspaceServices, string language)
         {
-<<<<<<< HEAD
-            contentTypeMap = s_hostServicesToContentTypeMap.GetValue(workspaceServices, CreateContentTypeMap);
-=======
+            if (!s_hostServicesToContentTypeMap.TryGetValue(workspaceServices, out var contentTypeMap))
+            {
+                contentTypeMap = s_hostServicesToContentTypeMap.GetValue(workspaceServices, CreateContentTypeMap);
+            }
+
+            contentTypeMap.TryGetValue(language, out var contentTypeName);
+            return contentTypeName;
+        }
+
+        private static Dictionary<string, string> CreateContentTypeMap(SolutionServices hostWorkspaceServices)
+        {
             // Are we being hosted in a MEF host? If so, we can get content type information directly from the 
             // metadata and avoid actually loading the assemblies
             var mefHostServices = hostWorkspaceServices.ExportProvider;
@@ -79,97 +85,30 @@
             return hostWorkspaceServices.SupportedLanguages.ToDictionary(
                 l => l,
                 l => hostWorkspaceServices.GetLanguageServices(l).GetRequiredService<IContentTypeLanguageService>().GetDefaultContentType().TypeName);
->>>>>>> 815f0269
         }
 
-        contentTypeMap.TryGetValue(language, out var contentTypeName);
-        return contentTypeName;
-    }
+        internal static IList<T> SelectMatchingExtensionValues<T, TMetadata>(
+            this SolutionServices workspaceServices,
+            IEnumerable<Lazy<T, TMetadata>> items,
+            IContentType contentType)
+            where TMetadata : ILanguageMetadata
+        {
+            if (items == null)
+            {
+                return SpecializedCollections.EmptyList<T>();
+            }
 
-    private static Dictionary<string, string> CreateContentTypeMap(SolutionServices hostWorkspaceServices)
-    {
-        // Are we being hosted in a MEF host? If so, we can get content type information directly from the 
-        // metadata and avoid actually loading the assemblies
-        var mefHostServices = hostWorkspaceServices.ExportProvider;
-
-<<<<<<< HEAD
-        if (mefHostServices != null)
-        {
-            // Two assemblies may export the same language to content type mapping during development cycles where
-            // a type is moving to a new assembly. Avoid failing during content type discovery by de-duplicating
-            // services with identical metadata, opting to instead fail only in cases where the impacted service
-            // instance is used.
-            var exports = mefHostServices.GetExports<ILanguageService, ContentTypeLanguageMetadata>();
-            return exports
-                    .Where(lz => !string.IsNullOrEmpty(lz.Metadata.DefaultContentType))
-                    .Select(lz => (lz.Metadata.Language, lz.Metadata.DefaultContentType))
-                    .Distinct()
-                    .ToDictionary(lz => lz.Language, lz => lz.DefaultContentType);
+            return items.Where(lazy => LanguageMatches(lazy.Metadata.Language, contentType, workspaceServices)).
+                Select(lazy => lazy.Value).ToList();
         }
 
-        // We can't do anything special, so fall back to the expensive path
-        return hostWorkspaceServices.SupportedLanguages.ToDictionary(
-            l => l,
-            l => hostWorkspaceServices.GetLanguageServices(l).GetRequiredService<IContentTypeLanguageService>().GetDefaultContentType().TypeName);
-    }
-
-    internal static IList<T> SelectMatchingExtensionValues<T, TMetadata>(
-        this SolutionServices workspaceServices,
-        IEnumerable<Lazy<T, TMetadata>> items,
-        IContentType contentType)
-        where TMetadata : ILanguageMetadata
-    {
-        if (items == null)
-=======
         private static bool LanguageMatches(
             string language,
             IContentType contentType,
             SolutionServices workspaceServices)
->>>>>>> 815f0269
         {
-            return SpecializedCollections.EmptyList<T>();
+            var defaultContentType = GetDefaultContentTypeName(workspaceServices, language);
+            return (defaultContentType != null) ? contentType.IsOfType(defaultContentType) : false;
         }
-<<<<<<< HEAD
-
-        return items.Where(lazy => LanguageMatches(lazy.Metadata.Language, contentType, workspaceServices)).
-            Select(lazy => lazy.Value).ToList();
-    }
-
-    internal static IList<T> SelectMatchingExtensionValues<T>(
-        this SolutionServices workspaceServices,
-        IEnumerable<Lazy<T, OrderableLanguageAndRoleMetadata>> items,
-        IContentType contentType,
-        ITextViewRoleSet roleSet)
-    {
-        if (items == null)
-        {
-            return SpecializedCollections.EmptyList<T>();
-        }
-
-        return items.Where(lazy =>
-            {
-                var metadata = lazy.Metadata;
-                return LanguageMatches(metadata.Language, contentType, workspaceServices) &&
-                    RolesMatch(metadata.Roles, roleSet);
-            }).
-            Select(lazy => lazy.Value).ToList();
-    }
-
-    private static bool LanguageMatches(
-        string language,
-        IContentType contentType,
-        SolutionServices workspaceServices)
-    {
-        var defaultContentType = GetDefaultContentTypeName(workspaceServices, language);
-        return (defaultContentType != null) ? contentType.IsOfType(defaultContentType) : false;
-    }
-
-    private static bool RolesMatch(
-        IEnumerable<string> roles,
-        ITextViewRoleSet roleSet)
-    {
-        return (roles == null) || (roleSet == null) || roleSet.ContainsAll(roles);
-=======
->>>>>>> 815f0269
     }
 }