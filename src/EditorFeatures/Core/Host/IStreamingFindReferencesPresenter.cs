﻿// Licensed to the .NET Foundation under one or more agreements.
// The .NET Foundation licenses this file to you under the MIT license.
// See the LICENSE file in the project root for more information.

#nullable disable

using System.Collections.Immutable;
using System.Threading;
using System.Threading.Tasks;
using Microsoft.CodeAnalysis.Editor.Shared.Utilities;
using Microsoft.CodeAnalysis.FindUsages;
using Microsoft.CodeAnalysis.PooledObjects;

namespace Microsoft.CodeAnalysis.Editor.Host
{
    /// <summary>
    /// API for hosts to provide if they can present FindUsages results in a streaming manner.
    /// i.e. if they support showing results as they are found instead of after all of the results
    /// are found.
    /// </summary>
    internal interface IStreamingFindUsagesPresenter
    {
        /// <summary>
        /// Tells the presenter that a search is starting.  The returned <see cref="FindUsagesContext"/>
        /// is used to push information about the search into.  i.e. when a reference is found
        /// <see cref="FindUsagesContext.OnReferenceFoundAsync"/> should be called.  When the
        /// search completes <see cref="FindUsagesContext.OnCompletedAsync"/> should be called. 
        /// etc. etc.
        /// </summary>
        /// <param name="title">A title to display to the user in the presentation of the results.</param>
        /// <param name="supportsReferences">Whether or not showing references is supported.
        /// If true, then the presenter can group by definition, showing references underneath.
        /// It can also show messages about no references being found at the end of the search.
        /// If false, the presenter will not group by definitions, and will show the definition
        /// items in isolation.</param>
        /// <returns>A cancellation token that will be triggered if the presenter thinks the search
        /// should stop.  This can normally happen if the presenter view is closed, or recycled to
        /// start a new search in it.  Callers should only use this if they intend to report results
        /// asynchronously and thus relinquish their own control over cancellation from their own
        /// surrounding context.  If the caller intends to populate the presenter synchronously,
        /// then this cancellation token can be ignored.</returns>
        (FindUsagesContext context, CancellationToken cancellationToken) StartSearch(string title, bool supportsReferences);

        /// <summary>
        /// Call this method to display the Containing Type, Containing Member, or Kind columns
        /// </summary>
        (FindUsagesContext context, CancellationToken cancellationToken) StartSearchWithCustomColumns(string title, bool supportsReferences, bool includeContainingTypeAndMemberColumns, bool includeKindColumn);

        /// <summary>
        /// Clears all the items from the presenter.
        /// </summary>
        void ClearAll();
    }

    internal static class IStreamingFindUsagesPresenterExtensions
    {
        /// <summary>
        /// If there's only a single item, navigates to it.  Otherwise, presents all the
        /// items to the user.
        /// </summary>
        public static async Task<bool> TryNavigateToOrPresentItemsAsync(
            this IStreamingFindUsagesPresenter presenter,
            IThreadingContext threadingContext,
            Solution solution,
            string title,
            ImmutableArray<DefinitionItem> items,
            CancellationToken cancellationToken)
        {
<<<<<<< HEAD
=======
            if (items.IsDefaultOrEmpty)
                return false;

            // Can only navigate or present items on UI thread.
            await threadingContext.JoinableTaskFactory.SwitchToMainThreadAsync(cancellationToken);

>>>>>>> 6ff82a99
            // Ignore any definitions that we can't navigate to.

            using var _ = ArrayBuilder<DefinitionItem>.GetInstance(out var definitionsBuilder);
            foreach (var item in items)
            {
                if (await item.CanNavigateToAsync(solution, cancellationToken).ConfigureAwait(false))
                    definitionsBuilder.Add(item);
            }

            var definitions = definitionsBuilder.ToImmutable();

            // See if there's a third party external item we can navigate to.  If so, defer 
            // to that item and finish.
            var externalItems = definitions.WhereAsArray(d => d.IsExternal);
            foreach (var item in externalItems)
            {
                // If we're directly going to a location we need to activate the preview so
                // that focus follows to the new cursor position. This behavior is expected
                // because we are only going to navigate once successfully
                if (await item.TryNavigateToAsync(solution, showInPreviewTab: true, activateTab: true, cancellationToken).ConfigureAwait(false))
                    return true;
            }

            var nonExternalItems = definitions.WhereAsArray(d => !d.IsExternal);
            if (nonExternalItems.Length == 0)
            {
                return false;
            }

            if (nonExternalItems.Length == 1 &&
                nonExternalItems[0].SourceSpans.Length <= 1)
            {
                // There was only one location to navigate to.  Just directly go to that location. If we're directly
                // going to a location we need to activate the preview so that focus follows to the new cursor position.

                return await nonExternalItems[0].TryNavigateToAsync(
                    solution, showInPreviewTab: true, activateTab: true, cancellationToken).ConfigureAwait(false);
            }

            if (presenter != null)
            {
                // Can only navigate or present items on UI thread.
                await threadingContext.JoinableTaskFactory.SwitchToMainThreadAsync(cancellationToken);

                // We have multiple definitions, or we have definitions with multiple locations. Present this to the
                // user so they can decide where they want to go to.
                //
                // We ignore the cancellation token returned by StartSearch as we're in a context where
                // we've computed all the results and we're synchronously populating the UI with it.
                var (context, _) = presenter.StartSearch(title, supportsReferences: false);
                try
                {
                    foreach (var definition in nonExternalItems)
                        await context.OnDefinitionFoundAsync(solution, definition, cancellationToken).ConfigureAwait(false);
                }
                finally
                {
                    await context.OnCompletedAsync(solution, cancellationToken).ConfigureAwait(false);
                }
            }

            return true;
        }
    }
}<|MERGE_RESOLUTION|>--- conflicted
+++ resolved
@@ -66,20 +66,13 @@
             ImmutableArray<DefinitionItem> items,
             CancellationToken cancellationToken)
         {
-<<<<<<< HEAD
-=======
             if (items.IsDefaultOrEmpty)
                 return false;
-
-            // Can only navigate or present items on UI thread.
-            await threadingContext.JoinableTaskFactory.SwitchToMainThreadAsync(cancellationToken);
-
->>>>>>> 6ff82a99
-            // Ignore any definitions that we can't navigate to.
 
             using var _ = ArrayBuilder<DefinitionItem>.GetInstance(out var definitionsBuilder);
             foreach (var item in items)
             {
+                // Ignore any definitions that we can't navigate to.
                 if (await item.CanNavigateToAsync(solution, cancellationToken).ConfigureAwait(false))
                     definitionsBuilder.Add(item);
             }
