--- conflicted
+++ resolved
@@ -11,13 +11,8 @@
 [Trait(Traits.Feature, Traits.Features.KeywordRecommending)]
 public sealed class EnumKeywordRecommenderTests : KeywordRecommenderTests
 {
-<<<<<<< HEAD
     [Fact]
     public async Task TestAtRoot_Interactive()
-=======
-    [Trait(Traits.Feature, Traits.Features.KeywordRecommending)]
-    public sealed class EnumKeywordRecommenderTests : KeywordRecommenderTests
->>>>>>> b11b9408
     {
         await VerifyKeywordAsync(SourceCodeKind.Script,
 @"$$");
@@ -147,8 +142,8 @@
         await VerifyKeywordAsync(
             """
             class C {
-              void Goo() {}
-              $$
+                void Goo() {}
+                $$
             """);
     }
 
@@ -158,8 +153,8 @@
         await VerifyKeywordAsync(
             """
             class C {
-              int i;
-              $$
+                int i;
+                $$
             """);
     }
 
@@ -169,8 +164,8 @@
         await VerifyKeywordAsync(
             """
             class C {
-              int i { get; }
-              $$
+                int i { get; }
+                $$
             """);
     }
 
@@ -240,8 +235,8 @@
         await VerifyKeywordAsync(
             """
             class C {
-              [goo]
-              $$
+                [goo]
+                $$
             """);
     }
 
@@ -250,7 +245,7 @@
     {
         await VerifyAbsenceAsync("""
             enum E {
-               $$
+                $$
             """);
     }
 
@@ -260,7 +255,7 @@
         await VerifyKeywordAsync(
             """
             struct S {
-               $$
+                $$
             """);
     }
 
@@ -269,7 +264,7 @@
     {
         await VerifyKeywordAsync("""
             interface I {
-               $$
+                $$
             """);
     }
 
@@ -279,7 +274,7 @@
         await VerifyKeywordAsync(
             """
             class C {
-               $$
+                $$
             """);
     }
 
@@ -331,31 +326,24 @@
     public async Task TestNotAfterAbstractPublic()
         => await VerifyAbsenceAsync(@"abstract public $$");
 
-<<<<<<< HEAD
     [Fact]
     public async Task TestNotAfterEnum()
         => await VerifyAbsenceAsync(@"enum $$");
-=======
-        [Fact]
-        public async Task TestNotAfterEnum()
-            => await VerifyAbsenceAsync(@"enum $$");
-
-        [Fact]
-        public async Task TestWithinExtension()
-        {
-            await VerifyKeywordAsync(
-                """
-                static class C
+
+    [Fact]
+    public async Task TestWithinExtension()
+    {
+        await VerifyKeywordAsync(
+            """
+            static class C
+            {
+                extension(string s)
                 {
-                    extension(string s)
-                    {
-                        $$
-                    }
+                    $$
                 }
-                """,
-                CSharpNextParseOptions,
-                CSharpNextScriptParseOptions);
-        }
-    }
->>>>>>> b11b9408
+            }
+            """,
+            CSharpNextParseOptions,
+            CSharpNextScriptParseOptions);
+    }
 }