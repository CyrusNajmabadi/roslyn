﻿// Licensed to the .NET Foundation under one or more agreements.
// The .NET Foundation licenses this file to you under the MIT license.
// See the LICENSE file in the project root for more information.

using System.Threading.Tasks;
using Microsoft.CodeAnalysis.Test.Utilities;
using Roslyn.Test.Utilities;
using Xunit;

namespace Microsoft.CodeAnalysis.Editor.CSharp.UnitTests.Recommendations;

[Trait(Traits.Feature, Traits.Features.KeywordRecommending)]
public sealed class StructKeywordRecommenderTests : KeywordRecommenderTests
{
<<<<<<< HEAD
    [Fact]
    public async Task TestAtRoot_Interactive()
=======
    [Trait(Traits.Feature, Traits.Features.KeywordRecommending)]
    public sealed class StructKeywordRecommenderTests : KeywordRecommenderTests
>>>>>>> b11b9408
    {
        await VerifyKeywordAsync(SourceCodeKind.Script,
@"$$");
    }

    [Fact]
    public async Task TestAfterClass_Interactive()
    {
        await VerifyKeywordAsync(SourceCodeKind.Script,
            """
            class C { }
            $$
            """);
    }

    [Fact]
    public async Task TestAfterGlobalStatement()
    {
        await VerifyKeywordAsync(
            """
            System.Console.WriteLine();
            $$
            """);
    }

    [Fact]
    public async Task TestAfterGlobalVariableDeclaration_Interactive()
    {
        await VerifyKeywordAsync(SourceCodeKind.Script,
            """
            int i = 0;
            $$
            """);
    }

    [Fact]
    public async Task TestNotInUsingAlias()
    {
        await VerifyAbsenceAsync(
@"using Goo = $$");
    }

    [Fact]
    public async Task TestNotInGlobalUsingAlias()
    {
        await VerifyAbsenceAsync(
@"global using Goo = $$");
    }

    [Fact]
    public async Task TestNotInEmptyStatement()
    {
        await VerifyAbsenceAsync(AddInsideMethod(
@"$$"));
    }

    [Fact]
    public async Task TestInCompilationUnit()
    {
        await VerifyKeywordAsync(
@"$$");
    }

    [Fact]
    public async Task TestAfterExtern()
    {
        await VerifyKeywordAsync(
            """
            extern alias Goo;
            $$
            """);
    }

    [Fact]
    public async Task TestAfterUsing()
    {
        await VerifyKeywordAsync(
            """
            using Goo;
            $$
            """);
    }

    [Fact]
    public async Task TestAfterGlobalUsing()
    {
        await VerifyKeywordAsync(
            """
            global using Goo;
            $$
            """);
    }

    [Fact]
    public async Task TestAfterNamespace()
    {
        await VerifyKeywordAsync(
            """
            namespace N {}
            $$
            """);
    }

    [Fact]
    public async Task TestAfterFileScopedNamespace()
    {
        await VerifyKeywordAsync(
            """
            namespace N;
            $$
            """);
    }

    [Fact, WorkItem("https://github.com/dotnet/roslyn/issues/66319")]
    public async Task TestFileKeywordInsideNamespace()
    {
        await VerifyKeywordAsync(
            """
            namespace N {
            file $$
            }
            """);
    }

    [Fact, WorkItem("https://github.com/dotnet/roslyn/issues/66319")]
    public async Task TestFileKeywordInsideNamespaceBeforeClass()
    {
        await VerifyKeywordAsync(
            """
            namespace N {
            file $$
            class C {}
            }
            """);
    }

    [Fact]
    public async Task TestAfterTypeDeclaration()
    {
        await VerifyKeywordAsync(
            """
            class C {}
            $$
            """);
    }

    [Fact]
    public async Task TestAfterDelegateDeclaration()
    {
        await VerifyKeywordAsync(
            """
            delegate void Goo();
            $$
            """);
    }

    [Fact]
    public async Task TestAfterMethod()
    {
        await VerifyKeywordAsync(
            """
            class C {
              void Goo() {}
              $$
            """);
    }

    [Fact]
    public async Task TestAfterField()
    {
        await VerifyKeywordAsync(
            """
            class C {
              int i;
              $$
            """);
    }

    [Fact]
    public async Task TestAfterProperty()
    {
        await VerifyKeywordAsync(
            """
            class C {
              int i { get; }
              $$
            """);
    }

    [Fact]
    public async Task TestNotBeforeUsing()
    {
        await VerifyAbsenceAsync(SourceCodeKind.Regular,
            """
            $$
            using Goo;
            """);
    }

    [Fact]
    public async Task TestNotBeforeGlobalUsing()
    {
        await VerifyAbsenceAsync(SourceCodeKind.Regular,
            """
            $$
            global using Goo;
            """);
    }

    [Fact]
    public async Task TestAfterReadonly()
    {
        await VerifyKeywordAsync(SourceCodeKind.Regular,
@"readonly $$");
    }

    [Fact]
    public async Task TestAfterRef()
    {
        await VerifyKeywordAsync(SourceCodeKind.Regular,
@"ref $$");
    }

    [Fact]
    public async Task TestAfterRefReadonly()
    {
        await VerifyKeywordAsync(SourceCodeKind.Regular,
@"ref readonly $$");
    }

    [Fact]
    public async Task TestAfterPublicRefReadonly()
    {
        await VerifyKeywordAsync(SourceCodeKind.Regular,
@"public ref readonly $$");
    }

    [Fact]
    public async Task TestAfterReadonlyRef()
    {
        await VerifyKeywordAsync(SourceCodeKind.Regular,
@"readonly ref $$");
    }

    [Fact]
    public async Task TestAfterInternalReadonlyRef()
    {
        await VerifyKeywordAsync(SourceCodeKind.Regular,
@"internal readonly ref $$");
    }

    [Fact]
    public async Task TestNotAfterReadonlyInMethod()
    {
        await VerifyAbsenceAsync(SourceCodeKind.Regular,
@"class C { void M() { readonly $$ } }");
    }

    [Fact]
    public async Task TestNotAfterRefInMethod()
    {
        await VerifyAbsenceAsync(SourceCodeKind.Regular,
@"class C { void M() { ref $$ } }");
    }

    [Fact(Skip = "https://github.com/dotnet/roslyn/issues/9880")]
    public async Task TestNotBeforeUsing_Interactive()
    {
        await VerifyAbsenceAsync(SourceCodeKind.Script,
            """
            $$
            using Goo;
            """);
    }

    [Fact(Skip = "https://github.com/dotnet/roslyn/issues/9880")]
    public async Task TestNotBeforeGlobalUsing_Interactive()
    {
        await VerifyAbsenceAsync(SourceCodeKind.Script,
            """
            $$
            global using Goo;
            """);
    }

    [Fact]
    public async Task TestAfterAssemblyAttribute()
    {
        await VerifyKeywordAsync(
            """
            [assembly: goo]
            $$
            """);
    }

    [Fact]
    public async Task TestAfterRootAttribute()
    {
        await VerifyKeywordAsync(
            """
            [goo]
            $$
            """);
    }

    [Fact]
    public async Task TestAfterNestedAttribute()
    {
        await VerifyKeywordAsync(
            """
            class C {
              [goo]
              $$
            """);
    }

    [Fact]
    public async Task TestInsideStruct()
    {
        await VerifyKeywordAsync(
            """
            struct S {
               $$
            """);
    }

    [Fact]
    public async Task TestInsideInterface()
    {
        await VerifyKeywordAsync("""
            interface I {
               $$
            """);
    }

    [Fact]
    public async Task TestInsideClass()
    {
        await VerifyKeywordAsync(
            """
            class C {
               $$
            """);
    }

    [Fact]
    public async Task TestAfterPartial()
    {
        await VerifyKeywordAsync(
@"partial $$");
    }

    [Fact]
    public async Task TestNotAfterAbstract()
        => await VerifyAbsenceAsync(@"abstract $$");

    [Fact]
    public async Task TestAfterInternal()
    {
        await VerifyKeywordAsync(
@"internal $$");
    }

    [Fact]
    public async Task TestAfterPublic()
    {
        await VerifyKeywordAsync(
@"public $$");
    }

    [Fact, WorkItem("https://github.com/dotnet/roslyn/issues/66319")]
    public async Task TestAfterFile()
    {
        await VerifyKeywordAsync(SourceCodeKind.Regular,
@"file $$");
    }

    [Fact]
    public async Task TestAfterPrivate()
    {
        await VerifyKeywordAsync(
@"private $$");
    }

    [Fact]
    public async Task TestAfterProtected()
    {
        await VerifyKeywordAsync(
@"protected $$");
    }

    [Fact]
    public async Task TestAfterRecord()
    {
        await VerifyKeywordAsync(SourceCodeKind.Regular,
@"record $$");
    }

    [Fact]
    public async Task TestNotAfterSealed()
        => await VerifyAbsenceAsync(@"sealed $$");

    [Fact]
    public async Task TestNotAfterStatic()
        => await VerifyAbsenceAsync(@"static $$");

    [Fact]
    public async Task TestNotAfterAbstractPublic()
        => await VerifyAbsenceAsync(@"abstract public $$");

    [Fact]
    public async Task TestNotAfterStruct()
        => await VerifyAbsenceAsync(@"struct $$");

    [Fact, WorkItem("https://github.com/dotnet/roslyn/issues/30784")]
    public async Task TestAfterClassTypeParameterConstraint()
    {
        await VerifyKeywordAsync(
@"class C<T> where T : $$");
    }

    [Fact, WorkItem("https://github.com/dotnet/roslyn/issues/30784")]
    public async Task TestNotAfterClassTypeParameterConstraintWhenNotDirectlyInConstraint()
    {
        await VerifyAbsenceAsync(
@"class C<T> where T : IList<$$");
<<<<<<< HEAD
    }

    [Fact, WorkItem("https://github.com/dotnet/roslyn/issues/30784")]
    public async Task TestAfterClassTypeParameterConstraint2()
    {
        await VerifyKeywordAsync(
            """
            class C<T>
                where T : $$
                where U : U
            """);
    }

    [Fact, WorkItem("https://github.com/dotnet/roslyn/issues/30784")]
    public async Task TestNotAfterClassTypeParameterConstraintWhenNotDirectlyInConstraint2()
    {
        await VerifyAbsenceAsync(
            """
            class C<T>
                where T : IList<$$
                where U : U
            """);
    }

    [Fact, WorkItem("https://github.com/dotnet/roslyn/issues/30784")]
    public async Task TestAfterMethodTypeParameterConstraint()
    {
        await VerifyKeywordAsync(
            """
            class C {
                void Goo<T>()
                  where T : $$
            """);
    }

    [Fact, WorkItem("https://github.com/dotnet/roslyn/issues/30784")]
    public async Task TestNotAfterMethodTypeParameterConstraintWhenNotDirectlyInConstraint()
    {
        await VerifyAbsenceAsync(
            """
            class C {
                void Goo<T>()
                  where T : IList<$$
            """);
    }

    [Fact, WorkItem("https://github.com/dotnet/roslyn/issues/30784")]
    public async Task TestAfterMethodTypeParameterConstraint2()
    {
        await VerifyKeywordAsync(
            """
            class C {
                void Goo<T>()
                  where T : $$
                  where U : T
            """);
    }

    [Fact, WorkItem("https://github.com/dotnet/roslyn/issues/30784")]
    public async Task TestNotAfterMethodTypeParameterConstraintWhenNotDirectlyInConstraint2()
    {
        await VerifyAbsenceAsync(
            """
            class C {
                void Goo<T>()
                  where T : IList<$$
                  where U : T
            """);
    }

    [Fact, WorkItem("https://github.com/dotnet/roslyn/issues/64465")]
    public async Task TestNotAfterRecord_AbstractModifier()
    {
        await VerifyAbsenceAsync("abstract record $$");
    }

    [Fact, WorkItem("https://github.com/dotnet/roslyn/issues/64465")]
    public async Task TestNotAfterRecord_SealedModifier()
    {
        await VerifyAbsenceAsync("sealed record $$");
    }

    [Fact]
    public async Task TestAfterAllowsRefInTypeParameterConstraint()
    {
        await VerifyKeywordAsync(
            """
            class C<T> where T : allows ref $$
            """);
    }

    [Fact]
    public async Task TestAfterAllowsRefInTypeParameterConstraint2()
    {
        await VerifyKeywordAsync(
            """
            class C<T>
                where T : allows ref $$
                where U : U
            """);
    }

    [Fact]
    public async Task TestAfterAllowsRefInMethodTypeParameterConstraint()
    {
        await VerifyKeywordAsync(
            """
            class C {
                void Goo<T>()
                  where T : allows ref $$
            """);
    }

    [Fact]
    public async Task TestAfterAllowsRefInMethodTypeParameterConstraint2()
    {
        await VerifyKeywordAsync(
            """
            class C {
                void Goo<T>()
                  where T : allows ref $$
                  where U : T
            """);
    }

    [Fact]
    public async Task TestAfterAllowsRefAfterClassTypeParameterConstraint()
    {
        await VerifyKeywordAsync(
            """
            class C<T> where T : class, allows ref $$
            """);
    }

    [Fact]
    public async Task TestAfterStructTypeParameterConstraint()
    {
        await VerifyKeywordAsync(
            """
            class C<T> where T : struct, allows ref $$
            """);
    }

    [Fact]
    public async Task TestAfterSimpleTypeParameterConstraint()
    {
        await VerifyKeywordAsync(
            """
            class C<T> where T : IGoo, allows ref $$
            """);
    }

    [Fact]
    public async Task TestAfterConstructorTypeParameterConstraint()
    {
        await VerifyKeywordAsync(
            """
            class C<T> where T : new(), allows ref $$
            """);
    }

    [Fact]
    public async Task TestNotAfterStructInTypeParameterConstraint()
    {
        await VerifyAbsenceAsync(
            """
            class C<T> where T : allows ref struct $$
            """);
    }

    [Fact]
    public async Task TestNotAfterStructInTypeParameterConstraint2()
    {
        await VerifyAbsenceAsync(
            """
            class C<T>
                where T : allows ref struct $$
                where U : U
            """);
    }

    [Fact]
    public async Task TestNotAfterStructAfterClassTypeParameterConstraint()
    {
        await VerifyAbsenceAsync(
            """
            class C<T> where T : class, allows ref struct $$
            """);
    }

    [Fact]
    public async Task TestNotAfterStructAfterStructTypeParameterConstraint()
    {
        await VerifyAbsenceAsync(
            """
            class C<T> where T : struct, allows ref struct $$
            """);
    }

    [Fact]
    public async Task TestNotAfterStructAfterSimpleTypeParameterConstraint()
    {
        await VerifyAbsenceAsync(
            """
            class C<T> where T : IGoo, allows ref struct $$
            """);
    }

    [Fact]
    public async Task TestNotAfterStructAfterConstructorTypeParameterConstraint()
    {
        await VerifyAbsenceAsync(
            """
            class C<T> where T : new(), allows ref struct $$
            """);
    }

    [Fact]
    public async Task TestAfterAllowsInTypeParameterConstraint()
    {
        await VerifyAbsenceAsync(
            """
            class C<T> where T : allows $$
            """);
    }

    [Fact]
    public async Task TestAfterAllowsInTypeParameterConstraint2()
    {
        await VerifyAbsenceAsync(
            """
            class C<T>
                where T : allows $$
                where U : U
            """);
    }

    [Fact]
    public async Task TestAfterAllowsInMethodTypeParameterConstraint()
    {
        await VerifyAbsenceAsync(
            """
            class C {
                void Goo<T>()
                  where T : allows $$
            """);
    }

    [Fact]
    public async Task TestAfterAllowsInMethodTypeParameterConstraint2()
    {
        await VerifyAbsenceAsync(
            """
            class C {
                void Goo<T>()
                  where T : allows $$
                  where U : T
            """);
    }

    [Fact]
    public async Task TestAfterAllowsAfterClassTypeParameterConstraint()
    {
        await VerifyAbsenceAsync(
            """
            class C<T> where T : class, allows $$
            """);
=======
        }

        [Fact, WorkItem("https://github.com/dotnet/roslyn/issues/30784")]
        public async Task TestAfterClassTypeParameterConstraint2()
        {
            await VerifyKeywordAsync(
                """
                class C<T>
                    where T : $$
                    where U : U
                """);
        }

        [Fact, WorkItem("https://github.com/dotnet/roslyn/issues/30784")]
        public async Task TestNotAfterClassTypeParameterConstraintWhenNotDirectlyInConstraint2()
        {
            await VerifyAbsenceAsync(
                """
                class C<T>
                    where T : IList<$$
                    where U : U
                """);
        }

        [Fact, WorkItem("https://github.com/dotnet/roslyn/issues/30784")]
        public async Task TestAfterMethodTypeParameterConstraint()
        {
            await VerifyKeywordAsync(
                """
                class C {
                    void Goo<T>()
                      where T : $$
                """);
        }

        [Fact, WorkItem("https://github.com/dotnet/roslyn/issues/30784")]
        public async Task TestNotAfterMethodTypeParameterConstraintWhenNotDirectlyInConstraint()
        {
            await VerifyAbsenceAsync(
                """
                class C {
                    void Goo<T>()
                      where T : IList<$$
                """);
        }

        [Fact, WorkItem("https://github.com/dotnet/roslyn/issues/30784")]
        public async Task TestAfterMethodTypeParameterConstraint2()
        {
            await VerifyKeywordAsync(
                """
                class C {
                    void Goo<T>()
                      where T : $$
                      where U : T
                """);
        }

        [Fact, WorkItem("https://github.com/dotnet/roslyn/issues/30784")]
        public async Task TestNotAfterMethodTypeParameterConstraintWhenNotDirectlyInConstraint2()
        {
            await VerifyAbsenceAsync(
                """
                class C {
                    void Goo<T>()
                      where T : IList<$$
                      where U : T
                """);
        }

        [Fact, WorkItem("https://github.com/dotnet/roslyn/issues/64465")]
        public async Task TestNotAfterRecord_AbstractModifier()
        {
            await VerifyAbsenceAsync("abstract record $$");
        }

        [Fact, WorkItem("https://github.com/dotnet/roslyn/issues/64465")]
        public async Task TestNotAfterRecord_SealedModifier()
        {
            await VerifyAbsenceAsync("sealed record $$");
        }

        [Fact]
        public async Task TestAfterAllowsRefInTypeParameterConstraint()
        {
            await VerifyKeywordAsync(
                """
                class C<T> where T : allows ref $$
                """);
        }

        [Fact]
        public async Task TestAfterAllowsRefInTypeParameterConstraint2()
        {
            await VerifyKeywordAsync(
                """
                class C<T>
                    where T : allows ref $$
                    where U : U
                """);
        }

        [Fact]
        public async Task TestAfterAllowsRefInMethodTypeParameterConstraint()
        {
            await VerifyKeywordAsync(
                """
                class C {
                    void Goo<T>()
                      where T : allows ref $$
                """);
        }

        [Fact]
        public async Task TestAfterAllowsRefInMethodTypeParameterConstraint2()
        {
            await VerifyKeywordAsync(
                """
                class C {
                    void Goo<T>()
                      where T : allows ref $$
                      where U : T
                """);
        }

        [Fact]
        public async Task TestAfterAllowsRefAfterClassTypeParameterConstraint()
        {
            await VerifyKeywordAsync(
                """
                class C<T> where T : class, allows ref $$
                """);
        }

        [Fact]
        public async Task TestAfterStructTypeParameterConstraint()
        {
            await VerifyKeywordAsync(
                """
                class C<T> where T : struct, allows ref $$
                """);
        }

        [Fact]
        public async Task TestAfterSimpleTypeParameterConstraint()
        {
            await VerifyKeywordAsync(
                """
                class C<T> where T : IGoo, allows ref $$
                """);
        }

        [Fact]
        public async Task TestAfterConstructorTypeParameterConstraint()
        {
            await VerifyKeywordAsync(
                """
                class C<T> where T : new(), allows ref $$
                """);
        }

        [Fact]
        public async Task TestNotAfterStructInTypeParameterConstraint()
        {
            await VerifyAbsenceAsync(
                """
                class C<T> where T : allows ref struct $$
                """);
        }

        [Fact]
        public async Task TestNotAfterStructInTypeParameterConstraint2()
        {
            await VerifyAbsenceAsync(
                """
                class C<T>
                    where T : allows ref struct $$
                    where U : U
                """);
        }

        [Fact]
        public async Task TestNotAfterStructAfterClassTypeParameterConstraint()
        {
            await VerifyAbsenceAsync(
                """
                class C<T> where T : class, allows ref struct $$
                """);
        }

        [Fact]
        public async Task TestNotAfterStructAfterStructTypeParameterConstraint()
        {
            await VerifyAbsenceAsync(
                """
                class C<T> where T : struct, allows ref struct $$
                """);
        }

        [Fact]
        public async Task TestNotAfterStructAfterSimpleTypeParameterConstraint()
        {
            await VerifyAbsenceAsync(
                """
                class C<T> where T : IGoo, allows ref struct $$
                """);
        }

        [Fact]
        public async Task TestNotAfterStructAfterConstructorTypeParameterConstraint()
        {
            await VerifyAbsenceAsync(
                """
                class C<T> where T : new(), allows ref struct $$
                """);
        }

        [Fact]
        public async Task TestAfterAllowsInTypeParameterConstraint()
        {
            await VerifyAbsenceAsync(
                """
                class C<T> where T : allows $$
                """);
        }

        [Fact]
        public async Task TestAfterAllowsInTypeParameterConstraint2()
        {
            await VerifyAbsenceAsync(
                """
                class C<T>
                    where T : allows $$
                    where U : U
                """);
        }

        [Fact]
        public async Task TestAfterAllowsInMethodTypeParameterConstraint()
        {
            await VerifyAbsenceAsync(
                """
                class C {
                    void Goo<T>()
                      where T : allows $$
                """);
        }

        [Fact]
        public async Task TestAfterAllowsInMethodTypeParameterConstraint2()
        {
            await VerifyAbsenceAsync(
                """
                class C {
                    void Goo<T>()
                      where T : allows $$
                      where U : T
                """);
        }

        [Fact]
        public async Task TestAfterAllowsAfterClassTypeParameterConstraint()
        {
            await VerifyAbsenceAsync(
                """
                class C<T> where T : class, allows $$
                """);
        }

        [Fact]
        public async Task TestWithinExtension()
        {
            await VerifyKeywordAsync(
                """
                static class C
                {
                    extension(string s)
                    {
                        $$
                    }
                }
                """,
                CSharpNextParseOptions,
                CSharpNextScriptParseOptions);
        }
>>>>>>> b11b9408
    }
}<|MERGE_RESOLUTION|>--- conflicted
+++ resolved
@@ -12,13 +12,8 @@
 [Trait(Traits.Feature, Traits.Features.KeywordRecommending)]
 public sealed class StructKeywordRecommenderTests : KeywordRecommenderTests
 {
-<<<<<<< HEAD
     [Fact]
     public async Task TestAtRoot_Interactive()
-=======
-    [Trait(Traits.Feature, Traits.Features.KeywordRecommending)]
-    public sealed class StructKeywordRecommenderTests : KeywordRecommenderTests
->>>>>>> b11b9408
     {
         await VerifyKeywordAsync(SourceCodeKind.Script,
 @"$$");
@@ -445,7 +440,6 @@
     {
         await VerifyAbsenceAsync(
 @"class C<T> where T : IList<$$");
-<<<<<<< HEAD
     }
 
     [Fact, WorkItem("https://github.com/dotnet/roslyn/issues/30784")]
@@ -713,292 +707,22 @@
             """
             class C<T> where T : class, allows $$
             """);
-=======
-        }
-
-        [Fact, WorkItem("https://github.com/dotnet/roslyn/issues/30784")]
-        public async Task TestAfterClassTypeParameterConstraint2()
-        {
-            await VerifyKeywordAsync(
-                """
-                class C<T>
-                    where T : $$
-                    where U : U
-                """);
-        }
-
-        [Fact, WorkItem("https://github.com/dotnet/roslyn/issues/30784")]
-        public async Task TestNotAfterClassTypeParameterConstraintWhenNotDirectlyInConstraint2()
-        {
-            await VerifyAbsenceAsync(
-                """
-                class C<T>
-                    where T : IList<$$
-                    where U : U
-                """);
-        }
-
-        [Fact, WorkItem("https://github.com/dotnet/roslyn/issues/30784")]
-        public async Task TestAfterMethodTypeParameterConstraint()
-        {
-            await VerifyKeywordAsync(
-                """
-                class C {
-                    void Goo<T>()
-                      where T : $$
-                """);
-        }
-
-        [Fact, WorkItem("https://github.com/dotnet/roslyn/issues/30784")]
-        public async Task TestNotAfterMethodTypeParameterConstraintWhenNotDirectlyInConstraint()
-        {
-            await VerifyAbsenceAsync(
-                """
-                class C {
-                    void Goo<T>()
-                      where T : IList<$$
-                """);
-        }
-
-        [Fact, WorkItem("https://github.com/dotnet/roslyn/issues/30784")]
-        public async Task TestAfterMethodTypeParameterConstraint2()
-        {
-            await VerifyKeywordAsync(
-                """
-                class C {
-                    void Goo<T>()
-                      where T : $$
-                      where U : T
-                """);
-        }
-
-        [Fact, WorkItem("https://github.com/dotnet/roslyn/issues/30784")]
-        public async Task TestNotAfterMethodTypeParameterConstraintWhenNotDirectlyInConstraint2()
-        {
-            await VerifyAbsenceAsync(
-                """
-                class C {
-                    void Goo<T>()
-                      where T : IList<$$
-                      where U : T
-                """);
-        }
-
-        [Fact, WorkItem("https://github.com/dotnet/roslyn/issues/64465")]
-        public async Task TestNotAfterRecord_AbstractModifier()
-        {
-            await VerifyAbsenceAsync("abstract record $$");
-        }
-
-        [Fact, WorkItem("https://github.com/dotnet/roslyn/issues/64465")]
-        public async Task TestNotAfterRecord_SealedModifier()
-        {
-            await VerifyAbsenceAsync("sealed record $$");
-        }
-
-        [Fact]
-        public async Task TestAfterAllowsRefInTypeParameterConstraint()
-        {
-            await VerifyKeywordAsync(
-                """
-                class C<T> where T : allows ref $$
-                """);
-        }
-
-        [Fact]
-        public async Task TestAfterAllowsRefInTypeParameterConstraint2()
-        {
-            await VerifyKeywordAsync(
-                """
-                class C<T>
-                    where T : allows ref $$
-                    where U : U
-                """);
-        }
-
-        [Fact]
-        public async Task TestAfterAllowsRefInMethodTypeParameterConstraint()
-        {
-            await VerifyKeywordAsync(
-                """
-                class C {
-                    void Goo<T>()
-                      where T : allows ref $$
-                """);
-        }
-
-        [Fact]
-        public async Task TestAfterAllowsRefInMethodTypeParameterConstraint2()
-        {
-            await VerifyKeywordAsync(
-                """
-                class C {
-                    void Goo<T>()
-                      where T : allows ref $$
-                      where U : T
-                """);
-        }
-
-        [Fact]
-        public async Task TestAfterAllowsRefAfterClassTypeParameterConstraint()
-        {
-            await VerifyKeywordAsync(
-                """
-                class C<T> where T : class, allows ref $$
-                """);
-        }
-
-        [Fact]
-        public async Task TestAfterStructTypeParameterConstraint()
-        {
-            await VerifyKeywordAsync(
-                """
-                class C<T> where T : struct, allows ref $$
-                """);
-        }
-
-        [Fact]
-        public async Task TestAfterSimpleTypeParameterConstraint()
-        {
-            await VerifyKeywordAsync(
-                """
-                class C<T> where T : IGoo, allows ref $$
-                """);
-        }
-
-        [Fact]
-        public async Task TestAfterConstructorTypeParameterConstraint()
-        {
-            await VerifyKeywordAsync(
-                """
-                class C<T> where T : new(), allows ref $$
-                """);
-        }
-
-        [Fact]
-        public async Task TestNotAfterStructInTypeParameterConstraint()
-        {
-            await VerifyAbsenceAsync(
-                """
-                class C<T> where T : allows ref struct $$
-                """);
-        }
-
-        [Fact]
-        public async Task TestNotAfterStructInTypeParameterConstraint2()
-        {
-            await VerifyAbsenceAsync(
-                """
-                class C<T>
-                    where T : allows ref struct $$
-                    where U : U
-                """);
-        }
-
-        [Fact]
-        public async Task TestNotAfterStructAfterClassTypeParameterConstraint()
-        {
-            await VerifyAbsenceAsync(
-                """
-                class C<T> where T : class, allows ref struct $$
-                """);
-        }
-
-        [Fact]
-        public async Task TestNotAfterStructAfterStructTypeParameterConstraint()
-        {
-            await VerifyAbsenceAsync(
-                """
-                class C<T> where T : struct, allows ref struct $$
-                """);
-        }
-
-        [Fact]
-        public async Task TestNotAfterStructAfterSimpleTypeParameterConstraint()
-        {
-            await VerifyAbsenceAsync(
-                """
-                class C<T> where T : IGoo, allows ref struct $$
-                """);
-        }
-
-        [Fact]
-        public async Task TestNotAfterStructAfterConstructorTypeParameterConstraint()
-        {
-            await VerifyAbsenceAsync(
-                """
-                class C<T> where T : new(), allows ref struct $$
-                """);
-        }
-
-        [Fact]
-        public async Task TestAfterAllowsInTypeParameterConstraint()
-        {
-            await VerifyAbsenceAsync(
-                """
-                class C<T> where T : allows $$
-                """);
-        }
-
-        [Fact]
-        public async Task TestAfterAllowsInTypeParameterConstraint2()
-        {
-            await VerifyAbsenceAsync(
-                """
-                class C<T>
-                    where T : allows $$
-                    where U : U
-                """);
-        }
-
-        [Fact]
-        public async Task TestAfterAllowsInMethodTypeParameterConstraint()
-        {
-            await VerifyAbsenceAsync(
-                """
-                class C {
-                    void Goo<T>()
-                      where T : allows $$
-                """);
-        }
-
-        [Fact]
-        public async Task TestAfterAllowsInMethodTypeParameterConstraint2()
-        {
-            await VerifyAbsenceAsync(
-                """
-                class C {
-                    void Goo<T>()
-                      where T : allows $$
-                      where U : T
-                """);
-        }
-
-        [Fact]
-        public async Task TestAfterAllowsAfterClassTypeParameterConstraint()
-        {
-            await VerifyAbsenceAsync(
-                """
-                class C<T> where T : class, allows $$
-                """);
-        }
-
-        [Fact]
-        public async Task TestWithinExtension()
-        {
-            await VerifyKeywordAsync(
-                """
-                static class C
+    }
+
+    [Fact]
+    public async Task TestWithinExtension()
+    {
+        await VerifyKeywordAsync(
+            """
+            static class C
+            {
+                extension(string s)
                 {
-                    extension(string s)
-                    {
-                        $$
-                    }
+                    $$
                 }
-                """,
-                CSharpNextParseOptions,
-                CSharpNextScriptParseOptions);
-        }
->>>>>>> b11b9408
+            }
+            """,
+            CSharpNextParseOptions,
+            CSharpNextScriptParseOptions);
     }
 }