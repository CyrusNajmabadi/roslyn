--- conflicted
+++ resolved
@@ -12,13 +12,8 @@
 [Trait(Traits.Feature, Traits.Features.KeywordRecommending)]
 public sealed class ShortKeywordRecommenderTests : KeywordRecommenderTests
 {
-<<<<<<< HEAD
     [Fact]
     public async Task TestAtRoot_Interactive()
-=======
-    [Trait(Traits.Feature, Traits.Features.KeywordRecommending)]
-    public sealed class ShortKeywordRecommenderTests : KeywordRecommenderTests
->>>>>>> b11b9408
     {
         await VerifyKeywordAsync(SourceCodeKind.Script,
 @"$$");
@@ -955,7 +950,6 @@
             """);
     }
 
-<<<<<<< HEAD
     [Theory, WorkItem("https://github.com/dotnet/roslyn/issues/67061")]
     [InlineData("class")]
     [InlineData("interface")]
@@ -964,10 +958,12 @@
     public async Task TestAfterRefInClassInterfaceStructRecord(string type)
     {
         await VerifyKeywordAsync(
-$@"{type} N
-{{
-    ref $$
-}}");
+            $$"""
+            {{type}} N
+            {
+                ref $$
+            }
+            """);
     }
 
     [Theory, WorkItem("https://github.com/dotnet/roslyn/issues/67061")]
@@ -978,10 +974,12 @@
     public async Task TestAfterReadonlyInClassInterfaceStructRecord(string type)
     {
         await VerifyKeywordAsync(
-$@"{type} N
-{{
-    readonly $$
-}}");
+            $$"""
+            {{type}} N
+            {
+                readonly $$
+            }
+            """);
     }
 
     [Theory, WorkItem("https://github.com/dotnet/roslyn/issues/67061")]
@@ -992,73 +990,26 @@
     public async Task TestAfterRefReadonlyInClassInterfaceStructRecord(string type)
     {
         await VerifyKeywordAsync(
-$@"{type} N
-{{
-    ref readonly $$
-}}");
-=======
-        [Theory, WorkItem("https://github.com/dotnet/roslyn/issues/67061")]
-        [InlineData("class")]
-        [InlineData("interface")]
-        [InlineData("struct")]
-        [InlineData("record")]
-        public async Task TestAfterRefInClassInterfaceStructRecord(string type)
-        {
-            await VerifyKeywordAsync(
-                $$"""
-                {{type}} N
+            $$"""
+            {{type}} N
+            {
+                ref readonly $$
+            }
+            """);
+    }
+
+    [Fact]
+    public async Task TestWithinExtension()
+    {
+        await VerifyKeywordAsync(
+            """
+            static class C
+            {
+                extension(string s)
                 {
-                    ref $$
+                    $$
                 }
-                """);
-        }
-
-        [Theory, WorkItem("https://github.com/dotnet/roslyn/issues/67061")]
-        [InlineData("class")]
-        [InlineData("interface")]
-        [InlineData("struct")]
-        [InlineData("record")]
-        public async Task TestAfterReadonlyInClassInterfaceStructRecord(string type)
-        {
-            await VerifyKeywordAsync(
-                $$"""
-                {{type}} N
-                {
-                    readonly $$
-                }
-                """);
-        }
-
-        [Theory, WorkItem("https://github.com/dotnet/roslyn/issues/67061")]
-        [InlineData("class")]
-        [InlineData("interface")]
-        [InlineData("struct")]
-        [InlineData("record")]
-        public async Task TestAfterRefReadonlyInClassInterfaceStructRecord(string type)
-        {
-            await VerifyKeywordAsync(
-                $$"""
-                {{type}} N
-                {
-                    ref readonly $$
-                }
-                """);
-        }
-
-        [Fact]
-        public async Task TestWithinExtension()
-        {
-            await VerifyKeywordAsync(
-                """
-                static class C
-                {
-                    extension(string s)
-                    {
-                        $$
-                    }
-                }
-                """, CSharpNextParseOptions);
-        }
->>>>>>> b11b9408
+            }
+            """, CSharpNextParseOptions);
     }
 }