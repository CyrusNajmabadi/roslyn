--- conflicted
+++ resolved
@@ -65,11 +65,7 @@
             var span = documentsWithSelections.Single().SelectedSpans.Single();
             var actions = ArrayBuilder<(CodeAction, TextSpan?)>.GetInstance();
             var document = workspace.CurrentSolution.GetDocument(documentsWithSelections.Single().Id);
-<<<<<<< HEAD
-            var context = new CodeRefactoringContext(document, span, (a, t) => actions.Add((a, t)), CancellationToken.None);
-=======
             var context = new CodeRefactoringContext(document, span, (a, t) => actions.Add((a, t)), isBlocking: false, CancellationToken.None);
->>>>>>> da361bb0
             await provider.ComputeRefactoringsAsync(context);
 
             var result = actions.Count > 0 ? new CodeRefactoring(provider, actions.ToImmutable()) : null;
