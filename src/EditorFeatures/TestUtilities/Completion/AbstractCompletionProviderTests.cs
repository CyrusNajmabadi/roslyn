﻿// Copyright (c) Microsoft.  All Rights Reserved.  Licensed under the Apache License, Version 2.0.  See License.txt in the project root for license information.

using System;
using System.Collections.Generic;
using System.Collections.Immutable;
using System.Linq;
using System.Security;
using System.Threading;
using System.Threading.Tasks;
using Microsoft.CodeAnalysis;
using Microsoft.CodeAnalysis.Completion;
using Microsoft.CodeAnalysis.Editor.Implementation.IntelliSense.AsyncCompletion;
using Microsoft.CodeAnalysis.Editor.UnitTests.Workspaces;
using Microsoft.CodeAnalysis.LanguageServices;
using Microsoft.CodeAnalysis.Options;
using Microsoft.CodeAnalysis.Shared.Extensions;
using Microsoft.CodeAnalysis.Test.Utilities;
using Microsoft.CodeAnalysis.Text;
using Microsoft.VisualStudio.Composition;
using Microsoft.VisualStudio.Language.Intellisense;
using Microsoft.VisualStudio.Text;
using Microsoft.VisualStudio.Text.Editor;
using Moq;
using Roslyn.Test.Utilities;
using Roslyn.Utilities;
using Xunit;
using RoslynCompletion = Microsoft.CodeAnalysis.Completion;

namespace Microsoft.CodeAnalysis.Editor.UnitTests.Completion
{
    [UseExportProvider]
    public abstract class AbstractCompletionProviderTests<TWorkspaceFixture> : TestBase, IClassFixture<TWorkspaceFixture>
        where TWorkspaceFixture : TestWorkspaceFixture, new()
    {
        protected readonly Mock<ICompletionSession> MockCompletionSession;
        protected TWorkspaceFixture WorkspaceFixture;

        protected AbstractCompletionProviderTests(TWorkspaceFixture workspaceFixture)
        {
            MockCompletionSession = new Mock<ICompletionSession>(MockBehavior.Strict);

            this.WorkspaceFixture = workspaceFixture;
        }

        public override void Dispose()
        {
            this.WorkspaceFixture.DisposeAfterTest();
            base.Dispose();
        }

        protected static async Task<bool> CanUseSpeculativeSemanticModelAsync(Document document, int position)
        {
            var service = document.GetLanguageService<ISyntaxFactsService>();
            var node = (await document.GetSyntaxRootAsync()).FindToken(position).Parent;

            return !service.GetMemberBodySpanForSpeculativeBinding(node).IsEmpty;
        }

        internal CompletionServiceWithProviders GetCompletionService(Workspace workspace)
        {
            return CreateCompletionService(workspace, ImmutableArray.Create(CreateCompletionProvider()));
        }

        internal abstract CompletionServiceWithProviders CreateCompletionService(
            Workspace workspace, ImmutableArray<CompletionProvider> exclusiveProviders);

        protected abstract string ItemPartiallyWritten(string expectedItemOrNull);

        protected abstract TestWorkspace CreateWorkspace(string fileContents);

        private protected abstract Task BaseVerifyWorkerAsync(
            string code, int position, string expectedItemOrNull, string expectedDescriptionOrNull,
            SourceCodeKind sourceCodeKind, bool usePreviousCharAsTrigger, bool checkForAbsence,
            int? glyph, int? matchPriority, bool? hasSuggestionItem, string displayTextSuffix,
            string inlineDescription, List<CompletionItemFilter> matchingFilters,
            bool targetTypedExperimentEnabled);

        internal static CompletionHelper GetCompletionHelper(Document document)
        {
            return CompletionHelper.GetHelper(document);
        }

        internal Task<RoslynCompletion.CompletionList> GetCompletionListAsync(
            CompletionService service,
            Document document, int position, RoslynCompletion.CompletionTrigger triggerInfo, OptionSet options = null)
        {
            return service.GetCompletionsAsync(document, position, triggerInfo, options: options);
        }

        private protected async Task CheckResultsAsync(
            Document document, int position, string expectedItemOrNull,
            string expectedDescriptionOrNull, bool usePreviousCharAsTrigger,
            bool checkForAbsence, int? glyph, int? matchPriority,
            bool? hasSuggestionModeItem, string displayTextSuffix, string inlineDescription,
            List<CompletionItemFilter> matchingFilters)
        {
            var code = (await document.GetTextAsync()).ToString();

            var trigger = RoslynCompletion.CompletionTrigger.Invoke;

            if (usePreviousCharAsTrigger)
            {
                trigger = RoslynCompletion.CompletionTrigger.CreateInsertionTrigger(insertedCharacter: code.ElementAt(position - 1));
            }

            var completionService = GetCompletionService(document.Project.Solution.Workspace);
            var completionList = await GetCompletionListAsync(completionService, document, position, trigger);
            var items = completionList == null ? ImmutableArray<RoslynCompletion.CompletionItem>.Empty : completionList.Items;

            if (hasSuggestionModeItem != null)
            {
                Assert.Equal(hasSuggestionModeItem.Value, completionList.SuggestionModeItem != null);
            }

            if (checkForAbsence)
            {
                if (items == null)
                {
                    return;
                }

                if (expectedItemOrNull == null)
                {
                    Assert.Empty(items);
                }
                else
                {
                    AssertEx.None(
                        items,
                        c => CompareItems(c.DisplayText, expectedItemOrNull)
                                && CompareItems(c.DisplayTextSuffix, displayTextSuffix ?? "")
                                && CompareItems(c.InlineDescription, inlineDescription ?? "")
                                && (expectedDescriptionOrNull != null ? completionService.GetDescriptionAsync(document, c).Result.Text == expectedDescriptionOrNull : true));
                }
            }
            else
            {
                if (expectedItemOrNull == null)
                {
                    Assert.NotEmpty(items);
                }
                else
                {
                    Func<CompletionItem, bool> predicate = c
                        => CompareItems(c.DisplayText, expectedItemOrNull)
                              && CompareItems(c.DisplayTextSuffix, displayTextSuffix ?? "")
                              && CompareItems(c.InlineDescription, inlineDescription ?? "")
                              && (expectedDescriptionOrNull != null ? completionService.GetDescriptionAsync(document, c).Result.Text == expectedDescriptionOrNull : true)
                              && (glyph.HasValue ? c.Tags.SequenceEqual(GlyphTags.GetTags((Glyph)glyph.Value)) : true)
                              && (matchPriority.HasValue ? (int)c.Rules.MatchPriority == matchPriority.Value : true)
                              && (matchingFilters != null ? FiltersMatch(matchingFilters, c) : true);

                    AssertEx.Any(items, predicate);
                }
            }
        }

<<<<<<< HEAD
        protected virtual ExportProvider ExportProvider => null;
=======
        private bool FiltersMatch(List<CompletionItemFilter> expectedMatchingFilters, CompletionItem item)
        {
            var matchingFilters = CompletionItemFilter.AllFilters
                .Where(f => f.Matches(item));

            return expectedMatchingFilters.SetEquals(matchingFilters);
        }
>>>>>>> a1fa2f6c

        private Task VerifyAsync(
            string markup, string expectedItemOrNull, string expectedDescriptionOrNull,
            SourceCodeKind sourceCodeKind, bool usePreviousCharAsTrigger, bool checkForAbsence,
            int? glyph, int? matchPriority, bool? hasSuggestionModeItem, string displayTextSuffix,
            string inlineDescription, List<CompletionItemFilter> matchingFilters,
            bool targetTypedExperimentEnabled)
        {
            var workspace = WorkspaceFixture.GetWorkspace(markup, ExportProvider);
            var code = WorkspaceFixture.Code;
            var position = WorkspaceFixture.Position;
            SetWorkspaceOptions(workspace);

            return VerifyWorkerAsync(
                code, position, expectedItemOrNull, expectedDescriptionOrNull,
                sourceCodeKind, usePreviousCharAsTrigger, checkForAbsence, glyph,
                matchPriority, hasSuggestionModeItem, displayTextSuffix, inlineDescription,
                matchingFilters, targetTypedExperimentEnabled);
        }

        protected async Task VerifyCustomCommitProviderAsync(string markupBeforeCommit, string itemToCommit, string expectedCodeAfterCommit, SourceCodeKind? sourceCodeKind = null, char? commitChar = null)
        {
            using (WorkspaceFixture.GetWorkspace(markupBeforeCommit))
            {
                var code = WorkspaceFixture.Code;
                var position = WorkspaceFixture.Position;

                if (sourceCodeKind.HasValue)
                {
                    await VerifyCustomCommitProviderWorkerAsync(code, position, itemToCommit, expectedCodeAfterCommit, sourceCodeKind.Value, commitChar);
                }
                else
                {
                    await VerifyCustomCommitProviderWorkerAsync(code, position, itemToCommit, expectedCodeAfterCommit, SourceCodeKind.Regular, commitChar);
                    await VerifyCustomCommitProviderWorkerAsync(code, position, itemToCommit, expectedCodeAfterCommit, SourceCodeKind.Script, commitChar);
                }
            }
        }

        protected async Task VerifyProviderCommitAsync(string markupBeforeCommit, string itemToCommit, string expectedCodeAfterCommit,
            char? commitChar, string textTypedSoFar, SourceCodeKind? sourceCodeKind = null)
        {
            WorkspaceFixture.GetWorkspace(markupBeforeCommit);

            var code = WorkspaceFixture.Code;
            var position = WorkspaceFixture.Position;

            expectedCodeAfterCommit = expectedCodeAfterCommit.NormalizeLineEndings();
            if (sourceCodeKind.HasValue)
            {
                await VerifyProviderCommitWorkerAsync(code, position, itemToCommit, expectedCodeAfterCommit, commitChar, textTypedSoFar, sourceCodeKind.Value);
            }
            else
            {
                await VerifyProviderCommitWorkerAsync(code, position, itemToCommit, expectedCodeAfterCommit, commitChar, textTypedSoFar, SourceCodeKind.Regular);
                await VerifyProviderCommitWorkerAsync(code, position, itemToCommit, expectedCodeAfterCommit, commitChar, textTypedSoFar, SourceCodeKind.Script);
            }
        }

        protected virtual bool CompareItems(string actualItem, string expectedItem)
        {
            return actualItem.Equals(expectedItem);
        }

        private protected async Task VerifyItemExistsAsync(
            string markup, string expectedItem, string expectedDescriptionOrNull = null,
            SourceCodeKind? sourceCodeKind = null, bool usePreviousCharAsTrigger = false,
            int? glyph = null, int? matchPriority = null, bool? hasSuggestionModeItem = null,
            string displayTextSuffix = null, string inlineDescription = null,
            List<CompletionItemFilter> matchingFilters = null, bool targetTypedFilterExperimentEnabled = false)
        {
            if (sourceCodeKind.HasValue)
            {
                await VerifyAsync(markup, expectedItem, expectedDescriptionOrNull,
                    sourceCodeKind.Value, usePreviousCharAsTrigger, checkForAbsence: false,
                    glyph: glyph, matchPriority: matchPriority,
                    hasSuggestionModeItem: hasSuggestionModeItem, displayTextSuffix: displayTextSuffix,
                    inlineDescription: inlineDescription, matchingFilters: matchingFilters,
                    targetTypedExperimentEnabled: targetTypedFilterExperimentEnabled);
            }
            else
            {
                await VerifyAsync(
                    markup, expectedItem, expectedDescriptionOrNull, SourceCodeKind.Regular, usePreviousCharAsTrigger,
                    checkForAbsence: false, glyph: glyph, matchPriority: matchPriority,
                    hasSuggestionModeItem: hasSuggestionModeItem, displayTextSuffix: displayTextSuffix,
                    inlineDescription: inlineDescription, matchingFilters: matchingFilters,
                    targetTypedExperimentEnabled: targetTypedFilterExperimentEnabled);

                await VerifyAsync(
                    markup, expectedItem, expectedDescriptionOrNull, SourceCodeKind.Script, usePreviousCharAsTrigger,
                    checkForAbsence: false, glyph: glyph, matchPriority: matchPriority,
                    hasSuggestionModeItem: hasSuggestionModeItem, displayTextSuffix: displayTextSuffix,
                    inlineDescription: inlineDescription, matchingFilters: matchingFilters,
                    targetTypedExperimentEnabled: targetTypedFilterExperimentEnabled);
            }
        }

        private protected async Task VerifyItemIsAbsentAsync(
            string markup, string expectedItem, string expectedDescriptionOrNull = null,
            SourceCodeKind? sourceCodeKind = null, bool usePreviousCharAsTrigger = false,
            bool? hasSuggestionModeItem = null, string displayTextSuffix = null, string inlineDescription = null,
            List<CompletionItemFilter> matchingFilters = null, bool targetTypedExperimentEnabled = false)
        {
            if (sourceCodeKind.HasValue)
            {
                await VerifyAsync(markup, expectedItem, expectedDescriptionOrNull, sourceCodeKind.Value, usePreviousCharAsTrigger, checkForAbsence: true, glyph: null, matchPriority: null, hasSuggestionModeItem: hasSuggestionModeItem, displayTextSuffix: displayTextSuffix, inlineDescription: inlineDescription, matchingFilters: matchingFilters, targetTypedExperimentEnabled: targetTypedExperimentEnabled);
            }
            else
            {
                await VerifyAsync(markup, expectedItem, expectedDescriptionOrNull, SourceCodeKind.Regular, usePreviousCharAsTrigger, checkForAbsence: true, glyph: null, matchPriority: null, hasSuggestionModeItem: hasSuggestionModeItem, displayTextSuffix: displayTextSuffix, inlineDescription: inlineDescription, matchingFilters: matchingFilters, targetTypedExperimentEnabled: targetTypedExperimentEnabled);
                await VerifyAsync(markup, expectedItem, expectedDescriptionOrNull, SourceCodeKind.Script, usePreviousCharAsTrigger, checkForAbsence: true, glyph: null, matchPriority: null, hasSuggestionModeItem: hasSuggestionModeItem, displayTextSuffix: displayTextSuffix, inlineDescription: inlineDescription, matchingFilters: matchingFilters, targetTypedExperimentEnabled: targetTypedExperimentEnabled);
            }
        }

        protected async Task VerifyAnyItemExistsAsync(
            string markup, SourceCodeKind? sourceCodeKind = null, bool usePreviousCharAsTrigger = false,
            bool? hasSuggestionModeItem = null, string displayTextSuffix = null, string inlineDescription = null)
        {
            if (sourceCodeKind.HasValue)
            {
                await VerifyAsync(markup, expectedItemOrNull: null, expectedDescriptionOrNull: null, sourceCodeKind: sourceCodeKind.Value, usePreviousCharAsTrigger: usePreviousCharAsTrigger, checkForAbsence: false, glyph: null, matchPriority: null, hasSuggestionModeItem: hasSuggestionModeItem, displayTextSuffix: displayTextSuffix, inlineDescription: inlineDescription, matchingFilters: null, targetTypedExperimentEnabled: false);
            }
            else
            {
                await VerifyAsync(markup, expectedItemOrNull: null, expectedDescriptionOrNull: null, sourceCodeKind: SourceCodeKind.Regular, usePreviousCharAsTrigger: usePreviousCharAsTrigger, checkForAbsence: false, glyph: null, matchPriority: null, hasSuggestionModeItem: hasSuggestionModeItem, displayTextSuffix: displayTextSuffix, inlineDescription: inlineDescription, matchingFilters: null, targetTypedExperimentEnabled: false);
                await VerifyAsync(markup, expectedItemOrNull: null, expectedDescriptionOrNull: null, sourceCodeKind: SourceCodeKind.Script, usePreviousCharAsTrigger: usePreviousCharAsTrigger, checkForAbsence: false, glyph: null, matchPriority: null, hasSuggestionModeItem: hasSuggestionModeItem, displayTextSuffix: displayTextSuffix, inlineDescription: inlineDescription, matchingFilters: null, targetTypedExperimentEnabled: false);
            }
        }

        protected async Task VerifyNoItemsExistAsync(
            string markup, SourceCodeKind? sourceCodeKind = null,
            bool usePreviousCharAsTrigger = false, bool? hasSuggestionModeItem = null,
            string displayTextSuffix = null, string inlineDescription = null)
        {
            if (sourceCodeKind.HasValue)
            {
                await VerifyAsync(markup, expectedItemOrNull: null, expectedDescriptionOrNull: null, sourceCodeKind: sourceCodeKind.Value, usePreviousCharAsTrigger: usePreviousCharAsTrigger, checkForAbsence: true, glyph: null, matchPriority: null, hasSuggestionModeItem: hasSuggestionModeItem, displayTextSuffix: displayTextSuffix, inlineDescription: inlineDescription, matchingFilters: null, targetTypedExperimentEnabled: false);
            }
            else
            {
                await VerifyAsync(markup, expectedItemOrNull: null, expectedDescriptionOrNull: null, sourceCodeKind: SourceCodeKind.Regular, usePreviousCharAsTrigger: usePreviousCharAsTrigger, checkForAbsence: true, glyph: null, matchPriority: null, hasSuggestionModeItem: hasSuggestionModeItem, displayTextSuffix: displayTextSuffix, inlineDescription: inlineDescription, matchingFilters: null, targetTypedExperimentEnabled: false);
                await VerifyAsync(markup, expectedItemOrNull: null, expectedDescriptionOrNull: null, sourceCodeKind: SourceCodeKind.Script, usePreviousCharAsTrigger: usePreviousCharAsTrigger, checkForAbsence: true, glyph: null, matchPriority: null, hasSuggestionModeItem: hasSuggestionModeItem, displayTextSuffix: displayTextSuffix, inlineDescription: inlineDescription, matchingFilters: null, targetTypedExperimentEnabled: false);
            }
        }

        internal abstract CompletionProvider CreateCompletionProvider();

        /// <summary>
        /// Override this to change parameters or return without verifying anything, e.g. for script sources. Or to test in other code contexts.
        /// </summary>
        /// <param name="code">The source code (not markup).</param>
        /// <param name="expectedItemOrNull">The expected item. If this is null, verifies that *any* item shows up for this CompletionProvider (or no items show up if checkForAbsence is true).</param>
        /// <param name="expectedDescriptionOrNull">If this is null, the Description for the item is ignored.</param>
        /// <param name="usePreviousCharAsTrigger">Whether or not the previous character in markup should be used to trigger IntelliSense for this provider. If false, invokes it through the invoke IntelliSense command.</param>
        /// <param name="checkForAbsence">If true, checks for absence of a specific item (or that no items are returned from this CompletionProvider)</param>
        private protected virtual async Task VerifyWorkerAsync(
            string code, int position,
            string expectedItemOrNull, string expectedDescriptionOrNull,
            SourceCodeKind sourceCodeKind,
            bool usePreviousCharAsTrigger, bool checkForAbsence,
            int? glyph, int? matchPriority, bool? hasSuggestionModeItem,
            string displayTextSuffix,
            string inlineDescription,
            List<CompletionItemFilter> matchingFilters, bool targetTypedExperimentEnabled)
        {
            var document1 = WorkspaceFixture.UpdateDocument(code, sourceCodeKind);

            var experimentationService = (Experiments.DefaultExperimentationService)document1.Project.Solution.Workspace.Services.GetService<Experiments.IExperimentationService>();
            experimentationService.ReturnValue = targetTypedExperimentEnabled;

            await CheckResultsAsync(
                document1, position, expectedItemOrNull,
                expectedDescriptionOrNull, usePreviousCharAsTrigger,
                checkForAbsence, glyph, matchPriority,
                hasSuggestionModeItem, displayTextSuffix, inlineDescription,
                matchingFilters);

            if (await CanUseSpeculativeSemanticModelAsync(document1, position))
            {
                var document2 = WorkspaceFixture.UpdateDocument(code, sourceCodeKind, cleanBeforeUpdate: false);
                await CheckResultsAsync(
                    document2, position, expectedItemOrNull, expectedDescriptionOrNull,
                    usePreviousCharAsTrigger, checkForAbsence, glyph, matchPriority,
                    hasSuggestionModeItem, displayTextSuffix, inlineDescription,
                    matchingFilters);
            }
        }

        /// <summary>
        /// Override this to change parameters or return without verifying anything, e.g. for script sources. Or to test in other code contexts.
        /// </summary>
        /// <param name="codeBeforeCommit">The source code (not markup).</param>
        /// <param name="position">Position where intellisense is invoked.</param>
        /// <param name="itemToCommit">The item to commit from the completion provider.</param>
        /// <param name="expectedCodeAfterCommit">The expected code after commit.</param>
        protected virtual async Task VerifyCustomCommitProviderWorkerAsync(string codeBeforeCommit, int position, string itemToCommit, string expectedCodeAfterCommit, SourceCodeKind sourceCodeKind, char? commitChar = null)
        {
            var document1 = WorkspaceFixture.UpdateDocument(codeBeforeCommit, sourceCodeKind);
            await VerifyCustomCommitProviderCheckResultsAsync(document1, codeBeforeCommit, position, itemToCommit, expectedCodeAfterCommit, commitChar);

            if (await CanUseSpeculativeSemanticModelAsync(document1, position))
            {
                var document2 = WorkspaceFixture.UpdateDocument(codeBeforeCommit, sourceCodeKind, cleanBeforeUpdate: false);
                await VerifyCustomCommitProviderCheckResultsAsync(document2, codeBeforeCommit, position, itemToCommit, expectedCodeAfterCommit, commitChar);
            }
        }

        private async Task VerifyCustomCommitProviderCheckResultsAsync(Document document, string codeBeforeCommit, int position, string itemToCommit, string expectedCodeAfterCommit, char? commitChar)
        {
            var workspace = WorkspaceFixture.GetWorkspace();
            SetWorkspaceOptions(workspace);
            var textBuffer = WorkspaceFixture.CurrentDocument.TextBuffer;

            var service = GetCompletionService(workspace);
            var completionLlist = await GetCompletionListAsync(service, document, position, RoslynCompletion.CompletionTrigger.Invoke);
            var items = completionLlist.Items;
            var firstItem = items.First(i => CompareItems(i.DisplayText, itemToCommit));

            if (service.GetTestAccessor().ExclusiveProviders?[0] is ICustomCommitCompletionProvider customCommitCompletionProvider)
            {
                var completionRules = GetCompletionHelper(document);
                var textView = WorkspaceFixture.CurrentDocument.GetTextView();
                VerifyCustomCommitWorker(service, customCommitCompletionProvider, firstItem, completionRules, textView, textBuffer, codeBeforeCommit, expectedCodeAfterCommit, commitChar);
            }
            else
            {
                await VerifyCustomCommitWorkerAsync(service, document, firstItem, completionLlist.Span, codeBeforeCommit, expectedCodeAfterCommit, commitChar);
            }
        }

        protected virtual void SetWorkspaceOptions(TestWorkspace workspace)
        {
        }

        internal async Task VerifyCustomCommitWorkerAsync(
            CompletionServiceWithProviders service,
            Document document,
            RoslynCompletion.CompletionItem completionItem,
            TextSpan completionListSpan,
            string codeBeforeCommit,
            string expectedCodeAfterCommit,
            char? commitChar = null)
        {
            MarkupTestFile.GetPosition(expectedCodeAfterCommit, out var actualExpectedCode, out int expectedCaretPosition);

            if (commitChar.HasValue &&
                !CommitManager.IsCommitCharacter(service.GetRules(), completionItem, commitChar.Value, commitChar.Value.ToString()))
            {
                Assert.Equal(codeBeforeCommit, actualExpectedCode);
                return;
            }

            // textview is created lazily, so need to access it before making 
            // changes to document, so the cursor position is tracked correctly.
            var textView = WorkspaceFixture.CurrentDocument.GetTextView();

            var commit = await service.GetChangeAsync(document, completionItem, completionListSpan, commitChar, CancellationToken.None);

            var text = await document.GetTextAsync();
            var newText = text.WithChanges(commit.TextChange);
            var newDoc = document.WithText(newText);
            document.Project.Solution.Workspace.TryApplyChanges(newDoc.Project.Solution);

            var textBuffer = WorkspaceFixture.CurrentDocument.TextBuffer;

            string actualCodeAfterCommit = textBuffer.CurrentSnapshot.AsText().ToString();
            var caretPosition = commit.NewPosition != null ? commit.NewPosition.Value : textView.Caret.Position.BufferPosition.Position;

            Assert.Equal(actualExpectedCode, actualCodeAfterCommit);
            Assert.Equal(expectedCaretPosition, caretPosition);
        }

        internal virtual void VerifyCustomCommitWorker(
            CompletionService service,
            ICustomCommitCompletionProvider customCommitCompletionProvider,
            RoslynCompletion.CompletionItem completionItem,
            CompletionHelper completionRules,
            ITextView textView,
            ITextBuffer textBuffer,
            string codeBeforeCommit,
            string expectedCodeAfterCommit,
            char? commitChar = null)
        {
            MarkupTestFile.GetPosition(expectedCodeAfterCommit, out var actualExpectedCode, out int expectedCaretPosition);

            if (commitChar.HasValue &&
                !CommitManager.IsCommitCharacter(service.GetRules(), completionItem, commitChar.Value, commitChar.Value.ToString()))
            {
                Assert.Equal(codeBeforeCommit, actualExpectedCode);
                return;
            }

            customCommitCompletionProvider.Commit(completionItem, textView, textBuffer, textView.TextSnapshot, commitChar);

            string actualCodeAfterCommit = textBuffer.CurrentSnapshot.AsText().ToString();
            var caretPosition = textView.Caret.Position.BufferPosition.Position;

            Assert.Equal(actualExpectedCode, actualCodeAfterCommit);
            Assert.Equal(expectedCaretPosition, caretPosition);
        }

        /// <summary>
        /// Override this to change parameters or return without verifying anything, e.g. for script sources. Or to test in other code contexts.
        /// </summary>
        /// <param name="codeBeforeCommit">The source code (not markup).</param>
        /// <param name="position">Position where intellisense is invoked.</param>
        /// <param name="itemToCommit">The item to commit from the completion provider.</param>
        /// <param name="expectedCodeAfterCommit">The expected code after commit.</param>
        protected virtual async Task VerifyProviderCommitWorkerAsync(string codeBeforeCommit, int position, string itemToCommit, string expectedCodeAfterCommit,
            char? commitChar, string textTypedSoFar, SourceCodeKind sourceCodeKind)
        {
            var document1 = WorkspaceFixture.UpdateDocument(codeBeforeCommit, sourceCodeKind);
            await VerifyProviderCommitCheckResultsAsync(document1, position, itemToCommit, expectedCodeAfterCommit, commitChar, textTypedSoFar);

            if (await CanUseSpeculativeSemanticModelAsync(document1, position))
            {
                var document2 = WorkspaceFixture.UpdateDocument(codeBeforeCommit, sourceCodeKind, cleanBeforeUpdate: false);
                await VerifyProviderCommitCheckResultsAsync(document2, position, itemToCommit, expectedCodeAfterCommit, commitChar, textTypedSoFar);
            }
        }

        private async Task VerifyProviderCommitCheckResultsAsync(
            Document document, int position, string itemToCommit, string expectedCodeAfterCommit, char? commitCharOpt, string textTypedSoFar)
        {
            var workspace = WorkspaceFixture.GetWorkspace();
            var textBuffer = WorkspaceFixture.CurrentDocument.TextBuffer;
            var textSnapshot = textBuffer.CurrentSnapshot.AsText();

            var service = GetCompletionService(workspace);
            var completionList = await GetCompletionListAsync(service, document, position, RoslynCompletion.CompletionTrigger.Invoke);
            var items = completionList.Items;
            var firstItem = items.First(i => CompareItems(i.DisplayText + i.DisplayTextSuffix, itemToCommit));

            var completionRules = GetCompletionHelper(document);
            var commitChar = commitCharOpt ?? '\t';

            var text = await document.GetTextAsync();

            if (commitChar == '\t' ||
                CommitManager.IsCommitCharacter(service.GetRules(), firstItem, commitChar, textTypedSoFar + commitChar))
            {
                var textChange = (await service.GetChangeAsync(document, firstItem, completionList.Span, commitChar, CancellationToken.None)).TextChange;

                // Adjust TextChange to include commit character, so long as it isn't TAB.
                if (commitChar != '\t')
                {
                    textChange = new TextChange(textChange.Span, textChange.NewText.TrimEnd(commitChar) + commitChar);
                }

                text = text.WithChanges(textChange);
            }
            else
            {
                // nothing was committed, but we should insert the commit character.
                var textChange = new TextChange(new TextSpan(firstItem.Span.End, 0), commitChar.ToString());
                text = text.WithChanges(textChange);
            }

            Assert.Equal(expectedCodeAfterCommit, text.ToString());
        }

        protected async Task VerifyItemInEditorBrowsableContextsAsync(
            string markup, string referencedCode, string item, int expectedSymbolsSameSolution, int expectedSymbolsMetadataReference,
            string sourceLanguage, string referencedLanguage, bool hideAdvancedMembers = false)
        {
            await VerifyItemWithMetadataReferenceAsync(markup, referencedCode, item, expectedSymbolsMetadataReference, sourceLanguage, referencedLanguage, hideAdvancedMembers);
            await VerifyItemWithProjectReferenceAsync(markup, referencedCode, item, expectedSymbolsSameSolution, sourceLanguage, referencedLanguage, hideAdvancedMembers);

            // If the source and referenced languages are different, then they cannot be in the same project
            if (sourceLanguage == referencedLanguage)
            {
                await VerifyItemInSameProjectAsync(markup, referencedCode, item, expectedSymbolsSameSolution, sourceLanguage, hideAdvancedMembers);
            }
        }

        protected Task VerifyItemWithMetadataReferenceAsync(string markup, string metadataReferenceCode, string expectedItem, int expectedSymbols,
                                                           string sourceLanguage, string referencedLanguage, bool hideAdvancedMembers)
        {
            var xmlString = CreateMarkupForProjectWithMetadataReference(markup, metadataReferenceCode, sourceLanguage, referencedLanguage);

            return VerifyItemWithReferenceWorkerAsync(xmlString, expectedItem, expectedSymbols, hideAdvancedMembers);
        }

        protected static string CreateMarkupForProjectWithMetadataReference(string markup, string metadataReferenceCode, string sourceLanguage, string referencedLanguage)
        {
            return string.Format(@"
<Workspace>
    <Project Language=""{0}"" CommonReferences=""true"" AssemblyName=""Project1"">
        <Document FilePath=""SourceDocument"">{1}</Document>
        <MetadataReferenceFromSource Language=""{2}"" CommonReferences=""true"" IncludeXmlDocComments=""true"" DocumentationMode=""Diagnose"">
            <Document FilePath=""ReferencedDocument"">{3}</Document>
        </MetadataReferenceFromSource>
    </Project>
</Workspace>", sourceLanguage, SecurityElement.Escape(markup), referencedLanguage, SecurityElement.Escape(metadataReferenceCode));
        }

        protected Task VerifyItemWithAliasedMetadataReferencesAsync(string markup, string metadataAlias, string expectedItem, int expectedSymbols,
                                                   string sourceLanguage, string referencedLanguage, bool hideAdvancedMembers)
        {
            var xmlString = CreateMarkupForProjectWithAliasedMetadataReference(markup, metadataAlias, "", sourceLanguage, referencedLanguage);

            return VerifyItemWithReferenceWorkerAsync(xmlString, expectedItem, expectedSymbols, hideAdvancedMembers);
        }

        protected static string CreateMarkupForProjectWithAliasedMetadataReference(string markup, string metadataAlias, string referencedCode, string sourceLanguage, string referencedLanguage, bool hasGlobalAlias = true)
        {
            var aliases = hasGlobalAlias ? $"{metadataAlias},{MetadataReferenceProperties.GlobalAlias}" : $"{metadataAlias}";
            return string.Format(@"
<Workspace>
    <Project Language=""{0}"" CommonReferences=""true"" AssemblyName=""Project1"">
        <Document FilePath=""SourceDocument"">{1}</Document>
        <MetadataReferenceFromSource Language=""{2}"" CommonReferences=""true"" Aliases=""{3}"" IncludeXmlDocComments=""true"" DocumentationMode=""Diagnose"">
            <Document FilePath=""ReferencedDocument"">{4}</Document>
        </MetadataReferenceFromSource>
    </Project>
</Workspace>", sourceLanguage, SecurityElement.Escape(markup), referencedLanguage, SecurityElement.Escape(aliases), SecurityElement.Escape(referencedCode));
        }

        protected Task VerifyItemWithProjectReferenceAsync(string markup, string referencedCode, string expectedItem, int expectedSymbols, string sourceLanguage, string referencedLanguage, bool hideAdvancedMembers)
        {
            var xmlString = CreateMarkupForProjecWithProjectReference(markup, referencedCode, sourceLanguage, referencedLanguage);

            return VerifyItemWithReferenceWorkerAsync(xmlString, expectedItem, expectedSymbols, hideAdvancedMembers);
        }

        protected static string CreateMarkupForProjecWithAliasedProjectReference(string markup, string projectAlias, string referencedCode, string sourceLanguage, string referencedLanguage)
        {
            return string.Format(@"
<Workspace>
    <Project Language=""{0}"" CommonReferences=""true"" AssemblyName=""Project1"">
        <ProjectReference Alias=""{4}"">ReferencedProject</ProjectReference>
        <Document FilePath=""SourceDocument"">{1}</Document>
    </Project>
    <Project Language=""{2}"" CommonReferences=""true"" AssemblyName=""ReferencedProject"" IncludeXmlDocComments=""true"" DocumentationMode=""Diagnose"">
        <Document FilePath=""ReferencedDocument"">{3}</Document>
    </Project>
    
</Workspace>", sourceLanguage, SecurityElement.Escape(markup), referencedLanguage, SecurityElement.Escape(referencedCode), SecurityElement.Escape(projectAlias));
        }

        protected static string CreateMarkupForProjecWithProjectReference(string markup, string referencedCode, string sourceLanguage, string referencedLanguage)
        {
            return string.Format(@"
<Workspace>
    <Project Language=""{0}"" CommonReferences=""true"" AssemblyName=""Project1"">
        <ProjectReference>ReferencedProject</ProjectReference>
        <Document FilePath=""SourceDocument"">{1}</Document>
    </Project>
    <Project Language=""{2}"" CommonReferences=""true"" AssemblyName=""ReferencedProject"" IncludeXmlDocComments=""true"" DocumentationMode=""Diagnose"">
        <Document FilePath=""ReferencedDocument"">{3}</Document>
    </Project>
    
</Workspace>", sourceLanguage, SecurityElement.Escape(markup), referencedLanguage, SecurityElement.Escape(referencedCode));
        }

        protected static string CreateMarkupForProjecWithVBProjectReference(string markup, string referencedCode, string sourceLanguage, string rootnamespace = "")
        {
            return string.Format(@"
<Workspace>
    <Project Language=""{0}"" CommonReferences=""true"" AssemblyName=""Project1"">
        <ProjectReference>ReferencedProject</ProjectReference>
        <Document FilePath=""SourceDocument"">{1}</Document>
    </Project>
    <Project Language=""{2}"" CommonReferences=""true"" AssemblyName=""ReferencedProject"" IncludeXmlDocComments=""true"" DocumentationMode=""Diagnose"">
        <Document FilePath=""ReferencedDocument"">{3}</Document>
        <CompilationOptions RootNamespace=""{4}""/>
    </Project>
    
</Workspace>", sourceLanguage, SecurityElement.Escape(markup), LanguageNames.VisualBasic, SecurityElement.Escape(referencedCode), rootnamespace);
        }

        private Task VerifyItemInSameProjectAsync(string markup, string referencedCode, string expectedItem, int expectedSymbols, string sourceLanguage, bool hideAdvancedMembers)
        {
            var xmlString = CreateMarkupForSingleProject(markup, referencedCode, sourceLanguage);

            return VerifyItemWithReferenceWorkerAsync(xmlString, expectedItem, expectedSymbols, hideAdvancedMembers);
        }

        protected static string CreateMarkupForSingleProject(string markup, string referencedCode, string sourceLanguage)
        {
            return string.Format(@"
<Workspace>
    <Project Language=""{0}"" CommonReferences=""true"">
        <Document FilePath=""SourceDocument"">{1}</Document>
        <Document FilePath=""ReferencedDocument"">{2}</Document>
    </Project>    
</Workspace>", sourceLanguage, SecurityElement.Escape(markup), SecurityElement.Escape(referencedCode));
        }

        private async Task VerifyItemWithReferenceWorkerAsync(
            string xmlString, string expectedItem, int expectedSymbols, bool hideAdvancedMembers)
        {
            using (var testWorkspace = TestWorkspace.Create(xmlString))
            {
                var position = testWorkspace.Documents.Single(d => d.Name == "SourceDocument").CursorPosition.Value;
                var solution = testWorkspace.CurrentSolution;
                var documentId = testWorkspace.Documents.Single(d => d.Name == "SourceDocument").Id;
                var document = solution.GetDocument(documentId);

                testWorkspace.Options = testWorkspace.Options.WithChangedOption(CompletionOptions.HideAdvancedMembers, document.Project.Language, hideAdvancedMembers);

                var triggerInfo = RoslynCompletion.CompletionTrigger.Invoke;

                var completionService = GetCompletionService(testWorkspace);
                var completionList = await GetCompletionListAsync(completionService, document, position, triggerInfo);

                if (expectedSymbols >= 1)
                {
                    AssertEx.Any(completionList.Items, c => CompareItems(c.DisplayText, expectedItem));

                    var item = completionList.Items.First(c => CompareItems(c.DisplayText, expectedItem));
                    var description = await completionService.GetDescriptionAsync(document, item);

                    if (expectedSymbols == 1)
                    {
                        Assert.DoesNotContain("+", description.Text, StringComparison.Ordinal);
                    }
                    else
                    {
                        Assert.Contains(GetExpectedOverloadSubstring(expectedSymbols), description.Text, StringComparison.Ordinal);
                    }
                }
                else
                {
                    if (completionList != null)
                    {
                        AssertEx.None(completionList.Items, c => CompareItems(c.DisplayText, expectedItem));
                    }
                }
            }
        }

        protected Task VerifyItemWithMscorlib45Async(string markup, string expectedItem, string expectedDescription, string sourceLanguage)
        {
            var xmlString = string.Format(@"
<Workspace>
    <Project Language=""{0}"" CommonReferencesNet45=""true""> 
        <Document FilePath=""SourceDocument"">
{1}
        </Document>
    </Project>
</Workspace>", sourceLanguage, SecurityElement.Escape(markup));

            return VerifyItemWithMscorlib45WorkerAsync(xmlString, expectedItem, expectedDescription);
        }

        private async Task VerifyItemWithMscorlib45WorkerAsync(
            string xmlString, string expectedItem, string expectedDescription)
        {
            using (var testWorkspace = TestWorkspace.Create(xmlString))
            {
                var position = testWorkspace.Documents.Single(d => d.Name == "SourceDocument").CursorPosition.Value;
                var solution = testWorkspace.CurrentSolution;
                var documentId = testWorkspace.Documents.Single(d => d.Name == "SourceDocument").Id;
                var document = solution.GetDocument(documentId);

                var triggerInfo = RoslynCompletion.CompletionTrigger.Invoke;
                var completionService = GetCompletionService(testWorkspace);
                var completionList = await GetCompletionListAsync(completionService, document, position, triggerInfo);

                var item = completionList.Items.FirstOrDefault(i => i.DisplayText == expectedItem);
                Assert.Equal(expectedDescription, (await completionService.GetDescriptionAsync(document, item)).Text);
            }
        }

        private const char NonBreakingSpace = (char)0x00A0;

        private string GetExpectedOverloadSubstring(int expectedSymbols)
        {
            if (expectedSymbols <= 1)
            {
                throw new ArgumentOutOfRangeException(nameof(expectedSymbols));
            }

            return "+" + NonBreakingSpace + (expectedSymbols - 1) + NonBreakingSpace + FeaturesResources.overload;
        }

        protected async Task VerifyItemInLinkedFilesAsync(string xmlString, string expectedItem, string expectedDescription)
        {
            using (var testWorkspace = TestWorkspace.Create(xmlString))
            {
                var position = testWorkspace.Documents.First().CursorPosition.Value;
                var solution = testWorkspace.CurrentSolution;
                var textContainer = testWorkspace.Documents.First().TextBuffer.AsTextContainer();
                var currentContextDocumentId = testWorkspace.GetDocumentIdInCurrentContext(textContainer);
                var document = solution.GetDocument(currentContextDocumentId);

                var triggerInfo = RoslynCompletion.CompletionTrigger.Invoke;
                var completionService = GetCompletionService(testWorkspace);
                var completionList = await GetCompletionListAsync(completionService, document, position, triggerInfo);

                var item = completionList.Items.Single(c => c.DisplayText == expectedItem);
                Assert.NotNull(item);
                if (expectedDescription != null)
                {
                    var actualDescription = (await completionService.GetDescriptionAsync(document, item)).Text;
                    Assert.Equal(expectedDescription, actualDescription);
                }
            }
        }

        private protected Task VerifyAtPositionAsync(
            string code, int position, string insertText, bool usePreviousCharAsTrigger,
            string expectedItemOrNull, string expectedDescriptionOrNull,
            SourceCodeKind sourceCodeKind, bool checkForAbsence,
            int? glyph, int? matchPriority, bool? hasSuggestionItem,
            string displayTextSuffix, string inlineDescription = null,
            List<CompletionItemFilter> matchingFilters = null,
            bool targetTypedExperimentEnabled = false)
        {
            code = code.Substring(0, position) + insertText + code.Substring(position);
            position += insertText.Length;

            return BaseVerifyWorkerAsync(code, position,
                expectedItemOrNull, expectedDescriptionOrNull,
                sourceCodeKind, usePreviousCharAsTrigger, checkForAbsence,
                glyph, matchPriority, hasSuggestionItem, displayTextSuffix,
                inlineDescription, matchingFilters, targetTypedExperimentEnabled);
        }

        private protected Task VerifyAtPositionAsync(
            string code, int position, bool usePreviousCharAsTrigger,
            string expectedItemOrNull, string expectedDescriptionOrNull,
            SourceCodeKind sourceCodeKind, bool checkForAbsence, int? glyph,
            int? matchPriority, bool? hasSuggestionItem, string displayTextSuffix,
            string inlineDescription = null, List<CompletionItemFilter> matchingFilters = null,
            bool targetTypedExperimentEnabled = false)
        {
            return VerifyAtPositionAsync(
                code, position, string.Empty, usePreviousCharAsTrigger,
                expectedItemOrNull, expectedDescriptionOrNull, sourceCodeKind, checkForAbsence,
                glyph, matchPriority, hasSuggestionItem, displayTextSuffix,
                inlineDescription, matchingFilters, targetTypedExperimentEnabled);
        }

        private protected async Task VerifyAtEndOfFileAsync(
            string code, int position, string insertText, bool usePreviousCharAsTrigger,
            string expectedItemOrNull, string expectedDescriptionOrNull,
            SourceCodeKind sourceCodeKind, bool checkForAbsence, int? glyph,
            int? matchPriority, bool? hasSuggestionItem, string displayTextSuffix,
            string inlineDescription = null, List<CompletionItemFilter> matchingFilters = null,
            bool targetTypedExperimentEnabled = false)
        {
            // only do this if the placeholder was at the end of the text.
            if (code.Length != position)
            {
                return;
            }

            code = code.Substring(startIndex: 0, length: position) + insertText;
            position += insertText.Length;

            await BaseVerifyWorkerAsync(
                code, position, expectedItemOrNull, expectedDescriptionOrNull,
                sourceCodeKind, usePreviousCharAsTrigger, checkForAbsence, glyph,
                matchPriority, hasSuggestionItem, displayTextSuffix, inlineDescription,
                matchingFilters, targetTypedExperimentEnabled);
        }

        private protected Task VerifyAtPosition_ItemPartiallyWrittenAsync(
            string code, int position, bool usePreviousCharAsTrigger,
            string expectedItemOrNull, string expectedDescriptionOrNull,
            SourceCodeKind sourceCodeKind, bool checkForAbsence, int? glyph,
            int? matchPriority, bool? hasSuggestionItem, string displayTextSuffix,
            string inlineDescription = null, List<CompletionItemFilter> matchingFilters = null,
            bool targetTypedExperimentEnabled = false)
        {
            return VerifyAtPositionAsync(
                code, position, ItemPartiallyWritten(expectedItemOrNull), usePreviousCharAsTrigger,
                expectedItemOrNull, expectedDescriptionOrNull, sourceCodeKind,
                checkForAbsence, glyph, matchPriority, hasSuggestionItem, displayTextSuffix, inlineDescription,
                matchingFilters, targetTypedExperimentEnabled);
        }

        private protected Task VerifyAtEndOfFileAsync(
            string code, int position, bool usePreviousCharAsTrigger,
            string expectedItemOrNull, string expectedDescriptionOrNull,
            SourceCodeKind sourceCodeKind, bool checkForAbsence, int? glyph,
            int? matchPriority, bool? hasSuggestionItem, string displayTextSuffix,
            string inlineDescription = null, List<CompletionItemFilter> matchingFilters = null,
            bool targetTypedExperimentEnabled = false)
        {
            return VerifyAtEndOfFileAsync(code, position, string.Empty, usePreviousCharAsTrigger,
                expectedItemOrNull, expectedDescriptionOrNull, sourceCodeKind,
                checkForAbsence, glyph, matchPriority, hasSuggestionItem, displayTextSuffix,
                inlineDescription, matchingFilters, targetTypedExperimentEnabled);
        }

        private protected Task VerifyAtEndOfFile_ItemPartiallyWrittenAsync(
            string code, int position, bool usePreviousCharAsTrigger,
            string expectedItemOrNull, string expectedDescriptionOrNull,
            SourceCodeKind sourceCodeKind, bool checkForAbsence, int? glyph,
            int? matchPriority, bool? hasSuggestionItem, string displayTextSuffix,
            string inlineDescription = null, List<CompletionItemFilter> matchingFilters = null,
            bool targetTypedExperimentEnabled = false)
        {
            return VerifyAtEndOfFileAsync(
                code, position, ItemPartiallyWritten(expectedItemOrNull), usePreviousCharAsTrigger,
                expectedItemOrNull, expectedDescriptionOrNull, sourceCodeKind, checkForAbsence,
                glyph, matchPriority, hasSuggestionItem, displayTextSuffix, inlineDescription,
                matchingFilters, targetTypedExperimentEnabled);
        }

        protected void VerifyTextualTriggerCharacter(
            string markup, bool shouldTriggerWithTriggerOnLettersEnabled, bool shouldTriggerWithTriggerOnLettersDisabled)
        {
            VerifyTextualTriggerCharacterWorker(markup, expectedTriggerCharacter: shouldTriggerWithTriggerOnLettersEnabled, triggerOnLetter: true);
            VerifyTextualTriggerCharacterWorker(markup, expectedTriggerCharacter: shouldTriggerWithTriggerOnLettersDisabled, triggerOnLetter: false);
        }

        private void VerifyTextualTriggerCharacterWorker(
            string markup, bool expectedTriggerCharacter, bool triggerOnLetter)
        {
            using (var workspace = CreateWorkspace(markup))
            {
                var document = workspace.Documents.Single();
                var position = document.CursorPosition.Value;
                var text = document.TextBuffer.CurrentSnapshot.AsText();
                var options = workspace.Options.WithChangedOption(
                    CompletionOptions.TriggerOnTypingLetters, document.Project.Language, triggerOnLetter);
                var trigger = RoslynCompletion.CompletionTrigger.CreateInsertionTrigger(text[position]);

                var service = GetCompletionService(workspace);
                var isTextualTriggerCharacterResult = service.ShouldTriggerCompletion(text, position + 1, trigger, options: options);

                if (expectedTriggerCharacter)
                {
                    var assertText = "'" + text.ToString(new TextSpan(position, 1)) + "' expected to be textual trigger character";
                    Assert.True(isTextualTriggerCharacterResult, assertText);
                }
                else
                {
                    var assertText = "'" + text.ToString(new TextSpan(position, 1)) + "' expected to NOT be textual trigger character";
                    Assert.False(isTextualTriggerCharacterResult, assertText);
                }
            }
        }

        protected async Task VerifyCommonCommitCharactersAsync(string initialMarkup, string textTypedSoFar)
        {
            var commitCharacters = new[]
            {
                ' ', '{', '}', '[', ']', '(', ')', '.', ',', ':',
                ';', '+', '-', '*', '/', '%', '&', '|', '^', '!',
                '~', '=', '<', '>', '?', '@', '#', '\'', '\"', '\\'
            };

            await VerifyCommitCharactersAsync(initialMarkup, textTypedSoFar, commitCharacters);
        }

        protected async Task VerifyCommitCharactersAsync(string initialMarkup, string textTypedSoFar, char[] validChars, char[] invalidChars = null)
        {
            Assert.NotNull(validChars);
            invalidChars = invalidChars ?? new[] { 'x' };

            using (var workspace = CreateWorkspace(initialMarkup))
            {
                var hostDocument = workspace.DocumentWithCursor;
                var documentId = workspace.GetDocumentId(hostDocument);
                var document = workspace.CurrentSolution.GetDocument(documentId);
                var position = hostDocument.CursorPosition.Value;

                var service = GetCompletionService(workspace);
                var completionList = await GetCompletionListAsync(service, document, position, RoslynCompletion.CompletionTrigger.Invoke);
                var item = completionList.Items.First(i => i.DisplayText.StartsWith(textTypedSoFar));

                foreach (var ch in validChars)
                {
                    Assert.True(CommitManager.IsCommitCharacter(
                        service.GetRules(), item, ch, textTypedSoFar + ch), $"Expected '{ch}' to be a commit character");
                }

                foreach (var ch in invalidChars)
                {
                    Assert.False(CommitManager.IsCommitCharacter(
                        service.GetRules(), item, ch, textTypedSoFar + ch), $"Expected '{ch}' NOT to be a commit character");
                }
            }
        }

        protected async Task<ImmutableArray<CompletionItem>> GetCompletionItemsAsync(
            string markup, SourceCodeKind sourceCodeKind, bool usePreviousCharAsTrigger = false)
        {
            WorkspaceFixture.GetWorkspace(markup);
            var code = WorkspaceFixture.Code;
            var position = WorkspaceFixture.Position;
            var document = WorkspaceFixture.UpdateDocument(code, sourceCodeKind);

            var trigger = usePreviousCharAsTrigger
                ? CompletionTrigger.CreateInsertionTrigger(insertedCharacter: code.ElementAt(position - 1))
                : CompletionTrigger.Invoke;

            var completionService = GetCompletionService(document.Project.Solution.Workspace);
            var completionList = await GetCompletionListAsync(completionService, document, position, trigger);

            return completionList == null ? ImmutableArray<CompletionItem>.Empty : completionList.Items;
        }
    }
}<|MERGE_RESOLUTION|>--- conflicted
+++ resolved
@@ -155,9 +155,8 @@
             }
         }
 
-<<<<<<< HEAD
         protected virtual ExportProvider ExportProvider => null;
-=======
+        
         private bool FiltersMatch(List<CompletionItemFilter> expectedMatchingFilters, CompletionItem item)
         {
             var matchingFilters = CompletionItemFilter.AllFilters
@@ -165,7 +164,6 @@
 
             return expectedMatchingFilters.SetEquals(matchingFilters);
         }
->>>>>>> a1fa2f6c
 
         private Task VerifyAsync(
             string markup, string expectedItemOrNull, string expectedDescriptionOrNull,
