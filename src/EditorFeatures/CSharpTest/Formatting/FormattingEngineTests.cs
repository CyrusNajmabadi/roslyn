﻿// Copyright (c) Microsoft.  All Rights Reserved.  Licensed under the Apache License, Version 2.0.  See License.txt in the project root for license information.

using System.Collections.Generic;
using System.Linq;
using System.Threading.Tasks;
using Microsoft.CodeAnalysis.CodeCleanup;
using Microsoft.CodeAnalysis.CSharp;
using Microsoft.CodeAnalysis.CSharp.Syntax;
using Microsoft.CodeAnalysis.CSharp.Test.Utilities;
using Microsoft.CodeAnalysis.Editor.Implementation.Formatting;
using Microsoft.CodeAnalysis.Editor.Options;
using Microsoft.CodeAnalysis.Editor.Shared.Options;
using Microsoft.CodeAnalysis.Editor.UnitTests.Utilities;
using Microsoft.CodeAnalysis.Editor.UnitTests.Workspaces;
using Microsoft.CodeAnalysis.Formatting;
using Microsoft.CodeAnalysis.Options;
using Microsoft.CodeAnalysis.Test.Utilities;
using Microsoft.VisualStudio.Text.Editor.Commanding.Commands;
using Roslyn.Test.Utilities;
using Xunit;

namespace Microsoft.CodeAnalysis.Editor.CSharp.UnitTests.Formatting
{
    public class FormattingEngineTests : FormattingEngineTestBase
    {
        private static Dictionary<OptionKey, object> SmartIndentButDoNotFormatWhileTyping()
        {
            return new Dictionary<OptionKey, object>
            {
                { new OptionKey(FormattingOptions.SmartIndent, LanguageNames.CSharp), FormattingOptions.IndentStyle.Smart },
                { new OptionKey(FeatureOnOffOptions.AutoFormattingOnTyping, LanguageNames.CSharp),  false },
                { new OptionKey(FeatureOnOffOptions.AutoFormattingOnCloseBrace, LanguageNames.CSharp),  false },
            };
        }

        [WpfFact]
        [WorkItem(539682, "http://vstfdevdiv:8080/DevDiv2/DevDiv/_workitems/edit/539682")]
        [Trait(Traits.Feature, Traits.Features.Formatting)]
        public void FormatDocumentCommandHandler()
        {
            var code = @"class Program
{
    static void Main(string[] args)
    {
        int x;$$
int y;
    }
}
";

            var expected = @"class Program
{
    static void Main(string[] args)
    {
        int x;$$
        int y;
    }
}
";

            AssertFormatWithView(expected, code, (CodeCleanupOptions.PerformAdditionalCodeCleanupDuringFormatting, true));
        }

        [WpfFact]
        [WorkItem(539682, "http://vstfdevdiv:8080/DevDiv2/DevDiv/_workitems/edit/539682")]
        [Trait(Traits.Feature, Traits.Features.Formatting)]
        public void FormatDocumentPasteCommandHandler()
        {
            var code = @"class Program
{
    static void Main(string[] args)
    {
        int x;$$
int y;
    }
}
";

            var expected = @"class Program
{
    static void Main(string[] args)
    {
        int x;$$
        int y;
    }
}
";

            AssertFormatWithPasteOrReturn(expected, code, allowDocumentChanges: true);
        }

        [WpfFact]
        [WorkItem(547261, "http://vstfdevdiv:8080/DevDiv2/DevDiv/_workitems/edit/547261")]
        [Trait(Traits.Feature, Traits.Features.Formatting)]
        public void FormatDocumentReadOnlyWorkspacePasteCommandHandler()
        {
            var code = @"class Program
{
    static void Main(string[] args)
    {
        int x;$$
int y;
    }
}
";

            var expected = @"class Program
{
    static void Main(string[] args)
    {
        int x;$$
int y;
    }
}
";

            AssertFormatWithPasteOrReturn(expected, code, allowDocumentChanges: false);
        }

        [WpfFact]
        [WorkItem(912965, "http://vstfdevdiv:8080/DevDiv2/DevDiv/_workitems/edit/912965")]
        [Trait(Traits.Feature, Traits.Features.Formatting)]
        public void FormatUsingStatementOnReturn()
        {
            var code = @"class Program
{
    static void Main(string[] args)
    {
        using (null)
                using (null)$$
    }
}
";

            var expected = @"class Program
{
    static void Main(string[] args)
    {
        using (null)
        using (null)$$
    }
}
";

            AssertFormatWithPasteOrReturn(expected, code, allowDocumentChanges: true, isPaste: false);
        }

        [WpfFact]
        [WorkItem(912965, "http://vstfdevdiv:8080/DevDiv2/DevDiv/_workitems/edit/912965")]
        [Trait(Traits.Feature, Traits.Features.Formatting)]
        public void FormatNotUsingStatementOnReturn()
        {
            var code = @"class Program
{
    static void Main(string[] args)
    {
        using (null)
                for (;;)$$
    }
}
";

            var expected = @"class Program
{
    static void Main(string[] args)
    {
        using (null)
                for (;;)$$
    }
}
";

            AssertFormatWithPasteOrReturn(expected, code, allowDocumentChanges: true, isPaste: false);
        }

        [WorkItem(977133, "http://vstfdevdiv:8080/DevDiv2/DevDiv/_workitems/edit/977133")]
        [WpfFact, Trait(Traits.Feature, Traits.Features.Formatting)]
        public void DoNotFormatRangeOrFormatTokenOnOpenBraceOnSameLine()
        {
            var code = @"class C
{
    public void M()
    {
        if (true)        {$$
    }
}";
            var expected = @"class C
{
    public void M()
    {
        if (true)        {
    }
}";
            AssertFormatAfterTypeChar(code, expected);
        }

        [WorkItem(14491, "https://github.com/dotnet/roslyn/pull/14491")]
        [WpfFact, Trait(Traits.Feature, Traits.Features.Formatting)]
        public void DoNotFormatRangeButFormatTokenOnOpenBraceOnNextLine()
        {
            var code = @"class C
{
    public void M()
    {
        if (true)
            {$$
    }
}";
            var expected = @"class C
{
    public void M()
    {
        if (true)
        {
    }
}";
            AssertFormatAfterTypeChar(code, expected);
        }

        [WorkItem(1007071, "http://vstfdevdiv:8080/DevDiv2/DevDiv/_workitems/edit/1007071")]
        [WpfFact, Trait(Traits.Feature, Traits.Features.Formatting)]
        public void FormatPragmaWarningInbetweenDelegateDeclarationStatement()
        {
            var code = @"using System;

class Program
{
    static void Main(string[] args)
    {
        Func <bool> a = delegate ()
#pragma warning disable CA0001
        {
            return true;
        };$$
    }
}";
            var expected = @"using System;

class Program
{
    static void Main(string[] args)
    {
        Func<bool> a = delegate ()
#pragma warning disable CA0001
        {
            return true;
        };
    }
}";
            AssertFormatAfterTypeChar(code, expected);
        }

        [WorkItem(771761, "http://vstfdevdiv:8080/DevDiv2/DevDiv/_workitems/edit/771761")]
        [WpfFact, Trait(Traits.Feature, Traits.Features.Formatting)]
        public void FormatHashRegion()
        {
            var code = @"using System;

class Program
{
    static void Main(string[] args)
    {
#region$$
    }
}";
            var expected = @"using System;

class Program
{
    static void Main(string[] args)
    {
        #region
    }
}";
            AssertFormatAfterTypeChar(code, expected);
        }

        [WorkItem(771761, "http://vstfdevdiv:8080/DevDiv2/DevDiv/_workitems/edit/771761")]
        [WpfFact, Trait(Traits.Feature, Traits.Features.Formatting)]
        public void FormatHashEndRegion()
        {
            var code = @"using System;

class Program
{
    static void Main(string[] args)
    {
        #region
#endregion$$
    }
}";
            var expected = @"using System;

class Program
{
    static void Main(string[] args)
    {
        #region
        #endregion
    }
}";
            AssertFormatAfterTypeChar(code, expected);
        }

        [WorkItem(987373, "http://vstfdevdiv:8080/DevDiv2/DevDiv/_workitems/edit/987373")]
        [WpfFact, Trait(Traits.Feature, Traits.Features.Formatting)]
        public async Task FormatSpansIndividuallyWithoutCollapsing()
        {
            var code = @"class C
{
    public void M()
    {
        [|if(true){}|]
        [|if(true){}|]
        [|if(true){}|]
        [|if(true){}|]
        [|if(true){}|]
        [|if(true){}|]
        [|if(true){}|]
        [|if(true){}|]
        [|if(true){}|]
        [|if(true){}|]
        [|if(true){}|]
        [|if(true){}|]
        [|if(true){}|]
        [|if(true){}|]
        [|if(true){}|]
        [|if(true){}|]
        [|if(true){}|]
        [|if(true){}|]
        [|if(true){}|]
        [|if(true){}|]
        [|if(true){}|]
        [|if(true){}|]
        [|if(true){}|]
        [|if(true){}|]
        [|if(true){}|]
        [|if(true){}|]
        [|if(true){}|]
        [|if(true){}|]
        [|if(true){}|]
        [|if(true){}|]
        [|if(true){}|]
        if(true){}
        [|if(true){}|]
    }
}";
            var expected = @"class C
{
    public void M()
    {
        if (true) { }
        if (true) { }
        if (true) { }
        if (true) { }
        if (true) { }
        if (true) { }
        if (true) { }
        if (true) { }
        if (true) { }
        if (true) { }
        if (true) { }
        if (true) { }
        if (true) { }
        if (true) { }
        if (true) { }
        if (true) { }
        if (true) { }
        if (true) { }
        if (true) { }
        if (true) { }
        if (true) { }
        if (true) { }
        if (true) { }
        if (true) { }
        if (true) { }
        if (true) { }
        if (true) { }
        if (true) { }
        if (true) { }
        if (true) { }
        if (true) { }
        if(true){}
        if (true) { }
    }
}";
            using (var workspace = TestWorkspace.CreateCSharp(code))
            {
                var subjectDocument = workspace.Documents.Single();
                var spans = subjectDocument.SelectedSpans;

                var document = workspace.CurrentSolution.Projects.Single().Documents.Single();
                var syntaxRoot = await document.GetSyntaxRootAsync();

                var node = Formatter.Format(syntaxRoot, spans, workspace);
                Assert.Equal(expected, node.ToFullString());
            }
        }

        [WorkItem(987373, "http://vstfdevdiv:8080/DevDiv2/DevDiv/_workitems/edit/987373")]
        [WpfFact, Trait(Traits.Feature, Traits.Features.Formatting)]
        public async Task FormatSpansWithCollapsing()
        {
            var code = @"class C
{
    public void M()
    {
        [|if(true){}|]
        [|if(true){}|]
        [|if(true){}|]
        [|if(true){}|]
        [|if(true){}|]
        [|if(true){}|]
        [|if(true){}|]
        [|if(true){}|]
        [|if(true){}|]
        [|if(true){}|]
        [|if(true){}|]
        [|if(true){}|]
        [|if(true){}|]
        [|if(true){}|]
        [|if(true){}|]
        [|if(true){}|]
        [|if(true){}|]
        [|if(true){}|]
        [|if(true){}|]
        [|if(true){}|]
        [|if(true){}|]
        [|if(true){}|]
        [|if(true){}|]
        [|if(true){}|]
        [|if(true){}|]
        [|if(true){}|]
        [|if(true){}|]
        [|if(true){}|]
        [|if(true){}|]
        [|if(true){}|]
        [|if(true){}|]
        while(true){}
        [|if(true){}|]
    }
}";
            var expected = @"class C
{
    public void M()
    {
        if (true) { }
        if (true) { }
        if (true) { }
        if (true) { }
        if (true) { }
        if (true) { }
        if (true) { }
        if (true) { }
        if (true) { }
        if (true) { }
        if (true) { }
        if (true) { }
        if (true) { }
        if (true) { }
        if (true) { }
        if (true) { }
        if (true) { }
        if (true) { }
        if (true) { }
        if (true) { }
        if (true) { }
        if (true) { }
        if (true) { }
        if (true) { }
        if (true) { }
        if (true) { }
        if (true) { }
        if (true) { }
        if (true) { }
        if (true) { }
        if (true) { }
        while (true) { }
        if (true) { }
    }
}";
            using (var workspace = TestWorkspace.CreateCSharp(code))
            {
                var subjectDocument = workspace.Documents.Single();
                var spans = subjectDocument.SelectedSpans;
                workspace.Options = workspace.Options.WithChangedOption(FormattingOptions.AllowDisjointSpanMerging, true);

                var document = workspace.CurrentSolution.Projects.Single().Documents.Single();
                var syntaxRoot = await document.GetSyntaxRootAsync();

                var node = Formatter.Format(syntaxRoot, spans, workspace);
                Assert.Equal(expected, node.ToFullString());
            }
        }

        [WorkItem(1044118, "http://vstfdevdiv:8080/DevDiv2/DevDiv/_workitems/edit/1044118")]
        [WpfFact, Trait(Traits.Feature, Traits.Features.Formatting)]
        public void SemicolonInCommentOnLastLineDoesNotFormat()
        {
            var code = @"using System;

class Program
{
    static void Main(string[] args)
        {
        }
}
// ;$$";

            var expected = @"using System;

class Program
{
    static void Main(string[] args)
        {
        }
}
// ;";
            AssertFormatAfterTypeChar(code, expected);
        }

        [WorkItem(449, "https://github.com/dotnet/roslyn/issues/449")]
        [WorkItem(1077103, "http://vstfdevdiv:8080/DevDiv2/DevDiv/_workitems/edit/1077103")]
        [WpfFact, Trait(Traits.Feature, Traits.Features.Formatting)]
        public void NoFormattingInsideSingleLineRegularComment_1()
        {
            var code = @"class Program
{
                              //        {$$
                       static void Main(int a, int b)
    {

    }
}";

            var expected = @"class Program
{
                              //        {
                       static void Main(int a, int b)
    {

    }
}";
            AssertFormatAfterTypeChar(code, expected);
        }

        [WorkItem(449, "https://github.com/dotnet/roslyn/issues/449")]
        [WorkItem(1077103, "http://vstfdevdiv:8080/DevDiv2/DevDiv/_workitems/edit/1077103")]
        [WpfFact, Trait(Traits.Feature, Traits.Features.Formatting)]
        public void NoFormattingInsideSingleLineRegularComment_2()
        {
            var code = @"class Program
{
                              //        {$$   
                       static void Main(int a, int b)
    {

    }
}";

            var expected = @"class Program
{
                              //        {   
                       static void Main(int a, int b)
    {

    }
}";
            AssertFormatAfterTypeChar(code, expected);
        }

        [WorkItem(449, "https://github.com/dotnet/roslyn/issues/449")]
        [WorkItem(1077103, "http://vstfdevdiv:8080/DevDiv2/DevDiv/_workitems/edit/1077103")]
        [WpfFact, Trait(Traits.Feature, Traits.Features.Formatting)]
        public void NoFormattingInsideMultiLineRegularComment_1()
        {
            var code = @"class Program
{
    static void Main(int          a/*         {$$       */, int b)
    {

    }
}";

            var expected = @"class Program
{
    static void Main(int          a/*         {       */, int b)
    {

    }
}";
            AssertFormatAfterTypeChar(code, expected);
        }

        [WorkItem(449, "https://github.com/dotnet/roslyn/issues/449")]
        [WorkItem(1077103, "http://vstfdevdiv:8080/DevDiv2/DevDiv/_workitems/edit/1077103")]
        [WpfFact, Trait(Traits.Feature, Traits.Features.Formatting)]
        public void NoFormattingInsideMultiLineRegularComment_2()
        {
            var code = @"class Program
{
    static void Main(int          a/*         {$$
        */, int b)
    {

    }
}";

            var expected = @"class Program
{
    static void Main(int          a/*         {
        */, int b)
    {

    }
}";
            AssertFormatAfterTypeChar(code, expected);
        }

        [WorkItem(449, "https://github.com/dotnet/roslyn/issues/449")]
        [WorkItem(1077103, "http://vstfdevdiv:8080/DevDiv2/DevDiv/_workitems/edit/1077103")]
        [WpfFact, Trait(Traits.Feature, Traits.Features.Formatting)]
        public void NoFormattingInsideMultiLineRegularComment_3()
        {
            var code = @"class Program
{
    static void Main(int          a/*         {$$    
        */, int b)
    {

    }
}";

            var expected = @"class Program
{
    static void Main(int          a/*         {    
        */, int b)
    {

    }
}";
            AssertFormatAfterTypeChar(code, expected);
        }

        [WorkItem(449, "https://github.com/dotnet/roslyn/issues/449")]
        [WorkItem(1077103, "http://vstfdevdiv:8080/DevDiv2/DevDiv/_workitems/edit/1077103")]
        [WpfFact, Trait(Traits.Feature, Traits.Features.Formatting)]
        public void NoFormattingInsideSingleLineDocComment_1()
        {
            var code = @"class Program
{
                              ///        {$$
                       static void Main(int a, int b)
    {

    }
}";

            var expected = @"class Program
{
                              ///        {
                       static void Main(int a, int b)
    {

    }
}";
            AssertFormatAfterTypeChar(code, expected);
        }

        [WorkItem(449, "https://github.com/dotnet/roslyn/issues/449")]
        [WorkItem(1077103, "http://vstfdevdiv:8080/DevDiv2/DevDiv/_workitems/edit/1077103")]
        [WpfFact, Trait(Traits.Feature, Traits.Features.Formatting)]
        public void NoFormattingInsideSingleLineDocComment_2()
        {
            var code = @"class Program
{
                              ///        {$$   
                       static void Main(int a, int b)
    {

    }
}";

            var expected = @"class Program
{
                              ///        {   
                       static void Main(int a, int b)
    {

    }
}";
            AssertFormatAfterTypeChar(code, expected);
        }

        [WorkItem(449, "https://github.com/dotnet/roslyn/issues/449")]
        [WorkItem(1077103, "http://vstfdevdiv:8080/DevDiv2/DevDiv/_workitems/edit/1077103")]
        [WpfFact, Trait(Traits.Feature, Traits.Features.Formatting)]
        public void NoFormattingInsideMultiLineDocComment_1()
        {
            var code = @"class Program
{
                              /**        {$$   **/
                       static void Main(int a, int b)
    {

    }
}";

            var expected = @"class Program
{
                              /**        {   **/
                       static void Main(int a, int b)
    {

    }
}";
            AssertFormatAfterTypeChar(code, expected);
        }

        [WorkItem(449, "https://github.com/dotnet/roslyn/issues/449")]
        [WorkItem(1077103, "http://vstfdevdiv:8080/DevDiv2/DevDiv/_workitems/edit/1077103")]
        [WpfFact, Trait(Traits.Feature, Traits.Features.Formatting)]
        public void NoFormattingInsideMultiLineDocComment_2()
        {
            var code = @"class Program
{
                              /**        {$$   
                **/
                       static void Main(int a, int b)
    {

    }
}";

            var expected = @"class Program
{
                              /**        {   
                **/
                       static void Main(int a, int b)
    {

    }
}";
            AssertFormatAfterTypeChar(code, expected);
        }

        [WorkItem(449, "https://github.com/dotnet/roslyn/issues/449")]
        [WorkItem(1077103, "http://vstfdevdiv:8080/DevDiv2/DevDiv/_workitems/edit/1077103")]
        [WpfFact, Trait(Traits.Feature, Traits.Features.Formatting)]
        public void NoFormattingInsideMultiLineDocComment_3()
        {
            var code = @"class Program
{
                              /**        {$$
                **/
                       static void Main(int a, int b)
    {

    }
}";

            var expected = @"class Program
{
                              /**        {
                **/
                       static void Main(int a, int b)
    {

    }
}";
            AssertFormatAfterTypeChar(code, expected);
        }

        [WorkItem(449, "https://github.com/dotnet/roslyn/issues/449")]
        [WorkItem(1077103, "http://vstfdevdiv:8080/DevDiv2/DevDiv/_workitems/edit/1077103")]
        [WpfFact, Trait(Traits.Feature, Traits.Features.Formatting)]
        public void NoFormattingInsideInactiveCode()
        {
            var code = @"class Program
{
                                        #if false
                    {$$
            #endif

    static void Main(string[] args)
    {

    }
}";

            var expected = @"class Program
{
                                        #if false
                    {
            #endif

    static void Main(string[] args)
    {

    }
}";
            AssertFormatAfterTypeChar(code, expected);
        }

        [WorkItem(449, "https://github.com/dotnet/roslyn/issues/449")]
        [WorkItem(1077103, "http://vstfdevdiv:8080/DevDiv2/DevDiv/_workitems/edit/1077103")]
        [WpfFact, Trait(Traits.Feature, Traits.Features.Formatting)]
        public void NoFormattingInsideStringLiteral()
        {
            var code = @"class Program
{
    static void Main(string[] args)
    {
        var asdas =     ""{$$""        ;
    }
}";

            var expected = @"class Program
{
    static void Main(string[] args)
    {
        var asdas =     ""{""        ;
    }
}";
            AssertFormatAfterTypeChar(code, expected);
        }

        [WorkItem(449, "https://github.com/dotnet/roslyn/issues/449")]
        [WorkItem(1077103, "http://vstfdevdiv:8080/DevDiv2/DevDiv/_workitems/edit/1077103")]
        [WpfFact, Trait(Traits.Feature, Traits.Features.Formatting)]
        public void NoFormattingInsideCharLiteral()
        {
            var code = @"class Program
{
    static void Main(string[] args)
    {
        var asdas =     '{$$'        ;
    }
}";

            var expected = @"class Program
{
    static void Main(string[] args)
    {
        var asdas =     '{'        ;
    }
}";
            AssertFormatAfterTypeChar(code, expected);
        }

        [WorkItem(449, "https://github.com/dotnet/roslyn/issues/449")]
        [WorkItem(1077103, "http://vstfdevdiv:8080/DevDiv2/DevDiv/_workitems/edit/1077103")]
        [WpfFact, Trait(Traits.Feature, Traits.Features.Formatting)]
        public void NoFormattingInsideCommentsOfPreprocessorDirectives()
        {
            var code = @"class Program
{
       #region
        #endregion // a/*{$$*/    
        static void Main(string[] args)
    {
        
    }
}";

            var expected = @"class Program
{
       #region
        #endregion // a/*{*/    
        static void Main(string[] args)
    {
        
    }
}";
            AssertFormatAfterTypeChar(code, expected);
        }

        [WorkItem(464, "https://github.com/dotnet/roslyn/issues/464")]
        [WorkItem(908729, "http://vstfdevdiv:8080/DevDiv2/DevDiv/_workitems/edit/908729")]
        [WpfFact, Trait(Traits.Feature, Traits.Features.Formatting)]
        public void ColonInSwitchCase()
        {
            var code = @"class Program
{
    static void Main(string[] args)
    {
        int f = 0;
        switch(f)
        {
                 case     1     :$$    break;
        }
    }
}";

            var expected = @"class Program
{
    static void Main(string[] args)
    {
        int f = 0;
        switch(f)
        {
            case 1:    break;
        }
    }
}";
            AssertFormatAfterTypeChar(code, expected);
        }

        [WorkItem(464, "https://github.com/dotnet/roslyn/issues/464")]
        [WorkItem(908729, "http://vstfdevdiv:8080/DevDiv2/DevDiv/_workitems/edit/908729")]
        [WpfFact, Trait(Traits.Feature, Traits.Features.Formatting)]
        public void ColonInDefaultSwitchCase()
        {
            var code = @"class Program
{
    static void Main(string[] args)
    {
        int f = 0;
        switch(f)
        {
            case 1:    break;
                    default    :$$     break;
        }
    }
}";

            var expected = @"class Program
{
    static void Main(string[] args)
    {
        int f = 0;
        switch(f)
        {
            case 1:    break;
            default:     break;
        }
    }
}";
            AssertFormatAfterTypeChar(code, expected);
        }

        [WorkItem(9097, "https://github.com/dotnet/roslyn/issues/9097")]
        [WpfFact, Trait(Traits.Feature, Traits.Features.Formatting)]
        public void ColonInPatternSwitchCase01()
        {
            var code = @"class Program
{
    static void Main()
    {
        switch(f)
        {
                          case  int  i            :$$    break;
        }
    }
}";

            var expected = @"class Program
{
    static void Main()
    {
        switch(f)
        {
            case int i:    break;
        }
    }
}";
            AssertFormatAfterTypeChar(code, expected);
        }

        [WorkItem(464, "https://github.com/dotnet/roslyn/issues/464")]
        [WorkItem(908729, "http://vstfdevdiv:8080/DevDiv2/DevDiv/_workitems/edit/908729")]
        [WpfFact, Trait(Traits.Feature, Traits.Features.Formatting)]
        public void ColonInLabeledStatement()
        {
            var code = @"class Program
{
    static void Main(string[] args)
    {
            label1   :$$   int s = 0;
    }
}";

            var expected = @"class Program
{
    static void Main(string[] args)
    {
            label1:   int s = 0;
    }
}";
            AssertFormatAfterTypeChar(code, expected);
        }

        [WorkItem(464, "https://github.com/dotnet/roslyn/issues/464")]
        [WorkItem(908729, "http://vstfdevdiv:8080/DevDiv2/DevDiv/_workitems/edit/908729")]
        [WpfFact, Trait(Traits.Feature, Traits.Features.Formatting)]
        public void DoNotFormatColonInTargetAttribute()
        {
            var code = @"using System;
[method    :$$    C]
class C : Attribute
{
}";

            var expected = @"using System;
[method    :    C]
class C : Attribute
{
}";
            AssertFormatAfterTypeChar(code, expected);
        }

        [WorkItem(464, "https://github.com/dotnet/roslyn/issues/464")]
        [WorkItem(908729, "http://vstfdevdiv:8080/DevDiv2/DevDiv/_workitems/edit/908729")]
        [WpfFact, Trait(Traits.Feature, Traits.Features.Formatting)]
        public void DoNotFormatColonInBaseList()
        {
            var code = @"class C   :$$   Attribute
{
}";

            var expected = @"class C   :   Attribute
{
}";
            AssertFormatAfterTypeChar(code, expected);
        }

        [WorkItem(464, "https://github.com/dotnet/roslyn/issues/464")]
        [WorkItem(908729, "http://vstfdevdiv:8080/DevDiv2/DevDiv/_workitems/edit/908729")]
        [WpfFact, Trait(Traits.Feature, Traits.Features.Formatting)]
        public void DoNotFormatColonInThisConstructor()
        {
            var code = @"class Goo
{
    Goo(int s)   :$$   this()
    {
    }

    Goo()
    {
    }
}";

            var expected = @"class Goo
{
    Goo(int s)   :   this()
    {
    }

    Goo()
    {
    }
}";
            AssertFormatAfterTypeChar(code, expected);
        }

        [WorkItem(464, "https://github.com/dotnet/roslyn/issues/464")]
        [WorkItem(908729, "http://vstfdevdiv:8080/DevDiv2/DevDiv/_workitems/edit/908729")]
        [WpfFact, Trait(Traits.Feature, Traits.Features.Formatting)]
        public void DoNotFormatColonInConditionalOperator()
        {
            var code = @"class Program
{
    static void Main(string[] args)
    {
        var vari = goo()     ?    true  :$$  false;
    }
}";

            var expected = @"class Program
{
    static void Main(string[] args)
    {
        var vari = goo()     ?    true  :  false;
    }
}";
            AssertFormatAfterTypeChar(code, expected);
        }

        [WorkItem(464, "https://github.com/dotnet/roslyn/issues/464")]
        [WorkItem(908729, "http://vstfdevdiv:8080/DevDiv2/DevDiv/_workitems/edit/908729")]
        [WpfFact, Trait(Traits.Feature, Traits.Features.Formatting)]
        public void DoNotFormatColonInArgument()
        {
            var code = @"class Program
{
    static void Main(string[] args)
    {
        Main(args  :$$  args);
    }
}";

            var expected = @"class Program
{
    static void Main(string[] args)
    {
        Main(args  :  args);
    }
}";
            AssertFormatAfterTypeChar(code, expected);
        }

        [WorkItem(464, "https://github.com/dotnet/roslyn/issues/464")]
        [WorkItem(908729, "http://vstfdevdiv:8080/DevDiv2/DevDiv/_workitems/edit/908729")]
        [WpfFact, Trait(Traits.Feature, Traits.Features.Formatting)]
        public void DoNotFormatColonInTypeParameter()
        {
            var code = @"class Program<T>
{
    class C1<U>
        where   T  :$$  U
    {

    }
}";

            var expected = @"class Program<T>
{
    class C1<U>
        where   T  :  U
    {

    }
}";
            AssertFormatAfterTypeChar(code, expected);
        }

        [WorkItem(2224, "https://github.com/dotnet/roslyn/issues/2224")]
        [WpfFact, Trait(Traits.Feature, Traits.Features.Formatting)]
        public void DontSmartFormatBracesOnSmartIndentNone()
        {
            var code = @"class Program<T>
{
    class C1<U>
{$$
}";

            var expected = @"class Program<T>
{
    class C1<U>
{
}";
            var optionSet = new Dictionary<OptionKey, object>
                            {
                                { new OptionKey(FormattingOptions.SmartIndent, LanguageNames.CSharp), FormattingOptions.IndentStyle.None }
                            };
            AssertFormatAfterTypeChar(code, expected, optionSet);
        }

        [WpfFact]
        [Trait(Traits.Feature, Traits.Features.SmartTokenFormatting)]
        public void StillAutoIndentCloseBraceWhenFormatOnCloseBraceIsOff()
        {
            var code = @"namespace N
{
    class C
    {
             // improperly indented code
             int x = 10;
        }$$
}
";

            var expected = @"namespace N
{
    class C
    {
             // improperly indented code
             int x = 10;
    }
}
";

            var optionSet = new Dictionary<OptionKey, object>
            {
                    { new OptionKey(FeatureOnOffOptions.AutoFormattingOnCloseBrace, LanguageNames.CSharp), false }
            };

            AssertFormatAfterTypeChar(code, expected, optionSet);
        }

        [WpfFact]
        [Trait(Traits.Feature, Traits.Features.SmartTokenFormatting)]
        public void AutoIndentCloseBraceWhenFormatOnTypingIsOff()
        {
            var code = @"namespace N
{
    class C
    {
             // improperly indented code
             int x = 10;
        }$$
}
";

            var expected = @"namespace N
{
    class C
    {
             // improperly indented code
             int x = 10;
    }
}
";

            var optionSet = new Dictionary<OptionKey, object>
            {
                { new OptionKey(FeatureOnOffOptions.AutoFormattingOnTyping, LanguageNames.CSharp), false }
            };

            AssertFormatAfterTypeChar(code, expected, optionSet);
        }

        [WorkItem(5873, "https://github.com/dotnet/roslyn/issues/5873")]
        [WpfFact, Trait(Traits.Feature, Traits.Features.SmartTokenFormatting)]
        public void KeepTabsInCommentsWhenFormattingIsOff()
        {
            // There are tabs in this test case.  Tools that touch the Roslyn repo should
            // not remove these as we are explicitly testing tab behavior.
            var code =
@"class Program
{
    static void Main()
    {
        return;		/* Comment preceded by tabs */		// This one too
        }$$
}";

            var expected =
@"class Program
{
    static void Main()
    {
        return;		/* Comment preceded by tabs */		// This one too
    }
}";

            var optionSet = new Dictionary<OptionKey, object>
            {
                { new OptionKey(FeatureOnOffOptions.AutoFormattingOnTyping, LanguageNames.CSharp), false }
            };

            AssertFormatAfterTypeChar(code, expected, optionSet);
        }

        [WorkItem(5873, "https://github.com/dotnet/roslyn/issues/5873")]
        [WpfFact, Trait(Traits.Feature, Traits.Features.SmartTokenFormatting)]
        public void DoNotKeepTabsInCommentsWhenFormattingIsOn()
        {
            // There are tabs in this test case.  Tools that touch the Roslyn repo should
            // not remove these as we are explicitly testing tab behavior.
            var code = @"class Program
{
    static void Main()
    {
        return;		/* Comment preceded by tabs */		// This one too
        }$$
}";

            var expected =
@"class Program
{
    static void Main()
    {
        return;     /* Comment preceded by tabs */        // This one too
    }
}";

            AssertFormatAfterTypeChar(code, expected);
        }

        [WpfFact]
        [Trait(Traits.Feature, Traits.Features.SmartTokenFormatting)]
        public void DoNotFormatStatementIfSemicolonOptionIsOff()
        {
            var code =
                @"namespace N
{
    class C
    {
        int x   =   10     ;$$
    }
}
";

            var expected =
@"namespace N
{
    class C
    {
        int x   =   10     ;
    }
}
";

            var optionSet = new Dictionary<OptionKey, object>
            {
                    { new OptionKey(FeatureOnOffOptions.AutoFormattingOnSemicolon, LanguageNames.CSharp), false }
            };

            AssertFormatAfterTypeChar(code, expected, optionSet);
        }

        [WpfFact]
        [Trait(Traits.Feature, Traits.Features.SmartTokenFormatting)]
        public void DoNotFormatStatementIfTypingOptionIsOff()
        {
            var code =
                @"namespace N
{
    class C
    {
        int x   =   10     ;$$
    }
}
";

            var expected =
@"namespace N
{
    class C
    {
        int x   =   10     ;
    }
}
";

            var optionSet = new Dictionary<OptionKey, object>
            {
                    { new OptionKey(FeatureOnOffOptions.AutoFormattingOnTyping, LanguageNames.CSharp), false }
            };

            AssertFormatAfterTypeChar(code, expected, optionSet);
        }

        [WpfFact, WorkItem(4435, "https://github.com/dotnet/roslyn/issues/4435")]
        [Trait(Traits.Feature, Traits.Features.SmartTokenFormatting)]
        public void OpenCurlyNotFormattedIfNotAtStartOfLine()
        {
            var code =
@"
class C
{
    public  int     P   {$$
}
";

            var expected =
@"
class C
{
    public  int     P   {
}
";

            var optionSet = new Dictionary<OptionKey, object>
            {
                { new OptionKey(BraceCompletionOptions.Enable, LanguageNames.CSharp), false }
            };

            AssertFormatAfterTypeChar(code, expected);
        }

        [WpfFact, WorkItem(4435, "https://github.com/dotnet/roslyn/issues/4435")]
        [Trait(Traits.Feature, Traits.Features.SmartTokenFormatting)]
        public void OpenCurlyFormattedIfAtStartOfLine()
        {
            var code =
@"
class C
{
    public  int     P
        {$$
}
";

            var expected =
@"
class C
{
    public  int     P
    {
}
";

            var optionSet = new Dictionary<OptionKey, object>
            {
                { new OptionKey(BraceCompletionOptions.Enable, LanguageNames.CSharp), false }
            };

            AssertFormatAfterTypeChar(code, expected);
        }

        [WpfFact, Trait(Traits.Feature, Traits.Features.Formatting)]
        public void DoNotFormatIncompleteBlockOnSingleLineIfNotTypingCloseCurly1()
        {
            var code = @"namespace ConsoleApplication1
{
    class Program
    {
        static bool Property
        {
            get { return true;$$
    }
}";
            var expected = @"namespace ConsoleApplication1
{
    class Program
    {
        static bool Property
        {
            get { return true;
    }
}";
            AssertFormatAfterTypeChar(code, expected);
        }

        [WpfFact, Trait(Traits.Feature, Traits.Features.Formatting)]
        public void DoNotFormatIncompleteBlockOnSingleLineIfNotTypingCloseCurly2()
        {
            var code = @"namespace ConsoleApplication1
{
    class Program
    {
        static bool Property { get { return true;$$
    }
}";
            var expected = @"namespace ConsoleApplication1
{
    class Program
    {
        static bool Property { get { return true;
    }
}";
            AssertFormatAfterTypeChar(code, expected);
        }

        [WpfFact, Trait(Traits.Feature, Traits.Features.Formatting)]
        public void DoNotFormatIncompleteBlockOnSingleLineIfNotTypingCloseCurly3()
        {
            var code = @"namespace ConsoleApplication1
{
    class Program
    {
        static bool Property { get;$$
    }
}";
            var expected = @"namespace ConsoleApplication1
{
    class Program
    {
        static bool Property { get;
    }
}";
            AssertFormatAfterTypeChar(code, expected);
        }

        [WpfFact, Trait(Traits.Feature, Traits.Features.Formatting)]
        public void DoNotFormatCompleteBlockOnSingleLineIfTypingCloseCurly1()
        {
            var code = @"namespace ConsoleApplication1
{
    class Program
    {
        static bool Property
        {
            get { return true; }$$
}";
            var expected = @"namespace ConsoleApplication1
{
    class Program
    {
        static bool Property
        {
            get { return true; }
}";
            AssertFormatAfterTypeChar(code, expected);
        }

        [WpfFact, Trait(Traits.Feature, Traits.Features.Formatting)]
        public void DoNotFormatCompleteBlockOnSingleLineIfTypingCloseCurly2()
        {
            var code = @"namespace ConsoleApplication1
{
    class Program
    {
        static bool Property { get { return true; }$$
}";
            var expected = @"namespace ConsoleApplication1
{
    class Program
    {
        static bool Property { get { return true; }
}";
            AssertFormatAfterTypeChar(code, expected);
        }

        [WpfFact, Trait(Traits.Feature, Traits.Features.Formatting)]
        public void FormatIncompleteBlockOnMultipleLinesIfTypingCloseCurly1()
        {
            var code = @"namespace ConsoleApplication1
{
    class Program
    {
        static bool Property
        {
            get { return true;
    }$$
}";
            var expected = @"namespace ConsoleApplication1
{
    class Program
    {
        static bool Property
        {
            get
            {
                return true;
            }
}";
            AssertFormatAfterTypeChar(code, expected);
        }

        [WpfFact, Trait(Traits.Feature, Traits.Features.Formatting)]
        public void FormatIncompleteBlockOnMultipleLinesIfTypingCloseCurly2()
        {
            var code = @"namespace ConsoleApplication1
{
    class Program
    {
        static bool Property
        {
            get { return true;
    }
}$$";
            var expected = @"namespace ConsoleApplication1
{
    class Program
    {
        static bool Property
        {
            get
            {
                return true;
            }
        }";
            AssertFormatAfterTypeChar(code, expected);
        }

        [WpfFact, Trait(Traits.Feature, Traits.Features.Formatting)]
        public void DoNotFormatCompleteBlockOnSingleLineIfTypingSemicolon()
        {
            var code =
@"public class Class1
{
    void M()
    {
        try { }
        catch { return;$$
        x.ToString();
    }
}";
            var expected =
@"public class Class1
{
    void M()
    {
        try { }
        catch { return;
        x.ToString();
    }
}";
            AssertFormatAfterTypeChar(code, expected);
        }

        [WpfFact, Trait(Traits.Feature, Traits.Features.Formatting)]
        public void FormatCompleteBlockOnSingleLineIfTypingCloseCurlyOnLaterLine()
        {
            var code =
@"public class Class1
{
    void M()
    {
        try { }
        catch { return;
        x.ToString();
        }$$
    }
}";
            var expected =
@"public class Class1
{
    void M()
    {
        try { }
        catch
        {
            return;
            x.ToString();
        }
    }
}";
            AssertFormatAfterTypeChar(code, expected);
        }

        [WorkItem(7900, "https://github.com/dotnet/roslyn/issues/7900")]
        [WpfFact, Trait(Traits.Feature, Traits.Features.Formatting)]
        public void FormatLockStatementWithEmbeddedStatementOnSemicolonDifferentLine()
        {
            var code = @"class C
{
    private object _l = new object();
    public void M()
    {
        lock (_l)
                       Console.WriteLine(""d"");$$
    }
}";
            var expected = @"class C
{
    private object _l = new object();
    public void M()
    {
        lock (_l)
            Console.WriteLine(""d"");
    }
}";
            AssertFormatAfterTypeChar(code, expected);
        }

        [WorkItem(7900, "https://github.com/dotnet/roslyn/issues/7900")]
        [WpfFact, Trait(Traits.Feature, Traits.Features.Formatting)]
        public void FormatLockStatementWithEmbeddedStatementOnSemicolonSameLine()
        {
            var code = @"class C
{
    private object _l = new object();
    public void M()
    {
        lock (_l)      Console.WriteLine(""d"");$$
    }
}";
            var expected = @"class C
{
    private object _l = new object();
    public void M()
    {
        lock (_l) Console.WriteLine(""d"");
    }
}";
            AssertFormatAfterTypeChar(code, expected);
        }

        [WorkItem(11642, "https://github.com/dotnet/roslyn/issues/11642")]
        [WpfFact, Trait(Traits.Feature, Traits.Features.Formatting)]
        public void FormatArbitraryNodeParenthesizedLambdaExpression()
        {
            // code equivalent to an expression synthesized like so:
            // ParenthesizedExpression(ParenthesizedLambdaExpression(ParameterList(), Block()))
            var code = @"(()=>{})";
            var node = SyntaxFactory.ParseExpression(code);
            var expected = @"(() => { })";
            AssertFormatOnArbitraryNode(node, expected);
        }

        [WorkItem(30787, "https://github.com/dotnet/roslyn/issues/30787")]
        [WpfFact, Trait(Traits.Feature, Traits.Features.Formatting)]
        public void DoSmartIndentOpenBraceEvenWithFormatWhileTypingOff1()
        {
            var code =
@"class Program
{
    void M()
    {
        if (true)
            {$$
    }
}";

            var expected =
@"class Program
{
    void M()
    {
        if (true)
        {
    }
}";

            AssertFormatAfterTypeChar(code, expected, SmartIndentButDoNotFormatWhileTyping());
        }

        [WorkItem(30787, "https://github.com/dotnet/roslyn/issues/30787")]
        [WpfFact, Trait(Traits.Feature, Traits.Features.Formatting)]
        public void DoSmartIndentOpenBraceEvenWithFormatWhileTypingOff2()
        {
            var code =
@"class Program
{
    void M()
    {
        if (true)
        {}$$
    }
}";

            var expected =
@"class Program
{
    void M()
    {
        if (true)
        { }
    }
}";

            AssertFormatAfterTypeChar(code, expected, SmartIndentButDoNotFormatWhileTyping());
        }

        [WorkItem(30787, "https://github.com/dotnet/roslyn/issues/30787")]
        [WpfFact, Trait(Traits.Feature, Traits.Features.Formatting)]
        public void DoSmartIndentOpenBraceEvenWithFormatWhileTypingOff3()
        {
            // We only smart indent the { if it's on it's own line.
            var code =
@"class Program
{
    void M()
    {
        if (true){$$
    }
}";

            var expected =
@"class Program
{
    void M()
    {
        if (true){
    }
}";

            AssertFormatAfterTypeChar(code, expected, SmartIndentButDoNotFormatWhileTyping());
        }

        [WorkItem(30787, "https://github.com/dotnet/roslyn/issues/30787")]
        [WpfFact, Trait(Traits.Feature, Traits.Features.Formatting)]
        public void DoSmartIndentOpenBraceEvenWithFormatWhileTypingOff4()
        {
            // We only smart indent the { if it's on it's own line.
            var code =
@"class Program
{
    void M()
    {
        if (true){}$$
    }
}";

            var expected =
@"class Program
{
    void M()
    {
        if (true){ }
    }
}";

            AssertFormatAfterTypeChar(code, expected, SmartIndentButDoNotFormatWhileTyping());
        }

        [WorkItem(30787, "https://github.com/dotnet/roslyn/issues/30787")]
        [WpfFact, Trait(Traits.Feature, Traits.Features.Formatting)]
        public void DoSmartIndentOpenBraceEvenWithFormatWhileTypingOff5()
        {
            // Typing the { should not affect the formating of the preceding tokens.
            var code =
@"class Program
{
    void M()
    {
        if ( true )
            {$$
    }
}";

            var expected =
@"class Program
{
    void M()
    {
        if ( true )
        {
    }
}";

            AssertFormatAfterTypeChar(code, expected, SmartIndentButDoNotFormatWhileTyping());
        }

        [WorkItem(30787, "https://github.com/dotnet/roslyn/issues/30787")]
        [WpfFact, Trait(Traits.Feature, Traits.Features.Formatting)]
        public void DoSmartIndentOpenBraceEvenWithFormatWhileTypingOff6()
        {
            // Typing the { should not affect the formating of the preceding tokens.
            var code =
@"class Program
{
    void M()
    {
        if ( true ){$$
    }
}";

            var expected =
@"class Program
{
    void M()
    {
        if ( true ){
    }
}";

            AssertFormatAfterTypeChar(code, expected, SmartIndentButDoNotFormatWhileTyping());
        }

        [WorkItem(30787, "https://github.com/dotnet/roslyn/issues/30787")]
        [WpfFact, Trait(Traits.Feature, Traits.Features.Formatting)]
        public void DoSmartIndentOpenBraceEvenWithFormatWhileTypingOff7()
        {
            var code =
@"class Program
{
    void M()
        {$$
}";

            var expected =
@"class Program
{
    void M()
    {
}";

            AssertFormatAfterTypeChar(code, expected, SmartIndentButDoNotFormatWhileTyping());
        }

        [WorkItem(30787, "https://github.com/dotnet/roslyn/issues/30787")]
        [WpfFact, Trait(Traits.Feature, Traits.Features.Formatting)]
        public void DoSmartIndentCloseBraceEvenWithFormatWhileTypingOff1()
        {
            var code =
@"class Program
{
    void M()
    {
        if (true)
        {
            }$$
    }
}";

            var expected =
@"class Program
{
    void M()
    {
        if (true)
        {
        }
    }
}";

            AssertFormatAfterTypeChar(code, expected, SmartIndentButDoNotFormatWhileTyping());
        }

        [WorkItem(30787, "https://github.com/dotnet/roslyn/issues/30787")]
        [WpfFact, Trait(Traits.Feature, Traits.Features.Formatting)]
        public void DoSmartIndentCloseBraceEvenWithFormatWhileTypingOff2()
        {
            // Note that the { is not updated since we are not formatting.
            var code =
@"class Program
{
    void M()
    {
        if (true) {
            }$$
    }
}";

            var expected =
@"class Program
{
    void M()
    {
        if (true) {
        }
    }
}";

            AssertFormatAfterTypeChar(code, expected, SmartIndentButDoNotFormatWhileTyping());
        }

        [WorkItem(30787, "https://github.com/dotnet/roslyn/issues/30787")]
        [WpfFact, Trait(Traits.Feature, Traits.Features.Formatting)]
        public void DoSmartIndentCloseBraceEvenWithFormatWhileTypingOff3()
        {
            var code =
@"class Program
{
    void M()
    {
        }$$
}";

            var expected =
@"class Program
{
    void M()
    {
    }
}";

            AssertFormatAfterTypeChar(code, expected, SmartIndentButDoNotFormatWhileTyping());
        }

        [WorkItem(30787, "https://github.com/dotnet/roslyn/issues/30787")]
        [WpfFact, Trait(Traits.Feature, Traits.Features.Formatting)]
        public void DoSmartIndentCloseBraceEvenWithFormatWhileTypingOff4()
        {
            // Should not affect formatting of open brace
            var code =
@"class Program
{
    void M() {
        }$$
}";

            var expected =
@"class Program
{
    void M() {
    }
}";

            AssertFormatAfterTypeChar(code, expected, SmartIndentButDoNotFormatWhileTyping());
        }

        [WpfFact]
        [Trait(Traits.Feature, Traits.Features.Formatting)]
        [WorkItem(31907, "https://github.com/dotnet/roslyn/issues/31907")]
        public async Task NullableReferenceTypes()
        {
            var code = @"[|
class MyClass
{
    void MyMethod()
    {
        var returnType = (_useMethodSignatureReturnType ? _methodSignatureOpt !: method).ReturnType;
    }
}
|]";
            var expected = @"
class MyClass
{
    void MyMethod()
    {
        var returnType = (_useMethodSignatureReturnType ? _methodSignatureOpt! : method).ReturnType;
    }
}
";

            await AssertFormatWithBaseIndentAsync(expected, code, baseIndentation: 4);
        }

<<<<<<< HEAD
        [WpfFact]
        [Trait(Traits.Feature, Traits.Features.Formatting)]
        [WorkItem(27268, "https://github.com/dotnet/roslyn/issues/27268")]
        public async Task PositionalPattern()
        {
            var code = @"[|
class MyClass
{
    void MyMethod()
    {
        var point = new Point (3, 4);
        if (point is Point (3, 4) _
            && point is Point{x: 3, y: 4} _)
        {
        }
    }
}
|]";
            var expected = @"
class MyClass
{
    void MyMethod()
    {
        var point = new Point(3, 4);
        if (point is Point(3, 4) _
            && point is Point { x: 3, y: 4 } _)
        {
        }
    }
}
";

            await AssertFormatWithBaseIndentAsync(expected, code, baseIndentation: 4);
=======
        [WorkItem(30518, "https://github.com/dotnet/roslyn/issues/30518")]
        [WpfFact, Trait(Traits.Feature, Traits.Features.Formatting)]
        public void FormatGeneratedNodeInInitializer()
        {
            var code = @"new bool[] {
    true,
    true
}";

            var expected = @"new bool[] {
    true,
true == false, true
}";

            var tree = SyntaxFactory.ParseSyntaxTree(code, options: TestOptions.Script);
            var root = tree.GetRoot();

            var entry = SyntaxFactory.BinaryExpression(SyntaxKind.EqualsExpression, SyntaxFactory.LiteralExpression(SyntaxKind.TrueLiteralExpression), SyntaxFactory.LiteralExpression(SyntaxKind.FalseLiteralExpression));
            var newRoot = root.InsertNodesBefore(root.DescendantNodes().Last(), new[] { entry });
            AssertFormatOnArbitraryNode(newRoot, expected);
>>>>>>> f8c9b287
        }

        private void AssertFormatAfterTypeChar(string code, string expected, Dictionary<OptionKey, object> changedOptionSet = null)
        {
            using (var workspace = TestWorkspace.CreateCSharp(code))
            {
                if (changedOptionSet != null)
                {
                    var options = workspace.Options;
                    foreach (var entry in changedOptionSet)
                    {
                        options = options.WithChangedOption(entry.Key, entry.Value);
                    }

                    workspace.Options = options;
                }

                var subjectDocument = workspace.Documents.Single();

                var commandHandler = workspace.GetService<FormatCommandHandler>();
                var typedChar = subjectDocument.GetTextBuffer().CurrentSnapshot.GetText(subjectDocument.CursorPosition.Value - 1, 1);
                commandHandler.ExecuteCommand(new TypeCharCommandArgs(subjectDocument.GetTextView(), subjectDocument.TextBuffer, typedChar[0]), () => { }, TestCommandExecutionContext.Create());

                var newSnapshot = subjectDocument.TextBuffer.CurrentSnapshot;

                Assert.Equal(expected, newSnapshot.GetText());
            }
        }
    }
}<|MERGE_RESOLUTION|>--- conflicted
+++ resolved
@@ -1972,7 +1972,28 @@
             await AssertFormatWithBaseIndentAsync(expected, code, baseIndentation: 4);
         }
 
-<<<<<<< HEAD
+        [WorkItem(30518, "https://github.com/dotnet/roslyn/issues/30518")]
+        [WpfFact, Trait(Traits.Feature, Traits.Features.Formatting)]
+        public void FormatGeneratedNodeInInitializer()
+        {
+            var code = @"new bool[] {
+    true,
+    true
+}";
+
+            var expected = @"new bool[] {
+    true,
+true == false, true
+}";
+
+            var tree = SyntaxFactory.ParseSyntaxTree(code, options: TestOptions.Script);
+            var root = tree.GetRoot();
+
+            var entry = SyntaxFactory.BinaryExpression(SyntaxKind.EqualsExpression, SyntaxFactory.LiteralExpression(SyntaxKind.TrueLiteralExpression), SyntaxFactory.LiteralExpression(SyntaxKind.FalseLiteralExpression));
+            var newRoot = root.InsertNodesBefore(root.DescendantNodes().Last(), new[] { entry });
+            AssertFormatOnArbitraryNode(newRoot, expected);
+        }
+
         [WpfFact]
         [Trait(Traits.Feature, Traits.Features.Formatting)]
         [WorkItem(27268, "https://github.com/dotnet/roslyn/issues/27268")]
@@ -2006,28 +2027,6 @@
 ";
 
             await AssertFormatWithBaseIndentAsync(expected, code, baseIndentation: 4);
-=======
-        [WorkItem(30518, "https://github.com/dotnet/roslyn/issues/30518")]
-        [WpfFact, Trait(Traits.Feature, Traits.Features.Formatting)]
-        public void FormatGeneratedNodeInInitializer()
-        {
-            var code = @"new bool[] {
-    true,
-    true
-}";
-
-            var expected = @"new bool[] {
-    true,
-true == false, true
-}";
-
-            var tree = SyntaxFactory.ParseSyntaxTree(code, options: TestOptions.Script);
-            var root = tree.GetRoot();
-
-            var entry = SyntaxFactory.BinaryExpression(SyntaxKind.EqualsExpression, SyntaxFactory.LiteralExpression(SyntaxKind.TrueLiteralExpression), SyntaxFactory.LiteralExpression(SyntaxKind.FalseLiteralExpression));
-            var newRoot = root.InsertNodesBefore(root.DescendantNodes().Last(), new[] { entry });
-            AssertFormatOnArbitraryNode(newRoot, expected);
->>>>>>> f8c9b287
         }
 
         private void AssertFormatAfterTypeChar(string code, string expected, Dictionary<OptionKey, object> changedOptionSet = null)
