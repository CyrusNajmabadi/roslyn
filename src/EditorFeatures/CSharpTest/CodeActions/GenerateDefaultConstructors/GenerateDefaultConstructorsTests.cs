﻿// Copyright (c) Microsoft.  All Rights Reserved.  Licensed under the Apache License, Version 2.0.  See License.txt in the project root for license information.

using System.Threading.Tasks;
using Microsoft.CodeAnalysis.CodeGeneration;
using Microsoft.CodeAnalysis.CSharp.CodeRefactorings.GenerateDefaultConstructors;
using Microsoft.CodeAnalysis.Editor.UnitTests.Workspaces;
using Microsoft.CodeAnalysis.Text;
using Roslyn.Test.Utilities;
using Xunit;

namespace Microsoft.CodeAnalysis.Editor.CSharp.UnitTests.CodeRefactorings.GenerateDefaultConstructors
{
    public class GenerateDefaultConstructorsTests : AbstractCSharpCodeActionTest
    {
        protected override object CreateCodeRefactoringProvider(Workspace workspace)
        {
            return new GenerateDefaultConstructorsCodeRefactoringProvider();
        }

<<<<<<< HEAD
        [WpfFact, Trait(Traits.Feature, Traits.Features.CodeActionsGenerateDefaultConstructors)]
        public async Task TestProtectedBase()
=======
        [Fact, Trait(Traits.Feature, Traits.Features.CodeActionsGenerateDefaultConstructors)]
        public void TestProtectedBase()
>>>>>>> 70cc7bbe
        {
            await TestAsync(
@"class C : [||]B { } class B { protected B(int x) { } }",
@"class C : B { protected C(int x) : base(x) { } } class B { protected B(int x) { } }",
index: 0);
        }

<<<<<<< HEAD
        [WpfFact, Trait(Traits.Feature, Traits.Features.CodeActionsGenerateDefaultConstructors)]
        public async Task TestPublicBase()
=======
        [Fact, Trait(Traits.Feature, Traits.Features.CodeActionsGenerateDefaultConstructors)]
        public void TestPublicBase()
>>>>>>> 70cc7bbe
        {
            await TestAsync(
@"class C : [||]B { } class B { public B(int x) { } }",
@"class C : B { public C(int x) : base(x) { } } class B { public B(int x) { } }",
index: 0);
        }

<<<<<<< HEAD
        [WpfFact, Trait(Traits.Feature, Traits.Features.CodeActionsGenerateDefaultConstructors)]
        public async Task TestInternalBase()
=======
        [Fact, Trait(Traits.Feature, Traits.Features.CodeActionsGenerateDefaultConstructors)]
        public void TestInternalBase()
>>>>>>> 70cc7bbe
        {
            await TestAsync(
@"class C : [||]B { } class B { internal B(int x) { } }",
@"class C : B { internal C(int x) : base(x) { } } class B { internal B(int x) { } }",
index: 0);
        }

<<<<<<< HEAD
        [WpfFact, Trait(Traits.Feature, Traits.Features.CodeActionsGenerateDefaultConstructors)]
        public async Task TestPrivateBase()
=======
        [Fact, Trait(Traits.Feature, Traits.Features.CodeActionsGenerateDefaultConstructors)]
        public void TestPrivateBase()
>>>>>>> 70cc7bbe
        {
            await TestMissingAsync(
@"class C : [||]B { } class B { private B(int x) { } }");
        }

<<<<<<< HEAD
        [WpfFact, Trait(Traits.Feature, Traits.Features.CodeActionsGenerateDefaultConstructors)]
        public async Task TestRefOutParams()
=======
        [Fact, Trait(Traits.Feature, Traits.Features.CodeActionsGenerateDefaultConstructors)]
        public void TestRefOutParams()
>>>>>>> 70cc7bbe
        {
            await TestAsync(
@"class C : [||]B { } class B { internal B(ref int x, out string s, params bool[] b) { } }",
@"class C : B { internal C(ref int x, out string s, params bool[] b) : base(ref x, out s, b) { } } class B { internal B(ref int x, out string s, params bool[] b) { } }",
index: 0);
        }

<<<<<<< HEAD
        [WpfFact, Trait(Traits.Feature, Traits.Features.CodeActionsGenerateDefaultConstructors)]
        public async Task TestFix1()
=======
        [Fact, Trait(Traits.Feature, Traits.Features.CodeActionsGenerateDefaultConstructors)]
        public void TestFix1()
>>>>>>> 70cc7bbe
        {
            await TestAsync(
@"class C : [||]B { } class B { internal B(int x) { } protected B(string x) { } public B(bool x) { } }",
@"class C : B { internal C(int x) : base(x) { } } class B { internal B(int x) { } protected B(string x) { } public B(bool x) { } }",
index: 0);
        }

<<<<<<< HEAD
        [WpfFact, Trait(Traits.Feature, Traits.Features.CodeActionsGenerateDefaultConstructors)]
        public async Task TestFix2()
=======
        [Fact, Trait(Traits.Feature, Traits.Features.CodeActionsGenerateDefaultConstructors)]
        public void TestFix2()
>>>>>>> 70cc7bbe
        {
            await TestAsync(
@"class C : [||]B { } class B { internal B(int x) { } protected B(string x) { } public B(bool x) { } }",
@"class C : B { protected C(string x) : base(x) { } } class B { internal B(int x) { } protected B(string x) { } public B(bool x) { } }",
index: 1);
        }

<<<<<<< HEAD
        [WpfFact, Trait(Traits.Feature, Traits.Features.CodeActionsGenerateDefaultConstructors)]
        public async Task TestRefactoring1()
=======
        [Fact, Trait(Traits.Feature, Traits.Features.CodeActionsGenerateDefaultConstructors)]
        public void TestRefactoring1()
>>>>>>> 70cc7bbe
        {
            await TestAsync(
@"class C : [||]B { } class B { internal B(int x) { } protected B(string x) { } public B(bool x) { } }",
@"class C : B { public C(bool x) : base(x) { } } class B { internal B(int x) { } protected B(string x) { } public B(bool x) { } }",
index: 2);
        }

<<<<<<< HEAD
        [WpfFact, Trait(Traits.Feature, Traits.Features.CodeActionsGenerateDefaultConstructors)]
        public async Task TestFixAll1()
=======
        [Fact, Trait(Traits.Feature, Traits.Features.CodeActionsGenerateDefaultConstructors)]
        public void TestFixAll1()
>>>>>>> 70cc7bbe
        {
            await TestAsync(
@"class C : [||]B { } class B { internal B(int x) { } protected B(string x) { } public B(bool x) { } }",
@"class C : B { public C(bool x) : base(x) { } protected C(string x) : base(x) { } internal C(int x) : base(x) { } } class B { internal B(int x) { } protected B(string x) { } public B(bool x) { } }",
index: 3);
        }

<<<<<<< HEAD
        [WpfFact, Trait(Traits.Feature, Traits.Features.CodeActionsGenerateDefaultConstructors)]
        public async Task TestFixAll2()
=======
        [Fact, Trait(Traits.Feature, Traits.Features.CodeActionsGenerateDefaultConstructors)]
        public void TestFixAll2()
>>>>>>> 70cc7bbe
        {
            await TestAsync(
@"class C : [||]B { public C(bool x) { } } class B { internal B(int x) { } protected B(string x) { } public B(bool x) { } }",
@"class C : B { public C(bool x) { } protected C(string x) : base(x) { } internal C(int x) : base(x) { } } class B { internal B(int x) { } protected B(string x) { } public B(bool x) { } }",
index: 2);
        }

<<<<<<< HEAD
        [WpfFact, Trait(Traits.Feature, Traits.Features.CodeActionsGenerateDefaultConstructors)]
        public async Task TestMissing1()
=======
        [Fact, Trait(Traits.Feature, Traits.Features.CodeActionsGenerateDefaultConstructors)]
        public void TestMissing1()
>>>>>>> 70cc7bbe
        {
            await TestMissingAsync(
@"class C : [||]B { public C(int x) { } } class B { internal B(int x) { } }");
        }

        [WorkItem(889349)]
<<<<<<< HEAD
        [WpfFact, Trait(Traits.Feature, Traits.Features.CodeActionsGenerateDefaultConstructors)]
        public async Task TestDefaultConstructorGeneration_1()
=======
        [Fact, Trait(Traits.Feature, Traits.Features.CodeActionsGenerateDefaultConstructors)]
        public void TestDefaultConstructorGeneration_1()
>>>>>>> 70cc7bbe
        {
            await TestAsync(
@"class C : [||]B { public C(int y) { } } class B { internal B(int x) { } }",
@"class C : B { public C(int y) { } internal C(int x) : base(x) { } } class B { internal B(int x) { } }");
        }

        [WorkItem(889349)]
<<<<<<< HEAD
        [WpfFact, Trait(Traits.Feature, Traits.Features.CodeActionsGenerateDefaultConstructors)]
        public async Task TestDefaultConstructorGeneration_2()
=======
        [Fact, Trait(Traits.Feature, Traits.Features.CodeActionsGenerateDefaultConstructors)]
        public void TestDefaultConstructorGeneration_2()
>>>>>>> 70cc7bbe
        {
            await TestAsync(
@"class C : [||]B { private C(int y) { } } class B { internal B(int x) { } }",
@"class C : B { internal C(int x) : base(x) { } private C(int y) { } } class B { internal B(int x) { } }");
        }

<<<<<<< HEAD
        [WpfFact, Trait(Traits.Feature, Traits.Features.CodeActionsGenerateDefaultConstructors)]
        public async Task TestFixCount1()
=======
        [Fact, Trait(Traits.Feature, Traits.Features.CodeActionsGenerateDefaultConstructors)]
        public void TestFixCount1()
>>>>>>> 70cc7bbe
        {
            await TestActionCountAsync(
@"class C : [||]B { } class B { public B(int x) { } }",
count: 1);
        }

        [Fact, Trait(Traits.Feature, Traits.Features.CodeActionsGenerateDefaultConstructors)]
        [WorkItem(544070)]
        public async Task TestException1()
        {
            await TestAsync(
@"using System;
class Program : Excep[||]tion
{
}",
@"using System;
using System.Runtime.Serialization;

class Program : Exception
{
    public Program()
    {
    }

    public Program(string message) : base(message)
    {
    }

    public Program(string message, Exception innerException) : base(message, innerException)
    {
    }

    protected Program(SerializationInfo info, StreamingContext context) : base(info, context)
    {
    }
}",
index: 3,
compareTokens: false);
        }

<<<<<<< HEAD
        [WpfFact, Trait(Traits.Feature, Traits.Features.CodeActionsGenerateDefaultConstructors)]
        public async Task TestException2()
=======
        [Fact, Trait(Traits.Feature, Traits.Features.CodeActionsGenerateDefaultConstructors)]
        public void TestException2()
>>>>>>> 70cc7bbe
        {
            await TestAsync(
@"using System ; using System . Collections . Generic ; using System . Linq ; class Program : [||]Exception { public Program ( ) { } static void Main ( string [ ] args ) { } } ",
@"using System ; using System . Collections . Generic ; using System . Linq ; using System . Runtime . Serialization; class Program : Exception { public Program ( ) { } public Program ( string message ) : base ( message ) { } public Program ( string message , Exception innerException ) : base ( message , innerException ) { } protected Program (SerializationInfo info , StreamingContext context ) : base ( info , context ) { } static void Main ( string [ ] args ) { } } ",
index: 3);
        }

<<<<<<< HEAD
        [WpfFact, Trait(Traits.Feature, Traits.Features.CodeActionsGenerateDefaultConstructors)]
        public async Task TestException3()
=======
        [Fact, Trait(Traits.Feature, Traits.Features.CodeActionsGenerateDefaultConstructors)]
        public void TestException3()
>>>>>>> 70cc7bbe
        {
            await TestAsync(
@"using System ; using System . Collections . Generic ; using System . Linq ; class Program : [||]Exception { public Program ( string message ) : base ( message ) { } public Program ( string message , Exception innerException ) : base ( message , innerException ) { } protected Program ( System . Runtime . Serialization . SerializationInfo info , System . Runtime . Serialization . StreamingContext context ) : base ( info , context ) { } static void Main ( string [ ] args ) { } } ",
@"using System ; using System . Collections . Generic ; using System . Linq ; class Program : Exception { public Program ( ) { } public Program ( string message ) : base ( message ) { } public Program ( string message , Exception innerException ) : base ( message , innerException ) { } protected Program ( System . Runtime . Serialization . SerializationInfo info , System . Runtime . Serialization . StreamingContext context ) : base ( info , context ) { } static void Main ( string [ ] args ) { } } ",
index: 0);
        }

<<<<<<< HEAD
        [WpfFact, Trait(Traits.Feature, Traits.Features.CodeActionsGenerateDefaultConstructors)]
        public async Task TestException4()
=======
        [Fact, Trait(Traits.Feature, Traits.Features.CodeActionsGenerateDefaultConstructors)]
        public void TestException4()
>>>>>>> 70cc7bbe
        {
            await TestAsync(
@"using System ; using System . Collections . Generic ; using System . Linq ; class Program : [||]Exception { public Program ( string message , Exception innerException ) : base ( message , innerException ) { } protected Program ( System . Runtime . Serialization . SerializationInfo info , System . Runtime . Serialization . StreamingContext context ) : base ( info , context ) { } static void Main ( string [ ] args ) { } } ",
@"using System ; using System . Collections . Generic ; using System . Linq ; class Program : Exception { public Program ( ) { } public Program ( ) { } public Program ( string message ) : base ( message ) { } public Program ( string message , Exception innerException ) : base ( message , innerException ) { } protected Program ( System . Runtime . Serialization . SerializationInfo info , System . Runtime . Serialization . StreamingContext context ) : base ( info , context ) { } static void Main ( string [ ] args ) { } } ",
index: 2);
        }
    }
}<|MERGE_RESOLUTION|>--- conflicted
+++ resolved
@@ -1,4 +1,4 @@
-﻿// Copyright (c) Microsoft.  All Rights Reserved.  Licensed under the Apache License, Version 2.0.  See License.txt in the project root for license information.
+// Copyright (c) Microsoft.  All Rights Reserved.  Licensed under the Apache License, Version 2.0.  See License.txt in the project root for license information.
 
 using System.Threading.Tasks;
 using Microsoft.CodeAnalysis.CodeGeneration;
@@ -17,13 +17,8 @@
             return new GenerateDefaultConstructorsCodeRefactoringProvider();
         }
 
-<<<<<<< HEAD
         [WpfFact, Trait(Traits.Feature, Traits.Features.CodeActionsGenerateDefaultConstructors)]
         public async Task TestProtectedBase()
-=======
-        [Fact, Trait(Traits.Feature, Traits.Features.CodeActionsGenerateDefaultConstructors)]
-        public void TestProtectedBase()
->>>>>>> 70cc7bbe
         {
             await TestAsync(
 @"class C : [||]B { } class B { protected B(int x) { } }",
@@ -31,13 +26,8 @@
 index: 0);
         }
 
-<<<<<<< HEAD
         [WpfFact, Trait(Traits.Feature, Traits.Features.CodeActionsGenerateDefaultConstructors)]
         public async Task TestPublicBase()
-=======
-        [Fact, Trait(Traits.Feature, Traits.Features.CodeActionsGenerateDefaultConstructors)]
-        public void TestPublicBase()
->>>>>>> 70cc7bbe
         {
             await TestAsync(
 @"class C : [||]B { } class B { public B(int x) { } }",
@@ -45,13 +35,8 @@
 index: 0);
         }
 
-<<<<<<< HEAD
         [WpfFact, Trait(Traits.Feature, Traits.Features.CodeActionsGenerateDefaultConstructors)]
         public async Task TestInternalBase()
-=======
-        [Fact, Trait(Traits.Feature, Traits.Features.CodeActionsGenerateDefaultConstructors)]
-        public void TestInternalBase()
->>>>>>> 70cc7bbe
         {
             await TestAsync(
 @"class C : [||]B { } class B { internal B(int x) { } }",
@@ -59,25 +44,15 @@
 index: 0);
         }
 
-<<<<<<< HEAD
         [WpfFact, Trait(Traits.Feature, Traits.Features.CodeActionsGenerateDefaultConstructors)]
         public async Task TestPrivateBase()
-=======
-        [Fact, Trait(Traits.Feature, Traits.Features.CodeActionsGenerateDefaultConstructors)]
-        public void TestPrivateBase()
->>>>>>> 70cc7bbe
         {
             await TestMissingAsync(
 @"class C : [||]B { } class B { private B(int x) { } }");
         }
 
-<<<<<<< HEAD
         [WpfFact, Trait(Traits.Feature, Traits.Features.CodeActionsGenerateDefaultConstructors)]
         public async Task TestRefOutParams()
-=======
-        [Fact, Trait(Traits.Feature, Traits.Features.CodeActionsGenerateDefaultConstructors)]
-        public void TestRefOutParams()
->>>>>>> 70cc7bbe
         {
             await TestAsync(
 @"class C : [||]B { } class B { internal B(ref int x, out string s, params bool[] b) { } }",
@@ -85,13 +60,8 @@
 index: 0);
         }
 
-<<<<<<< HEAD
         [WpfFact, Trait(Traits.Feature, Traits.Features.CodeActionsGenerateDefaultConstructors)]
         public async Task TestFix1()
-=======
-        [Fact, Trait(Traits.Feature, Traits.Features.CodeActionsGenerateDefaultConstructors)]
-        public void TestFix1()
->>>>>>> 70cc7bbe
         {
             await TestAsync(
 @"class C : [||]B { } class B { internal B(int x) { } protected B(string x) { } public B(bool x) { } }",
@@ -99,13 +69,8 @@
 index: 0);
         }
 
-<<<<<<< HEAD
         [WpfFact, Trait(Traits.Feature, Traits.Features.CodeActionsGenerateDefaultConstructors)]
         public async Task TestFix2()
-=======
-        [Fact, Trait(Traits.Feature, Traits.Features.CodeActionsGenerateDefaultConstructors)]
-        public void TestFix2()
->>>>>>> 70cc7bbe
         {
             await TestAsync(
 @"class C : [||]B { } class B { internal B(int x) { } protected B(string x) { } public B(bool x) { } }",
@@ -113,13 +78,8 @@
 index: 1);
         }
 
-<<<<<<< HEAD
         [WpfFact, Trait(Traits.Feature, Traits.Features.CodeActionsGenerateDefaultConstructors)]
         public async Task TestRefactoring1()
-=======
-        [Fact, Trait(Traits.Feature, Traits.Features.CodeActionsGenerateDefaultConstructors)]
-        public void TestRefactoring1()
->>>>>>> 70cc7bbe
         {
             await TestAsync(
 @"class C : [||]B { } class B { internal B(int x) { } protected B(string x) { } public B(bool x) { } }",
@@ -127,13 +87,8 @@
 index: 2);
         }
 
-<<<<<<< HEAD
         [WpfFact, Trait(Traits.Feature, Traits.Features.CodeActionsGenerateDefaultConstructors)]
         public async Task TestFixAll1()
-=======
-        [Fact, Trait(Traits.Feature, Traits.Features.CodeActionsGenerateDefaultConstructors)]
-        public void TestFixAll1()
->>>>>>> 70cc7bbe
         {
             await TestAsync(
 @"class C : [||]B { } class B { internal B(int x) { } protected B(string x) { } public B(bool x) { } }",
@@ -141,13 +96,8 @@
 index: 3);
         }
 
-<<<<<<< HEAD
         [WpfFact, Trait(Traits.Feature, Traits.Features.CodeActionsGenerateDefaultConstructors)]
         public async Task TestFixAll2()
-=======
-        [Fact, Trait(Traits.Feature, Traits.Features.CodeActionsGenerateDefaultConstructors)]
-        public void TestFixAll2()
->>>>>>> 70cc7bbe
         {
             await TestAsync(
 @"class C : [||]B { public C(bool x) { } } class B { internal B(int x) { } protected B(string x) { } public B(bool x) { } }",
@@ -155,26 +105,16 @@
 index: 2);
         }
 
-<<<<<<< HEAD
         [WpfFact, Trait(Traits.Feature, Traits.Features.CodeActionsGenerateDefaultConstructors)]
         public async Task TestMissing1()
-=======
-        [Fact, Trait(Traits.Feature, Traits.Features.CodeActionsGenerateDefaultConstructors)]
-        public void TestMissing1()
->>>>>>> 70cc7bbe
         {
             await TestMissingAsync(
 @"class C : [||]B { public C(int x) { } } class B { internal B(int x) { } }");
         }
 
         [WorkItem(889349)]
-<<<<<<< HEAD
         [WpfFact, Trait(Traits.Feature, Traits.Features.CodeActionsGenerateDefaultConstructors)]
         public async Task TestDefaultConstructorGeneration_1()
-=======
-        [Fact, Trait(Traits.Feature, Traits.Features.CodeActionsGenerateDefaultConstructors)]
-        public void TestDefaultConstructorGeneration_1()
->>>>>>> 70cc7bbe
         {
             await TestAsync(
 @"class C : [||]B { public C(int y) { } } class B { internal B(int x) { } }",
@@ -182,26 +122,16 @@
         }
 
         [WorkItem(889349)]
-<<<<<<< HEAD
         [WpfFact, Trait(Traits.Feature, Traits.Features.CodeActionsGenerateDefaultConstructors)]
         public async Task TestDefaultConstructorGeneration_2()
-=======
-        [Fact, Trait(Traits.Feature, Traits.Features.CodeActionsGenerateDefaultConstructors)]
-        public void TestDefaultConstructorGeneration_2()
->>>>>>> 70cc7bbe
         {
             await TestAsync(
 @"class C : [||]B { private C(int y) { } } class B { internal B(int x) { } }",
 @"class C : B { internal C(int x) : base(x) { } private C(int y) { } } class B { internal B(int x) { } }");
         }
 
-<<<<<<< HEAD
         [WpfFact, Trait(Traits.Feature, Traits.Features.CodeActionsGenerateDefaultConstructors)]
         public async Task TestFixCount1()
-=======
-        [Fact, Trait(Traits.Feature, Traits.Features.CodeActionsGenerateDefaultConstructors)]
-        public void TestFixCount1()
->>>>>>> 70cc7bbe
         {
             await TestActionCountAsync(
 @"class C : [||]B { } class B { public B(int x) { } }",
@@ -242,13 +172,8 @@
 compareTokens: false);
         }
 
-<<<<<<< HEAD
         [WpfFact, Trait(Traits.Feature, Traits.Features.CodeActionsGenerateDefaultConstructors)]
         public async Task TestException2()
-=======
-        [Fact, Trait(Traits.Feature, Traits.Features.CodeActionsGenerateDefaultConstructors)]
-        public void TestException2()
->>>>>>> 70cc7bbe
         {
             await TestAsync(
 @"using System ; using System . Collections . Generic ; using System . Linq ; class Program : [||]Exception { public Program ( ) { } static void Main ( string [ ] args ) { } } ",
@@ -256,13 +181,8 @@
 index: 3);
         }
 
-<<<<<<< HEAD
         [WpfFact, Trait(Traits.Feature, Traits.Features.CodeActionsGenerateDefaultConstructors)]
         public async Task TestException3()
-=======
-        [Fact, Trait(Traits.Feature, Traits.Features.CodeActionsGenerateDefaultConstructors)]
-        public void TestException3()
->>>>>>> 70cc7bbe
         {
             await TestAsync(
 @"using System ; using System . Collections . Generic ; using System . Linq ; class Program : [||]Exception { public Program ( string message ) : base ( message ) { } public Program ( string message , Exception innerException ) : base ( message , innerException ) { } protected Program ( System . Runtime . Serialization . SerializationInfo info , System . Runtime . Serialization . StreamingContext context ) : base ( info , context ) { } static void Main ( string [ ] args ) { } } ",
@@ -270,13 +190,8 @@
 index: 0);
         }
 
-<<<<<<< HEAD
         [WpfFact, Trait(Traits.Feature, Traits.Features.CodeActionsGenerateDefaultConstructors)]
         public async Task TestException4()
-=======
-        [Fact, Trait(Traits.Feature, Traits.Features.CodeActionsGenerateDefaultConstructors)]
-        public void TestException4()
->>>>>>> 70cc7bbe
         {
             await TestAsync(
 @"using System ; using System . Collections . Generic ; using System . Linq ; class Program : [||]Exception { public Program ( string message , Exception innerException ) : base ( message , innerException ) { } protected Program ( System . Runtime . Serialization . SerializationInfo info , System . Runtime . Serialization . StreamingContext context ) : base ( info , context ) { } static void Main ( string [ ] args ) { } } ",
