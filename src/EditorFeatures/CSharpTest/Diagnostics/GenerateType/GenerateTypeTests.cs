﻿// Copyright (c) Microsoft.  All Rights Reserved.  Licensed under the Apache License, Version 2.0.  See License.txt in the project root for license information.

using System.Collections.Immutable;
using System.Threading.Tasks;
using Microsoft.CodeAnalysis.CodeActions;
using Microsoft.CodeAnalysis.CodeFixes;
using Microsoft.CodeAnalysis.CodeStyle;
using Microsoft.CodeAnalysis.CSharp;
using Microsoft.CodeAnalysis.CSharp.CodeFixes.GenerateType;
using Microsoft.CodeAnalysis.CSharp.Diagnostics;
using Microsoft.CodeAnalysis.CSharp.Test.Utilities;
using Microsoft.CodeAnalysis.Diagnostics;
using Microsoft.CodeAnalysis.Test.Utilities;
using Roslyn.Test.Utilities;
using Xunit;

namespace Microsoft.CodeAnalysis.Editor.CSharp.UnitTests.Diagnostics.GenerateTypeTests
{
    public partial class GenerateTypeTests : AbstractCSharpDiagnosticProviderBasedUserDiagnosticTest
    {
        internal override (DiagnosticAnalyzer, CodeFixProvider) CreateDiagnosticProviderAndFixer(Workspace workspace)
            => (null, new GenerateTypeCodeFixProvider());

        protected override ImmutableArray<CodeAction> MassageActions(ImmutableArray<CodeAction> codeActions)
            => FlattenActions(codeActions);

        #region Generate Class

        #region Generics

        [Fact, Trait(Traits.Feature, Traits.Features.CodeActionsGenerateType)]
        public async Task TestGenerateTypeParameterFromArgumentInferT()
        {
            await TestInRegularAndScriptAsync(
@"class Program
{
    void Main()
    {
        [|Goo<int>|] f;
    }
}",
@"class Program
{
    void Main()
    {
        Goo<int> f;
    }
}

internal class Goo<T>
{
}",
index: 1);
        }

        [Fact, Trait(Traits.Feature, Traits.Features.CodeActionsGenerateType)]
        public async Task TestGenerateClassFromTypeParameter()
        {
            await TestInRegularAndScriptAsync(
@"class Class
{
    System.Action<[|Employee|]> employees;
}",
@"class Class
{
    System.Action<Employee> employees;

    private class Employee
    {
    }
}",
index: 2);
        }

        [Fact, Trait(Traits.Feature, Traits.Features.CodeActionsGenerateType)]
        public async Task TestGenerateInternalClassFromASingleConstraintClause()
        {
            await TestInRegularAndScriptAsync(
@"class EmployeeList<T> where T : [|Employee|], new()
{
}",
@"class EmployeeList<T> where T : Employee, new()
{
}

internal class Employee
{
}",
index: 1);
        }

        [WorkItem(18240, "https://github.com/dotnet/roslyn/issues/18240")]
        [Fact, Trait(Traits.Feature, Traits.Features.CodeActionsGenerateType)]
        public async Task TestGeneratePublicClassFromASingleConstraintClause()
        {
            await TestInRegularAndScriptAsync(
@"public class EmployeeList<T> where T : [|Employee|], new()
{
}",
@"public class EmployeeList<T> where T : Employee, new()
{
}

public class Employee
{
}",
index: 1);
        }


        [Fact, Trait(Traits.Feature, Traits.Features.CodeActionsGenerateType)]
        public async Task NegativeTestGenerateClassFromConstructorConstraint()
        {
            await TestMissingInRegularAndScriptAsync(
@"class EmployeeList<T> where T : Employee, [|new()|]
{
}");
        }

        [Fact, Trait(Traits.Feature, Traits.Features.CodeActionsGenerateType)]
        public async Task TestGenerateInternalClassFromMultipleTypeConstraintClauses()
        {
            await TestInRegularAndScriptAsync(
@"class Derived<T, U>
    where U : struct
    where T : [|Base|], new()
{
}",
@"class Derived<T, U>
    where U : struct
    where T : Base, new()
{
}

internal class Base
{
}",
index: 1);
        }

        [Fact, Trait(Traits.Feature, Traits.Features.CodeActionsGenerateType)]
        public async Task TestGeneratePublicClassFromMultipleTypeConstraintClauses()
        {
            await TestInRegularAndScriptAsync(
@"public class Derived<T, U>
    where U : struct
    where T : [|Base|], new()
{
}",
@"public class Derived<T, U>
    where U : struct
    where T : Base, new()
{
}

public class Base
{
}",
index: 1);
        }

        [Fact, Trait(Traits.Feature, Traits.Features.CodeActionsGenerateType)]
        public async Task NegativeTestGenerateClassFromClassOrStructConstraint()
        {
            await TestMissingInRegularAndScriptAsync(
@"class Derived<T, U>
    where U : [|struct|]
    where T : Base, new()
{
}");
        }

        [Fact, Trait(Traits.Feature, Traits.Features.CodeActionsGenerateType)]
        public async Task TestAbsenceOfGenerateIntoInvokingTypeForConstraintList()
        {
            await TestActionCountAsync(
@"class EmployeeList<T> where T : [|Employee|]
{
}",
count: 3,
parameters: new TestParameters(Options.Regular));
        }

        [WorkItem(18240, "https://github.com/dotnet/roslyn/issues/18240")]
        [Fact, Trait(Traits.Feature, Traits.Features.CodeActionsGenerateType)]
        public async Task TestGenerateInternalClassFromASingleConstraintClauseInterface()
        {
            await TestInRegularAndScriptAsync(
@"interface IEmployeeList<T> where T : [|Employee|], new()
{
}",
@"interface IEmployeeList<T> where T : Employee, new()
{
}

internal class Employee
{
}",
index: 1);
        }

        [WorkItem(18240, "https://github.com/dotnet/roslyn/issues/18240")]
        [Fact, Trait(Traits.Feature, Traits.Features.CodeActionsGenerateType)]
        public async Task TestGeneratePublicClassFromASingleConstraintClausePublicInterface()
        {
            await TestInRegularAndScriptAsync(
@"public interface IEmployeeList<T> where T : [|Employee|], new()
{
}",
@"public interface IEmployeeList<T> where T : Employee, new()
{
}

public class Employee
{
}",
index: 1);
        }

        [WorkItem(18240, "https://github.com/dotnet/roslyn/issues/18240")]
        [Fact, Trait(Traits.Feature, Traits.Features.CodeActionsGenerateType)]
        public async Task TestGenerateInternalClassFromASingleConstraintClauseInternalDelegate()
        {
            await TestInRegularAndScriptAsync(
@"class Employee
{
    internal delegate void Action<T>() where T : [|Command|];
}",
@"class Employee
{
    internal delegate void Action<T>() where T : Command;
}

internal class Command
{
}",
index: 1);
        }

        [WorkItem(18240, "https://github.com/dotnet/roslyn/issues/18240")]
        [Fact, Trait(Traits.Feature, Traits.Features.CodeActionsGenerateType)]
        public async Task TestGenerateInternalClassFromASingleConstraintClausePublicDelegate()
        {
            await TestInRegularAndScriptAsync(
@"class Employee
{
    public delegate void Action<T>() where T : [|Command|];
}",
@"class Employee
{
    public delegate void Action<T>() where T : Command;
}

internal class Command
{
}",
index: 1);
        }

        [WorkItem(18240, "https://github.com/dotnet/roslyn/issues/18240")]
        [Fact, Trait(Traits.Feature, Traits.Features.CodeActionsGenerateType)]
        public async Task TestGenerateInternalClassFromASingleConstraintClauseInternalMethod()
        {
            await TestInRegularAndScriptAsync(
@"class Employee
{
    internal void Action<T>() where T : [|Command|] {}
}",
@"class Employee
{
    internal void Action<T>() where T : Command {}
}

internal class Command
{
}",
index: 1);
        }

        [WorkItem(18240, "https://github.com/dotnet/roslyn/issues/18240")]
        [Fact, Trait(Traits.Feature, Traits.Features.CodeActionsGenerateType)]
        public async Task TestGenerateInternalClassFromASingleConstraintClausePublicMethod()
        {
            await TestInRegularAndScriptAsync(
@"class Employee
{
    public void Action<T>() where T : [|Command|] {}
}",
@"class Employee
{
    public void Action<T>() where T : Command {}
}

internal class Command
{
}",
index: 1);
        }

        [WorkItem(18240, "https://github.com/dotnet/roslyn/issues/18240")]
        [Fact, Trait(Traits.Feature, Traits.Features.CodeActionsGenerateType)]
        public async Task TestGenerateInternalClassFromASingleConstraintClauseMethod()
        {
            await TestInRegularAndScriptAsync(
@"class Employee
{
    void Action<T>() where T : [|Command|] {}
}",
@"class Employee
{
    void Action<T>() where T : Command {}
}

internal class Command
{
}",
index: 1);
        }

        [WorkItem(18240, "https://github.com/dotnet/roslyn/issues/18240")]
        [Fact, Trait(Traits.Feature, Traits.Features.CodeActionsGenerateType)]
        public async Task TestGenerateInternalClassFromASingleConstraintClauseMethodInInterface()
        {
            await TestInRegularAndScriptAsync(
@"interface Employee
{
    void Action<T>() where T : [|Command|] {}
}",
@"interface Employee
{
    void Action<T>() where T : Command {}
}

internal class Command
{
}",
index: 1);
        }

        [WorkItem(18240, "https://github.com/dotnet/roslyn/issues/18240")]
        [Theory, Trait(Traits.Feature, Traits.Features.CodeActionsGenerateType)]
        [InlineData("public", "internal", "internal")]
        [InlineData("public", "private", "internal")]
        [InlineData("internal", "protected", "internal")]
        [InlineData("public", "protected internal", "public")]
        [InlineData("protected", "protected", "public")]
        [InlineData("protected internal", "protected", "public")]
        [InlineData("protected", "protected private", "internal")]
        [InlineData("protected private", "protected", "internal")]
        public async Task TestGenerateInternalClassFromASingleConstraintClauseNestedClass(string middleAccessibility, string accessibility, string generatedAccessibility)
        {
            await TestInRegularAndScriptAsync(
$@"public class A
{{
    {middleAccessibility} class B
    {{
        {accessibility} class C<T> where T : [|D|]
        {{

        }}
    }}
}}",
$@"public class A
{{
    {middleAccessibility} class B
    {{
        {accessibility} class C<T> where T : D
        {{

        }}
    }}
}}

{generatedAccessibility} class D
{{
}}",
index: 1);
        }

        #endregion

        #region Lambdas

        [Fact, Trait(Traits.Feature, Traits.Features.CodeActionsGenerateType)]
        public async Task TestGenerateClassFromParenthesizedLambdaExpressionsParameter()
        {
            await TestInRegularAndScriptAsync(
@"class Class
{
    Func<Employee, int, bool> l = ([|Employee|] e, int age) => e.Age > age;
}",
@"class Class
{
    Func<Employee, int, bool> l = (Employee e, int age) => e.Age > age;

    private class Employee
    {
    }
}",
index: 2);
        }

        [Fact, Trait(Traits.Feature, Traits.Features.CodeActionsGenerateType)]
        public async Task TestGenerateClassFromParenthesizedLambdaExpressionsBody()
        {
            await TestInRegularAndScriptAsync(
@"class Class
{
    System.Action<Class, int> l = (Class e, int age) => {
        [|Wage|] w;
    };
}",
@"class Class
{
    System.Action<Class, int> l = (Class e, int age) => {
        Wage w;
    };

    private class Wage
    {
    }
}",
index: 2);
        }

        #endregion

        [Fact, Trait(Traits.Feature, Traits.Features.CodeActionsGenerateType)]
        public async Task TestGenerateClassFromFieldDeclarationIntoSameType()
        {
            await TestInRegularAndScriptAsync(
@"class Class
{
    [|Goo|] f;
}",
@"class Class
{
    Goo f;

    private class Goo
    {
    }
}",
index: 2);
        }

        [WpfFact, Trait(Traits.Feature, Traits.Features.CodeActionsGenerateType)]
        public async Task TestGenerateClassFromFieldDeclarationIntoGlobalNamespace()
        {
            await TestAddDocumentInRegularAndScriptAsync(
@"class Program { void Main ( ) { [|Goo|] f ; } } ",
@"internal class Goo
{
}",
expectedContainers: ImmutableArray<string>.Empty,
expectedDocumentName: "Goo.cs");
        }

        [WpfFact, Trait(Traits.Feature, Traits.Features.CodeActionsGenerateType)]
        public async Task TestGenerateClassFromFieldDeclarationIntoCustomNamespace()
        {
            await TestAddDocumentInRegularAndScriptAsync(
@"class Class { [|TestNamespace|].Goo f; }",
@"namespace TestNamespace
{
    internal class Goo
    {
    }
}",
expectedContainers: ImmutableArray.Create("TestNamespace"),
expectedDocumentName: "Goo.cs");
        }

        [Fact, Trait(Traits.Feature, Traits.Features.CodeActionsGenerateType)]
        public async Task TestGenerateClassFromFieldDeclarationIntoSameNamespace()
        {
            await TestInRegularAndScriptAsync(
@"class Class
{
    [|Goo|] f;
}",
@"class Class
{
    Goo f;
}

internal class Goo
{
}",
index: 1);
        }

        [Fact, Trait(Traits.Feature, Traits.Features.CodeActionsGenerateType)]
        public async Task TestGenerateClassWithCtorFromObjectCreation()
        {
            await TestInRegularAndScriptAsync(
@"class Class
{
    Goo f = new [|Goo|]();
}",
@"class Class
{
    Goo f = new Goo();

    private class Goo
    {
        public Goo()
        {
        }
    }
}",
index: 2);
        }

        [Fact, Trait(Traits.Feature, Traits.Features.CodeActionsGenerateType)]
        public async Task TestGenerateClassWithCtorFromObjectCreationWithTuple()
        {
            await TestInRegularAndScriptAsync(
@"class Class
{
    var f = new [|Generated|]((1, 2));
}",
@"class Class
{
    var f = new Generated((1, 2));

    private class Generated
    {
        private (int, int) p;

        public Generated((int, int) p)
        {
            this.p = p;
        }
    }
}",
index: 2);
        }

        [Fact, Trait(Traits.Feature, Traits.Features.CodeActionsGenerateType)]
        public async Task TestGenerateClassWithCtorFromObjectCreationWithTupleWithNames()
        {
            await TestInRegularAndScriptAsync(
@"class Class
{
    var f = new [|Generated|]((a: 1, b: 2, 3));
}",
@"class Class
{
    var f = new Generated((a: 1, b: 2, 3));

    private class Generated
    {
        private (int a, int b, int) p;

        public Generated((int a, int b, int) p)
        {
            this.p = p;
        }
    }
}",
index: 2);
        }

        [Fact, Trait(Traits.Feature, Traits.Features.CodeActionsGenerateType)]
        public async Task TestGenerateClassFromBaseList()
        {
            await TestInRegularAndScriptAsync(
@"class Class : [|BaseClass|]
{
}",
@"class Class : BaseClass
{
}

internal class BaseClass
{
}",
index: 1);
        }

        [Fact, Trait(Traits.Feature, Traits.Features.CodeActionsGenerateType)]
        public async Task TestGenerateClassFromMethodParameters()
        {
            await TestInRegularAndScriptAsync(
@"class Class
{
    void Method([|Goo|] f)
    {
    }
}",
@"class Class
{
    void Method(Goo f)
    {
    }

    private class Goo
    {
    }
}",
index: 2);
        }

        [Fact, Trait(Traits.Feature, Traits.Features.CodeActionsGenerateType)]
        public async Task TestGenerateClassFromMethodReturnType()
        {
            await TestInRegularAndScriptAsync(
@"class Class
{
    [|Goo|] Method()
    {
    }
}",
@"class Class
{
    Goo Method()
    {
    }

    private class Goo
    {
    }
}",
index: 2);
        }

        [Fact, Trait(Traits.Feature, Traits.Features.CodeActionsGenerateType)]
        public async Task TestGenerateClassFromAttribute()
        {
            await TestInRegularAndScriptAsync(
@"class Class
{
    [[|Obsolete|]]
    void Method()
    {
    }
}",
@"using System;

class Class
{
    [Obsolete]
    void Method()
    {
    }

    private class ObsoleteAttribute : Attribute
    {
    }
}",
index: 2);
        }

        [Fact, Trait(Traits.Feature, Traits.Features.CodeActionsGenerateType)]
        public async Task TestGenerateClassFromExpandedAttribute()
        {
            await TestInRegularAndScriptAsync(
@"class Class
{
    [[|ObsoleteAttribute|]]
    void Method()
    {
    }
}",
@"using System;

class Class
{
    [ObsoleteAttribute]
    void Method()
    {
    }

    private class ObsoleteAttribute : Attribute
    {
    }
}",
index: 2);
        }

        [Fact, Trait(Traits.Feature, Traits.Features.CodeActionsGenerateType)]
        public async Task TestGenerateClassFromCatchClause()
        {
            await TestInRegularAndScriptAsync(
@"class Class
{
    void Method()
    {
        try
        {
        }
        catch ([|ExType|])
        {
        }
    }
}",
@"using System;
using System.Runtime.Serialization;

class Class
{
    void Method()
    {
        try
        {
        }
        catch (ExType)
        {
        }
    }

    [Serializable]
    private class ExType : Exception
    {
        public ExType()
        {
        }

        public ExType(string message) : base(message)
        {
        }

        public ExType(string message, Exception innerException) : base(message, innerException)
        {
        }

        protected ExType(SerializationInfo info, StreamingContext context) : base(info, context)
        {
        }
    }
}",
index: 2);
        }

        [Fact, Trait(Traits.Feature, Traits.Features.CodeActionsGenerateType)]
        public async Task TestGenerateClassFromThrowStatement()
        {
            await TestInRegularAndScriptAsync(
@"class Class
{
    void Method()
    {
        throw new [|ExType|]();
    }
}",
@"using System;
using System.Runtime.Serialization;

class Class
{
    void Method()
    {
        throw new ExType();
    }

    [Serializable]
    private class ExType : Exception
    {
        public ExType()
        {
        }

        public ExType(string message) : base(message)
        {
        }

        public ExType(string message, Exception innerException) : base(message, innerException)
        {
        }

        protected ExType(SerializationInfo info, StreamingContext context) : base(info, context)
        {
        }
    }
}",
index: 2);
        }

        [Fact, Trait(Traits.Feature, Traits.Features.CodeActionsGenerateType)]
        public async Task TestGenerateClassFromThrowStatementWithDifferentArg()
        {
            await TestInRegularAndScriptAsync(
@"class Class
{
    void Method()
    {
        throw new [|ExType|](1);
    }
}",
@"using System;
using System.Runtime.Serialization;

class Class
{
    void Method()
    {
        throw new ExType(1);
    }

    [Serializable]
    private class ExType : Exception
    {
        private int v;

        public ExType()
        {
        }

        public ExType(int v)
        {
            this.v = v;
        }

        public ExType(string message) : base(message)
        {
        }

        public ExType(string message, Exception innerException) : base(message, innerException)
        {
        }

        protected ExType(SerializationInfo info, StreamingContext context) : base(info, context)
        {
        }
    }
}",
index: 2);
        }

        [Fact, Trait(Traits.Feature, Traits.Features.CodeActionsGenerateType)]
        public async Task TestGenerateClassFromThrowStatementWithMatchingArg()
        {
            await TestInRegularAndScriptAsync(
@"class Class
{
    void Method()
    {
        throw new [|ExType|](""message"");
    }
}",
@"using System;
using System.Runtime.Serialization;

class Class
{
    void Method()
    {
        throw new ExType(""message"");
    }

    [Serializable]
    private class ExType : Exception
    {
        public ExType()
        {
        }

        public ExType(string message) : base(message)
        {
        }

        public ExType(string message, Exception innerException) : base(message, innerException)
        {
        }

        protected ExType(SerializationInfo info, StreamingContext context) : base(info, context)
        {
        }
    }
}",
index: 2);
        }

        [Fact, Trait(Traits.Feature, Traits.Features.CodeActionsGenerateType)]
        public async Task TestAbsenceOfGenerateIntoInvokingTypeForBaseList()
        {
            await TestActionCountAsync(
@"class Class : [|BaseClass|]
{
}",
count: 3,
parameters: new TestParameters(Options.Regular));
        }

        [Fact, Trait(Traits.Feature, Traits.Features.CodeActionsGenerateType)]
        public async Task TestGenerateClassFromUsingStatement()
        {
            await TestInRegularAndScriptAsync(
@"class Class
{
    void Method()
    {
        using ([|Goo|] f = new Goo())
        {
        }
    }
}",
@"class Class
{
    void Method()
    {
        using (Goo f = new Goo())
        {
        }
    }

    private class Goo
    {
    }
}",
index: 2);
        }

        [Fact, Trait(Traits.Feature, Traits.Features.CodeActionsGenerateType)]
        public async Task TestGenerateClassFromForeachStatement()
        {
            await TestInRegularAndScriptAsync(
@"class Class
{
    void Method()
    {
        foreach ([|Employee|] e in empList)
        {
        }
    }
}",
@"class Class
{
    void Method()
    {
        foreach (Employee e in empList)
        {
        }
    }

    private class Employee
    {
    }
}",
index: 2);
        }

        [WorkItem(538346, "http://vstfdevdiv:8080/DevDiv2/DevDiv/_workitems/edit/538346")]
        [Fact, Trait(Traits.Feature, Traits.Features.CodeActionsGenerateType)]
        public async Task TestGenerateClassWhereKeywordBecomesTypeName()
        {
            await TestInRegularAndScriptAsync(
@"class Class
{
    [|@class|] c;
}",
@"class Class
{
    @class c;

    private class @class
    {
    }
}",
index: 2);
        }

        [Fact, Trait(Traits.Feature, Traits.Features.CodeActionsGenerateType)]
        public async Task NegativeTestGenerateClassOnContextualKeyword()
        {
            await TestInRegularAndScriptAsync(
@"class Class
{
    [|@Goo|] c;
}",
@"class Class
{
    @Goo c;

    private class Goo
    {
    }
}",
index: 2);
        }

        [Fact, Trait(Traits.Feature, Traits.Features.CodeActionsGenerateType)]
        public async Task NegativeTestGenerateClassOnFrameworkTypes()
        {
            await TestMissingInRegularAndScriptAsync(
@"class Class
{
    void Method()
    {
        [|System|].Console.Write(5);
    }
}");

            await TestMissingInRegularAndScriptAsync(
@"class Class
{
    void Method()
    {
        System.[|Console|].Write(5);
    }
}");

            await TestMissingInRegularAndScriptAsync(
@"class Class
{
    void Method()
    {
        System.Console.[|Write|](5);
    }
}");
        }

        [WorkItem(538409, "http://vstfdevdiv:8080/DevDiv2/DevDiv/_workitems/edit/538409")]
        [Fact, Trait(Traits.Feature, Traits.Features.CodeActionsGenerateType)]
        public async Task GenerateIntoRightPart()
        {
            await TestInRegularAndScriptAsync(
@"partial class Class
{
}

partial class Class
{
    [|C|] c;
}",
@"partial class Class
{
}

partial class Class
{
    C c;

    private class C
    {
    }
}",
index: 2);
        }

        [WorkItem(538408, "http://vstfdevdiv:8080/DevDiv2/DevDiv/_workitems/edit/538408")]
        [Fact, Trait(Traits.Feature, Traits.Features.CodeActionsGenerateType)]
        public async Task GenerateTypeIntoCompilationUnit()
        {
            await TestInRegularAndScriptAsync(
@"class Class
{
    [|C|] c;

    void Main()
    {
    }
}",
@"class Class
{
    C c;

    void Main()
    {
    }
}

internal class C
{
}",
index: 1);
        }

        [WorkItem(538408, "http://vstfdevdiv:8080/DevDiv2/DevDiv/_workitems/edit/538408")]
        [Fact, Trait(Traits.Feature, Traits.Features.CodeActionsGenerateType)]
        public async Task GenerateTypeIntoNamespace()
        {
            await TestInRegularAndScriptAsync(
@"namespace N
{
    class Class
    {
        [|C|] c;

        void Main()
        {
        }
    }
}",
@"namespace N
{
    class Class
    {
        C c;

        void Main()
        {
        }
    }

    internal class C
    {
    }
}",
index: 1);
        }

        [WorkItem(538115, "http://vstfdevdiv:8080/DevDiv2/DevDiv/_workitems/edit/538115")]
        [Fact, Trait(Traits.Feature, Traits.Features.CodeActionsGenerateType)]
        public async Task GenerateTypeWithPreprocessor()
        {
            await TestInRegularAndScriptAsync(
@"class C
{
#if true 
    void Goo([|A|] x) { }
#else
#endif
}",
@"class C
{
#if true 
    void Goo(A x) { }

    private class A
    {
    }
#else
#endif
}",
index: 2);
        }

        [WorkItem(538495, "http://vstfdevdiv:8080/DevDiv2/DevDiv/_workitems/edit/538495")]
        [Fact, Trait(Traits.Feature, Traits.Features.CodeActionsGenerateType)]
        public async Task GenerateTypeIntoContainingNamespace()
        {
            await TestInRegularAndScriptAsync(
@"namespace N
{
    class Class
    {
        N.[|C|] c;
    }
}",
@"namespace N
{
    class Class
    {
        N.C c;
    }

    internal class C
    {
    }
}",
index: 1);
        }

        [WorkItem(538516, "http://vstfdevdiv:8080/DevDiv2/DevDiv/_workitems/edit/538516")]
        [WpfFact, Trait(Traits.Feature, Traits.Features.CodeActionsGenerateType)]
        public async Task TestGenerateClassFromIntoNewNamespace()
        {
            await TestAddDocumentInRegularAndScriptAsync(
@"class Class { static void Main(string[] args) { [|N|].C c; } }",
@"namespace N
{
    internal class C
    {
    }
}",
expectedContainers: ImmutableArray.Create("N"),
expectedDocumentName: "C.cs");
        }

        [WorkItem(538558, "http://vstfdevdiv:8080/DevDiv2/DevDiv/_workitems/edit/538558")]
        [Fact, Trait(Traits.Feature, Traits.Features.CodeActionsGenerateType)]
        public async Task NegativeTestGlobalAlias()
        {
            await TestMissingInRegularAndScriptAsync(
@"class Class
{
    void Method()
    {
        [|global|]::System.String s;
    }
}");

            await TestMissingInRegularAndScriptAsync(
@"class Class
{
    void Method()
    {
        global::[|System|].String s;
    }
}");
        }

        [WorkItem(538069, "http://vstfdevdiv:8080/DevDiv2/DevDiv/_workitems/edit/538069")]
        [Fact, Trait(Traits.Feature, Traits.Features.CodeActionsGenerateType)]
        public async Task GenerateTypeFromArrayCreation1()
        {
            await TestAsync(
@"class A
{
    void Goo()
    {
        A[] x = new [|C|][] { };
    }
}",
@"class A
{
    void Goo()
    {
        A[] x = new C[] { };
    }
}

internal class C : A
{
}",
index: 1,
parseOptions: null);
        }

        [WorkItem(538069, "http://vstfdevdiv:8080/DevDiv2/DevDiv/_workitems/edit/538069")]
        [Fact, Trait(Traits.Feature, Traits.Features.CodeActionsGenerateType)]
        public async Task GenerateTypeFromArrayCreation2()
        {
            await TestAsync(
@"class A
{
    void Goo()
    {
        A[][] x = new [|C|][][] { };
    }
}",
@"class A
{
    void Goo()
    {
        A[][] x = new C[][] { };
    }
}

internal class C : A
{
}",
index: 1,
parseOptions: null);
        }

        [WorkItem(538069, "http://vstfdevdiv:8080/DevDiv2/DevDiv/_workitems/edit/538069")]
        [Fact, Trait(Traits.Feature, Traits.Features.CodeActionsGenerateType)]
        public async Task GenerateTypeFromArrayCreation3()
        {
            await TestAsync(
@"class A
{
    void Goo()
    {
        A[] x = new [|C|][][] { };
    }
}",
@"class A
{
    void Goo()
    {
        A[] x = new C[][] { };
    }
}

internal class C
{
}",
index: 1,
parseOptions: null);
        }

        [WorkItem(539329, "http://vstfdevdiv:8080/DevDiv2/DevDiv/_workitems/edit/539329")]
        [Fact, Trait(Traits.Feature, Traits.Features.CodeActionsGenerateType)]
        public async Task NegativeTestNotInUsingDirective()
        {
            await TestMissingInRegularAndScriptAsync(
@"using [|A|];");

            await TestMissingInRegularAndScriptAsync(
@"using [|A.B|];");

            await TestMissingInRegularAndScriptAsync(
@"using [|A|].B;");

            await TestMissingInRegularAndScriptAsync(
@"using A.[|B|];");

            await TestMissingInRegularAndScriptAsync(
@"using X = [|A|];");
        }

        [Fact, Trait(Traits.Feature, Traits.Features.CodeActionsGenerateType)]
        public async Task GenerateSimpleConstructor()
        {
            await TestInRegularAndScriptAsync(
@"class Class
{
    void M()
    {
        new [|T|]();
    }
}",
@"class Class
{
    void M()
    {
        new T();
    }
}

internal class T
{
    public T()
    {
    }
}",
index: 1);
        }

        [Fact, Trait(Traits.Feature, Traits.Features.CodeActionsGenerateType)]
        public async Task GenerateWithValueParameter()
        {
            await TestInRegularAndScriptAsync(
@"class Class
{
    void M()
    {
        new [|T|](1);
    }
}",
@"class Class
{
    void M()
    {
        new T(1);
    }
}

internal class T
{
    private int v;

    public T(int v)
    {
        this.v = v;
    }
}",
index: 1);
        }

        [Fact, Trait(Traits.Feature, Traits.Features.CodeActionsGenerateType)]
        public async Task GenerateWithTwoValueParameters()
        {
            await TestInRegularAndScriptAsync(
@"class Class
{
    void M()
    {
        new [|T|](1, """");
    }
}",
@"class Class
{
    void M()
    {
        new T(1, """");
    }
}

internal class T
{
    private int v1;
    private string v2;

    public T(int v1, string v2)
    {
        this.v1 = v1;
        this.v2 = v2;
    }
}",
index: 1);
        }

        [Fact, Trait(Traits.Feature, Traits.Features.CodeActionsGenerateType)]
        public async Task GenerateWithNamedParameter()
        {
            await TestInRegularAndScriptAsync(
@"class Class
{
    void M()
    {
        new [|T|](arg: 1);
    }
}",
@"class Class
{
    void M()
    {
        new T(arg: 1);
    }
}

internal class T
{
    private int arg;

    public T(int arg)
    {
        this.arg = arg;
    }
}",
index: 1);
        }

        [Fact, Trait(Traits.Feature, Traits.Features.CodeActionsGenerateType)]
        public async Task GenerateWithRefParameter()
        {
            await TestInRegularAndScriptAsync(
@"class Class
{
    void M(int i)
    {
        new [|T|](ref i);
    }
}",
@"class Class
{
    void M(int i)
    {
        new T(ref i);
    }
}

internal class T
{
    private int i;

    public T(ref int i)
    {
        this.i = i;
    }
}",
index: 1);
        }

        [Fact, Trait(Traits.Feature, Traits.Features.CodeActionsGenerateType)]
        public async Task GenerateWithOutParameter()
        {
            await TestInRegularAndScriptAsync(
@"class Class
{
    void M(int i, bool b)
    {
        new [|T|](out i, ref b, null);
    }
}",
@"class Class
{
    void M(int i, bool b)
    {
        new T(out i, ref b, null);
    }
}

internal class T
{
    private bool b;
    private object p;

    public T(out int i, ref bool b, object p)
    {
        i = 0;
        this.b = b;
        this.p = p;
    }
}",
index: 1);
        }

        [Fact, Trait(Traits.Feature, Traits.Features.CodeActionsGenerateType)]
        public async Task GenerateWithOutParameters1()
        {
            await TestInRegularAndScriptAsync(
@"class Class
{
    void M(string s)
    {
        new [|T|](out s);
    }
}",
@"class Class
{
    void M(string s)
    {
        new T(out s);
    }
}

internal class T
{
    public T(out string s)
    {
        s = null;
    }
}",
index: 1);
        }

        [Fact, Trait(Traits.Feature, Traits.Features.CodeActionsGenerateType)]
        public async Task GenerateWithOutParameters2_CSharp7()
        {
            await TestInRegularAndScriptAsync(
@"using System;

class Class
{
    void M(DateTime d)
    {
        new [|T|](out d);
    }
}",
@"using System;

class Class
{
    void M(DateTime d)
    {
        new T(out d);
    }
}

internal class T
{
    public T(out DateTime d)
    {
        d = default(DateTime);
    }
}",
index: 1,
parseOptions: TestOptions.Regular7);
        }

        [Fact, Trait(Traits.Feature, Traits.Features.CodeActionsGenerateType)]
        public async Task GenerateWithOutParameters2()
        {
            await TestInRegularAndScriptAsync(
@"using System;

class Class
{
    void M(DateTime d)
    {
        new [|T|](out d);
    }
}",
@"using System;

class Class
{
    void M(DateTime d)
    {
        new T(out d);
    }
}

internal class T
{
    public T(out DateTime d)
    {
        d = default;
    }
}",
index: 1);
        }

        [Fact, Trait(Traits.Feature, Traits.Features.CodeActionsGenerateType)]
        public async Task GenerateWithOutParameters3()
        {
            await TestInRegularAndScriptAsync(
@"using System.Collections.Generic;

class Class
{
    void M(IList<int> d)
    {
        new [|T|](out d);
    }
}",
@"using System.Collections.Generic;

class Class
{
    void M(IList<int> d)
    {
        new T(out d);
    }
}

internal class T
{
    public T(out IList<int> d)
    {
        d = null;
    }
}",
index: 1);
        }

        [Fact, Trait(Traits.Feature, Traits.Features.CodeActionsGenerateType)]
        public async Task GenerateWithOutParameters4()
        {
            await TestInRegularAndScriptAsync(
@"class Class
{
    void M(int? d)
    {
        new [|T|](out d);
    }
}",
@"class Class
{
    void M(int? d)
    {
        new T(out d);
    }
}

internal class T
{
    public T(out int? d)
    {
        d = null;
    }
}",
index: 1);
        }

        [Fact, Trait(Traits.Feature, Traits.Features.CodeActionsGenerateType)]
        public async Task GenerateWithOutParameters5()
        {
            await TestInRegularAndScriptAsync(
@"class Class<X>
{
    void M(X d)
    {
        new [|T|](out d);
    }
}",
@"class Class<X>
{
    void M(X d)
    {
        new T(out d);
    }
}

internal class T
{
    public T(out object d)
    {
        d = null;
    }
}",
index: 1);
        }

        [Fact, Trait(Traits.Feature, Traits.Features.CodeActionsGenerateType)]
<<<<<<< HEAD
        public async Task GenerateWithOutParameters6_CSharp7()
=======
        public async Task GenerateWithOutParameters6CSharp7()
        {
            await TestAsync(
@"class Class<X>
{
    void M(X d)
    {
        new [|T|](out d);
    }
}",
@"class Class<X>
{
    void M(X d)
    {
        new T(out d);
    }

    private class T
    {
        public T(out X d)
        {
            d = default(X);
        }
    }
}",
index: 2, parseOptions: new CSharpParseOptions(LanguageVersion.CSharp7));
        }

        [Fact, Trait(Traits.Feature, Traits.Features.CodeActionsGenerateType)]
        public async Task GenerateWithOutParameters6()
>>>>>>> 83d18908
        {
            await TestInRegularAndScriptAsync(
@"class Class<X>
{
    void M(X d)
    {
        new [|T|](out d);
    }
}",
@"class Class<X>
{
    void M(X d)
    {
        new T(out d);
    }

    private class T
    {
        public T(out X d)
        {
            d = default(X);
        }
    }
}",
index: 2,
parseOptions: TestOptions.Regular7);
        }

        [Fact, Trait(Traits.Feature, Traits.Features.CodeActionsGenerateType)]
        public async Task GenerateWithOutParameters6()
        {
            await TestInRegularAndScriptAsync(
@"class Class<X>
{
    void M(X d)
    {
        new [|T|](out d);
    }
}",
@"class Class<X>
{
    void M(X d)
    {
        new T(out d);
    }

    private class T
    {
        public T(out X d)
        {
            d = default;
        }
    }
}",
index: 2);
        }

        [Fact, Trait(Traits.Feature, Traits.Features.CodeActionsGenerateType)]
        public async Task GenerateWithOutParameters7()
        {
            await TestInRegularAndScriptAsync(
@"class Class<X> where X : class
{
    void M(X d)
    {
        new [|T|](out d);
    }
}",
@"class Class<X> where X : class
{
    void M(X d)
    {
        new T(out d);
    }
}

internal class T
{
    public T(out object d)
    {
        d = null;
    }
}",
index: 1);
        }

        [Fact, Trait(Traits.Feature, Traits.Features.CodeActionsGenerateType)]
        public async Task GenerateWithOutParameters8()
        {
            await TestInRegularAndScriptAsync(
@"class Class<X> where X : class
{
    void M(X d)
    {
        new [|T|](out d);
    }
}",
@"class Class<X> where X : class
{
    void M(X d)
    {
        new T(out d);
    }

    private class T
    {
        public T(out X d)
        {
            d = null;
        }
    }
}",
index: 2);
        }

        [Fact, Trait(Traits.Feature, Traits.Features.CodeActionsGenerateType)]
        public async Task GenerateWithMethod()
        {
            await TestInRegularAndScriptAsync(
@"class Class
{
    string M(int i)
    {
        new [|T|](M);
    }
}",
@"using System;

class Class
{
    string M(int i)
    {
        new T(M);
    }
}

internal class T
{
    private Func<int, string> m;

    public T(Func<int, string> m)
    {
        this.m = m;
    }
}",
index: 1);
        }

        [Fact, Trait(Traits.Feature, Traits.Features.CodeActionsGenerateType)]
        public async Task GenerateWithLambda()
        {
            await TestInRegularAndScriptAsync(
@"class Class
{
    string M(int i)
    {
        new [|T|](a => a.ToString());
    }
}",
@"using System;

class Class
{
    string M(int i)
    {
        new T(a => a.ToString());
    }
}

internal class T
{
    private Func<object, object> p;

    public T(Func<object, object> p)
    {
        this.p = p;
    }
}",
index: 1);
        }

        [Fact, Trait(Traits.Feature, Traits.Features.CodeActionsGenerateType)]
        public async Task GenerateWithDelegatingConstructor1()
        {
            await TestInRegularAndScriptAsync(
@"class Class
{
    void M(int i)
    {
        Base b = new [|T|](1);
    }
}

class Base
{
    protected Base(int i)
    {
    }
}",
@"class Class
{
    void M(int i)
    {
        Base b = new T(1);
    }
}

internal class T : Base
{
    public T(int i) : base(i)
    {
    }
}

class Base
{
    protected Base(int i)
    {
    }
}",
index: 1);
        }

        [Fact, Trait(Traits.Feature, Traits.Features.CodeActionsGenerateType)]
        public async Task GenerateWithDelegatingConstructor2()
        {
            await TestInRegularAndScriptAsync(
@"class Class
{
    void M(int i)
    {
        Base b = new [|T|](1);
    }
}

class Base
{
    protected Base(object i)
    {
    }
}",
@"class Class
{
    void M(int i)
    {
        Base b = new T(1);
    }
}

internal class T : Base
{
    public T(object i) : base(i)
    {
    }
}

class Base
{
    protected Base(object i)
    {
    }
}",
index: 1);
        }

        [Fact, Trait(Traits.Feature, Traits.Features.CodeActionsGenerateType)]
        public async Task GenerateWithDelegatingConstructor3()
        {
            await TestInRegularAndScriptAsync(
@"using System.Collections.Generic;

class Class
{
    void M()
    {
        Base b = new [|T|](new List<int>());
    }
}

class Base
{
    protected Base(IEnumerable<int> values)
    {
    }
}",
@"using System.Collections.Generic;

class Class
{
    void M()
    {
        Base b = new T(new List<int>());
    }
}

internal class T : Base
{
    public T(IEnumerable<int> values) : base(values)
    {
    }
}

class Base
{
    protected Base(IEnumerable<int> values)
    {
    }
}",
index: 1);
        }

        [Fact, Trait(Traits.Feature, Traits.Features.CodeActionsGenerateType)]
        public async Task GenerateWithDelegatingConstructor4()
        {
            await TestInRegularAndScriptAsync(
@"class Class
{
    void M(int i)
    {
        Base b = new [|T|](ref i);
    }
}

class Base
{
    protected Base(ref int o)
    {
    }
}",
@"class Class
{
    void M(int i)
    {
        Base b = new T(ref i);
    }
}

internal class T : Base
{
    public T(ref int o) : base(ref o)
    {
    }
}

class Base
{
    protected Base(ref int o)
    {
    }
}",
index: 1);
        }

        [Fact, Trait(Traits.Feature, Traits.Features.CodeActionsGenerateType)]
        public async Task GenerateWithDelegatingConstructor5()
        {
            await TestInRegularAndScriptAsync(
@"class Class
{
    void M(int i)
    {
        Base b = new [|T|](a => a.ToString());
    }
}

class Base
{
    protected Base(System.Func<int, string> f)
    {
    }
}",
@"using System;

class Class
{
    void M(int i)
    {
        Base b = new T(a => a.ToString());
    }
}

internal class T : Base
{
    public T(Func<int, string> f) : base(f)
    {
    }
}

class Base
{
    protected Base(System.Func<int, string> f)
    {
    }
}",
index: 1);
        }

        [Fact, Trait(Traits.Feature, Traits.Features.CodeActionsGenerateType)]
        public async Task GenerateWithDelegatingConstructor6()
        {
            await TestInRegularAndScriptAsync(
@"class Class
{
    void M(int i)
    {
        Base b = new [|T|](out i);
    }
}

class Base
{
    protected Base(out int o)
    {
    }
}",
@"class Class
{
    void M(int i)
    {
        Base b = new T(out i);
    }
}

internal class T : Base
{
    public T(out int o) : base(out o)
    {
    }
}

class Base
{
    protected Base(out int o)
    {
    }
}",
index: 1);
        }

        [Fact, Trait(Traits.Feature, Traits.Features.CodeActionsGenerateType)]
        public async Task GenerateWithNonDelegatingConstructor1()
        {
            await TestInRegularAndScriptAsync(
@"class Class
{
    void M(int i)
    {
        Base b = new [|T|](1);
    }
}

class Base
{
    protected Base(string i)
    {
    }
}",
@"class Class
{
    void M(int i)
    {
        Base b = new T(1);
    }
}

internal class T : Base
{
    private int v;

    public T(int v)
    {
        this.v = v;
    }
}

class Base
{
    protected Base(string i)
    {
    }
}",
index: 1);
        }

        [Fact, Trait(Traits.Feature, Traits.Features.CodeActionsGenerateType)]
        public async Task GenerateWithNonDelegatingConstructor2()
        {
            await TestInRegularAndScriptAsync(
@"class Class
{
    void M(int i)
    {
        Base b = new [|T|](ref i);
    }
}

class Base
{
    protected Base(out int o)
    {
    }
}",
@"class Class
{
    void M(int i)
    {
        Base b = new T(ref i);
    }
}

internal class T : Base
{
    private int i;

    public T(ref int i)
    {
        this.i = i;
    }
}

class Base
{
    protected Base(out int o)
    {
    }
}",
index: 1);
        }

        [Fact, Trait(Traits.Feature, Traits.Features.CodeActionsGenerateType)]
        public async Task GenerateWithNonDelegatingConstructor3()
        {
            await TestInRegularAndScriptAsync(
@"class Class
{
    void M(int i, bool f)
    {
        Base b = new [|T|](out i, out f);
    }
}

class Base
{
    protected Base(ref int o, out bool b)
    {
    }
}",
@"class Class
{
    void M(int i, bool f)
    {
        Base b = new T(out i, out f);
    }
}

internal class T : Base
{
    public T(out int i, out bool f)
    {
        i = 0;
        f = false;
    }
}

class Base
{
    protected Base(ref int o, out bool b)
    {
    }
}",
index: 1);
        }

        [Fact, Trait(Traits.Feature, Traits.Features.CodeActionsGenerateType)]
        public async Task GenerateWithNonDelegatingConstructor4()
        {
            await TestInRegularAndScriptAsync(
@"class Class
{
    void M()
    {
        Base b = new [|T|](1);
    }
}

class Base
{
    private Base(int i)
    {
    }
}",
@"class Class
{
    void M()
    {
        Base b = new T(1);
    }
}

internal class T : Base
{
    private int v;

    public T(int v)
    {
        this.v = v;
    }
}

class Base
{
    private Base(int i)
    {
    }
}",
index: 1);
        }

        [Fact, Trait(Traits.Feature, Traits.Features.CodeActionsGenerateType)]
        public async Task GenerateWithCallToField1()
        {
            await TestInRegularAndScriptAsync(
@"class Class
{
    void M(int i)
    {
        Base b = new [|T|](i);
    }
}

class Base
{
    protected int i;
}",
@"class Class
{
    void M(int i)
    {
        Base b = new T(i);
    }
}

internal class T : Base
{
    public T(int i)
    {
        this.i = i;
    }
}

class Base
{
    protected int i;
}",
index: 1);
        }

        [Fact, Trait(Traits.Feature, Traits.Features.CodeActionsGenerateType)]
        public async Task GenerateWithCallToField2()
        {
            await TestInRegularAndScriptAsync(
@"class Class
{
    void M(string i)
    {
        Base b = new [|T|](i);
    }
}

class Base
{
    protected object i;
}",
@"class Class
{
    void M(string i)
    {
        Base b = new T(i);
    }
}

internal class T : Base
{
    public T(string i)
    {
        this.i = i;
    }
}

class Base
{
    protected object i;
}",
index: 1);
        }

        [Fact, Trait(Traits.Feature, Traits.Features.CodeActionsGenerateType)]
        public async Task GenerateWithCallToField3()
        {
            await TestInRegularAndScriptAsync(
@"class Class
{
    void M(string i)
    {
        Base b = new [|T|](i);
    }
}

class Base
{
    protected bool i;
}",
@"class Class
{
    void M(string i)
    {
        Base b = new T(i);
    }
}

internal class T : Base
{
    private string i;

    public T(string i)
    {
        this.i = i;
    }
}

class Base
{
    protected bool i;
}",
index: 1);
        }

        [Fact, Trait(Traits.Feature, Traits.Features.CodeActionsGenerateType)]
        public async Task GenerateWithCallToField4()
        {
            await TestInRegularAndScriptAsync(
@"class Class
{
    void M(bool i)
    {
        Base b = new [|T|](i);
    }
}

class Base
{
    protected bool ii;
}",
@"class Class
{
    void M(bool i)
    {
        Base b = new T(i);
    }
}

internal class T : Base
{
    private bool i;

    public T(bool i)
    {
        this.i = i;
    }
}

class Base
{
    protected bool ii;
}",
index: 1);
        }

        [Fact, Trait(Traits.Feature, Traits.Features.CodeActionsGenerateType)]
        public async Task GenerateWithCallToField5()
        {
            await TestInRegularAndScriptAsync(
@"class Class
{
    void M(bool i)
    {
        Base b = new [|T|](i);
    }
}

class Base
{
    private bool i;
}",
@"class Class
{
    void M(bool i)
    {
        Base b = new T(i);
    }
}

internal class T : Base
{
    private bool i;

    public T(bool i)
    {
        this.i = i;
    }
}

class Base
{
    private bool i;
}",
index: 1);
        }

        [Fact, Trait(Traits.Feature, Traits.Features.CodeActionsGenerateType)]
        public async Task GenerateWithCallToField6()
        {
            await TestInRegularAndScriptAsync(
@"class Class
{
    void M(bool i)
    {
        Base b = new [|T|](i);
    }
}

class Base
{
    protected readonly bool i;
}",
@"class Class
{
    void M(bool i)
    {
        Base b = new T(i);
    }
}

internal class T : Base
{
    private bool i;

    public T(bool i)
    {
        this.i = i;
    }
}

class Base
{
    protected readonly bool i;
}",
index: 1);
        }

        [Fact, Trait(Traits.Feature, Traits.Features.CodeActionsGenerateType)]
        public async Task GenerateWithCallToField7()
        {
            await TestInRegularAndScriptAsync(
@"class Class
{
    void M(int i)
    {
        Base b = new [|T|](i);
    }
}

class Base
{
    protected int I;
}",
@"class Class
{
    void M(int i)
    {
        Base b = new T(i);
    }
}

internal class T : Base
{
    public T(int i)
    {
        I = i;
    }
}

class Base
{
    protected int I;
}",
index: 1);
        }

        [Fact, Trait(Traits.Feature, Traits.Features.CodeActionsGenerateType)]
        public async Task GenerateWithCallToField7WithQualification()
        {
            await TestInRegularAndScriptAsync(
@"class Class
{
    void M(int i)
    {
        Base b = new [|T|](i);
    }
}

class Base
{
    protected int I;
}",
@"class Class
{
    void M(int i)
    {
        Base b = new T(i);
    }
}

internal class T : Base
{
    public T(int i)
    {
        this.I = i;
    }
}

class Base
{
    protected int I;
}",
index: 1,
options: Option(CodeStyleOptions.QualifyFieldAccess, true, NotificationOption.Error));
        }

        [Fact, Trait(Traits.Feature, Traits.Features.CodeActionsGenerateType)]
        public async Task GenerateWithCallToField8()
        {
            await TestInRegularAndScriptAsync(
@"class Class
{
    void M(int i)
    {
        Base b = new [|T|](i);
    }
}

class Base
{
    private int I;
}",
@"class Class
{
    void M(int i)
    {
        Base b = new T(i);
    }
}

internal class T : Base
{
    private int i;

    public T(int i)
    {
        this.i = i;
    }
}

class Base
{
    private int I;
}",
index: 1);
        }

        [Fact, Trait(Traits.Feature, Traits.Features.CodeActionsGenerateType)]
        public async Task GenerateWithCallToField9()
        {
            await TestInRegularAndScriptAsync(
@"class Class
{
    void M(int i)
    {
        Base b = new [|T|](i);
    }
}

class Base
{
    public static int i;
}",
@"class Class
{
    void M(int i)
    {
        Base b = new T(i);
    }
}

internal class T : Base
{
    private int i;

    public T(int i)
    {
        this.i = i;
    }
}

class Base
{
    public static int i;
}",
index: 1);
        }

        [Fact, Trait(Traits.Feature, Traits.Features.CodeActionsGenerateType)]
        public async Task GenerateWithCallToField10()
        {
            await TestInRegularAndScriptAsync(
@"class Class
{
    void M(int i)
    {
        D d = new [|T|](i);
    }
}

class D : B
{
    protected int I;
}

class B
{
    protected int i }",
@"class Class
{
    void M(int i)
    {
        D d = new T(i);
    }
}

internal class T : D
{
    public T(int i)
    {
        this.i = i;
    }
}

class D : B
{
    protected int I;
}

class B
{
    protected int i }",
index: 1);
        }

        [Fact, Trait(Traits.Feature, Traits.Features.CodeActionsGenerateType)]
        public async Task GenerateWithCallToProperty1()
        {
            await TestInRegularAndScriptAsync(
@"class Class
{
    void M(int i)
    {
        Base b = new [|T|](i);
    }
}

class Base
{
    public int I { get; private set; }
}",
@"class Class
{
    void M(int i)
    {
        Base b = new T(i);
    }
}

internal class T : Base
{
    private int i;

    public T(int i)
    {
        this.i = i;
    }
}

class Base
{
    public int I { get; private set; }
}",
index: 1);
        }

        [Fact, Trait(Traits.Feature, Traits.Features.CodeActionsGenerateType)]
        public async Task GenerateWithCallToProperty2()
        {
            await TestInRegularAndScriptAsync(
@"class Class
{
    void M(int i)
    {
        Base b = new [|T|](i);
    }
}

class Base
{
    public int I { get; protected set; }
}",
@"class Class
{
    void M(int i)
    {
        Base b = new T(i);
    }
}

internal class T : Base
{
    public T(int i)
    {
        I = i;
    }
}

class Base
{
    public int I { get; protected set; }
}",
index: 1);
        }

        [Fact, Trait(Traits.Feature, Traits.Features.CodeActionsGenerateType)]
        public async Task GenerateWithCallToProperty2WithQualification()
        {
            await TestInRegularAndScriptAsync(
@"class Class
{
    void M(int i)
    {
        Base b = new [|T|](i);
    }
}

class Base
{
    public int I { get; protected set; }
}",
@"class Class
{
    void M(int i)
    {
        Base b = new T(i);
    }
}

internal class T : Base
{
    public T(int i)
    {
        this.I = i;
    }
}

class Base
{
    public int I { get; protected set; }
}",
index: 1,
options: Option(CodeStyleOptions.QualifyPropertyAccess, true, NotificationOption.Error));
        }

        [Fact, Trait(Traits.Feature, Traits.Features.CodeActionsGenerateType)]
        public async Task GenerateWithCallToProperty3()
        {
            await TestInRegularAndScriptAsync(
@"class Class
{
    void M(int i)
    {
        Base b = new [|T|](i);
    }
}

class Base
{
    protected int I { get; set; }
}",
@"class Class
{
    void M(int i)
    {
        Base b = new T(i);
    }
}

internal class T : Base
{
    public T(int i)
    {
        I = i;
    }
}

class Base
{
    protected int I { get; set; }
}",
index: 1);
        }

        [Fact, Trait(Traits.Feature, Traits.Features.CodeActionsGenerateType)]
        public async Task GenerateWithCallToProperty3WithQualification()
        {
            await TestInRegularAndScriptAsync(
@"class Class
{
    void M(int i)
    {
        Base b = new [|T|](i);
    }
}

class Base
{
    protected int I { get; set; }
}",
@"class Class
{
    void M(int i)
    {
        Base b = new T(i);
    }
}

internal class T : Base
{
    public T(int i)
    {
        this.I = i;
    }
}

class Base
{
    protected int I { get; set; }
}",
index: 1,
options: Option(CodeStyleOptions.QualifyPropertyAccess, true, NotificationOption.Error));
        }

        [WorkItem(942568, "http://vstfdevdiv:8080/DevDiv2/DevDiv/_workitems/edit/942568")]
        [Fact, Trait(Traits.Feature, Traits.Features.CodeActionsGenerateType)]
        public async Task GenerateTypeWithPreferIntrinsicPredefinedKeywordFalse()
        {
            await TestInRegularAndScriptAsync(
@"class Class {
    void M(int i) 
    {
        var b = new [|T|](i);
    }
}",
@"class Class {
    void M(int i) 
    {
        var b = new T(i);
    }
}

internal class T
{
    private System.Int32 i;

    public T(System.Int32 i)
    {
        this.i = i;
    }
}",
index: 1,
options: Option(CodeStyleOptions.PreferIntrinsicPredefinedTypeKeywordInDeclaration, false, NotificationOption.Error));
        }

        #endregion

        #region Generate Interface

        [Fact, Trait(Traits.Feature, Traits.Features.CodeActionsGenerateType)]
        public async Task TestGenerateInterfaceFromTypeConstraint()
        {
            await TestInRegularAndScriptAsync(
@"class EmployeeList<T> where T : Employee, [|IEmployee|], new()
{
}",
@"class EmployeeList<T> where T : Employee, IEmployee, new()
{
}

internal interface IEmployee
{
}",
index: 1);
        }

        [Fact, Trait(Traits.Feature, Traits.Features.CodeActionsGenerateType)]
        public async Task TestGenerateInterfaceFromTypeConstraints()
        {
            await TestInRegularAndScriptAsync(
@"class EmployeeList<T> where T : Employee, IEmployee, [|IComparable<T>|], new()
{
}",
@"class EmployeeList<T> where T : Employee, IEmployee, IComparable<T>, new()
{
}

internal interface IComparable<T> where T : Employee, IEmployee, IComparable<T>, new()
{
}",
index: 1);
        }

        [Fact, Trait(Traits.Feature, Traits.Features.CodeActionsGenerateType)]
        public async Task NegativeTestGenerateInterfaceFromTypeConstraint()
        {
            await TestMissingInRegularAndScriptAsync(
@"using System;

class EmployeeList<T> where T : Employee, IEmployee, [|IComparable<T>|], new()
{
}");
        }

        [Fact, Trait(Traits.Feature, Traits.Features.CodeActionsGenerateType)]
        public async Task TestGenerateInterfaceFromBaseList1()
        {
            await TestInRegularAndScriptAsync(
@"interface A : [|B|]
{
}",
@"interface A : B
{
}

internal interface B
{
}",
index: 1);
        }

        [WorkItem(538519, "http://vstfdevdiv:8080/DevDiv2/DevDiv/_workitems/edit/538519")]
        [Fact, Trait(Traits.Feature, Traits.Features.CodeActionsGenerateType)]
        public async Task TestGenerateInterfaceFromBaseList2()
        {
            await TestInRegularAndScriptAsync(
@"class Test : [|ITest|]
{
}",
@"class Test : ITest
{
}

internal interface ITest
{
}",
index: 1);
        }

        [WorkItem(538519, "http://vstfdevdiv:8080/DevDiv2/DevDiv/_workitems/edit/538519")]
        [Fact, Trait(Traits.Feature, Traits.Features.CodeActionsGenerateType)]
        public async Task TestGenerateInterfaceFromTypeConstraints2()
        {
            await TestInRegularAndScriptAsync(
@"class Test<T> where T : [|ITest|]
{
}",
@"class Test<T> where T : ITest
{
}

internal interface ITest
{
}",
index: 1);
        }

        [Fact, Trait(Traits.Feature, Traits.Features.CodeActionsGenerateType)]
        public async Task TestGenerateInterfaceFromBaseList3()
        {
            await TestInRegularAndScriptAsync(
@"class A : object, [|B|]
{
}",
@"class A : object, B
{
}

internal interface B
{
}",
index: 1);
        }

        #endregion

        [WorkItem(539339, "http://vstfdevdiv:8080/DevDiv2/DevDiv/_workitems/edit/539339")]
        [Fact, Trait(Traits.Feature, Traits.Features.CodeActionsGenerateType)]
        public async Task NotInLeftSideOfAssignment()
        {
            await TestMissingInRegularAndScriptAsync(
@"class Class
{
    void M(int i)
    {
        [|Goo|] = 2;
    }
}");
        }

        [WorkItem(539339, "http://vstfdevdiv:8080/DevDiv2/DevDiv/_workitems/edit/539339")]
        [Fact, Trait(Traits.Feature, Traits.Features.CodeActionsGenerateType)]
        public async Task InLeftSideOfAssignment()
        {
            await TestInRegularAndScriptAsync(
@"class Class
{
    void M(int i)
    {
        [|Goo|].Bar = 2;
    }
}",
@"class Class
{
    void M(int i)
    {
        Goo.Bar = 2;
    }
}

internal class Goo
{
}",
index: 1);
        }

        [WorkItem(539339, "http://vstfdevdiv:8080/DevDiv2/DevDiv/_workitems/edit/539339")]
        [Fact, Trait(Traits.Feature, Traits.Features.CodeActionsGenerateType)]
        public async Task NotInRightSideOfAssignment()
        {
            await TestMissingInRegularAndScriptAsync(
@"class Class
{
    void M(int i)
    {
        x = [|Goo|];
    }
}");
        }

        [WorkItem(539339, "http://vstfdevdiv:8080/DevDiv2/DevDiv/_workitems/edit/539339")]
        [Fact, Trait(Traits.Feature, Traits.Features.CodeActionsGenerateType)]
        public async Task InRightSideOfAssignment()
        {
            await TestInRegularAndScriptAsync(
@"class Class
{
    void M(int i)
    {
        x = [|Goo|].Bar;
    }
}",
@"class Class
{
    void M(int i)
    {
        x = Goo.Bar;
    }
}

internal class Goo
{
}",
index: 1);
        }

        [WorkItem(539489, "http://vstfdevdiv:8080/DevDiv2/DevDiv/_workitems/edit/539489")]
        [Fact, Trait(Traits.Feature, Traits.Features.CodeActionsGenerateType)]
        public async Task TestEscapedName()
        {
            await TestInRegularAndScriptAsync(
@"class Class
{
    [|@Goo|] f;
}",
@"class Class
{
    @Goo f;
}

internal class Goo
{
}",
index: 1);
        }

        [WorkItem(539489, "http://vstfdevdiv:8080/DevDiv2/DevDiv/_workitems/edit/539489")]
        [Fact, Trait(Traits.Feature, Traits.Features.CodeActionsGenerateType)]
        public async Task TestEscapedKeyword()
        {
            await TestInRegularAndScriptAsync(
@"class Class
{
    [|@int|] f;
}",
@"class Class
{
    @int f;
}

internal class @int
{
}",
index: 1);
        }

        [WorkItem(539535, "http://vstfdevdiv:8080/DevDiv2/DevDiv/_workitems/edit/539535")]
        [WpfFact, Trait(Traits.Feature, Traits.Features.CodeActionsGenerateType)]
        public async Task TestGenerateIntoNewFile()
        {
            await TestAddDocumentInRegularAndScriptAsync(
@"class Class { void F() { new [|Goo|].Bar(); } }",
@"namespace Goo
{
    internal class Bar
    {
        public Bar()
        {
        }
    }
}",
expectedContainers: ImmutableArray.Create("Goo"),
expectedDocumentName: "Bar.cs");
        }

        [WorkItem(539620, "http://vstfdevdiv:8080/DevDiv2/DevDiv/_workitems/edit/539620")]
        [Fact, Trait(Traits.Feature, Traits.Features.CodeActionsGenerateType)]
        public async Task TestDeclarationSpan()
        {
            await TestSpansAsync(
@"class Class
{
    void Goo()
    {
        [|Bar|] b;
    }
}",
index: 1);
        }

        [WorkItem(539674, "http://vstfdevdiv:8080/DevDiv2/DevDiv/_workitems/edit/539674")]
        [Fact, Trait(Traits.Feature, Traits.Features.CodeActionsGenerateType)]
        public async Task TestNotInEnumBaseList()
        {
            await TestMissingInRegularAndScriptAsync(
@"enum E : [|A|]
{
}");
        }

        [WorkItem(539681, "http://vstfdevdiv:8080/DevDiv2/DevDiv/_workitems/edit/539681")]
        [Fact, Trait(Traits.Feature, Traits.Features.CodeActionsGenerateType)]
        public async Task TestNotInConditional()
        {
            await TestMissingInRegularAndScriptAsync(
@"class Program
{
    static void Main(string[] args)
    {
        if ([|IsTrue|])
        {
        }
    }
}");
        }

        [Fact, Trait(Traits.Feature, Traits.Features.CodeActionsGenerateType)]
        public async Task TestInUsing()
        {
            await TestInRegularAndScriptAsync(
@"using System;
using System.Collections.Generic;
using System.Linq;

class Program
{
    static void Main(string[] args)
    {
        using ([|Goo|] f = bar())
        {
        }
    }
}",
@"using System;
using System.Collections.Generic;
using System.Linq;

class Program
{
    static void Main(string[] args)
    {
        using (Goo f = bar())
        {
        }
    }
}

internal class Goo
{
}",
index: 1);
        }

        [Fact, Trait(Traits.Feature, Traits.Features.CodeActionsGenerateType)]
        public async Task TestNotInDelegateConstructor()
        {
            await TestMissingInRegularAndScriptAsync(
@"delegate void D(int x);

class C
{
    void M()
    {
        D d = new D([|Test|]);
    }
}");
        }

        [WorkItem(539754, "http://vstfdevdiv:8080/DevDiv2/DevDiv/_workitems/edit/539754")]
        [Fact, Trait(Traits.Feature, Traits.Features.CodeActionsGenerateType)]
        public async Task TestMissingOnVar()
        {
            await TestMissingInRegularAndScriptAsync(
@"using System;
using System.Collections.Generic;
using System.Linq;

class Program
{
    static void Main(string[] args)
    {
        [|var|] x = new Program();
    }
}");
        }

        [WorkItem(539765, "http://vstfdevdiv:8080/DevDiv2/DevDiv/_workitems/edit/539765")]
        [Fact, Trait(Traits.Feature, Traits.Features.CodeActionsGenerateType)]
        public async Task TestElideDefaultConstructor()
        {
            await TestInRegularAndScriptAsync(
@"class A
{
    void M()
    {
        C test = new [|B|]();
    }
}

internal class C
{
}",
@"class A
{
    void M()
    {
        C test = new B();
    }
}

internal class B : C
{
}

internal class C
{
}",
index: 1);
        }

        [Fact, Trait(Traits.Feature, Traits.Features.CodeActionsGenerateType)]
        [WorkItem(539783, "http://vstfdevdiv:8080/DevDiv2/DevDiv/_workitems/edit/539783")]
        public async Task RegressionFor5867ErrorToleranceTopLevel()
        {
            await TestMissingAsync(
@"[|this|] . f = f ; ",
new TestParameters(GetScriptOptions()));
        }

        [WorkItem(539799, "http://vstfdevdiv:8080/DevDiv2/DevDiv/_workitems/edit/539799")]
        [Fact, Trait(Traits.Feature, Traits.Features.CodeActionsGenerateType)]
        public async Task TestOnInaccessibleType()
        {
            await TestMissingInRegularAndScriptAsync(
@"class C
{
    private class D
    {
    }
}

class A
{
    void M()
    {
        C.[|D|] d = new C.D();
    }
}");
        }

        [WorkItem(539794, "http://vstfdevdiv:8080/DevDiv2/DevDiv/_workitems/edit/539794")]
        [Fact, Trait(Traits.Feature, Traits.Features.CodeActionsGenerateType)]
        public async Task TestDefaultConstructorInTypeDerivingFromInterface()
        {
            await TestInRegularAndScriptAsync(
@"class Program
{
    static void Main(string[] args)
    {
        I obj = new [|A|]();
    }
}

interface I
{
}",
@"class Program
{
    static void Main(string[] args)
    {
        I obj = new A();
    }
}

internal class A : I
{
}

interface I
{
}",
index: 1);
        }

        [Fact, Trait(Traits.Feature, Traits.Features.CodeActionsGenerateType)]
        public async Task TestGenerateWithThrow()
        {
            await TestInRegularAndScriptAsync(
@"using System;

class C
{
    void M()
    {
        throw new [|NotFoundException|]();
    }
}",
@"using System;
using System.Runtime.Serialization;

class C
{
    void M()
    {
        throw new NotFoundException();
    }
}

[Serializable]
internal class NotFoundException : Exception
{
    public NotFoundException()
    {
    }

    public NotFoundException(string message) : base(message)
    {
    }

    public NotFoundException(string message, Exception innerException) : base(message, innerException)
    {
    }

    protected NotFoundException(SerializationInfo info, StreamingContext context) : base(info, context)
    {
    }
}",
index: 1);
        }

        [Fact, Trait(Traits.Feature, Traits.Features.CodeActionsGenerateType)]
        public async Task TestGenerateInTryCatch()
        {
            await TestInRegularAndScriptAsync(
@"using System;

class C
{
    void M()
    {
        try
        {
        }
        catch ([|NotFoundException|] ex)
        {
        }
    }
}",
@"using System;
using System.Runtime.Serialization;

class C
{
    void M()
    {
        try
        {
        }
        catch (NotFoundException ex)
        {
        }
    }
}

[Serializable]
internal class NotFoundException : Exception
{
    public NotFoundException()
    {
    }

    public NotFoundException(string message) : base(message)
    {
    }

    public NotFoundException(string message, Exception innerException) : base(message, innerException)
    {
    }

    protected NotFoundException(SerializationInfo info, StreamingContext context) : base(info, context)
    {
    }
}",
index: 1);
        }

        [WorkItem(539739, "http://vstfdevdiv:8080/DevDiv2/DevDiv/_workitems/edit/539739")]
        [Fact, Trait(Traits.Feature, Traits.Features.CodeActionsGenerateMethod)]
        public async Task TestNotGenerateInDelegateConstructor()
        {
            await TestMissingInRegularAndScriptAsync(
@"using System;

delegate void D(int x);

class C
{
    void M()
    {
        D d = new D([|Test|]);
    }
}");
        }

        [Fact, Trait(Traits.Feature, Traits.Features.CodeActionsGenerateType)]
        public async Task TestInStructBaseList()
        {
            await TestInRegularAndScriptAsync(
@"struct S : [|A|]
{
}",
@"struct S : A
{
}

internal interface A
{
}",
index: 1);
        }

        [WorkItem(539870, "http://vstfdevdiv:8080/DevDiv2/DevDiv/_workitems/edit/539870")]
        [Fact, Trait(Traits.Feature, Traits.Features.CodeActionsGenerateType)]
        public async Task TestGenericWhenNonGenericExists()
        {
            await TestInRegularAndScriptAsync(
@"class C
{
    void Goo()
    {
        [|A<T>|] a;
    }
}

class A
{
}",
@"class C
{
    void Goo()
    {
        A<T> a;
    }
}

internal class A<T>
{
}

class A
{
}",
index: 1);
        }

        [WorkItem(539930, "http://vstfdevdiv:8080/DevDiv2/DevDiv/_workitems/edit/539930")]
        [Fact, Trait(Traits.Feature, Traits.Features.CodeActionsGenerateType)]
        public async Task TestInheritedTypeParameters()
        {
            await TestInRegularAndScriptAsync(
@"class C<T, R>
{
    void M()
    {
        I<T, R> i = new [|D<T, R>|]();
    }
}

interface I<T, R>
{
}",
@"class C<T, R>
{
    void M()
    {
        I<T, R> i = new D<T, R>();
    }
}

internal class D<T, R> : I<T, R>
{
}

interface I<T, R>
{
}",
index: 1);
        }

        [WorkItem(539971, "http://vstfdevdiv:8080/DevDiv2/DevDiv/_workitems/edit/539971")]
        [Fact, Trait(Traits.Feature, Traits.Features.CodeActionsGenerateType)]
        public async Task TestDoNotUseOuterTypeParameters()
        {
            await TestInRegularAndScriptAsync(
@"class C<T1, T2>
{
    public void Goo()
    {
        [|D<int, string>|] d;
    }
}",
@"class C<T1, T2>
{
    public void Goo()
    {
        D<int, string> d;
    }

    private class D<T3, T4>
    {
    }
}",
index: 2);
        }

        [WorkItem(539970, "http://vstfdevdiv:8080/DevDiv2/DevDiv/_workitems/edit/539970")]
        [Fact, Trait(Traits.Feature, Traits.Features.CodeActionsGenerateType)]
        public async Task TestReferencingTypeParameters1()
        {
            await TestInRegularAndScriptAsync(
@"class M<T, R>
{
    public void Goo()
    {
        I<T, R> i = new [|C<int, string>|]();
    }
}

interface I<T, R>
{
}",
@"class M<T, R>
{
    public void Goo()
    {
        I<T, R> i = new C<int, string>();
    }
}

internal class C<T1, T2> : I<object, object>
{
}

interface I<T, R>
{
}",
index: 1);
        }

        [WorkItem(539970, "http://vstfdevdiv:8080/DevDiv2/DevDiv/_workitems/edit/539970")]
        [Fact, Trait(Traits.Feature, Traits.Features.CodeActionsGenerateType)]
        public async Task TestReferencingTypeParameters2()
        {
            await TestInRegularAndScriptAsync(
@"class M<T, R>
{
    public void Goo()
    {
        I<T, R> i = new [|C<int, string>|]();
    }
}

interface I<T, R>
{
}",
@"class M<T, R>
{
    public void Goo()
    {
        I<T, R> i = new C<int, string>();
    }

    private class C<T1, T2> : I<T, R>
    {
    }
}

interface I<T, R>
{
}",
index: 2);
        }

        [WorkItem(539972, "http://vstfdevdiv:8080/DevDiv2/DevDiv/_workitems/edit/539972")]
        [Fact, Trait(Traits.Feature, Traits.Features.CodeActionsGenerateType)]
        public async Task TestReferencingTypeParameters3()
        {
            await TestInRegularAndScriptAsync(
@"class C<T1, T2>
{
    public void Goo(T1 t1, T2 t2)
    {
        A a = new [|A|](t1, t2);
    }
}",
@"class C<T1, T2>
{
    public void Goo(T1 t1, T2 t2)
    {
        A a = new A(t1, t2);
    }
}

internal class A
{
    private object t1;
    private object t2;

    public A(object t1, object t2)
    {
        this.t1 = t1;
        this.t2 = t2;
    }
}",
index: 1);
        }

        [WorkItem(539972, "http://vstfdevdiv:8080/DevDiv2/DevDiv/_workitems/edit/539972")]
        [Fact, Trait(Traits.Feature, Traits.Features.CodeActionsGenerateType)]
        public async Task TestReferencingTypeParameters4()
        {
            await TestInRegularAndScriptAsync(
@"class C<T1, T2>
{
    public void Goo(T1 t1, T2 t2)
    {
        A a = new [|A|](t1, t2);
    }
}",
@"class C<T1, T2>
{
    public void Goo(T1 t1, T2 t2)
    {
        A a = new A(t1, t2);
    }

    private class A
    {
        private T1 t1;
        private T2 t2;

        public A(T1 t1, T2 t2)
        {
            this.t1 = t1;
            this.t2 = t2;
        }
    }
}",
index: 2);
        }

        [WorkItem(539992, "http://vstfdevdiv:8080/DevDiv2/DevDiv/_workitems/edit/539992")]
        [Fact, Trait(Traits.Feature, Traits.Features.CodeActionsGenerateType)]
        public async Task TestNotPassingEmptyIssueListToCtor()
        {
            await TestMissingInRegularAndScriptAsync(
@"using System.Linq;

class Program
{
    void Main()
    {
        Enumerable.[|T|] Enumerable . Select(Enumerable.Range(0, 9), i => char.Parse(i.ToString())) }
}");
        }

        [WorkItem(540644, "http://vstfdevdiv:8080/DevDiv2/DevDiv/_workitems/edit/540644")]
        [Fact, Trait(Traits.Feature, Traits.Features.CodeActionsGenerateType)]
        public async Task TestGenerateWithVoidArg()
        {
            await TestInRegularAndScriptAsync(
@"class Program
{
    void M()
    {
        C c = new [|C|](M());
    }
}",
@"class Program
{
    void M()
    {
        C c = new C(M());
    }
}

internal class C
{
    private object v;

    public C(object v)
    {
        this.v = v;
    }
}",
index: 1);
        }

        [WorkItem(540989, "http://vstfdevdiv:8080/DevDiv2/DevDiv/_workitems/edit/540989")]
        [Fact, Trait(Traits.Feature, Traits.Features.CodeActionsGenerateType)]
        public async Task TestMissingOnInaccessibleType()
        {
            await TestMissingInRegularAndScriptAsync(
@"class Outer
{
    class Inner
    {
    }
}

class A
{
    Outer.[|Inner|] inner;
}");
        }

        [WorkItem(540766, "http://vstfdevdiv:8080/DevDiv2/DevDiv/_workitems/edit/540766")]
        [Fact, Trait(Traits.Feature, Traits.Features.CodeActionsGenerateType)]
        public async Task TestMissingOnInvalidGlobalCode()
        {
            await TestMissingAsync(
@"[|a|] test ");
        }

        [WorkItem(539985, "http://vstfdevdiv:8080/DevDiv2/DevDiv/_workitems/edit/539985")]
        [Fact, Trait(Traits.Feature, Traits.Features.CodeActionsGenerateType)]
        public async Task TestDoNotInferTypeWithWrongArity()
        {
            await TestInRegularAndScriptAsync(
@"class C<T1>
{
    public void Test()
    {
        C c = new [|C|]();
    }
}",
@"class C<T1>
{
    public void Test()
    {
        C c = new C();
    }
}

internal class C
{
    public C()
    {
    }
}",
index: 1);
        }

        [Fact, Trait(Traits.Feature, Traits.Features.CodeActionsGenerateType)]
        public async Task TestMissingOnInvalidConstructorToExistingType()
        {
            await TestMissingInRegularAndScriptAsync(
@"class Program
{
    static void Main()
    {
        new [|Program|](1);
    }
}");
        }

        [WorkItem(541263, "http://vstfdevdiv:8080/DevDiv2/DevDiv/_workitems/edit/541263")]
        [Fact, Trait(Traits.Feature, Traits.Features.CodeActionsGenerateType)]
        public async Task TestAccessibilityConstraint()
        {
            await TestInRegularAndScriptAsync(
@"public static class MyExtension
{
    public static int ExtensionMethod(this String s, [|D|] d)
    {
        return 10;
    }
}",
@"public static class MyExtension
{
    public static int ExtensionMethod(this String s, D d)
    {
        return 10;
    }
}

public class D
{
}",
index: 1);
        }

        [Fact, Trait(Traits.Feature, Traits.Features.CodeActionsGenerateType)]
        public async Task TestBaseTypeAccessibilityConstraint()
        {
            await TestInRegularAndScriptAsync(
@"public class C : [|D|]
{
}",
@"public class C : D
{
}

public class D
{
}",
index: 1);
        }

        [Fact, Trait(Traits.Feature, Traits.Features.CodeActionsGenerateType)]
        public async Task TestBaseInterfaceAccessibilityConstraint1()
        {
            await TestInRegularAndScriptAsync(
@"public class C : X, [|IGoo|]
{
}",
@"public class C : X, IGoo
{
}

internal interface IGoo
{
}",
index: 1);
        }

        [Fact, Trait(Traits.Feature, Traits.Features.CodeActionsGenerateType)]
        public async Task TestAccessibilityConstraint2()
        {
            await TestInRegularAndScriptAsync(
@"public interface C : [|IBar|], IGoo
{
}",
@"public interface C : IBar, IGoo
{
}

public interface IBar
{
}",
index: 1);
        }

        [Fact, Trait(Traits.Feature, Traits.Features.CodeActionsGenerateType)]
        public async Task TestAccessibilityConstraint3()
        {
            await TestInRegularAndScriptAsync(
@"public interface C : IBar, [|IGoo|]
{
}",
@"public interface C : IBar, IGoo
{
}

public interface IGoo
{
}",
index: 1);
        }

        [Fact, Trait(Traits.Feature, Traits.Features.CodeActionsGenerateType)]
        public async Task TestDelegateReturnTypeAccessibilityConstraint()
        {
            await TestInRegularAndScriptAsync(
@"public delegate [|D|] Goo();",
@"public delegate D Goo();

public class D
{
}",
index: 1);
        }

        [Fact, Trait(Traits.Feature, Traits.Features.CodeActionsGenerateType)]
        public async Task TestDelegateParameterAccessibilityConstraint()
        {
            await TestInRegularAndScriptAsync(
@"public delegate D Goo([|S|] d);",
@"public delegate D Goo(S d);

public class S
{
}",
index: 1);
        }

        [Fact, Trait(Traits.Feature, Traits.Features.CodeActionsGenerateType)]
        public async Task TestMethodParameterAccessibilityConstraint()
        {
            await TestInRegularAndScriptAsync(
@"public class C
{
    public void Goo([|F|] f);
}",
@"public class C
{
    public void Goo(F f);
}

public class F
{
}",
index: 1);
        }

        [Fact, Trait(Traits.Feature, Traits.Features.CodeActionsGenerateType)]
        public async Task TestMethodReturnTypeAccessibilityConstraint()
        {
            await TestInRegularAndScriptAsync(
@"public class C
{
    public [|F|] Goo(Bar f);
}",
@"public class C
{
    public F Goo(Bar f);

    public class F
    {
    }
}",
index: 2);
        }

        [Fact, Trait(Traits.Feature, Traits.Features.CodeActionsGenerateType)]
        public async Task TestPropertyTypeAccessibilityConstraint()
        {
            await TestInRegularAndScriptAsync(
@"public class C
{
    public [|F|] Goo { get; }
}",
@"public class C
{
    public F Goo { get; }

    public class F
    {
    }
}",
index: 2);
        }

        [Fact, Trait(Traits.Feature, Traits.Features.CodeActionsGenerateType)]
        public async Task TestFieldEventTypeAccessibilityConstraint()
        {
            await TestInRegularAndScriptAsync(
@"public class C
{
    public event [|F|] E;
}",
@"public class C
{
    public event F E;

    public class F
    {
    }
}",
index: 2);
        }

        [Fact, Trait(Traits.Feature, Traits.Features.CodeActionsGenerateType)]
        public async Task TestEventTypeAccessibilityConstraint()
        {
            await TestInRegularAndScriptAsync(
@"public class C
{
    public event [|F|] E
    {
        add
        {
        }

        remove
        {
        }
    }
}",
@"public class C
{
    public event F E
    {
        add
        {
        }

        remove
        {
        }
    }
}

public class F
{
}",
index: 1);
        }

        [WorkItem(541654, "http://vstfdevdiv:8080/DevDiv2/DevDiv/_workitems/edit/541654")]
        [Fact, Trait(Traits.Feature, Traits.Features.CodeActionsGenerateType)]
        public async Task TestGenerateVarType()
        {
            await TestInRegularAndScriptAsync(
@"class C
{
    public static void Main()
    {
        [|@var|] v;
    }
}",
@"class C
{
    public static void Main()
    {
        @var v;
    }
}

internal class var
{
}",
index: 1);
        }

        [WorkItem(541641, "http://vstfdevdiv:8080/DevDiv2/DevDiv/_workitems/edit/541641")]
        [Fact, Trait(Traits.Feature, Traits.Features.CodeActionsGenerateType)]
        public async Task TestOnBadAttribute()
        {
            await TestInRegularAndScriptAsync(
@"[[|AttClass|]()]
class C
{
}

internal class AttClassAttribute
{
}",
@"using System;

[AttClass()]
class C
{
}

internal class AttClassAttribute : Attribute
{
}

internal class AttClassAttribute
{
}",
index: 1);
        }

        [WorkItem(542528, "http://vstfdevdiv:8080/DevDiv2/DevDiv/_workitems/edit/542528")]
        [Fact, Trait(Traits.Feature, Traits.Features.CodeActionsGenerateType)]
        public async Task TestGenerateStruct1()
        {
            await TestInRegularAndScriptAsync(
@"using System;

class A<T> where T : struct
{
}

class Program
{
    static void Main()
    {
        new A<[|S|]>();
    }
}",
@"using System;

class A<T> where T : struct
{
}

class Program
{
    static void Main()
    {
        new A<S>();
    }
}

internal struct S
{
}",
index: 1);
        }

        [WorkItem(542480, "http://vstfdevdiv:8080/DevDiv2/DevDiv/_workitems/edit/542480")]
        [Fact, Trait(Traits.Feature, Traits.Features.CodeActionsGenerateType)]
        public async Task TestCopyConstraints1()
        {
            await TestInRegularAndScriptAsync(
@"class A<T> where T : class
{
}

class Program
{
    static void Goo<T>() where T : class
    {
        A<T> a = new [|B<T>|]();
    }
}",
@"class A<T> where T : class
{
}

class Program
{
    static void Goo<T>() where T : class
    {
        A<T> a = new B<T>();
    }
}

internal class B<T> : A<T> where T : class
{
}",
index: 1);
        }

        [WorkItem(542528, "http://vstfdevdiv:8080/DevDiv2/DevDiv/_workitems/edit/542528")]
        [Fact, Trait(Traits.Feature, Traits.Features.CodeActionsGenerateType)]
        public async Task TestGenerateStruct2()
        {
            await TestInRegularAndScriptAsync(
@"using System;

class A<T> where T : struct
{
}

class Program
{
    static void Main()
    {
        new A<Program.[|S|]>();
    }
}",
@"using System;

class A<T> where T : struct
{
}

class Program
{
    static void Main()
    {
        new A<Program.S>();
    }

    private struct S
    {
    }
}");
        }

        [WorkItem(542528, "http://vstfdevdiv:8080/DevDiv2/DevDiv/_workitems/edit/542528")]
        [Fact, Trait(Traits.Feature, Traits.Features.CodeActionsGenerateType)]
        public async Task TestGenerateStruct3()
        {
            await TestInRegularAndScriptAsync(
@"using System;

class Program
{
    static void Main()
    {
        Goo<Program.[|S|]>();
    }

    static void Goo<T>() where T : struct
    {
    }
}",
@"using System;

class Program
{
    static void Main()
    {
        Goo<Program.S>();
    }

    static void Goo<T>() where T : struct
    {
    }

    private struct S
    {
    }
}");
        }

        [WorkItem(542761, "http://vstfdevdiv:8080/DevDiv2/DevDiv/_workitems/edit/542761")]
        [Fact, Trait(Traits.Feature, Traits.Features.CodeActionsGenerateType)]
        public async Task TestGenerateOpenType1()
        {
            await TestInRegularAndScriptAsync(
@"class Program
{
    static void Main()
    {
        var x = typeof([|C<,>|]);
    }
}",
@"class Program
{
    static void Main()
    {
        var x = typeof(C<,>);
    }
}

internal class C<T1, T2>
{
}",
index: 1);
        }

        [WorkItem(542766, "http://vstfdevdiv:8080/DevDiv2/DevDiv/_workitems/edit/542766")]
        [Fact, Trait(Traits.Feature, Traits.Features.CodeActionsGenerateType)]
        public async Task TestGenerateAttributeInGenericType()
        {
            await TestActionCountAsync(
@"using System;

class A<T>
{
    [[|C|]]
    void Goo()
    {
    }
}",
count: 3);
        }

        [WorkItem(543061, "http://vstfdevdiv:8080/DevDiv2/DevDiv/_workitems/edit/543061")]
        [Fact, Trait(Traits.Feature, Traits.Features.CodeActionsGenerateType)]
        public async Task TestNestedGenericAccessibility()
        {
            await TestInRegularAndScriptAsync(
@"using System.Collections.Generic;

public class C
{
    public void Goo(List<[|NewClass|]> x)
    {
    }
}",
@"using System.Collections.Generic;

public class C
{
    public void Goo(List<NewClass> x)
    {
    }
}

public class NewClass
{
}",
index: 1);
        }

        [WorkItem(543493, "http://vstfdevdiv:8080/DevDiv2/DevDiv/_workitems/edit/543493")]
        [Fact, Trait(Traits.Feature, Traits.Features.CodeActionsGenerateType)]
        public async Task MissingIfNotInTypeStatementOrExpressionContext()
        {
            await TestMissingInRegularAndScriptAsync(
@"class C
{
    void M()
    {
        a [|b|] c d }
}");
            await TestMissingInRegularAndScriptAsync(
@"class C
{
    void M()
    {
        a b [|c|] d }
}");
            await TestMissingInRegularAndScriptAsync(
@"class C
{
    void M()
    {
        a b c [|d|] }
}");
        }

        [WorkItem(542641, "http://vstfdevdiv:8080/DevDiv2/DevDiv/_workitems/edit/542641")]
        [Fact, Trait(Traits.Feature, Traits.Features.CodeActionsGenerateType)]
        public async Task TestAttributeSuffixOnAttributeSubclasses()
        {
            await TestInRegularAndScriptAsync(
@"using System.Runtime.CompilerServices;

class Program
{
    static void Main(string[] args)
    {
        CustomConstantAttribute a = new [|GooAttribute|]();
    }
}",
@"using System.Runtime.CompilerServices;

class Program
{
    static void Main(string[] args)
    {
        CustomConstantAttribute a = new GooAttribute();
    }
}

internal class GooAttribute : CustomConstantAttribute
{
}",
index: 1);
        }

        [WorkItem(543853, "http://vstfdevdiv:8080/DevDiv2/DevDiv/_workitems/edit/543853")]
        [Fact, Trait(Traits.Feature, Traits.Features.CodeActionsGenerateType)]
        public async Task TestDisplayStringForGlobalNamespace()
        {
            await TestSmartTagTextAsync(
@"class C : [|Goo|]",
string.Format(FeaturesResources.Generate_0_1_in_new_file, "class", "Goo", FeaturesResources.Global_Namespace));
        }

        [WorkItem(543853, "http://vstfdevdiv:8080/DevDiv2/DevDiv/_workitems/edit/543853")]
        [WpfFact, Trait(Traits.Feature, Traits.Features.CodeActionsGenerateType)]
        public async Task TestAddDocumentForGlobalNamespace()
        {
            await TestAddDocumentInRegularAndScriptAsync(
@"class C : [|Goo|]",
@"internal class Goo
{
}",
ImmutableArray<string>.Empty,
"Goo.cs");
        }

        [WorkItem(543886, "http://vstfdevdiv:8080/DevDiv2/DevDiv/_workitems/edit/543886")]
        [Fact, Trait(Traits.Feature, Traits.Features.CodeActionsGenerateType)]
        public async Task TestVerbatimAttribute()
        {
            await TestInRegularAndScriptAsync(
@"[[|@X|]]
class Class3
{
}",
@"using System;

[@X]
class Class3
{
}

internal class X : Attribute
{
}",
index: 1);
        }

        [WorkItem(531220, "http://vstfdevdiv:8080/DevDiv2/DevDiv/_workitems/edit/531220")]
        [Fact, Trait(Traits.Feature, Traits.Features.CodeActionsGenerateType)]
        public async Task CompareIncompleteMembersToEqual()
        {
            await TestInRegularAndScriptAsync(
@"class C
{
    X.X,X class X
    {
        X
    }

    X void X<X void X
    x, [|x|])",
@"class C
{
    X.X,X class X
    {
        X
    }

    X void X<X void X
    x, x)private class x
    {
    }
}
",
index: 2);
        }

        [WorkItem(544168, "http://vstfdevdiv:8080/DevDiv2/DevDiv/_workitems/edit/544168")]
        [Fact, Trait(Traits.Feature, Traits.Features.CodeActionsGenerateType)]
        public async Task TestNotOnAbstractClassCreation()
        {
            await TestMissingInRegularAndScriptAsync(
@"abstract class Goo
{
}

class SomeClass
{
    void goo()
    {
        var q = new [|Goo|]();
    }
}");
        }

        [WorkItem(545362, "http://vstfdevdiv:8080/DevDiv2/DevDiv/_workitems/edit/545362")]
        [Fact, Trait(Traits.Feature, Traits.Features.CodeActionsGenerateType)]
        public async Task TestGenerateInVenus1()
        {
            var code = @"
#line hidden
#line 1 ""Default.aspx""
class Program
{
    static void Main(string[] args)
    {
        [|Goo|] f;
#line hidden
#line 2 ""Default.aspx""
    }
}
";

            await TestExactActionSetOfferedAsync(code,
                new[]
                {
                    string.Format(FeaturesResources.Generate_0_1_in_new_file, "class", "Goo", FeaturesResources.Global_Namespace),
                    string.Format(FeaturesResources.Generate_nested_0_1, "class", "Goo", "Program"),
                    FeaturesResources.Generate_new_type
                });

            await TestInRegularAndScriptAsync(code,
@"
#line hidden
#line 1 ""Default.aspx""
class Program
{
    static void Main(string[] args)
    {
        [|Goo|] f;
#line hidden
#line 2 ""Default.aspx""
    }

    private class Goo
    {
    }
}
", index: 1);
        }

        [WorkItem(869506, "http://vstfdevdiv:8080/DevDiv2/DevDiv/_workitems/edit/869506")]
        [Fact, Trait(Traits.Feature, Traits.Features.CodeActionsGenerateType)]
        public async Task TestGenerateTypeOutsideCurrentProject()
        {
            var code = @"<Workspace>
                    <Project Language=""C#"" AssemblyName=""Assembly1"" CommonReferences=""true"">
                        <ProjectReference>Assembly2</ProjectReference>
                        <Document FilePath=""Test1.cs"">
class Program
{
    static void Main(string[] args)
    {
        [|A.B.C$$|].D f;
    }
}

namespace A
{

}
                        </Document>
                    </Project>
                    <Project Language=""C#"" AssemblyName=""Assembly2"" CommonReferences=""true"">
                        <Document FilePath=""Test2.cs"">
namespace A
{
    public class B
    {
    }
}
</Document>
                    </Project>
                </Workspace>";

            var expected = @"
namespace A
{
    public class B
    {
        public class C
        {
        }
    }
}
";

            await TestInRegularAndScriptAsync(code, expected);
        }

        [WorkItem(932602, "http://vstfdevdiv:8080/DevDiv2/DevDiv/_workitems/edit/932602")]
        [WpfFact, Trait(Traits.Feature, Traits.Features.CodeActionsGenerateType)]
        public async Task TestGenerateTypeInFolderNotDefaultNamespace_0()
        {
            var code = @"<Workspace>
                    <Project Language=""C#"" AssemblyName=""Assembly1"" CommonReferences=""true"" DefaultNamespace = ""Namespace1.Namespace2"">
                        <Document FilePath=""Test1.cs"">
namespace Namespace1.Namespace2
{
    public class ClassA : [|$$ClassB|]
    {
    }
}
                        </Document>
                    </Project>
                </Workspace>";

            var expected = @"namespace Namespace1.Namespace2
{
    public class ClassB
    {
    }
}";

            await TestAddDocumentInRegularAndScriptAsync(code,
                expected,
                expectedContainers: ImmutableArray<string>.Empty,
                expectedDocumentName: "ClassB.cs");
        }

        [WorkItem(932602, "http://vstfdevdiv:8080/DevDiv2/DevDiv/_workitems/edit/932602")]
        [WpfFact, Trait(Traits.Feature, Traits.Features.CodeActionsGenerateType)]
        public async Task TestGenerateTypeInFolderNotDefaultNamespace_1()
        {
            var code = @"<Workspace>
                    <Project Language=""C#"" AssemblyName=""Assembly1"" CommonReferences=""true"" DefaultNamespace = ""Namespace1.Namespace2"" >
                        <Document FilePath=""Test1.cs"" Folders=""Namespace1\Namespace2"">
namespace Namespace1.Namespace2.Namespace3
{
    public class ClassA : [|$$ClassB|]
    {
    }
}
                        </Document>
                    </Project>
                </Workspace>";

            var expected = @"namespace Namespace1.Namespace2.Namespace3
{
    public class ClassB
    {
    }
}";

            await TestAddDocumentInRegularAndScriptAsync(code,
                expected,
                expectedContainers: ImmutableArray.Create("Namespace1", "Namespace2"),
                expectedDocumentName: "ClassB.cs");
        }

        [WorkItem(612700, "http://vstfdevdiv:8080/DevDiv2/DevDiv/_workitems/edit/612700")]
        [Fact, Trait(Traits.Feature, Traits.Features.CodeActionsGenerateType)]
        public async Task TestGenerateTypeWithNoBraces()
        {
            var code = @"class Test : [|Base|]";

            var expected = @"class Test : Base
internal class Base
{
}";

            await TestInRegularAndScriptAsync(code, expected, index: 1);
        }

        [WorkItem(940003, "http://vstfdevdiv:8080/DevDiv2/DevDiv/_workitems/edit/940003")]
        [Fact, Trait(Traits.Feature, Traits.Features.CodeActionsGenerateType)]
        public async Task TestWithProperties1()
        {
            var code = @"using System;

class Program
{
    static void Main(string[] args)
    {
        var c = new [|Customer|](x: 1, y: ""Hello"") {Name = ""John"", Age = DateTime.Today};
    }
}";

            var expected = @"using System;

class Program
{
    static void Main(string[] args)
    {
        var c = new Customer(x: 1, y: ""Hello"") {Name = ""John"", Age = DateTime.Today};
    }
}

internal class Customer
{
    private int x;
    private string y;

    public Customer(int x, string y)
    {
        this.x = x;
        this.y = y;
    }

    public string Name { get; set; }
    public DateTime Age { get; set; }
}";

            await TestInRegularAndScriptAsync(code, expected, index: 1);
        }

        [WorkItem(940003, "http://vstfdevdiv:8080/DevDiv2/DevDiv/_workitems/edit/940003")]
        [Fact, Trait(Traits.Feature, Traits.Features.CodeActionsGenerateType)]
        public async Task TestWithProperties2()
        {
            var code = @"using System;

class Program
{
    static void Main(string[] args)
    {
        var c = new [|Customer|](x: 1, y: ""Hello"") {Name = null, Age = DateTime.Today};
    }
}";

            var expected = @"using System;

class Program
{
    static void Main(string[] args)
    {
        var c = new Customer(x: 1, y: ""Hello"") {Name = null, Age = DateTime.Today};
    }
}

internal class Customer
{
    private int x;
    private string y;

    public Customer(int x, string y)
    {
        this.x = x;
        this.y = y;
    }

    public object Name { get; set; }
    public DateTime Age { get; set; }
}";

            await TestInRegularAndScriptAsync(code, expected, index: 1);
        }

        [WorkItem(940003, "http://vstfdevdiv:8080/DevDiv2/DevDiv/_workitems/edit/940003")]
        [Fact, Trait(Traits.Feature, Traits.Features.CodeActionsGenerateType)]
        public async Task TestWithProperties3()
        {
            var code = @"using System;

class Program
{
    static void Main(string[] args)
    {
        var c = new [|Customer|](x: 1, y: ""Hello"") {Name = Goo, Age = DateTime.Today};
    }
}";

            var expected = @"using System;

class Program
{
    static void Main(string[] args)
    {
        var c = new Customer(x: 1, y: ""Hello"") {Name = Goo, Age = DateTime.Today};
    }
}

internal class Customer
{
    private int x;
    private string y;

    public Customer(int x, string y)
    {
        this.x = x;
        this.y = y;
    }

    public object Name { get; set; }
    public DateTime Age { get; set; }
}";

            await TestInRegularAndScriptAsync(code, expected, index: 1);
        }

        [WorkItem(1082031, "http://vstfdevdiv:8080/DevDiv2/DevDiv/_workitems/edit/1082031")]
        [Fact, Trait(Traits.Feature, Traits.Features.CodeActionsGenerateType)]
        public async Task TestWithProperties4()
        {
            var code = @"using System;

class Program
{
    static void Main(string[] args)
    {
        var c = new [|Customer|] {Name = ""John"", Age = DateTime.Today};
    }
}";

            var expected = @"using System;

class Program
{
    static void Main(string[] args)
    {
        var c = new Customer {Name = ""John"", Age = DateTime.Today};
    }
}

internal class Customer
{
    public string Name { get; set; }
    public DateTime Age { get; set; }
}";

            await TestInRegularAndScriptAsync(code, expected, index: 1);
        }

        [WorkItem(1032176, "http://vstfdevdiv:8080/DevDiv2/DevDiv/_workitems/edit/1032176"), WorkItem(1073099, "http://vstfdevdiv:8080/DevDiv2/DevDiv/_workitems/edit/1073099")]
        [Fact, Trait(Traits.Feature, Traits.Features.CodeActionsGenerateType)]
        public async Task TestWithNameOf()
        {
            var code = @"class C
{
    void M()
    {
        var x = nameof([|Z|]);
    }
}
";

            var expected = @"class C
{
    void M()
    {
        var x = nameof(Z);
    }
}

internal class Z
{
}";

            await TestInRegularAndScriptAsync(code, expected, index: 1);
        }

        [WorkItem(1032176, "http://vstfdevdiv:8080/DevDiv2/DevDiv/_workitems/edit/1032176"), WorkItem(1073099, "http://vstfdevdiv:8080/DevDiv2/DevDiv/_workitems/edit/1073099")]
        [Fact, Trait(Traits.Feature, Traits.Features.CodeActionsGenerateType)]
        public async Task TestWithNameOf2()
        {
            var code = @"class C
{
    void M()
    {
        var x = nameof([|C.Test|]);
    }
}";

            var expected = @"class C
{
    void M()
    {
        var x = nameof(C.Test);
    }

    private class Test
    {
    }
}";

            await TestInRegularAndScriptAsync(code, expected);
        }

        [Fact, Trait(Traits.Feature, Traits.Features.CodeActionsGenerateType)]
        public async Task TestWithUsingStatic()
        {
            await TestInRegularAndScriptAsync(
@"using static [|Sample|];",
@"using static Sample;

internal class Sample
{
}",
index: 1);
        }

        [Fact, Trait(Traits.Feature, Traits.Features.CodeActionsGenerateType)]
        public async Task TestWithUsingStatic2()
        {
            await TestMissingInRegularAndScriptAsync(
@"using [|Sample|];");
        }

        [WorkItem(1107929, "http://vstfdevdiv:8080/DevDiv2/DevDiv/_workitems/edit/1107929")]
        [Fact, Trait(Traits.Feature, Traits.Features.CodeActionsGenerateType)]
        public async Task TestAccessibilityForPublicFields()
        {
            await TestInRegularAndScriptAsync(
@"class A
{
    public B b = new [|B|]();
}",
@"public class B
{
    public B()
    {
    }
}");
        }

        [WorkItem(1107929, "http://vstfdevdiv:8080/DevDiv2/DevDiv/_workitems/edit/1107929")]
        [Fact, Trait(Traits.Feature, Traits.Features.CodeActionsGenerateType)]
        public async Task TestAccessibilityForPublicFields2()
        {
            await TestInRegularAndScriptAsync(
@"class A
{
    public B b = new [|B|]();
}",
@"class A
{
    public B b = new B();
}

public class B
{
    public B()
    {
    }
}",
index: 1);
        }

        [WorkItem(1107929, "http://vstfdevdiv:8080/DevDiv2/DevDiv/_workitems/edit/1107929")]
        [Fact, Trait(Traits.Feature, Traits.Features.CodeActionsGenerateType)]
        public async Task TestAccessibilityForPublicFields3()
        {
            await TestInRegularAndScriptAsync(
@"class A
{
    public B b = new [|B|]();
}",
@"class A
{
    public B b = new B();

    public class B
    {
        public B()
        {
        }
    }
}",
index: 2);
        }

        [WorkItem(1107929, "http://vstfdevdiv:8080/DevDiv2/DevDiv/_workitems/edit/1107929")]
        [Fact, Trait(Traits.Feature, Traits.Features.CodeActionsGenerateType)]
        public async Task TestAccessibilityForPublicFields4()
        {
            await TestInRegularAndScriptAsync(
@"class A
{
    public B<int> b = new [|B|]<int>();
}",
@"public class B<T>
{
    public B()
    {
    }
}");
        }

        [WorkItem(1107929, "http://vstfdevdiv:8080/DevDiv2/DevDiv/_workitems/edit/1107929")]
        [Fact, Trait(Traits.Feature, Traits.Features.CodeActionsGenerateType)]
        public async Task TestAccessibilityForPublicFields5()
        {
            await TestInRegularAndScriptAsync(
@"class A
{
    public B<int> b = new [|B|]<int>();
}",
@"class A
{
    public B<int> b = new B<int>();
}

public class B<T>
{
    public B()
    {
    }
}",
index: 1);
        }

        [WorkItem(1107929, "http://vstfdevdiv:8080/DevDiv2/DevDiv/_workitems/edit/1107929")]
        [Fact, Trait(Traits.Feature, Traits.Features.CodeActionsGenerateType)]
        public async Task TestAccessibilityForPublicFields6()
        {
            await TestInRegularAndScriptAsync(
@"class A
{
    public B<int> b = new [|B|]<int>();
}",
@"class A
{
    public B<int> b = new B<int>();

    public class B<T>
    {
        public B()
        {
        }
    }
}",
index: 2);
        }

        [WorkItem(17361, "https://github.com/dotnet/roslyn/issues/17361")]
        [WpfFact, Trait(Traits.Feature, Traits.Features.CodeActionsGenerateType)]
        public async Task TestPreserveFileBanner1()
        {
            await TestAddDocumentInRegularAndScriptAsync(
@"// I am a banner

class Program
{
    void Main ( )
    {
        [|Goo|] f ;
    }
} ",
@"// I am a banner

internal class Goo
{
}",
expectedContainers: ImmutableArray<string>.Empty,
expectedDocumentName: "Goo.cs");
        }

        [WorkItem(17361, "https://github.com/dotnet/roslyn/issues/17361")]
        [WpfFact, Trait(Traits.Feature, Traits.Features.CodeActionsGenerateType)]
        public async Task TestPreserveFileBanner2()
        {
            await TestAddDocumentInRegularAndScriptAsync(
@"/// I am a doc comment
class Program
{
    void Main ( )
    {
        [|Goo|] f ;
    }
} ",
@"internal class Goo
{
}",
expectedContainers: ImmutableArray<string>.Empty,
expectedDocumentName: "Goo.cs");
        }

        [WorkItem(17361, "https://github.com/dotnet/roslyn/issues/17361")]
        [WpfFact, Trait(Traits.Feature, Traits.Features.CodeActionsGenerateType)]
        public async Task TestPreserveFileBanner3()
        {
            await TestAddDocumentInRegularAndScriptAsync(
    @"// I am a banner
using System;

class Program
{
    void Main (StackOverflowException e)
    {
        var f = new [|Goo|](e);
    }
}",
    @"// I am a banner
using System;

internal class Goo
{
    private StackOverflowException e;

    public Goo(StackOverflowException e)
    {
        this.e = e;
    }
}",
    expectedContainers: ImmutableArray<string>.Empty,
    expectedDocumentName: "Goo.cs");
        }

        [WorkItem(22293, "https://github.com/dotnet/roslyn/issues/22293")]
        [Theory, Trait(Traits.Feature, Traits.Features.CodeActionsGenerateType)]
        [InlineData("void")]
        [InlineData("int")]
        public async Task TestMethodGroupWithMissingSystemActionAndFunc(string returnType)
        {
            await TestInRegularAndScriptAsync(
    $@"
<Workspace>
    <Project Language=""C#"" CommonReferences=""false"">
        <Document><![CDATA[
class C
{{
    void M()
    {{
        new [|Class|](Method);
    }}

    {returnType} Method()
    {{
    }}
}}
]]>
        </Document>
    </Project>
</Workspace>",
    $@"
class C
{{
    void M()
    {{
        new Class(Method);
    }}

    {returnType} Method()
    {{
    }}
}}

internal class Class
{{
    private System.Object method;

    public Class(System.Object method)
    {{
        this.method = method;
    }}
}}",
    index: 1);
        }
    }

    public partial class GenerateTypeWithUnboundAnalyzerTests : AbstractCSharpDiagnosticProviderBasedUserDiagnosticTest
    {
        internal override (DiagnosticAnalyzer, CodeFixProvider) CreateDiagnosticProviderAndFixer(Workspace workspace)
            => (new CSharpUnboundIdentifiersDiagnosticAnalyzer(), new GenerateTypeCodeFixProvider());

        protected override ImmutableArray<CodeAction> MassageActions(ImmutableArray<CodeAction> codeActions)
            => FlattenActions(codeActions);

        [Fact, Trait(Traits.Feature, Traits.Features.CodeActionsGenerateType)]
        [WorkItem(13211, "https://github.com/dotnet/roslyn/issues/13211")]
        public async Task TestGenerateOffOfIncompleteMember()
        {
            await TestInRegularAndScriptAsync(
@"class Class
{
    public [|Goo|]
}",
@"class Class
{
    public Goo
}

internal class Goo
{
}",
index: 1);
        }
    }
}<|MERGE_RESOLUTION|>--- conflicted
+++ resolved
@@ -1669,40 +1669,7 @@
         }
 
         [Fact, Trait(Traits.Feature, Traits.Features.CodeActionsGenerateType)]
-<<<<<<< HEAD
         public async Task GenerateWithOutParameters6_CSharp7()
-=======
-        public async Task GenerateWithOutParameters6CSharp7()
-        {
-            await TestAsync(
-@"class Class<X>
-{
-    void M(X d)
-    {
-        new [|T|](out d);
-    }
-}",
-@"class Class<X>
-{
-    void M(X d)
-    {
-        new T(out d);
-    }
-
-    private class T
-    {
-        public T(out X d)
-        {
-            d = default(X);
-        }
-    }
-}",
-index: 2, parseOptions: new CSharpParseOptions(LanguageVersion.CSharp7));
-        }
-
-        [Fact, Trait(Traits.Feature, Traits.Features.CodeActionsGenerateType)]
-        public async Task GenerateWithOutParameters6()
->>>>>>> 83d18908
         {
             await TestInRegularAndScriptAsync(
 @"class Class<X>
