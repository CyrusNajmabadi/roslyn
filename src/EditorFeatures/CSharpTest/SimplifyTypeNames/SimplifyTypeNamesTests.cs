﻿// Copyright (c) Microsoft.  All Rights Reserved.  Licensed under the Apache License, Version 2.0.  See License.txt in the project root for license information.

using System;
using System.Collections.Generic;
using System.Threading.Tasks;
using Microsoft.CodeAnalysis.CodeFixes;
using Microsoft.CodeAnalysis.CodeStyle;
using Microsoft.CodeAnalysis.CSharp;
using Microsoft.CodeAnalysis.CSharp.CodeStyle;
using Microsoft.CodeAnalysis.CSharp.Diagnostics.SimplifyTypeNames;
using Microsoft.CodeAnalysis.CSharp.SimplifyTypeNames;
using Microsoft.CodeAnalysis.Diagnostics;
using Microsoft.CodeAnalysis.Editor.CSharp.UnitTests.Diagnostics;
using Microsoft.CodeAnalysis.Options;
using Microsoft.CodeAnalysis.Test.Utilities;
using Roslyn.Test.Utilities;
using Xunit;

namespace Microsoft.CodeAnalysis.Editor.CSharp.UnitTests.SimplifyTypeNames
{
    public partial class SimplifyTypeNamesTests : AbstractCSharpDiagnosticProviderBasedUserDiagnosticTest
    {
        internal override (DiagnosticAnalyzer, CodeFixProvider) CreateDiagnosticProviderAndFixer(Workspace workspace)
            => (new CSharpSimplifyTypeNamesDiagnosticAnalyzer(), new SimplifyTypeNamesCodeFixProvider());

        [Fact, Trait(Traits.Feature, Traits.Features.CodeActionsSimplifyTypeNames)]
        public async Task SimplifyGenericName()
        {
            await TestInRegularAndScriptAsync(
@"using System;

class C
{
    static T Goo<T>(T x, T y)
    {
        return default(T);
    }

    static void M()
    {
        var c = [|Goo<int>|](1, 1);
    }
}",
@"using System;

class C
{
    static T Goo<T>(T x, T y)
    {
        return default(T);
    }

    static void M()
    {
        var c = Goo(1, 1);
    }
}");
        }

        [Fact, Trait(Traits.Feature, Traits.Features.CodeActionsSimplifyTypeNames)]
        public async Task UseAlias0()
        {
            await TestWithPredefinedTypeOptionsAsync(
@"using Goo = System;

namespace Root
{
    class A
    {
    }

    class B
    {
        public [|Goo::Int32|] a;
    }
}",
@"using Goo = System;

namespace Root
{
    class A
    {
    }

    class B
    {
        public int a;
    }
}");
        }

        [Fact, Trait(Traits.Feature, Traits.Features.CodeActionsSimplifyTypeNames)]
        public async Task UseAlias00()
        {
            await TestInRegularAndScriptAsync(
@"namespace Root
{
    using MyType = System.IO.File;

    class A
    {
        [|System.IO.File|] c;
    }
}",
@"namespace Root
{
    using MyType = System.IO.File;

    class A
    {
        MyType c;
    }
}");
        }

        [Fact, Trait(Traits.Feature, Traits.Features.CodeActionsSimplifyTypeNames)]
        public async Task UseAlias()
        {
            var source =
@"using MyType = System.Exception;

class A
{
    [|System.Exception|] c;
}";

            await TestInRegularAndScriptAsync(source,
@"using MyType = System.Exception;

class A
{
    MyType c;
}");

            await TestActionCountAsync(source, 1);
            await TestSpansAsync(
@"using MyType = System.Exception;

class A
{
    [|System.Exception|] c;
}");
        }

        [Fact, Trait(Traits.Feature, Traits.Features.CodeActionsSimplifyTypeNames)]
        public async Task UseAlias1()
        {
            await TestInRegularAndScriptAsync(
@"namespace Root
{
    using MyType = System.Exception;

    class A
    {
        [|System.Exception|] c;
    }
}",
@"namespace Root
{
    using MyType = System.Exception;

    class A
    {
        MyType c;
    }
}");
        }

        [Fact, Trait(Traits.Feature, Traits.Features.CodeActionsSimplifyTypeNames)]
        public async Task UseAlias2()
        {
            await TestInRegularAndScriptAsync(
@"using MyType = System.Exception;

namespace Root
{
    class A
    {
        [|System.Exception|] c;
    }
}",
@"using MyType = System.Exception;

namespace Root
{
    class A
    {
        MyType c;
    }
}");
        }

        [Fact, Trait(Traits.Feature, Traits.Features.CodeActionsSimplifyTypeNames)]
        public async Task UseAlias3()
        {
            await TestInRegularAndScriptAsync(
@"using MyType = System.Exception;

namespace Root
{
    namespace Nested
    {
        class A
        {
            [|System.Exception|] c;
        }
    }
}",
@"using MyType = System.Exception;

namespace Root
{
    namespace Nested
    {
        class A
        {
            MyType c;
        }
    }
}");
        }

        [Fact, Trait(Traits.Feature, Traits.Features.CodeActionsSimplifyTypeNames)]
        public async Task UseAlias4()
        {
            await TestInRegularAndScriptAsync(
@"using MyType = System.Exception;

class A
{
    [|System.Exception|] c;
}",
@"using MyType = System.Exception;

class A
{
    MyType c;
}");
        }

        [Fact, Trait(Traits.Feature, Traits.Features.CodeActionsSimplifyTypeNames)]
        public async Task UseAlias5()
        {
            await TestInRegularAndScriptAsync(
@"namespace Root
{
    using MyType = System.Exception;

    class A
    {
        [|System.Exception|] c;
    }
}",
@"namespace Root
{
    using MyType = System.Exception;

    class A
    {
        MyType c;
    }
}");
        }

        [Fact, Trait(Traits.Feature, Traits.Features.CodeActionsSimplifyTypeNames)]
        public async Task UseAlias6()
        {
            await TestInRegularAndScriptAsync(
@"using MyType = System.Exception;

namespace Root
{
    class A
    {
        [|System.Exception|] c;
    }
}",
@"using MyType = System.Exception;

namespace Root
{
    class A
    {
        MyType c;
    }
}");
        }

        [Fact, Trait(Traits.Feature, Traits.Features.CodeActionsSimplifyTypeNames)]
        public async Task UseAlias7()
        {
            await TestInRegularAndScriptAsync(
@"using MyType = System.Exception;

namespace Root
{
    namespace Nested
    {
        class A
        {
            [|System.Exception|] c;
        }
    }
}",
@"using MyType = System.Exception;

namespace Root
{
    namespace Nested
    {
        class A
        {
            MyType c;
        }
    }
}");
        }

        [Fact, Trait(Traits.Feature, Traits.Features.CodeActionsSimplifyTypeNames)]
        public async Task UseAlias8()
        {
            await TestInRegularAndScriptAsync(
@"using Goo = System.Int32;

namespace Root
{
    namespace Nested
    {
        class A
        {
            var c = [|System.Int32|].MaxValue;
        }
    }
}",
@"using Goo = System.Int32;

namespace Root
{
    namespace Nested
    {
        class A
        {
            var c = Goo.MaxValue;
        }
    }
}");
        }

        [WorkItem(21449, "https://github.com/dotnet/roslyn/issues/21449")]
        [Fact, Trait(Traits.Feature, Traits.Features.CodeActionsSimplifyTypeNames)]
        public async Task DoNotChangeToAliasInNameOfIfItChangesNameOfName()
        {
            await TestInRegularAndScript1Async(
@"using System;
using Foo = SimplifyInsideNameof.Program;

namespace SimplifyInsideNameof
{
  class Program
  {
    static void Main(string[] args)
    {
      Console.WriteLine(nameof([|SimplifyInsideNameof.Program|]));
    }
  }
}",
@"using System;
using Foo = SimplifyInsideNameof.Program;

namespace SimplifyInsideNameof
{
  class Program
  {
    static void Main(string[] args)
    {
      Console.WriteLine(nameof(Program));
    }
  }
}");
        }

        [WorkItem(21449, "https://github.com/dotnet/roslyn/issues/21449")]
        [Fact, Trait(Traits.Feature, Traits.Features.CodeActionsSimplifyTypeNames)]
        public async Task DoChangeToAliasInNameOfIfItDoesNotAffectName1()
        {
            await TestInRegularAndScriptAsync(
@"using System;
using Goo = SimplifyInsideNameof.Program;

namespace SimplifyInsideNameof
{
  class Program
  {
    static void Main(string[] args)
    {
      Console.WriteLine(nameof([|SimplifyInsideNameof.Program|].Main));
    }
  }
}",

@"using System;
using Goo = SimplifyInsideNameof.Program;

namespace SimplifyInsideNameof
{
  class Program
  {
    static void Main(string[] args)
    {
      Console.WriteLine(nameof(Goo.Main));
    }
  }
}");
        }

        [WorkItem(21449, "https://github.com/dotnet/roslyn/issues/21449")]
        [Fact, Trait(Traits.Feature, Traits.Features.CodeActionsSimplifyTypeNames)]
        public async Task DoChangeToAliasInNameOfIfItDoesNotAffectName2()
        {
            await TestInRegularAndScriptAsync(
@"using System;
using Goo = N.Goo;

namespace N {
    class Goo { }
}

namespace SimplifyInsideNameof
{
  class Program
  {
    static void Main(string[] args)
    {
      Console.WriteLine(nameof([|N.Goo|]));
    }
  }
}",
@"using System;
using Goo = N.Goo;

namespace N {
    class Goo { }
}

namespace SimplifyInsideNameof
{
  class Program
  {
    static void Main(string[] args)
    {
      Console.WriteLine(nameof(Goo));
    }
  }
}");
        }

        [Fact, Trait(Traits.Feature, Traits.Features.CodeActionsSimplifyTypeNames)]
        public async Task TwoAliases()
        {
            await TestInRegularAndScriptAsync(
@"using MyType1 = System.Exception;

namespace Root
{
    using MyType2 = Exception;

    class A
    {
        [|System.Exception|] c;
    }
}",
@"using MyType1 = System.Exception;

namespace Root
{
    using MyType2 = Exception;

    class A
    {
        MyType1 c;
    }
}");
        }

        [Fact, Trait(Traits.Feature, Traits.Features.CodeActionsSimplifyTypeNames)]
        public async Task TwoAliases2()
        {
            await TestInRegularAndScriptAsync(
@"using MyType1 = System.Exception;

namespace Root
{
    using MyType2 = [|System.Exception|];

    class A
    {
        System.Exception c;
    }
}",
@"using MyType1 = System.Exception;

namespace Root
{
    using MyType2 = MyType1;

    class A
    {
        System.Exception c;
    }
}");
        }

        [Fact, Trait(Traits.Feature, Traits.Features.CodeActionsSimplifyTypeNames)]
        public async Task TwoAliasesConflict()
        {
            await TestMissingInRegularAndScriptAsync(
@"using MyType = System.Exception;

namespace Root
{
    using MyType = Exception;

    class A
    {
        [|System.Exception|] c;
    }
}");
        }

        [Fact, Trait(Traits.Feature, Traits.Features.CodeActionsSimplifyTypeNames)]
        public async Task TwoAliasesConflict2()
        {
            await TestInRegularAndScriptAsync(
@"using MyType = System.Exception;

namespace Root
{
    using MyType = [|System.Exception|];

    class A
    {
        System.Exception c;
    }
}",
@"using MyType = System.Exception;

namespace Root
{
    using MyType = MyType;

    class A
    {
        System.Exception c;
    }
}");
        }

        [Fact, Trait(Traits.Feature, Traits.Features.CodeActionsSimplifyTypeNames)]
        public async Task AliasInSiblingNamespace()
        {
            var content =
@"[|namespace Root 
{
    namespace Sibling
    {
        using MyType = System.Exception;
    }

    class A 
    {
        System.Exception c;
    }
}|]";
            await TestMissingInRegularAndScriptAsync(content);
        }

        [Fact, Trait(Traits.Feature, Traits.Features.CodeActionsSimplifyTypeNames)]
        public async Task KeywordInt32()
        {
            var source =
@"class A
{
    [|System.Int32|] i;
}";
            var featureOptions = PreferIntrinsicTypeEverywhere;
            await TestInRegularAndScriptAsync(source,
@"class A
{
    int i;
}", options: featureOptions);
            await TestActionCountAsync(
                source, count: 1, parameters: new TestParameters(options: featureOptions));
            await TestSpansAsync(
@"class A
{
    [|System.Int32|] i;
}", parameters: new TestParameters(options: featureOptions));
        }

        [Fact, Trait(Traits.Feature, Traits.Features.CodeActionsSimplifyTypeNames)]
        public async Task Keywords()
        {
            var builtInTypeMap = new Dictionary<string, string>()
            {
                { "System.Boolean", "bool" },
                { "System.SByte", "sbyte" },
                { "System.Byte", "byte" },
                { "System.Decimal", "decimal" },
                { "System.Single", "float" },
                { "System.Double", "double" },
                { "System.Int16", "short" },
                { "System.Int32", "int" },
                { "System.Int64", "long" },
                { "System.Char", "char" },
                { "System.String", "string" },
                { "System.UInt16", "ushort" },
                { "System.UInt32", "uint" },
                { "System.UInt64", "ulong" }
            };

            var content =
@"class A
{
    [|[||]|] i;
}
";

            foreach (var pair in builtInTypeMap)
            {
                var position = content.IndexOf(@"[||]", StringComparison.Ordinal);
                var newContent = content.Replace(@"[||]", pair.Key);
                var expected = content.Replace(@"[||]", pair.Value);
                await TestWithPredefinedTypeOptionsAsync(newContent, expected);
            }
        }

        [Fact, Trait(Traits.Feature, Traits.Features.CodeActionsSimplifyTypeNames)]
        public async Task SimplifyTypeName()
        {
            var content =
@"namespace Root 
{
    class A 
    {
        [|System.Exception|] c;
    }
}";
            await TestMissingInRegularAndScriptAsync(content);
        }

        [Fact, Trait(Traits.Feature, Traits.Features.CodeActionsSimplifyTypeNames)]
        public async Task SimplifyTypeName1()
        {
            var source =
@"using System;

namespace Root
{
    class A
    {
        [|System.Exception|] c;
    }
}";

            await TestInRegularAndScriptAsync(source,
@"using System;

namespace Root
{
    class A
    {
        Exception c;
    }
}");
            await TestActionCountAsync(source, 1);
            await TestSpansAsync(
@"using System;

namespace Root
{
    class A
    {
        [|System|].Exception c;
    }
}");
        }

        [Fact, Trait(Traits.Feature, Traits.Features.CodeActionsSimplifyTypeNames)]
        public async Task SimplifyTypeName2()
        {
            await TestInRegularAndScriptAsync(
@"namespace System
{
    class A
    {
        [|System.Exception|] c;
    }
}",
@"namespace System
{
    class A
    {
        Exception c;
    }
}");
        }

        [Fact, Trait(Traits.Feature, Traits.Features.CodeActionsSimplifyTypeNames)]
        public async Task SimplifyTypeName3()
        {
            await TestInRegularAndScriptAsync(
@"namespace N1
{
    public class A1
    {
    }

    namespace N2
    {
        public class A2
        {
            [|N1.A1|] a;
        }
    }
}",
@"namespace N1
{
    public class A1
    {
    }

    namespace N2
    {
        public class A2
        {
            A1 a;
        }
    }
}");
        }

        [Fact, Trait(Traits.Feature, Traits.Features.CodeActionsSimplifyTypeNames)]
        public async Task SimplifyTypeName4()
        {
            // this is failing since we can't speculatively bind namespace yet
            await TestInRegularAndScriptAsync(
@"namespace N1
{
    namespace N2
    {
        public class A1
        {
        }
    }

    public class A2
    {
        [|N1.N2.A1|] a;
    }
}",
@"namespace N1
{
    namespace N2
    {
        public class A1
        {
        }
    }

    public class A2
    {
        N2.A1 a;
    }
}");
        }

        [Fact, Trait(Traits.Feature, Traits.Features.CodeActionsSimplifyTypeNames)]
        public async Task SimplifyTypeName5()
        {
            await TestInRegularAndScriptAsync(
@"namespace N1
{
    class NC1
    {
        public class A1
        {
        }
    }

    public class A2
    {
        [|N1.NC1.A1|] a;
    }
}",
@"namespace N1
{
    class NC1
    {
        public class A1
        {
        }
    }

    public class A2
    {
        NC1.A1 a;
    }
}");
        }

        [Fact, Trait(Traits.Feature, Traits.Features.CodeActionsSimplifyTypeNames)]
        public async Task SimplifyTypeName6()
        {
            var content =
@"namespace N1
{
    public class A1 { }

    namespace N2
    {
        public class A1 { }

        public class A2
        {
            [|N1.A1|] a;
        }
    }
}
";
            await TestMissingInRegularAndScriptAsync(content);
        }

        [Fact, Trait(Traits.Feature, Traits.Features.CodeActionsSimplifyTypeNames)]
        public async Task SimplifyTypeName7()
        {
            var source =
@"namespace N1
{
    namespace N2
    {
        public class A2
        {
            public class A1 { }

            [|N1.N2|].A2.A1 a;
        }
    }
}";

            await TestInRegularAndScriptAsync(source,
@"namespace N1
{
    namespace N2
    {
        public class A2
        {
            public class A1 { }

            A1 a;
        }
    }
}");

            await TestActionCountAsync(source, 1);
        }

        [Fact, Trait(Traits.Feature, Traits.Features.CodeActionsSimplifyTypeNames)]
        public async Task SimplifyGenericTypeName1()
        {
            var content =
@"namespace N1
{
    public class A1
    {
        [|System.EventHandler<System.EventArgs>|] a;
    }
}
";
            await TestMissingInRegularAndScriptAsync(content);
        }

        [Fact, Trait(Traits.Feature, Traits.Features.CodeActionsSimplifyTypeNames)]
        public async Task SimplifyGenericTypeName2()
        {
            var source =
@"using System;

namespace N1
{
    public class A1
    {
        [|System.EventHandler<System.EventArgs>|] a;
    }
}";

            await TestInRegularAndScriptAsync(source,
@"using System;

namespace N1
{
    public class A1
    {
        EventHandler<EventArgs> a;
    }
}");

            await TestActionCountAsync(source, 1);
        }

        [Fact(Skip = "https://github.com/dotnet/roslyn/issues/9877"), Trait(Traits.Feature, Traits.Features.CodeActionsSimplifyTypeNames)]
        [Trait(Traits.Feature, Traits.Features.CodeActionsFixAllOccurrences)]
        public async Task SimplifyGenericTypeName3()
        {
            await TestInRegularAndScriptAsync(
@"using System;

namespace N1
{
    public class A1
    {
        {|FixAllInDocument:System.Action|}<System.Action<System.Action<System.EventArgs>, System.Action<System.Action<System.EventArgs, System.Action<System.EventArgs>, System.Action<System.Action<System.Action<System.Action<System.EventArgs>, System.Action<System.EventArgs>>>>>>>> a;
    }
}",
@"using System;

namespace N1
{
    public class A1
    {
        Action<Action<Action<EventArgs>, Action<Action<EventArgs, Action<EventArgs>, Action<Action<Action<Action<EventArgs>, Action<EventArgs>>>>>>>> a;
    }
}");
        }

        [Fact, Trait(Traits.Feature, Traits.Features.CodeActionsSimplifyTypeNames)]
        public async Task SimplifyGenericTypeName4()
        {
            var content =
@"using MyHandler = System.EventHandler;

namespace N1
{
    public class A1
    {
        [|System.EventHandler<System.EventHandler<System.EventArgs>>|] a;
    }
}
";
            await TestMissingInRegularAndScriptAsync(content);
        }

        [Fact, Trait(Traits.Feature, Traits.Features.CodeActionsSimplifyTypeNames)]
        public async Task SimplifyGenericTypeName5()
        {
            var source =
@"using MyHandler = System.EventHandler<System.EventArgs>;

namespace N1
{
    public class A1
    {
        System.EventHandler<[|System.EventHandler<System.EventArgs>|]> a;
    }
}";

            await TestInRegularAndScriptAsync(source,
@"using MyHandler = System.EventHandler<System.EventArgs>;

namespace N1
{
    public class A1
    {
        System.EventHandler<MyHandler> a;
    }
}");
            await TestActionCountAsync(source, 1);
            await TestSpansAsync(
@"using MyHandler = System.EventHandler<System.EventArgs>;

namespace N1
{
    public class A1
    {
        System.EventHandler<[|System.EventHandler<System.EventArgs>|]> a;
    }
}");
        }

        [Fact, Trait(Traits.Feature, Traits.Features.CodeActionsSimplifyTypeNames)]
        public async Task SimplifyGenericTypeName6()
        {
            await TestInRegularAndScriptAsync(
@"using System;

namespace N1
{
    using MyType = N2.A1<Exception>;

    namespace N2
    {
        public class A1<T>
        {
        }
    }

    class Test
    {
        [|N1.N2.A1<System.Exception>|] a;
    }
}",
@"using System;

namespace N1
{
    using MyType = N2.A1<Exception>;

    namespace N2
    {
        public class A1<T>
        {
        }
    }

    class Test
    {
        MyType a;
    }
}");
        }

        [Fact(Skip = "https://github.com/dotnet/roslyn/issues/9877"), Trait(Traits.Feature, Traits.Features.CodeActionsSimplifyTypeNames)]
        [Trait(Traits.Feature, Traits.Features.CodeActionsFixAllOccurrences)]
        public async Task SimplifyGenericTypeName7()
        {
            await TestInRegularAndScriptAsync(
@"using System;

namespace N1
{
    using MyType = Exception;

    namespace N2
    {
        public class A1<T>
        {
        }
    }

    class Test
    {
        N1.N2.A1<[|System.Exception|]> a;
    }
}",
@"using System;

namespace N1
{
    using MyType = Exception;

    namespace N2
    {
        public class A1<T>
        {
        }
    }

    class Test
    {
        N2.A1<MyType> a;
    }
}");
        }

        [Fact, Trait(Traits.Feature, Traits.Features.CodeActionsSimplifyTypeNames)]
        public async Task Array1()
        {
            await TestWithPredefinedTypeOptionsAsync(
@"using System.Collections.Generic;

namespace N1
{
    class Test
    {
        [|System.Collections.Generic.List<System.String[]>|] a;
    }
}",
@"using System.Collections.Generic;

namespace N1
{
    class Test
    {
        List<string[]> a;
    }
}");

            // TODO: The below test is currently disabled due to restrictions of the test framework, this needs to be fixed.

            ////            Test(
            ////    @"using System.Collections.Generic;

            ////namespace N1
            ////{
            ////    class Test
            ////    {
            ////        System.Collections.Generic.List<[|System.String|][]> a;
            ////    }
            ////}", @"
            ////using System.Collections.Generic;

            ////namespace N1
            ////{
            ////    class Test
            ////    {
            ////        System.Collections.Generic.List<string[]> a;
            ////    }
            ////}");
        }

        [Fact, Trait(Traits.Feature, Traits.Features.CodeActionsSimplifyTypeNames)]
        public async Task Array2()
        {
            await TestWithPredefinedTypeOptionsAsync(
@"using System.Collections.Generic;

namespace N1
{
    class Test
    {
        [|System.Collections.Generic.List<System.String[][,][,,,]>|] a;
    }
}",
@"using System.Collections.Generic;

namespace N1
{
    class Test
    {
        List<string[][,][,,,]> a;
    }
}");
        }

        [WorkItem(995168, "http://vstfdevdiv:8080/DevDiv2/DevDiv/_workitems/edit/995168"), WorkItem(1073099, "http://vstfdevdiv:8080/DevDiv2/DevDiv/_workitems/edit/1073099")]
        [Fact, Trait(Traits.Feature, Traits.Features.CodeActionsSimplifyTypeNames)]
        public async Task SimplifyToPredefinedTypeNameShouldNotBeOfferedInsideNameOf1()
        {
            await TestMissingInRegularAndScriptAsync(
@"using System;

class Program
{
    static void Main(string[] args)
    {
        var x = nameof([|Int32|]);
    }
}");
        }

        [WorkItem(995168, "http://vstfdevdiv:8080/DevDiv2/DevDiv/_workitems/edit/995168")]
        [Fact, Trait(Traits.Feature, Traits.Features.CodeActionsSimplifyTypeNames)]
        public async Task SimplifyToPredefinedTypeNameShouldNotBeOfferedInsideNameOf2()
        {
            await TestMissingInRegularAndScriptAsync(
@"class Program
{
    static void Main(string[] args)
    {
        var x = nameof([|System.Int32|]);
    }
}");
        }

        [WorkItem(995168, "http://vstfdevdiv:8080/DevDiv2/DevDiv/_workitems/edit/995168"), WorkItem(1073099, "http://vstfdevdiv:8080/DevDiv2/DevDiv/_workitems/edit/1073099")]
        [Fact, Trait(Traits.Feature, Traits.Features.CodeActionsSimplifyTypeNames)]
        public async Task SimplifyToPredefinedTypeNameShouldNotBeOfferedInsideNameOf3()
        {
            await TestMissingInRegularAndScriptAsync(
@"using System;

class Program
{
    static void Main(string[] args)
    {
        var x = nameof([|Int32|].MaxValue);
    }
}");
        }

        [WorkItem(995168, "http://vstfdevdiv:8080/DevDiv2/DevDiv/_workitems/edit/995168"), WorkItem(1073099, "http://vstfdevdiv:8080/DevDiv2/DevDiv/_workitems/edit/1073099")]
        [Fact, Trait(Traits.Feature, Traits.Features.CodeActionsSimplifyTypeNames)]
        public async Task SimplifyToPredefinedTypeNameShouldBeOfferedInsideFunctionCalledNameOf()
        {
            await TestInRegularAndScriptAsync(
@"using System;

class Program
{
    static void Main(string[] args)
    {
        var x = nameof(typeof([|Int32|]));
    }

    static string nameof(Type t)
    {
        return string.Empty;
    }
}",
@"using System;

class Program
{
    static void Main(string[] args)
    {
        var x = nameof(typeof(int));
    }

    static string nameof(Type t)
    {
        return string.Empty;
    }
}");
        }

        [Fact, Trait(Traits.Feature, Traits.Features.CodeActionsSimplifyTypeNames)]
        public async Task SimplifyTypeNameInsideNameOf()
        {
            await TestInRegularAndScriptAsync(
@"using System;

class Program
{
    static void Main(string[] args)
    {
        var x = nameof([|System.Int32|]);
    }
}",
@"using System;

class Program
{
    static void Main(string[] args)
    {
        var x = nameof(Int32);
    }
}");
        }

        [WorkItem(995168, "http://vstfdevdiv:8080/DevDiv2/DevDiv/_workitems/edit/995168")]
        [Fact, Trait(Traits.Feature, Traits.Features.CodeActionsSimplifyTypeNames)]
        public async Task SimplifyCrefAliasPredefinedType()
        {
            await TestInRegularAndScriptAsync(
@"namespace N1
{
    public class C1
    {
        /// <see cref=""[|System.Int32|]""/>
        public C1()
        {
        }
    }
}",
@"namespace N1
{
    public class C1
    {
        /// <see cref=""int""/>
        public C1()
        {
        }
    }
}", options: PreferIntrinsicTypeEverywhere);
        }

        [WorkItem(538727, "http://vstfdevdiv:8080/DevDiv2/DevDiv/_workitems/edit/538727")]
        [Fact, Trait(Traits.Feature, Traits.Features.CodeActionsSimplifyTypeNames)]
        public async Task SimplifyAlias1()
        {
            var content =
@"using I64 = [|System.Int64|];

namespace N1
{
    class Test
    {
    }
}";

            await TestMissingInRegularAndScriptAsync(content);
        }

        [WorkItem(538727, "http://vstfdevdiv:8080/DevDiv2/DevDiv/_workitems/edit/538727")]
        [Fact, Trait(Traits.Feature, Traits.Features.CodeActionsSimplifyTypeNames)]
        public async Task SimplifyAlias2()
        {
            await TestWithPredefinedTypeOptionsAsync(
@"using I64 = System.Int64;
using Goo = System.Collections.Generic.IList<[|System.Int64|]>;

namespace N1
{
    class Test
    {
    }
}",
@"using I64 = System.Int64;
using Goo = System.Collections.Generic.IList<long>;

namespace N1
{
    class Test
    {
    }
}");
        }

        [WorkItem(538727, "http://vstfdevdiv:8080/DevDiv2/DevDiv/_workitems/edit/538727")]
        [Fact, Trait(Traits.Feature, Traits.Features.CodeActionsSimplifyTypeNames)]
        public async Task SimplifyAlias3()
        {
            await TestWithPredefinedTypeOptionsAsync(
@"namespace Outer
{
    using I64 = System.Int64;
    using Goo = System.Collections.Generic.IList<[|System.Int64|]>;

    namespace N1
    {
        class Test
        {
        }
    }
}",
@"namespace Outer
{
    using I64 = System.Int64;
    using Goo = System.Collections.Generic.IList<long>;

    namespace N1
    {
        class Test
        {
        }
    }
}");
        }

        [WorkItem(538727, "http://vstfdevdiv:8080/DevDiv2/DevDiv/_workitems/edit/538727")]
        [Fact, Trait(Traits.Feature, Traits.Features.CodeActionsSimplifyTypeNames)]
        public async Task SimplifyAlias4()
        {
            await TestWithPredefinedTypeOptionsAsync(
@"using I64 = System.Int64;

namespace Outer
{
    using Goo = System.Collections.Generic.IList<[|System.Int64|]>;

    namespace N1
    {
        class Test
        {
        }
    }
}",
@"using I64 = System.Int64;

namespace Outer
{
    using Goo = System.Collections.Generic.IList<long>;

    namespace N1
    {
        class Test
        {
        }
    }
}");
        }

        [WorkItem(544631, "http://vstfdevdiv:8080/DevDiv2/DevDiv/_workitems/edit/544631")]
        [Fact, Trait(Traits.Feature, Traits.Features.CodeActionsSimplifyTypeNames)]
        public async Task SimplifyAlias5()
        {
            var content =
@"using System;

namespace N
{
    using X = [|System.Nullable<int>|];
}";

            var result =
@"using System;

namespace N
{
    using X = Nullable<int>;
}";
            await TestInRegularAndScriptAsync(content, result);
        }

        [WorkItem(919815, "http://vstfdevdiv:8080/DevDiv2/DevDiv/_workitems/edit/919815")]
        [Fact, Trait(Traits.Feature, Traits.Features.CodeActionsSimplifyTypeNames)]
        public async Task SimplifyReturnTypeOnMethodCallToAlias()
        {
            await TestInRegularAndScriptAsync(
@"using alias1 = A;

class A
{
    public [|A|] M()
    {
        return null;
    }
}",
@"using alias1 = A;

class A
{
    public alias1 M()
    {
        return null;
    }
}");
        }

        [WorkItem(538949, "http://vstfdevdiv:8080/DevDiv2/DevDiv/_workitems/edit/538949")]
        [Fact, Trait(Traits.Feature, Traits.Features.CodeActionsSimplifyTypeNames)]
        public async Task SimplifyComplexGeneric1()
        {
            await TestMissingInRegularAndScriptAsync(
@"class A<T>
{
    class B : A<B>
    {
    }

    class C : I<B>, I<[|B.B|]>
    {
    }
}

interface I<T>
{
}");
        }

        [WorkItem(538949, "http://vstfdevdiv:8080/DevDiv2/DevDiv/_workitems/edit/538949")]
        [Fact, Trait(Traits.Feature, Traits.Features.CodeActionsSimplifyTypeNames)]
        public async Task SimplifyComplexGeneric2()
        {
            await TestMissingInRegularAndScriptAsync(
@"class A<T>
{
    class B : A<B>
    {
    }

    class C : I<B>, [|B.B|]
    {
    }
}

interface I<T>
{
}");
        }

        [WorkItem(538991, "http://vstfdevdiv:8080/DevDiv2/DevDiv/_workitems/edit/538991")]
        [Fact, Trait(Traits.Feature, Traits.Features.CodeActionsSimplifyTypeNames)]
        public async Task SimplifyMissingOnGeneric()
        {
            var content =
@"class A<T, S>
{
    class B : [|A<B, B>|] { }
}";

            await TestMissingInRegularAndScriptAsync(content);
        }

        [WorkItem(539000, "http://vstfdevdiv:8080/DevDiv2/DevDiv/_workitems/edit/539000")]
        [Fact, Trait(Traits.Feature, Traits.Features.CodeActionsSimplifyTypeNames)]
        public async Task SimplifyMissingOnUnmentionableTypeParameter1()
        {
            var content =
@"class A<T>
{
    class D : A<T[]> { }
    class B { }
 
    class C<T>
    {
        D.B x = new [|D.B|]();
    }
}";

            await TestMissingInRegularAndScriptAsync(content);
        }

        [Fact, Trait(Traits.Feature, Traits.Features.CodeActionsSimplifyTypeNames)]
        public async Task SimplifyErrorTypeParameter()
        {
            await TestMissingInRegularAndScriptAsync(
@"using System.Collections.Generic;
using M = System.Collections.Generic.IList<[|System.Collections.Generic.IList<>|]>;

class C
{
}");
        }

        [WorkItem(539000, "http://vstfdevdiv:8080/DevDiv2/DevDiv/_workitems/edit/539000")]
        [WorkItem(838109, "http://vstfdevdiv:8080/DevDiv2/DevDiv/_workitems/edit/838109")]
        [Fact, Trait(Traits.Feature, Traits.Features.CodeActionsSimplifyTypeNames)]
        public async Task SimplifyUnmentionableTypeParameter2()
        {
            await TestMissingInRegularAndScriptAsync(
@"class A<T>
{
    class D : A<T[]>
    {
    }

    class B
    {
    }

    class C<Y>
    {
        D.B x = new [|D.B|]();
    }
}");
        }

        [WorkItem(539000, "http://vstfdevdiv:8080/DevDiv2/DevDiv/_workitems/edit/539000")]
        [Fact, Trait(Traits.Feature, Traits.Features.CodeActionsSimplifyTypeNames)]
        public async Task SimplifyUnmentionableTypeParameter2_1()
        {
            await TestMissingInRegularAndScriptAsync(
@"class A<T>
{
    class D : A<T[]>
    {
    }

    class B
    {
    }

    class C<T>
    {
        D.B x = new [|D.B|]();
    }
}");
        }

        [Fact, Trait(Traits.Feature, Traits.Features.CodeActionsSimplifyTypeNames)]
        public async Task TestGlobalAlias()
        {
            await TestWithPredefinedTypeOptionsAsync(
@"using System;
using System.Collections.Generic;
using System.Linq;

class Program
{
    static void Main(string[] args)
    {
        [|global::System|].String s;
    }
}",
@"using System;
using System.Collections.Generic;
using System.Linq;

class Program
{
    static void Main(string[] args)
    {
        string s;
    }
}");
        }

        [WorkItem(541748, "http://vstfdevdiv:8080/DevDiv2/DevDiv/_workitems/edit/541748")]
        [Fact, Trait(Traits.Feature, Traits.Features.CodeActionsSimplifyTypeNames)]
        public async Task TestOnErrorInScript()
        {
            await TestMissingAsync(
@"[|Console.WrieLine();|]",
new TestParameters(Options.Script));
        }

        [Fact(Skip = "https://github.com/dotnet/roslyn/issues/9877"), Trait(Traits.Feature, Traits.Features.CodeActionsSimplifyTypeNames)]
        [Trait(Traits.Feature, Traits.Features.CodeActionsFixAllOccurrences)]
        public async Task TestConflicts()
        {
            await TestInRegularAndScriptAsync(
@"namespace OuterNamespace
{
    namespace InnerNamespace
    {
        class InnerClass1
        {
        }
    }

    class OuterClass1
    {
        OuterNamespace.OuterClass1 M1()
        {
            [|OuterNamespace.OuterClass1|] c1;
            OuterNamespace.OuterClass1.Equals(1, 2);
        }

        OuterNamespace.OuterClass2 M2()
        {
            OuterNamespace.OuterClass2 c1;
            OuterNamespace.OuterClass2.Equals(1, 2);
        }

        OuterNamespace.InnerNamespace.InnerClass1 M3()
        {
            OuterNamespace.InnerNamespace.InnerClass1 c1;
            OuterNamespace.InnerNamespace.InnerClass1.Equals(1, 2);
        }

        InnerNamespace.InnerClass1 M3()
        {
            InnerNamespace.InnerClass1 c1;
            global::OuterNamespace.InnerNamespace.InnerClass1.Equals(1, 2);
        }

        void OuterClass2()
        {
        }

        void InnerClass1()
        {
        }

        void InnerNamespace()
        {
        }
    }

    class OuterClass2
    {
        OuterNamespace.OuterClass1 M1()
        {
            OuterNamespace.OuterClass1 c1;
            OuterNamespace.OuterClass1.Equals(1, 2);
        }

        OuterNamespace.OuterClass2 M2()
        {
            OuterNamespace.OuterClass2 c1;
            OuterNamespace.OuterClass2.Equals(1, 2);
        }

        OuterNamespace.InnerNamespace.InnerClass1 M3()
        {
            OuterNamespace.InnerNamespace.InnerClass1 c1;
            OuterNamespace.InnerNamespace.InnerClass1.Equals(1, 2);
        }

        InnerNamespace.InnerClass1 M3()
        {
            InnerNamespace.InnerClass1 c1;
            InnerNamespace.InnerClass1.Equals(1, 2);
        }
    }
}",
@"namespace OuterNamespace
{
    namespace InnerNamespace
    {
        class InnerClass1
        {
        }
    }

    class OuterClass1
    {
        OuterClass1 M1()
        {
            OuterClass1 c1;
            Equals(1, 2);
        }

        OuterClass2 M2()
        {
            OuterClass2 c1;
            Equals(1, 2);
        }

        InnerNamespace.InnerClass1 M3()
        {
            InnerNamespace.InnerClass1 c1;
            Equals(1, 2);
        }

        InnerNamespace.InnerClass1 M3()
        {
            InnerNamespace.InnerClass1 c1;
            Equals(1, 2);
        }

        void OuterClass2()
        {
        }

        void InnerClass1()
        {
        }

        void InnerNamespace()
        {
        }
    }

    class OuterClass2
    {
        OuterClass1 M1()
        {
            OuterClass1 c1;
            Equals(1, 2);
        }

        OuterClass2 M2()
        {
            OuterClass2 c1;
            Equals(1, 2);
        }

        InnerNamespace.InnerClass1 M3()
        {
            InnerNamespace.InnerClass1 c1;
            Equals(1, 2);
        }

        InnerNamespace.InnerClass1 M3()
        {
            InnerNamespace.InnerClass1 c1;
            Equals(1, 2);
        }
    }
}",
index: 1);
        }

        [WorkItem(542100, "http://vstfdevdiv:8080/DevDiv2/DevDiv/_workitems/edit/542100")]
        [Fact, Trait(Traits.Feature, Traits.Features.CodeActionsSimplifyTypeNames)]
<<<<<<< HEAD
        public async Task TestAllowSimplificationThatWouldNotCauseConflict1()
=======
        public async Task TestPreventSimplificationToNameInCurrentScope()
        {
            await TestInRegularAndScript1Async(
@"namespace N
{
    class Program
    {
        class Goo
        {
            public static void Bar()
            {
            }
        }

        static void Main()
        {
            [|N.Program.Goo.Bar|]();
            int Goo;
        }
    }
}",

@"namespace N
{
    class Program
    {
        class Goo
        {
            public static void Bar()
            {
            }
        }

        static void Main()
        {
            Program.Goo.Bar();
            int Goo;
        }
    }
}");
        }

        [WorkItem(542100, "http://vstfdevdiv:8080/DevDiv2/DevDiv/_workitems/edit/542100")]
        [Fact, Trait(Traits.Feature, Traits.Features.CodeActionsSimplifyTypeNames)]
        public async Task TestPreventSimplificationToNameInCurrentScope2()
        {
            await TestInRegularAndScript1Async(
@"namespace N
{
    class Program
    {
        class Goo
        {
            public static void Bar()
            {
            }
        }

        static void Main(int Goo)
        {
            [|N.Program.Goo.Bar|]();
        }
    }
}",

@"namespace N
{
    class Program
    {
        class Goo
        {
            public static void Bar()
            {
            }
        }

        static void Main(int Goo)
        {
            Program.Goo.Bar();
        }
    }
}");
        }

        [WorkItem(542100, "http://vstfdevdiv:8080/DevDiv2/DevDiv/_workitems/edit/542100")]
        [Fact, Trait(Traits.Feature, Traits.Features.CodeActionsSimplifyTypeNames)]
        public async Task TestAllowSimplificationToNameInNestedScope()
>>>>>>> 2cf437a6
        {
            await TestInRegularAndScriptAsync(
@"namespace N
{
    class Program
    {
        class Goo
        {
            public static void Bar()
            {
            }
        }

        static void Main()
        {
            [|N.Program|].Goo.Bar();
            {
                int Goo;
            }
        }
    }
}",
@"namespace N
{
    class Program
    {
        class Goo
        {
            public static void Bar()
            {
            }
        }

        static void Main()
        {
            Goo.Bar();
<<<<<<< HEAD
            {
                int Goo;
            }
        }
    }
}");
        }

        [WorkItem(542100, "http://vstfdevdiv:8080/DevDiv2/DevDiv/_workitems/edit/542100")]
        [Fact, Trait(Traits.Feature, Traits.Features.CodeActionsSimplifyTypeNames)]
        public async Task TestAllowSimplificationThatWouldNotCauseConflict2()
        {
            await TestInRegularAndScriptAsync(
@"namespace N
{
    class Program
    {
        class Goo
        {
            public static void Bar()
            {
            }
        }

        static void Main()
        {
            [|Program|].Goo.Bar();
=======
>>>>>>> 2cf437a6
            {
                int Goo;
            }
        }
    }
}",
@"namespace N
{
    class Program
    {
        class Goo
        {
            public static void Bar()
            {
            }
        }

        static void Main()
        {
            Goo.Bar();
            {
                int Goo;
            }
        }
    }
}");
        }

        [WorkItem(542100, "http://vstfdevdiv:8080/DevDiv2/DevDiv/_workitems/edit/542100")]
        [Fact, Trait(Traits.Feature, Traits.Features.CodeActionsSimplifyTypeNames)]
        public async Task TestPreventSimplificationThatWouldCauseConflict1()
        {
            await TestInRegularAndScript1Async(
@"namespace N
{
    class Program
    {
        class Goo
        {
            public static void Bar()
            {
            }
        }

        static void Main()
        {
            [|N|].Program.Goo.Bar();
            int Goo;
        }
    }
}",
@"namespace N
{
    class Program
    {
        class Goo
        {
            public static void Bar()
            {
            }
        }

        static void Main()
        {
            Program.Goo.Bar();
            int Goo;
        }
    }
}");
        }

        [WorkItem(542100, "http://vstfdevdiv:8080/DevDiv2/DevDiv/_workitems/edit/542100")]
        [Fact, Trait(Traits.Feature, Traits.Features.CodeActionsSimplifyTypeNames)]
<<<<<<< HEAD
        public async Task TestPreventSimplificationThatWouldCauseConflict2()
        {
            await TestMissingInRegularAndScriptAsync(
@"namespace N
=======
        public async Task TestAllowSimplificationToNameInNestedScope1()
        {
            await TestInRegularAndScriptAsync(
@"using System.Linq;

namespace N
>>>>>>> 2cf437a6
{
    class Program
    {
        class Goo
        {
            public static void Bar()
            {
            }
        }

        static void Main(int[] args)
        {
<<<<<<< HEAD
            [|Program|].Goo.Bar();
            int Goo;
        }
    }
}");
        }

        [WorkItem(542100, "http://vstfdevdiv:8080/DevDiv2/DevDiv/_workitems/edit/542100")]
        [Fact, Trait(Traits.Feature, Traits.Features.CodeActionsSimplifyTypeNames)]
        public async Task TestPreventSimplificationToNameInCurrentScope()
        {
            await TestInRegularAndScript1Async(
@"namespace N
{
    class Program
    {
        class Goo
        {
            public static void Bar()
            {
            }
        }
        static void Main()
        {
            [|N.Program.Goo.Bar|]();
            int Goo;
        }
    }
}",

@"namespace N
{
    class Program
    {
        class Goo
        {
            public static void Bar()
            {
            }
        }
        static void Main()
        {
            Program.Goo.Bar();
            int Goo;
        }
    }
}");
        }

        [WorkItem(542100, "http://vstfdevdiv:8080/DevDiv2/DevDiv/_workitems/edit/542100")]
        [Fact, Trait(Traits.Feature, Traits.Features.CodeActionsSimplifyTypeNames)]
        public async Task TestPreventSimplificationToNameInCurrentScope2()
        {
            await TestInRegularAndScript1Async(
@"namespace N
=======
            [|N.Program.Goo.Bar|]();
            var q = from Goo in args select Goo;
        }
    }
}",
@"using System.Linq;

namespace N
>>>>>>> 2cf437a6
{
    class Program
    {
        class Goo
        {
            public static void Bar()
<<<<<<< HEAD
            {
            }
        }
        static void Main(int Goo)
        {
            [|N.Program.Goo.Bar|]();
        }
    }
}",

@"namespace N
{
    class Program
    {
        class Goo
        {
            public static void Bar()
            {
            }
        }
        static void Main(int Goo)
        {
            Program.Goo.Bar();
        }
    }
}");
        }

        [WorkItem(542100, "http://vstfdevdiv:8080/DevDiv2/DevDiv/_workitems/edit/542100")]
        [Fact, Trait(Traits.Feature, Traits.Features.CodeActionsSimplifyTypeNames)]
        public async Task TestAllowSimplificationToNameInNestedScope()
        {
            await TestInRegularAndScriptAsync(
@"namespace N
{
    class Program
    {
        class Goo
        {
            public static void Bar()
            {
            }
        }
        static void Main()
        {
            [|N.Program.Goo.Bar|]();
=======
>>>>>>> 2cf437a6
            {
            }
        }

        static void Main(int[] args)
        {
            Goo.Bar();
            var q = from Goo in args select Goo;
        }
    }
}",
@"namespace N
{
    class Program
    {
        class Goo
        {
            public static void Bar()
            {
            }
        }
        static void Main()
        {
            Goo.Bar();
            {
                int Goo;
            }
        }
    }
}");
        }

        [WorkItem(542100, "http://vstfdevdiv:8080/DevDiv2/DevDiv/_workitems/edit/542100")]
        [Fact, Trait(Traits.Feature, Traits.Features.CodeActionsSimplifyTypeNames)]
        public async Task TestAllowSimplificationToNameInNestedScope1()
        {
            await TestInRegularAndScriptAsync(
@"using System.Linq;
namespace N
{
    class Program
    {
        class Goo
        {
            public static void Bar()
            {
            }
        }

        static void Main(int[] args)
        {
            [|N.Program.Goo.Bar|]();
            var q = from Goo in args select Goo;
        }
    }
}",
@"using System.Linq;
namespace N
{
    class Program
    {
        class Goo
        {
            public static void Bar()
            {
            }
        }

        static void Main(int[] args)
        {
            Goo.Bar();
            var q = from Goo in args select Goo;
        }
    }
}");
        }

        [WorkItem(541929, "http://vstfdevdiv:8080/DevDiv2/DevDiv/_workitems/edit/541929")]
        [Fact, Trait(Traits.Feature, Traits.Features.CodeActionsSimplifyTypeNames)]
        public async Task TestOnOpenType1()
        {
            await TestMissingInRegularAndScriptAsync(
@"class Program<T>
{
    public class Inner
    {
        [Bar(typeof([|Program<>.Inner|]))]
        void Goo()
        {
        }
    }
}");
        }

        [WorkItem(541929, "http://vstfdevdiv:8080/DevDiv2/DevDiv/_workitems/edit/541929")]
        [Fact, Trait(Traits.Feature, Traits.Features.CodeActionsSimplifyTypeNames)]
        public async Task TestOnOpenType2()
        {
            await TestInRegularAndScriptAsync(
@"class Program
{
    public class Inner<T>
    {
        [Bar(typeof([|Program.Inner<>|]))]
        void Goo()
        {
        }
    }
}",
@"class Program
{
    public class Inner<T>
    {
        [Bar(typeof(Inner<>))]
        void Goo()
        {
        }
    }
}");
        }

        [WorkItem(541929, "http://vstfdevdiv:8080/DevDiv2/DevDiv/_workitems/edit/541929")]
        [Fact, Trait(Traits.Feature, Traits.Features.CodeActionsSimplifyTypeNames)]
        public async Task TestOnOpenType3()
        {
            await TestMissingInRegularAndScriptAsync(
@"class Program<X>
{
    public class Inner<Y>
    {
        [Bar(typeof([|Program<>.Inner<>|]))]
        void Goo()
        {
        }
    }
}");
        }

        [WorkItem(541929, "http://vstfdevdiv:8080/DevDiv2/DevDiv/_workitems/edit/541929")]
        [Fact, Trait(Traits.Feature, Traits.Features.CodeActionsSimplifyTypeNames)]
        public async Task TestOnOpenType4()
        {
            await TestMissingInRegularAndScriptAsync(
@"class Program<X>
{
    public class Inner<Y>
    {
        [Bar(typeof([|Program<X>.Inner<>|]))]
        void Goo()
        {
        }
    }
}");
        }

        [WorkItem(541929, "http://vstfdevdiv:8080/DevDiv2/DevDiv/_workitems/edit/541929")]
        [Fact, Trait(Traits.Feature, Traits.Features.CodeActionsSimplifyTypeNames)]
        public async Task TestOnOpenType5()
        {
            await TestMissingInRegularAndScriptAsync(
@"class Program<X>
{
    public class Inner<Y>
    {
        [Bar(typeof([|Program<>.Inner<Y>|]))]
        void Goo()
        {
        }
    }
}");
        }

        [WorkItem(541929, "http://vstfdevdiv:8080/DevDiv2/DevDiv/_workitems/edit/541929")]
        [Fact, Trait(Traits.Feature, Traits.Features.CodeActionsSimplifyTypeNames)]
        public async Task TestOnOpenType6()
        {
            await TestMissingInRegularAndScriptAsync(
@"class Program<X>
{
    public class Inner<Y>
    {
        [Bar(typeof([|Program<Y>.Inner<X>|]))]
        void Goo()
        {
        }
    }
}");
        }

        [WorkItem(541929, "http://vstfdevdiv:8080/DevDiv2/DevDiv/_workitems/edit/541929")]
        [Fact, Trait(Traits.Feature, Traits.Features.CodeActionsSimplifyTypeNames)]
        public async Task TestOnNonOpenType1()
        {
            await TestInRegularAndScriptAsync(
@"class Program
{
    public class Inner
    {
        [Bar(typeof([|Program.Inner|]))]
        void Goo()
        {
        }
    }
}",
@"class Program
{
    public class Inner
    {
        [Bar(typeof(Inner))]
        void Goo()
        {
        }
    }
}");
        }

        [WorkItem(541929, "http://vstfdevdiv:8080/DevDiv2/DevDiv/_workitems/edit/541929")]
        [Fact, Trait(Traits.Feature, Traits.Features.CodeActionsSimplifyTypeNames)]
        public async Task TestOnNonOpenType2()
        {
            await TestInRegularAndScriptAsync(
@"class Program<T>
{
    public class Inner
    {
        [Bar(typeof([|Program<T>.Inner|]))]
        void Goo()
        {
        }
    }
}",
@"class Program<T>
{
    public class Inner
    {
        [Bar(typeof(Inner))]
        void Goo()
        {
        }
    }
}");
        }

        [WorkItem(541929, "http://vstfdevdiv:8080/DevDiv2/DevDiv/_workitems/edit/541929")]
        [Fact, Trait(Traits.Feature, Traits.Features.CodeActionsSimplifyTypeNames)]
        public async Task TestOnNonOpenType3()
        {
            await TestInRegularAndScriptAsync(
@"class Program
{
    public class Inner<T>
    {
        [Bar(typeof([|Program.Inner<>|]))]
        void Goo()
        {
        }
    }
}",
@"class Program
{
    public class Inner<T>
    {
        [Bar(typeof(Inner<>))]
        void Goo()
        {
        }
    }
}");
        }

        [WorkItem(541929, "http://vstfdevdiv:8080/DevDiv2/DevDiv/_workitems/edit/541929")]
        [Fact, Trait(Traits.Feature, Traits.Features.CodeActionsSimplifyTypeNames)]
        public async Task TestOnNonOpenType4()
        {
            await TestInRegularAndScriptAsync(
@"class Program<X>
{
    public class Inner<Y>
    {
        [Bar(typeof([|Program<X>.Inner<Y>|]))]
        void Goo()
        {
        }
    }
}",
@"class Program<X>
{
    public class Inner<Y>
    {
        [Bar(typeof(Inner<Y>))]
        void Goo()
        {
        }
    }
}");
        }

        [WorkItem(541929, "http://vstfdevdiv:8080/DevDiv2/DevDiv/_workitems/edit/541929")]
        [Fact, Trait(Traits.Feature, Traits.Features.CodeActionsSimplifyTypeNames)]
        public async Task TestOnNonOpenType5()
        {
            await TestInRegularAndScriptAsync(
@"class Program<X>
{
    public class Inner<Y>
    {
        [Bar(typeof([|Program<X>.Inner<X>|]))]
        void Goo()
        {
        }
    }
}",
@"class Program<X>
{
    public class Inner<Y>
    {
        [Bar(typeof(Inner<X>))]
        void Goo()
        {
        }
    }
}");
        }

        [WorkItem(541929, "http://vstfdevdiv:8080/DevDiv2/DevDiv/_workitems/edit/541929")]
        [Fact, Trait(Traits.Feature, Traits.Features.CodeActionsSimplifyTypeNames)]
        public async Task TestOnNonOpenType6()
        {
            await TestMissingInRegularAndScriptAsync(
@"class Program<X>
{
    public class Inner<Y>
    {
        [Bar(typeof([|Program<Y>.Inner<Y>|]))]
        void Goo()
        {
        }
    }
}");
        }

        [WorkItem(542650, "http://vstfdevdiv:8080/DevDiv2/DevDiv/_workitems/edit/542650")]
        [Fact, Trait(Traits.Feature, Traits.Features.CodeActionsSimplifyTypeNames)]
        public async Task TestWithInterleavedDirective1()
        {
            await TestMissingInRegularAndScriptAsync(
@"#if true
class A
#else
class B
#endif
{
    class C
    {
    }

    static void Main()
    {
#if true
        [|A.
#else
        B.
#endif
            C|] x;
    }
}");
        }

        [WorkItem(542719, "http://vstfdevdiv:8080/DevDiv2/DevDiv/_workitems/edit/542719")]
        [Fact, Trait(Traits.Feature, Traits.Features.CodeActionsSimplifyTypeNames)]
        public async Task TestGlobalMissing1()
        {
            await TestMissingInRegularAndScriptAsync(
@"class Program
{
    class System
    {
    }

    int Console = 7;

    void Main()
    {
        string v = null;
        [|global::System.Console.WriteLine(v)|];
    }
}");
        }

        [WorkItem(544615, "http://vstfdevdiv:8080/DevDiv2/DevDiv/_workitems/edit/544615")]
        [Fact, Trait(Traits.Feature, Traits.Features.CodeActionsSimplifyTypeNames)]
        public async Task TestMissingOnAmbiguousCast()
        {
            await TestMissingInRegularAndScriptAsync(
@"enum E
{
}

class C
{
    void Main()
    {
        var x = ([|global::E|])-1;
    }
}");
        }

        [WorkItem(544616, "http://vstfdevdiv:8080/DevDiv2/DevDiv/_workitems/edit/544616")]
        [Fact, Trait(Traits.Feature, Traits.Features.CodeActionsSimplifyTypeNames)]
        public async Task ParenthesizeIfParseChanges()
        {
            await TestInRegularAndScriptAsync(
@"using System;
class C
{
    void M()
    {
        object x = 1;
        var y = [|x as System.Nullable<int>|] + 1;
    }
}",
@"using System;
class C
{
    void M()
    {
        object x = 1;
        var y = (x as int?) + 1;
    }
}");
        }

        [WorkItem(544974, "http://vstfdevdiv:8080/DevDiv2/DevDiv/_workitems/edit/544974")]
        [Fact, Trait(Traits.Feature, Traits.Features.CodeActionsSimplifyTypeNames)]
        public async Task TestNullableSimplification1()
        {
            await TestInRegularAndScriptAsync(
@"class C
{
    static void Main()
    {
        [|System.Nullable<int>.Equals|](1, 1);
    }
}",
@"class C
{
    static void Main()
    {
        Equals(1, 1);
    }
}");
        }

        [WorkItem(544974, "http://vstfdevdiv:8080/DevDiv2/DevDiv/_workitems/edit/544974")]
        [Fact, Trait(Traits.Feature, Traits.Features.CodeActionsSimplifyTypeNames)]
        public async Task TestNullableSimplification3()
        {
            await TestInRegularAndScriptAsync(
@"class C
{
    static void Main([|System.Nullable<int>|] i)
    {
    }
}",
@"class C
{
    static void Main(int? i)
    {
    }
}");
        }

        [WorkItem(544974, "http://vstfdevdiv:8080/DevDiv2/DevDiv/_workitems/edit/544974")]
        [Fact, Trait(Traits.Feature, Traits.Features.CodeActionsSimplifyTypeNames)]
        public async Task TestNullableSimplification4()
        {
            await TestWithPredefinedTypeOptionsAsync(
@"class C
{
    static void Main([|System.Nullable<System.Int32>|] i)
    {
    }
}",
@"class C
{
    static void Main(int? i)
    {
    }
}");
        }

        [WorkItem(544977, "http://vstfdevdiv:8080/DevDiv2/DevDiv/_workitems/edit/544977")]
        [Fact, Trait(Traits.Feature, Traits.Features.CodeActionsSimplifyTypeNames)]
        public async Task TestNullableSimplification5()
        {
            await TestInRegularAndScriptAsync(
@"using System;
 
class Program
{
    static void Main()
    {
        var x = [|1 is System.Nullable<int>|]? 2 : 3;
    }
}",
@"using System;
 
class Program
{
    static void Main()
    {
        var x = 1 is int? ? 2 : 3;
    }
}");
        }

        [WorkItem(29, "https://github.com/dotnet/roslyn/issues/29")]
        [Fact, Trait(Traits.Feature, Traits.Features.CodeActionsSimplifyTypeNames)]
        public async Task TestMissingNullableSimplificationInsideCref()
        {
            await TestMissingInRegularAndScriptAsync(
@"using System;
/// <summary>
/// <see cref=""[|Nullable{T}|]""/>
/// </summary>
class A
{
}");
        }

        [WorkItem(29, "https://github.com/dotnet/roslyn/issues/29")]
        [Fact, Trait(Traits.Feature, Traits.Features.CodeActionsSimplifyTypeNames)]
        public async Task TestMissingNullableSimplificationInsideCref2()
        {
            await TestMissingInRegularAndScriptAsync(
@"/// <summary>
/// <see cref=""[|System.Nullable{T}|]""/>
/// </summary>
class A
{
}");
        }

        [WorkItem(29, "https://github.com/dotnet/roslyn/issues/29")]
        [Fact, Trait(Traits.Feature, Traits.Features.CodeActionsSimplifyTypeNames)]
        public async Task TestMissingNullableSimplificationInsideCref3()
        {
            await TestMissingInRegularAndScriptAsync(
@"/// <summary>
/// <see cref=""[|System.Nullable{T}|].Value""/>
/// </summary>
class A
{
}");
        }

        [WorkItem(29, "https://github.com/dotnet/roslyn/issues/29")]
        [Fact, Trait(Traits.Feature, Traits.Features.CodeActionsSimplifyTypeNames)]
        public async Task TestNullableInsideCref_AllowedIfReferencingActualTypeParameter()
        {
            await TestInRegularAndScriptAsync(
@"using System;
/// <summary>
/// <see cref=""C{[|Nullable{T}|]}""/>
/// </summary>
class C<T>
{
}",
@"using System;
/// <summary>
/// <see cref=""C{T?}""/>
/// </summary>
class C<T>
{
}");
        }

        [WorkItem(29, "https://github.com/dotnet/roslyn/issues/29")]
        [Fact, Trait(Traits.Feature, Traits.Features.CodeActionsSimplifyTypeNames)]
        public async Task TestMissingNullableSimplificationInsideCref5()
        {
            await TestMissingInRegularAndScriptAsync(
@"/// <summary>
/// <see cref=""A.M{[|Nullable{T}|]}()""/>
/// </summary>
class A
{
    public void M<U>() where U : struct
    {
    }
}");
        }

        /// <returns></returns>
        [WorkItem(29, "https://github.com/dotnet/roslyn/issues/29")]
        [Fact, Trait(Traits.Feature, Traits.Features.CodeActionsSimplifyTypeNames)]
        public async Task TestNullableInsideCref_NotAllowedAtTopLevel()
        {
            await TestMissingInRegularAndScriptAsync(
@"using System;
/// <summary>
/// <see cref=""[|Nullable{int}|]""/>
/// </summary>
class A
{
}");
        }

        [WorkItem(29, "https://github.com/dotnet/roslyn/issues/29")]
        [Fact, Trait(Traits.Feature, Traits.Features.CodeActionsSimplifyTypeNames)]
        public async Task TestNullableInsideCref_AllowedIfReferencingActualType_AsTypeArgument()
        {
            await TestInRegularAndScriptAsync(
@"using System;
/// <summary>
/// <see cref=""C{[|Nullable{int}|]}""/>
/// </summary>
class C<T>
{
}",
@"using System;
/// <summary>
/// <see cref=""C{int?}""/>
/// </summary>
class C<T>
{
}");
        }

        [WorkItem(29, "https://github.com/dotnet/roslyn/issues/29")]
        [Fact, Trait(Traits.Feature, Traits.Features.CodeActionsSimplifyTypeNames)]
        public async Task TestMissingNullableSimplificationInsideCref8()
        {
            await TestMissingInRegularAndScriptAsync(
@"/// <summary>
/// <see cref=""A.M{[|Nullable{int}|]}()""/>
/// </summary>
class A
{
    public void M<U>() where U : struct
    {
    }
}");
        }

        [WorkItem(29, "https://github.com/dotnet/roslyn/issues/29")]
        [Fact, Trait(Traits.Feature, Traits.Features.CodeActionsSimplifyTypeNames)]
        public async Task TestNullableSimplificationInsideCref()
        {
            await TestInRegularAndScriptAsync(
@"/// <summary>
/// <see cref=""A.M([|System.Nullable{A}|])""/>
/// </summary>
struct A
{
    public void M(A? x)
    {
    }
}",
@"/// <summary>
/// <see cref=""A.M(A?)""/>
/// </summary>
struct A
{
    public void M(A? x)
    {
    }
}");
        }

        [WorkItem(29, "https://github.com/dotnet/roslyn/issues/29")]
        [Fact, Trait(Traits.Feature, Traits.Features.CodeActionsSimplifyTypeNames)]
        public async Task TestNullableSimplificationInsideCref2()
        {
            await TestInRegularAndScriptAsync(
@"using System;
using System.Collections.Generic;
/// <summary>
/// <see cref=""A.M(List{[|Nullable{int}|]})""/>
/// </summary>
class A
{
    public void M(List<int?> x)
    {
    }
}",
@"using System;
using System.Collections.Generic;
/// <summary>
/// <see cref=""A.M(List{int?})""/>
/// </summary>
class A
{
    public void M(List<int?> x)
    {
    }
}");
        }

        [WorkItem(29, "https://github.com/dotnet/roslyn/issues/29")]
        [Fact, Trait(Traits.Feature, Traits.Features.CodeActionsSimplifyTypeNames)]
        public async Task TestNullableSimplificationInsideCref3()
        {
            await TestInRegularAndScriptAsync(
@"using System;
using System.Collections.Generic;
/// <summary>
/// <see cref=""A.M{U}(List{[|Nullable{U}|]})""/>
/// </summary>
class A
{
    public void M<U>(List<U?> x) where U : struct
    {
    }
}",
@"using System;
using System.Collections.Generic;
/// <summary>
/// <see cref=""A.M{U}(List{U?})""/>
/// </summary>
class A
{
    public void M<U>(List<U?> x) where U : struct
    {
    }
}");
        }

        [WorkItem(29, "https://github.com/dotnet/roslyn/issues/29")]
        [Fact, Trait(Traits.Feature, Traits.Features.CodeActionsSimplifyTypeNames)]
        public async Task TestNullableSimplificationInsideCref4()
        {
            await TestInRegularAndScriptAsync(
@"using System;
using System.Collections.Generic;
/// <summary>
/// <see cref=""A.M{T}(List{Nullable{T}}, [|Nullable{T}|])""/>
/// </summary>
class A
{
    public void M<U>(List<U?> x, U? y) where U : struct
    {
    }
}",
@"using System;
using System.Collections.Generic;
/// <summary>
/// <see cref=""A.M{T}(List{Nullable{T}}, T?)""/>
/// </summary>
class A
{
    public void M<U>(List<U?> x, U? y) where U : struct
    {
    }
}");
        }

        [Fact, Trait(Traits.Feature, Traits.Features.CodeActionsSimplifyTypeNames)]
        public async Task TestColorColorCase1()
        {
            await TestInRegularAndScriptAsync(
@"using N;

namespace N
{
    class Color
    {
        public static void Goo()
        {
        }

        public void Bar()
        {
        }
    }
}

class Program
{
    Color Color;

    void Main()
    {
        [|N.Color|].Goo();
    }
}",
@"using N;

namespace N
{
    class Color
    {
        public static void Goo()
        {
        }

        public void Bar()
        {
        }
    }
}

class Program
{
    Color Color;

    void Main()
    {
        Color.Goo();
    }
}");
        }

        [Fact, Trait(Traits.Feature, Traits.Features.CodeActionsSimplifyTypeNames)]
        public async Task TestColorColorCase2()
        {
            await TestMissingInRegularAndScriptAsync(
@"using N;

namespace N
{
    class Color
    {
        public static void Goo()
        {
        }

        public void Bar()
        {
        }
    }
}

class Program
{
    Color Color;

    void Main()
    {
        [|Color.Goo|]();
    }
}");
        }

        [Fact, Trait(Traits.Feature, Traits.Features.CodeActionsSimplifyTypeNames)]
        public async Task TestColorColorCase3()
        {
<<<<<<< HEAD
            await TestMissingAsync(
@"using A;

namespace A
{
    public struct Goo { }
}

namespace N
{
    /// <summary><see cref=""[|A|].Goo""/></summary
    class Color
    {
        public Goo Goo;
    }
}
");
        }

        [Fact, Trait(Traits.Feature, Traits.Features.CodeActionsSimplifyTypeNames)]
        public async Task TestColorColorCase4()
        {
=======
>>>>>>> 2cf437a6
            await TestInRegularAndScriptAsync(
@"namespace N
{
    class Goo
    {
        public static void Bar()
        {
        }
    }
<<<<<<< HEAD
=======

>>>>>>> 2cf437a6
    /// <summary>
    /// <see cref=""[|N|].Goo.Bar""/>
    /// </summary>
    class Program
    {
        public Goo Goo;
    }
}",
@"namespace N
{
    class Goo
    {
        public static void Bar()
        {
        }
    }
<<<<<<< HEAD
=======

>>>>>>> 2cf437a6
    /// <summary>
    /// <see cref=""Goo.Bar""/>
    /// </summary>
    class Program
    {
        public Goo Goo;
    }
}");
        }

        [Fact, Trait(Traits.Feature, Traits.Features.CodeActionsSimplifyTypeNames)]
<<<<<<< HEAD
        public async Task TestColorColorCase5()
=======
        public async Task TestColorColorCase4()
>>>>>>> 2cf437a6
        {
            await TestInRegularAndScriptAsync(
@"namespace N
{
    class Goo
    {
        public class Bar
        {
            public class Baz { }
        }
    }
<<<<<<< HEAD
=======

>>>>>>> 2cf437a6
    /// <summary>
    /// <see cref=""[|N|].Goo.Bar.Baz""/>
    /// </summary>
    class Program
    {
        public Goo Goo;
    }
}",
@"namespace N
{
    class Goo
    {
        public class Bar
        {
            public class Baz { }
        }
    }
<<<<<<< HEAD
=======

>>>>>>> 2cf437a6
    /// <summary>
    /// <see cref=""Goo.Bar.Baz""/>
    /// </summary>
    class Program
    {
        public Goo Goo;
    }
}");
        }

        [Fact, Trait(Traits.Feature, Traits.Features.CodeActionsSimplifyTypeNames)]
        public async Task TestAliasQualifiedType()
        {
            var source =
@"class Program
{
    static void Main()
    {
        [|global::Program|] a = null; 
    }
}";
            await TestAsync(source,
@"class Program
{
    static void Main()
    {
        Program a = null; 
    }
}", parseOptions: null);

            await TestMissingAsync(source, new TestParameters(GetScriptOptions()));
        }

        [Fact, Trait(Traits.Feature, Traits.Features.CodeActionsSimplifyTypeNames)]
        public async Task TestSimplifyExpression()
        {
            await TestInRegularAndScriptAsync(
@"using System;

class Program
{
    static void Main()
    {
        int x = [|System.Console.Read|]() + System.Console.Read();
    }
}",
@"using System;

class Program
{
    static void Main()
    {
        int x = Console.Read() + System.Console.Read();
    }
}");
        }

        [WorkItem(551040, "http://vstfdevdiv:8080/DevDiv2/DevDiv/_workitems/edit/551040")]
        [Fact, Trait(Traits.Feature, Traits.Features.CodeActionsSimplifyTypeNames)]
        public async Task TestSimplifyStaticMemberAccess()
        {
            var source =
@"class Preserve
{
	public static int Y;
}

class Z<T> : Preserve
{
}

static class M
{
	public static void Main()
	{
		int k = [|Z<float>.Y|];
	}
}";
            await TestInRegularAndScriptAsync(source,
@"class Preserve
{
	public static int Y;
}

class Z<T> : Preserve
{
}

static class M
{
	public static void Main()
	{
		int k = Preserve.Y;
	}
}");
        }

        [WorkItem(551040, "http://vstfdevdiv:8080/DevDiv2/DevDiv/_workitems/edit/551040")]
        [Fact, Trait(Traits.Feature, Traits.Features.CodeActionsSimplifyTypeNames)]
        public async Task TestSimplifyNestedType()
        {
            var source =
@"class Preserve
{
	public class X
	{
		public static int Y;
	}
}

class Z<T> : Preserve
{
}

class M
{
	public static void Main()
	{
		int k = [|Z<float>.X|].Y;
	}
}";
            await TestInRegularAndScriptAsync(source,
@"class Preserve
{
	public class X
	{
		public static int Y;
	}
}

class Z<T> : Preserve
{
}

class M
{
	public static void Main()
	{
		int k = Preserve.X.Y;
	}
}");
        }

        [WorkItem(568043, "http://vstfdevdiv:8080/DevDiv2/DevDiv/_workitems/edit/568043")]
        [Fact, Trait(Traits.Feature, Traits.Features.CodeActionsSimplifyTypeNames)]
        public async Task DontSimplifyNamesWhenThereAreParseErrors()
        {
            var markup =
@"
using System;
using System.Collections.Generic;
using System.Linq;
using System.Threading.Tasks;

class Program
{
    static void Main(string[] args)
    {
        Console.[||]
    }
}";

            await TestMissingInRegularAndScriptAsync(markup);
        }

        [WorkItem(566749, "http://vstfdevdiv:8080/DevDiv2/DevDiv/_workitems/edit/566749")]
        [Fact, Trait(Traits.Feature, Traits.Features.CodeActionsSimplifyTypeNames)]
        public async Task TestMethodGroups1()
        {
            await TestMissingInRegularAndScriptAsync(
@"using System;

class Program
{
    static void Main()
    {
        Action a = [|Console.WriteLine|];
    }
}");
        }

        [WorkItem(566749, "http://vstfdevdiv:8080/DevDiv2/DevDiv/_workitems/edit/566749")]
        [Fact, Trait(Traits.Feature, Traits.Features.CodeActionsSimplifyTypeNames)]
        public async Task TestMethodGroups2()
        {
            await TestMissingInRegularAndScriptAsync(
@"using System;

class Program
{
    static void Main()
    {
        Action a = [|Console.Blah|];
    }
}");
        }

        [WorkItem(554010, "http://vstfdevdiv:8080/DevDiv2/DevDiv/_workitems/edit/554010")]
        [Fact, Trait(Traits.Feature, Traits.Features.CodeActionsSimplifyTypeNames)]
        public async Task TestMethodGroups3()
        {
            await TestInRegularAndScriptAsync(
@"using System;

class Program
{
    static void Main()
    {
        Action a = [|System.Console.WriteLine|];
    }
}",
@"using System;

class Program
{
    static void Main()
    {
        Action a = Console.WriteLine;
    }
}");
        }

        [WorkItem(578686, "http://vstfdevdiv:8080/DevDiv2/DevDiv/_workitems/edit/578686")]
        [Fact, Trait(Traits.Feature, Traits.Features.CodeActionsSimplifyTypeNames)]
        public async Task FixAllOccurrences1()
        {
            await TestInRegularAndScriptAsync(
@"using goo = A.B;
using bar = C.D;

class Program
{
    static void Main(string[] args)
    {
        var s = [|new C.D().prop|];
    }
}

namespace A
{
    class B
    {
    }
}

namespace C
{
    class D
    {
        public A.B prop { get; set; }
    }
}",
@"using goo = A.B;
using bar = C.D;

class Program
{
    static void Main(string[] args)
    {
        var s = new bar().prop;
    }
}

namespace A
{
    class B
    {
    }
}

namespace C
{
    class D
    {
        public A.B prop { get; set; }
    }
}");
        }

        [WorkItem(578686, "http://vstfdevdiv:8080/DevDiv2/DevDiv/_workitems/edit/578686")]
        [Fact, Trait(Traits.Feature, Traits.Features.CodeActionsSimplifyTypeNames)]
        public async Task DontUseAlias1()
        {
            await TestMissingInRegularAndScriptAsync(
@"using System.Collections.Generic;
using System.Linq;

namespace NSA
{
    class DuplicateClassName
    {
    }
}

namespace NSB
{
    class DuplicateClassName
    {
    }
}

namespace Test
{
    using AliasA = NSA.DuplicateClassName;
    using AliasB = NSB.DuplicateClassName;

    class TestClass
    {
        static void Main(string[] args)
        {
            var localA = new NSA.DuplicateClassName();
            var localB = new NSB.DuplicateClassName();
            new List<NoAlias.Goo>().Where(m => [|m.InnocentProperty|] == null);
        }
    }
}

namespace NoAlias
{
    class Goo
    {
        public NSB.DuplicateClassName InnocentProperty { get; set; }
    }
}");
        }

        [WorkItem(577169, "http://vstfdevdiv:8080/DevDiv2/DevDiv/_workitems/edit/577169")]
        [Fact, Trait(Traits.Feature, Traits.Features.CodeActionsSimplifyTypeNames)]
        public async Task SuitablyReplaceNullables1()
        {
            await TestMissingInRegularAndScriptAsync(
@"using System;

class Program
{
    static void Main(string[] args)
    {
        var w = new [|Nullable<>|].
    }
}");
        }

        [WorkItem(577169, "http://vstfdevdiv:8080/DevDiv2/DevDiv/_workitems/edit/577169")]
        [Fact, Trait(Traits.Feature, Traits.Features.CodeActionsSimplifyTypeNames)]
        public async Task SuitablyReplaceNullables2()
        {
            await TestMissingInRegularAndScriptAsync(
@"using System;

class Program
{
    static void Main(string[] args)
    {
        var x = typeof([|Nullable<>|]);
    }
}");
        }

        [WorkItem(608190, "http://vstfdevdiv:8080/DevDiv2/DevDiv/_workitems/edit/608190")]
        [Fact, Trait(Traits.Feature, Traits.Features.CodeActionsSimplifyTypeNames)]
        public async Task Bugfix_608190()
        {
            await TestMissingInRegularAndScriptAsync(
@"using System;

class Program
{
    static void Main(string[] args)
    {
    }
}

struct S
{
    int x;

    S(dynamic y)
    {
        [|object.Equals|](y, 0);
        x = y;
    }
}");
        }

        [WorkItem(608190, "http://vstfdevdiv:8080/DevDiv2/DevDiv/_workitems/edit/608190")]
        [Fact, Trait(Traits.Feature, Traits.Features.CodeActionsSimplifyTypeNames)]
        public async Task Bugfix_608190_1()
        {
            await TestMissingInRegularAndScriptAsync(
@"using System;

class Program
{
    static void Main(string[] args)
    {
    }
}

struct S
{
    int x;

    S(dynamic y)
    {
        x = y;
        [|this.Equals|](y, 0);
    }
}");
        }

        [WorkItem(608932, "http://vstfdevdiv:8080/DevDiv2/DevDiv/_workitems/edit/608932")]
        [Fact, Trait(Traits.Feature, Traits.Features.CodeActionsSimplifyTypeNames)]
        public async Task Bugfix_608932()
        {
            await TestMissingInRegularAndScriptAsync(
@"using S = X;

class Program
{
    static void Main(string[] args)
    {
    }
}

namespace X
{
    using S = System;

    enum E
    {
    }

    class C<E>
    {
        [|X|].E e; // Simplify type name as suggested
    }
}");
        }

        [WorkItem(635933, "http://vstfdevdiv:8080/DevDiv2/DevDiv/_workitems/edit/635933")]
        [Fact, Trait(Traits.Feature, Traits.Features.CodeActionsSimplifyTypeNames)]
        public async Task Bugfix_635933()
        {
            await TestMissingInRegularAndScriptAsync(
@"using System;

class B
{
    public static void Goo(int x, object y)
    {
    }

    static void Main()
    {
        C<string>.D.Goo(0);
    }
}

class C<T> : B
{
    public class D : C<T> // Start rename session and try to rename D to T
    {
        public static void Goo(dynamic x)
        {
            Console.WriteLine([|D.Goo(x, "")|]);
        }
    }

    public static string Goo(int x, T y)
    {
        string s = null;
        return s;
    }
}");
        }

        [WorkItem(547246, "http://vstfdevdiv:8080/DevDiv2/DevDiv/_workitems/edit/547246")]
        [Fact, Trait(Traits.Feature, Traits.Features.CodeActionsSimplifyTypeNames)]
        public async Task CodeIssueAtRightSpan()
        {
            await TestSpansAsync(@"
using goo = System.Console;
class Program
{
    static void Main(string[] args)
    {
        [|System.Console|].Read();
    }
}
");
        }

        [WorkItem(579172, "http://vstfdevdiv:8080/DevDiv2/DevDiv/_workitems/edit/579172")]
        [Fact, Trait(Traits.Feature, Traits.Features.CodeActionsSimplifyTypeNames)]
        public async Task Bugfix_579172()
        {
            await TestMissingInRegularAndScriptAsync(
@"class C<T, S>
{
    class D : C<[|D.D|], D.D.D>
    {
    }
}");
        }

        [WorkItem(633182, "http://vstfdevdiv:8080/DevDiv2/DevDiv/_workitems/edit/633182")]
        [Fact, Trait(Traits.Feature, Traits.Features.CodeActionsSimplifyTypeNames)]
        public async Task Bugfix_633182()
        {
            await TestMissingInRegularAndScriptAsync(
@"class C
{
    void Goo()
    {
        ([|this.Goo|])();
    }
}");
        }

        [WorkItem(627102, "http://vstfdevdiv:8080/DevDiv2/DevDiv/_workitems/edit/627102")]
        [Fact, Trait(Traits.Feature, Traits.Features.CodeActionsSimplifyTypeNames)]
        public async Task Bugfix_627102()
        {
            await TestMissingInRegularAndScriptAsync(
@"using System;

class B
{
    static void Goo(int x, object y)
    {
    }

    static void Goo<T>(dynamic x)
    {
        Console.WriteLine([|C<T>.Goo|](x, ""));
    }

    static void Main()
    {
        Goo<string>(0);
    }
}

class C<T> : B
{
    public static string Goo(int x, T y)
    {
        return ""Hello world"";
    }
}");
        }

        [WorkItem(629572, "http://vstfdevdiv:8080/DevDiv2/DevDiv/_workitems/edit/629572")]
        [Fact, Trait(Traits.Feature, Traits.Features.CodeActionsSimplifyTypeNames)]
        public async Task DoNotIncludeAliasNameIfLastTargetNameIsTheSame_1()
        {
            await TestSpansAsync(@"
using Generic = System.Collections.Generic;
class Program
{
    static void Main(string[] args)
    {
        var x = new [|System.Collections|].Generic.List<int>();
    }
}
");

            await TestInRegularAndScriptAsync(
@"
using Generic = System.Collections.Generic;
class Program
{
    static void Main(string[] args)
    {
        var x = new [|System.Collections|].Generic.List<int>();
    }
}
",
@"
using Generic = System.Collections.Generic;
class Program
{
    static void Main(string[] args)
    {
        var x = new Generic.List<int>();
    }
}
");
        }

        [WorkItem(629572, "http://vstfdevdiv:8080/DevDiv2/DevDiv/_workitems/edit/629572")]
        [Fact, Trait(Traits.Feature, Traits.Features.CodeActionsSimplifyTypeNames)]
        public async Task DoNotIncludeAliasNameIfLastTargetNameIsTheSame_2()
        {
            await TestSpansAsync(@"
using Console = System.Console;
class Program
{
    static void Main(string[] args)
    {
        [|System|].Console.WriteLine(""goo"");
    }
}
");

            await TestInRegularAndScriptAsync(
@"
using Console = System.Console;
class Program
{
    static void Main(string[] args)
    {
        [|System|].Console.WriteLine(""goo"");
    }
}
",
@"
using Console = System.Console;
class Program
{
    static void Main(string[] args)
    {
        Console.WriteLine(""goo"");
    }
}
");
        }

        [WorkItem(736377, "http://vstfdevdiv:8080/DevDiv2/DevDiv/_workitems/edit/736377")]
        [Fact, Trait(Traits.Feature, Traits.Features.CodeActionsSimplifyTypeNames)]
        public async Task DontSimplifyTypeNameBrokenCode()
        {
            await TestMissingInRegularAndScriptAsync(
@"using System;
using System.Collections.Generic;

class Program
{
    public static void GetA

    [[|System.Diagnostics|].CodeAnalysis.SuppressMessage(""Microsoft.Design"", ""CA1024:UsePropertiesWhereAppropriate"")]
    public static ISet<string> GetAllFilesInSolution()
    {
        return null;
    }
}");
        }

        [WorkItem(813385, "http://vstfdevdiv:8080/DevDiv2/DevDiv/_workitems/edit/813385")]
        [Fact, Trait(Traits.Feature, Traits.Features.CodeActionsSimplifyTypeNames)]
        public async Task DontSimplifyAliases()
        {
            await TestMissingInRegularAndScriptAsync(
@"using Goo = System.Int32;

class C
{
    [|Goo|] f;
}");
        }

        [WorkItem(825541, "http://vstfdevdiv:8080/DevDiv2/DevDiv/_workitems/edit/825541")]
        [Fact, Trait(Traits.Feature, Traits.Features.CodeActionsSimplifyTypeNames)]
        public async Task ShowOnlyRelevantSpanForReductionOfGenericName()
        {
            await TestSpansAsync(@"
namespace A
{
    class Program
    {
        static void Main(string[] args)
        {
            var x = A.B.OtherClass.Test[|<int>|](5);
        }
    }
 
    namespace B
    {
        class OtherClass
        {
            public static int Test<T>(T t) { return 5; }
        }
    }
}");
        }

        [WorkItem(878773, "http://vstfdevdiv:8080/DevDiv2/DevDiv/_workitems/edit/878773")]
        [Fact, Trait(Traits.Feature, Traits.Features.CodeActionsSimplifyTypeNames)]
        public async Task DontSimplifyAttributeNameWithJustAttribute()
        {
            await TestMissingInRegularAndScriptAsync(
@"[[|Attribute|]]
class Attribute : System.Attribute
{
}");
        }

        [Fact, Trait(Traits.Feature, Traits.Features.CodeActionsSimplifyTypeNames)]
        public async Task ThisQualificationOnFieldOption()
        {
            await TestMissingInRegularAndScriptAsync(
@"class C
{
    int x;

    public void z()
    {
        [|this|].x = 4;
    }
}", new TestParameters(options: Option(CodeStyleOptions.QualifyFieldAccess, true, NotificationOption.Error)));
        }

        [WorkItem(942568, "http://vstfdevdiv:8080/DevDiv2/DevDiv/_workitems/edit/942568")]
        [Fact, Trait(Traits.Feature, Traits.Features.CodeActionsSimplifyTypeNames)]
        public async Task TestIntrinsicTypesInLocalDeclarationDefaultValue1()
        {
            await TestWithPredefinedTypeOptionsAsync(
@"class C
{
    [|System.Int32|] x;

    public void z()
    {
    }
}",
@"class C
{
    int x;

    public void z()
    {
    }
}");
        }

        [WorkItem(942568, "http://vstfdevdiv:8080/DevDiv2/DevDiv/_workitems/edit/942568")]
        [Fact, Trait(Traits.Feature, Traits.Features.CodeActionsSimplifyTypeNames)]
        public async Task TestIntrinsicTypesInLocalDeclarationDefaultValue2()
        {
            await TestInRegularAndScriptAsync(
@"
class C
{
    [|System.Int32|]? x;
    public void z()
    {
    }
}", @"
class C
{
    int? x;
    public void z()
    {
    }
}", options: PreferIntrinsicTypeEverywhere);
        }

        [WorkItem(942568, "http://vstfdevdiv:8080/DevDiv2/DevDiv/_workitems/edit/942568")]
        [Fact, Trait(Traits.Feature, Traits.Features.CodeActionsSimplifyTypeNames)]
        public async Task TestIntrinsicTypesInsideCref_Default_1()
        {
            await TestInRegularAndScriptAsync(
@"
using System;
class C
{
    /// <see cref=""[|Int32|]""/>
    public void z()
    {
    }
}", @"
using System;
class C
{
    /// <see cref=""int""/>
    public void z()
    {
    }
}", options: PreferIntrinsicTypeInMemberAccess);
        }

        [WorkItem(942568, "http://vstfdevdiv:8080/DevDiv2/DevDiv/_workitems/edit/942568")]
        [Fact, Trait(Traits.Feature, Traits.Features.CodeActionsSimplifyTypeNames)]
        public async Task TestIntrinsicTypesInsideCref_Default_2()
        {
            await TestInRegularAndScriptAsync(
@"
class C
{
    /// <see cref=""[|System.Int32|]""/>
    public void z()
    {
    }
}", @"
class C
{
    /// <see cref=""int""/>
    public void z()
    {
    }
}", options: PreferIntrinsicTypeEverywhere);
        }

        [WorkItem(942568, "http://vstfdevdiv:8080/DevDiv2/DevDiv/_workitems/edit/942568")]
        [Fact, Trait(Traits.Feature, Traits.Features.CodeActionsSimplifyTypeNames)]
        public async Task TestIntrinsicTypesInsideCref_Default_3()
        {
            await TestInRegularAndScriptAsync(
@"
using System;
class C
{
    /// <see cref=""[|Int32|].MaxValue""/>
    public void z()
    {
    }
}", @"
using System;
class C
{
    /// <see cref=""int.MaxValue""/>
    public void z()
    {
    }
}", options: PreferIntrinsicTypeEverywhere);
        }

        [WorkItem(942568, "http://vstfdevdiv:8080/DevDiv2/DevDiv/_workitems/edit/942568")]
        [WorkItem(954536, "http://vstfdevdiv:8080/DevDiv2/DevDiv/_workitems/edit/954536")]
        [Fact, Trait(Traits.Feature, Traits.Features.CodeActionsSimplifyTypeNames)]
        public async Task TestIntrinsicTypesInsideCref_NonDefault_1()
        {
            await TestMissingInRegularAndScriptAsync(
@"using System;

class C
{
    /// <see cref=""[|Int32|]""/>
    public void z()
    {
    }
}", new TestParameters(options: Option(CodeStyleOptions.PreferIntrinsicPredefinedTypeKeywordInMemberAccess, false, NotificationOption.Error)));
        }

        [WorkItem(942568, "http://vstfdevdiv:8080/DevDiv2/DevDiv/_workitems/edit/942568")]
        [WorkItem(954536, "http://vstfdevdiv:8080/DevDiv2/DevDiv/_workitems/edit/954536")]
        [Fact, Trait(Traits.Feature, Traits.Features.CodeActionsSimplifyTypeNames)]
        public async Task TestIntrinsicTypesInsideCref_NonDefault_2()
        {
            await TestInRegularAndScriptAsync(
@"using System;

class C
{
    /// <see cref=""[|Int32|]""/>
    public void z()
    {
    }
}",
@"using System;

class C
{
    /// <see cref=""int""/>
    public void z()
    {
    }
}", options: PreferIntrinsicTypeInMemberAccess);
        }

        [WorkItem(942568, "http://vstfdevdiv:8080/DevDiv2/DevDiv/_workitems/edit/942568")]
        [WorkItem(954536, "http://vstfdevdiv:8080/DevDiv2/DevDiv/_workitems/edit/954536")]
        [Fact, Trait(Traits.Feature, Traits.Features.CodeActionsSimplifyTypeNames)]
        public async Task TestIntrinsicTypesInsideCref_NonDefault_3()
        {
            await TestMissingInRegularAndScriptAsync(
@"using System;

class C
{
    /// <see cref=""[|Int32|].MaxValue""/>
    public void z()
    {
    }
}", new TestParameters(options: Option(CodeStyleOptions.PreferIntrinsicPredefinedTypeKeywordInMemberAccess, false, NotificationOption.Error)));
        }

        [WorkItem(954536, "http://vstfdevdiv:8080/DevDiv2/DevDiv/_workitems/edit/954536")]
        [Fact, Trait(Traits.Feature, Traits.Features.CodeActionsSimplifyTypeNames)]
        public async Task TestIntrinsicTypesInsideCref_NonDefault_4()
        {
            await TestInRegularAndScriptAsync(
@"using System;

class C
{
    /// <see cref=""[|Int32|].MaxValue""/>
    public void z()
    {
    }
}",
@"using System;

class C
{
    /// <see cref=""int.MaxValue""/>
    public void z()
    {
    }
}",
options: PreferIntrinsicTypeInMemberAccess);
        }

        [WorkItem(954536, "http://vstfdevdiv:8080/DevDiv2/DevDiv/_workitems/edit/954536")]
        [Fact, Trait(Traits.Feature, Traits.Features.CodeActionsSimplifyTypeNames)]
        public async Task TestIntrinsicTypesInsideCref_NonDefault_5()
        {
            await TestMissingInRegularAndScriptAsync(
@"class C
{
    /// <see cref=""System.Collections.Generic.List{T}.CopyTo([|System.Int32|], T[], int, int)""/>
    public void z()
    {
    }
}", new TestParameters(options: Option(CodeStyleOptions.PreferIntrinsicPredefinedTypeKeywordInMemberAccess, false, NotificationOption.Error)));
        }

        [WorkItem(954536, "http://vstfdevdiv:8080/DevDiv2/DevDiv/_workitems/edit/954536")]
        [Fact, Trait(Traits.Feature, Traits.Features.CodeActionsSimplifyTypeNames)]
        public async Task TestIntrinsicTypesInsideCref_NonDefault_6_PreferMemberAccess()
        {
            await TestInRegularAndScriptAsync(
@"class C
{
    /// <see cref=""System.Collections.Generic.List{T}.CopyTo([|System.Int32|], T[], int, int)""/>
    public void z()
    {
    }
}",
@"class C
{
    /// <see cref=""System.Collections.Generic.List{T}.CopyTo(int, T[], int, int)""/>
    public void z()
    {
    }
}", options: PreferIntrinsicTypeInMemberAccess);
        }

        [WorkItem(954536, "http://vstfdevdiv:8080/DevDiv2/DevDiv/_workitems/edit/954536")]
        [Fact, Trait(Traits.Feature, Traits.Features.CodeActionsSimplifyTypeNames)]
        public async Task TestIntrinsicTypesInsideCref_NonDefault_6_PreferDeclaration()
        {
            await TestMissingAsync(
@"class C
{
    /// <see cref=""System.Collections.Generic.List{T}.CopyTo([|System.Int32|], T[], int, int)""/>
    public void z()
    {
    }
}", new TestParameters(options: PreferIntrinsicTypeInDeclaration));
        }

        [WorkItem(942568, "http://vstfdevdiv:8080/DevDiv2/DevDiv/_workitems/edit/942568")]
        [Fact, Trait(Traits.Feature, Traits.Features.CodeActionsSimplifyTypeNames)]
        public async Task TestIntrinsicTypesInLocalDeclarationNonDefaultValue_1()
        {
            await TestMissingInRegularAndScriptAsync(
@"class C
{
    [|System.Int32|] x;

    public void z(System.Int32 y)
    {
        System.Int32 z = 9;
    }
}", new TestParameters(options: Option(CodeStyleOptions.PreferIntrinsicPredefinedTypeKeywordInDeclaration, false, NotificationOption.Error)));
        }

        [WorkItem(942568, "http://vstfdevdiv:8080/DevDiv2/DevDiv/_workitems/edit/942568")]
        [Fact, Trait(Traits.Feature, Traits.Features.CodeActionsSimplifyTypeNames)]
        public async Task TestIntrinsicTypesInLocalDeclarationNonDefaultValue_2()
        {
            await TestMissingInRegularAndScriptAsync(
@"class C
{
    System.Int32 x;

    public void z([|System.Int32|] y)
    {
        System.Int32 z = 9;
    }
}", new TestParameters(options: Option(CodeStyleOptions.PreferIntrinsicPredefinedTypeKeywordInDeclaration, false, NotificationOption.Error)));
        }

        [WorkItem(942568, "http://vstfdevdiv:8080/DevDiv2/DevDiv/_workitems/edit/942568")]
        [Fact, Trait(Traits.Feature, Traits.Features.CodeActionsSimplifyTypeNames)]
        public async Task TestIntrinsicTypesInLocalDeclarationNonDefaultValue_3()
        {
            await TestMissingInRegularAndScriptAsync(
@"class C
{
    System.Int32 x;

    public void z(System.Int32 y)
    {
        [|System.Int32|] z = 9;
    }
}", new TestParameters(options: Option(CodeStyleOptions.PreferIntrinsicPredefinedTypeKeywordInDeclaration, false, NotificationOption.Error)));
        }

        [WorkItem(942568, "http://vstfdevdiv:8080/DevDiv2/DevDiv/_workitems/edit/942568")]
        [Fact, Trait(Traits.Feature, Traits.Features.CodeActionsSimplifyTypeNames)]
        public async Task TestIntrinsicTypesInMemberAccess_Default_1()
        {
            await TestInRegularAndScriptAsync(
@"class C
{
    public void z()
    {
        var sss = [|System.Int32|].MaxValue;
    }
}",
@"class C
{
    public void z()
    {
        var sss = int.MaxValue;
    }
}", options: PreferIntrinsicTypeInMemberAccess);
        }

        [WorkItem(942568, "http://vstfdevdiv:8080/DevDiv2/DevDiv/_workitems/edit/942568")]
        [Fact, Trait(Traits.Feature, Traits.Features.CodeActionsSimplifyTypeNames)]
        public async Task TestIntrinsicTypesInMemberAccess_Default_2()
        {
            await TestInRegularAndScriptAsync(
@"using System;

class C
{
    public void z()
    {
        var sss = [|Int32|].MaxValue;
    }
}",
@"using System;

class C
{
    public void z()
    {
        var sss = int.MaxValue;
    }
}", options: PreferIntrinsicTypeInMemberAccess);
        }

        [WorkItem(956667, "http://vstfdevdiv:8080/DevDiv2/DevDiv/_workitems/edit/956667")]
        [Fact, Trait(Traits.Feature, Traits.Features.CodeActionsSimplifyTypeNames)]
        public async Task TestIntrinsicTypesInMemberAccess_Default_3()
        {
            await TestMissingInRegularAndScriptAsync(
@"using System;

class C1
{
    public static void z()
    {
        var sss = [|C2.Memb|].ToString();
    }
}

class C2
{
    public static int Memb;
}");
        }

        [WorkItem(942568, "http://vstfdevdiv:8080/DevDiv2/DevDiv/_workitems/edit/942568")]
        [Fact, Trait(Traits.Feature, Traits.Features.CodeActionsSimplifyTypeNames)]
        public async Task TestIntrinsicTypesInMemberAccess_NonDefault_1()
        {
            await TestMissingInRegularAndScriptAsync(
@"using System;

class C
{
    public void z()
    {
        var sss = [|Int32|].MaxValue;
    }
}", new TestParameters(options: Option(CodeStyleOptions.PreferIntrinsicPredefinedTypeKeywordInMemberAccess, false, NotificationOption.Error)));
        }

        [WorkItem(942568, "http://vstfdevdiv:8080/DevDiv2/DevDiv/_workitems/edit/942568")]
        [Fact, Trait(Traits.Feature, Traits.Features.CodeActionsSimplifyTypeNames)]
        public async Task TestIntrinsicTypesInMemberAccess_NonDefault_2()
        {
            await TestMissingInRegularAndScriptAsync(
@"class C
{
    public void z()
    {
        var sss = [|System.Int32|].MaxValue;
    }
}", new TestParameters(options: Option(CodeStyleOptions.PreferIntrinsicPredefinedTypeKeywordInMemberAccess, false, NotificationOption.Error)));
        }

        [WorkItem(965208, "http://vstfdevdiv:8080/DevDiv2/DevDiv/_workitems/edit/965208")]
        [Fact, Trait(Traits.Feature, Traits.Features.CodeActionsSimplifyTypeNames)]
        public async Task TestSimplifyDiagnosticId()
        {
            await TestInRegularAndScriptAsync(
@"
using System;

class C
{
    public void z()
    {
        [|System.Console.WriteLine|]("");
    }
}",
@"
using System;

class C
{
    public void z()
    {
        Console.WriteLine("");
    }
}");

            await TestInRegularAndScript1Async(
@"
using System;

class C
{
    public void z()
    {
        [|System.Int32|] a;
    }
}",
@"
using System;

class C
{
    public void z()
    {
        int a;
    }
}", parameters: new TestParameters(options: PreferIntrinsicTypeEverywhere));
        }

        [WorkItem(1019276, "http://vstfdevdiv:8080/DevDiv2/DevDiv/_workitems/edit/1019276")]
        [Fact, Trait(Traits.Feature, Traits.Features.CodeActionsSimplifyTypeNames)]
        public async Task TestSimplifyTypeNameDoesNotAddUnnecessaryParens()
        {
            await TestWithPredefinedTypeOptionsAsync(
@"using System;

class Program
{
    static void F()
    {
        object o = null;
        if (![|(o is Byte)|])
        {
        }
    }
}",
@"using System;

class Program
{
    static void F()
    {
        object o = null;
        if (!(o is byte))
        {
        }
    }
}");
        }

        [WorkItem(1068445, "http://vstfdevdiv:8080/DevDiv2/DevDiv/_workitems/edit/1068445")]
        [Fact, Trait(Traits.Feature, Traits.Features.CodeActionsSimplifyTypeNames)]
        public async Task TestSimplifyTypeNameInPropertyLambda()
        {
            await TestWithPredefinedTypeOptionsAsync(
@"namespace ClassLibrary2
{
    public class Class1
    {
        public object X => ([|System.Int32|])0;
    }
}",
@"namespace ClassLibrary2
{
    public class Class1
    {
        public object X => (int)0;
    }
}");
        }

        [WorkItem(1068445, "http://vstfdevdiv:8080/DevDiv2/DevDiv/_workitems/edit/1068445")]
        [Fact, Trait(Traits.Feature, Traits.Features.CodeActionsSimplifyTypeNames)]
        public async Task TestSimplifyTypeNameInMethodLambda()
        {
            await TestWithPredefinedTypeOptionsAsync(
@"class C
{
    public string Goo() => ([|System.String|])"";
}",
@"class C
{
    public string Goo() => (string)"";
}");
        }

        [WorkItem(1068445, "http://vstfdevdiv:8080/DevDiv2/DevDiv/_workitems/edit/1068445")]
        [Fact, Trait(Traits.Feature, Traits.Features.CodeActionsSimplifyTypeNames)]
        public async Task TestSimplifyTypeNameInIndexerLambda()
        {
            await TestWithPredefinedTypeOptionsAsync(
@"class C
{
    public int this[int index] => ([|System.Int32|])0;
}",
@"class C
{
    public int this[int index] => (int)0;
}");
        }

        [Fact, Trait(Traits.Feature, Traits.Features.CodeActionsSimplifyTypeNames)]
        [WorkItem(388744, "https://devdiv.visualstudio.com/DevDiv/_workitems?id=388744")]
        public async Task SimplifyTypeNameWithOutDiscard()
        {
            await TestAsync(
@"class C
{
    static void F()
    {
        [|C.G|](out _);
    }
    static void G(out object o)
    {
        o = null;
    }
}",
@"class C
{
    static void F()
    {
        G(out _);
    }
    static void G(out object o)
    {
        o = null;
    }
}",
                parseOptions: CSharpParseOptions.Default);
        }

        [Fact, Trait(Traits.Feature, Traits.Features.CodeActionsSimplifyTypeNames)]
        [WorkItem(388744, "https://devdiv.visualstudio.com/DevDiv/_workitems?id=388744")]
        public async Task SimplifyTypeNameWithOutDiscard_FeatureDisabled()
        {
            await TestAsync(
@"class C
{
    static void F()
    {
        [|C.G|](out _);
    }
    static void G(out object o)
    {
        o = null;
    }
}",
@"class C
{
    static void F()
    {
        G(out _);
    }
    static void G(out object o)
    {
        o = null;
    }
}",
                parseOptions: CSharpParseOptions.Default.WithLanguageVersion(LanguageVersion.CSharp6));
        }

        [Fact, Trait(Traits.Feature, Traits.Features.CodeActionsSimplifyTypeNames)]
        [WorkItem(15996, "https://github.com/dotnet/roslyn/issues/15996")]
        public async Task TestMemberOfBuiltInType1()
        {
            await TestAsync(
@"using System;
class C
{
    void Main()
    {
        [|UInt32|] value = UInt32.MaxValue;
    }
}",
@"using System;
class C
{
    void Main()
    {
        uint value = UInt32.MaxValue;
    }
}",
                parseOptions: CSharpParseOptions.Default,
                options: PreferIntrinsicTypeInDeclaration);
        }

        [Fact, Trait(Traits.Feature, Traits.Features.CodeActionsSimplifyTypeNames)]
        [WorkItem(15996, "https://github.com/dotnet/roslyn/issues/15996")]
        public async Task TestMemberOfBuiltInType2()
        {
            await TestAsync(
@"using System;
class C
{
    void Main()
    {
        UInt32 value = [|UInt32|].MaxValue;
    }
}",
@"using System;
class C
{
    void Main()
    {
        UInt32 value = uint.MaxValue;
    }
}",
                parseOptions: CSharpParseOptions.Default,
                options: PreferIntrinsicTypeInMemberAccess);
        }

        [Fact, Trait(Traits.Feature, Traits.Features.CodeActionsSimplifyTypeNames)]
        [WorkItem(15996, "https://github.com/dotnet/roslyn/issues/15996")]
        public async Task TestMemberOfBuiltInType3()
        {
            await TestAsync(
@"using System;
class C
{
    void Main()
    {
        [|UInt32|].Parse(""goo"");
    }
}",
@"using System;
class C
{
    void Main()
    {
        uint.Parse(""goo"");
    }
}",
                parseOptions: CSharpParseOptions.Default,
                options: PreferIntrinsicTypeInMemberAccess);
        }

        [Fact, WorkItem(26923, "https://github.com/dotnet/roslyn/issues/26923")]
        public async Task NoSuggestionOnForeachCollectionExpression()
        {
            await TestMissingInRegularAndScriptAsync(
@"using System;
using System.Collections.Generic;

class C
{
    static void Main(string[] args)
    {
        foreach (string arg in [|args|])
        {

        }
    }
}", new TestParameters(options: PreferImplicitTypeEverywhere));
        }

        [Fact, WorkItem(26923, "https://github.com/dotnet/roslyn/issues/26923")]
        public async Task NoSuggestionOnForeachType()
        {
            await TestMissingInRegularAndScriptAsync(
@"using System;
using System.Collections.Generic;

class C
{
    static void Main(string[] args)
    {
        foreach ([|string|] arg in args)
        {

        }
    }
}", new TestParameters(options: PreferImplicitTypeEverywhere));
        }

        [Fact, WorkItem(31849, "https://github.com/dotnet/roslyn/issues/31849")]
        public async Task NoSuggestionOnNestedNullabilityRequired()
        {
            await TestMissingInRegularAndScriptAsync(
@"#nullable enable
using System.Threading.Tasks;

class C
{
    Task<string?> FooAsync()
    {
        return Task.FromResult<[|string?|]>(""something"");
    }
}");
        }

        [Theory]
        [InlineData(0)]
        [InlineData(1)]
        [InlineData(2)]
        [InlineData(3)]
        [InlineData(4)]
        [Trait(Traits.Feature, Traits.Features.CodeActionsSimplifyTypeNames)]
        [WorkItem(20377, "https://github.com/dotnet/roslyn/issues/20377")]
        public async Task TestWarningLevel(int warningLevel)
        {
            await TestInRegularAndScriptAsync(
@"using System;

namespace Root
{
    class A
    {
        [|System.Exception|] c;
    }
}",
@"using System;

namespace Root
{
    class A
    {
        Exception c;
    }
}", compilationOptions: new CSharpCompilationOptions(OutputKind.DynamicallyLinkedLibrary, warningLevel: warningLevel));
        }

        [Fact, Trait(Traits.Feature, Traits.Features.CodeActionsSimplifyTypeNames)]
        public async Task TestGlobalAliasSimplifiesInUsingDirective()
        {
            await TestInRegularAndScriptAsync(
                "using [|global::System.IO|];",
                "using System.IO;");
        }

        [Theory, Trait(Traits.Feature, Traits.Features.CodeActionsSimplifyTypeNames)]
        [InlineData("Boolean")]
        [InlineData("Char")]
        [InlineData("String")]
        [InlineData("Int8")]
        [InlineData("UInt8")]
        [InlineData("Int16")]
        [InlineData("UInt16")]
        [InlineData("Int32")]
        [InlineData("UInt32")]
        [InlineData("Int64")]
        [InlineData("UInt64")]
        [InlineData("Float32")]
        [InlineData("Float64")]
        public async Task TestGlobalAliasSimplifiesInUsingAliasDirective(string typeName)
        {
            await TestInRegularAndScriptAsync(
                $"using My{typeName} = [|global::System.{typeName}|];",
                $"using My{typeName} = System.{typeName};");
        }

        [Fact, Trait(Traits.Feature, Traits.Features.CodeActionsSimplifyTypeNames)]
        public async Task TestGlobalAliasSimplifiesInUsingStaticDirective()
        {
            await TestInRegularAndScriptAsync(
                "using static [|global::System.Math|];",
                "using static System.Math;");
        }

        [Fact, Trait(Traits.Feature, Traits.Features.CodeActionsSimplifyTypeNames)]
        public async Task TestGlobalAliasSimplifiesInUsingDirectiveInNamespace()
        {
            await TestInRegularAndScriptAsync(
@"using System;
namespace N
{
    using [|global::System.IO|];
}",
@"using System;
namespace N
{
    using System.IO;
}");
        }

        [Theory, Trait(Traits.Feature, Traits.Features.CodeActionsSimplifyTypeNames)]
        [InlineData("Boolean")]
        [InlineData("Char")]
        [InlineData("String")]
        [InlineData("Int16")]
        [InlineData("UInt16")]
        [InlineData("Int32")]
        [InlineData("UInt32")]
        [InlineData("Int64")]
        [InlineData("UInt64")]
        public async Task TestGlobalAliasSimplifiesInUsingAliasDirectiveWithinNamespace(string typeName)
        {
            await TestInRegularAndScriptAsync(
$@"using System;
namespace N
{{
    using My{typeName} = [|global::System.{typeName}|];
}}",
$@"using System;
namespace N
{{
    using My{typeName} = {typeName};
}}");
        }

        [Theory, Trait(Traits.Feature, Traits.Features.CodeActionsSimplifyTypeNames)]
        [InlineData("Int8")]
        [InlineData("UInt8")]
        [InlineData("Float32")]
        [InlineData("Float64")]
        public async Task TestGlobalAliasSimplifiesInUsingAliasDirectiveWithinNamespace_UnboundName(string typeName)
        {
            await TestInRegularAndScriptAsync(
$@"using System;
namespace N
{{
    using My{typeName} = [|global::System.{typeName}|];
}}",
$@"using System;
namespace N
{{
    using My{typeName} = System.{typeName};
}}");
        }

        [Fact, Trait(Traits.Feature, Traits.Features.CodeActionsSimplifyTypeNames)]
        public async Task TestGlobalAliasSimplifiesInUsingStaticDirectiveInNamespace()
        {
            await TestInRegularAndScriptAsync(
@"using System;
namespace N
{
    using static [|global::System.Math|];
}",
@"using System;
namespace N
{
    using static System.Math;
}");
        }

        [WorkItem(27819, "https://github.com/dotnet/roslyn/issues/27819")]
        [Fact, Trait(Traits.Feature, Traits.Features.CodeActionsSimplifyTypeNames)]
        public async Task DoNotSimplifyToVar_EvenIfVarIsPreferred()
        {
            await TestInRegularAndScriptAsync(
@"
class C
{
    void Goo()
    {
        [|System.Int32|] i = 0;
    }
}",
@"
class C
{
    void Goo()
    {
        int i = 0;
    }
}", options: PreferImplicitTypeEverywhere);
        }

        [WorkItem(27819, "https://github.com/dotnet/roslyn/issues/27819")]
        [Fact, Trait(Traits.Feature, Traits.Features.CodeActionsSimplifyTypeNames)]
        public async Task DoNotSimplifyToVar_EvenIfVarIsPreferred_2()
        {
            await TestMissingInRegularAndScriptAsync(
@"
class C
{
    void Goo()
    {
        [|int|] i = 0;
    }
}", new TestParameters(options: PreferImplicitTypeEverywhere));
        }

        [Fact, Trait(Traits.Feature, Traits.Features.CodeActionsSimplifyTypeNames)]
        public async Task SimplifyMemberAccessOffOfObjectKeyword()
        {
            await TestInRegularAndScriptAsync(
@"using System;

class C
{
    bool Goo()
    {
        return [|object|].Equals(null, null);
    }
}",
@"using System;

class C
{
    bool Goo()
    {
        return Equals(null, null);
    }
}");
        }

        [Theory, Trait(Traits.Feature, Traits.Features.CodeActionsSimplifyTypeNames)]
        [InlineData("Boolean")]
        [InlineData("Char")]
        [InlineData("String")]
        [InlineData("Int8")]
        [InlineData("UInt8")]
        [InlineData("Int16")]
        [InlineData("UInt16")]
        [InlineData("Int32")]
        [InlineData("UInt32")]
        [InlineData("Int64")]
        [InlineData("UInt64")]
        [InlineData("Float32")]
        [InlineData("Float64")]
        public async Task TestDoesNotSimplifyUsingAliasDirectiveToPrimitiveType(string typeName)
        {
            await TestMissingAsync(
$@"using System;
namespace N
{{
    using My{typeName} = [|{typeName}|];
}}");
        }

        [Theory, Trait(Traits.Feature, Traits.Features.CodeActionsSimplifyTypeNames)]
        [InlineData("Boolean")]
        [InlineData("Char")]
        [InlineData("String")]
        [InlineData("Int16")]
        [InlineData("UInt16")]
        [InlineData("Int32")]
        [InlineData("UInt32")]
        [InlineData("Int64")]
        [InlineData("UInt64")]
        public async Task TestDoesNotSimplifyUsingAliasDirectiveToBuiltInType(string typeName)
        {
            await TestInRegularAndScript1Async(
$@"using System;
namespace N
{{
    using My{typeName} = [|System.{typeName}|];
}}",
$@"using System;
namespace N
{{
    using My{typeName} = {typeName};
}}");
        }

        [Theory, Trait(Traits.Feature, Traits.Features.CodeActionsSimplifyTypeNames)]
        [InlineData("Int8")]
        [InlineData("UInt8")]
        [InlineData("Float32")]
        [InlineData("Float64")]
        public async Task TestDoesNotSimplifyUsingAliasWithUnboundTypes(string typeName)
        {
            await TestMissingInRegularAndScriptAsync(
$@"using System;
namespace N
{{
    using My{typeName} = [|System.{typeName}|];
}}");
        }

        private async Task TestWithPredefinedTypeOptionsAsync(string code, string expected, int index = 0)
        {
            await TestInRegularAndScriptAsync(code, expected, index: index, options: PreferIntrinsicTypeEverywhere);
        }

        private IDictionary<OptionKey, object> PreferIntrinsicTypeEverywhere => OptionsSet(
            SingleOption(CodeStyleOptions.PreferIntrinsicPredefinedTypeKeywordInDeclaration, true, NotificationOption.Error),
            SingleOption(CodeStyleOptions.PreferIntrinsicPredefinedTypeKeywordInMemberAccess, this.onWithError, GetLanguage()));

        private IDictionary<OptionKey, object> PreferIntrinsicTypeEverywhereAsWarning => OptionsSet(
            SingleOption(CodeStyleOptions.PreferIntrinsicPredefinedTypeKeywordInDeclaration, true, NotificationOption.Warning),
            SingleOption(CodeStyleOptions.PreferIntrinsicPredefinedTypeKeywordInMemberAccess, this.onWithWarning, GetLanguage()));

        private IDictionary<OptionKey, object> PreferIntrinsicTypeInDeclaration => OptionsSet(
            SingleOption(CodeStyleOptions.PreferIntrinsicPredefinedTypeKeywordInDeclaration, true, NotificationOption.Error),
            SingleOption(CodeStyleOptions.PreferIntrinsicPredefinedTypeKeywordInMemberAccess, this.offWithSilent, GetLanguage()));

        private IDictionary<OptionKey, object> PreferIntrinsicTypeInMemberAccess => OptionsSet(
            SingleOption(CodeStyleOptions.PreferIntrinsicPredefinedTypeKeywordInMemberAccess, true, NotificationOption.Error),
            SingleOption(CodeStyleOptions.PreferIntrinsicPredefinedTypeKeywordInDeclaration, this.offWithSilent, GetLanguage()));

        private IDictionary<OptionKey, object> PreferImplicitTypeEverywhere => OptionsSet(
            SingleOption(CSharpCodeStyleOptions.VarElsewhere, onWithInfo),
            SingleOption(CSharpCodeStyleOptions.VarWhenTypeIsApparent, onWithInfo),
            SingleOption(CSharpCodeStyleOptions.VarForBuiltInTypes, onWithInfo));

        private readonly CodeStyleOption<bool> onWithSilent = new CodeStyleOption<bool>(true, NotificationOption.Silent);
        private readonly CodeStyleOption<bool> offWithSilent = new CodeStyleOption<bool>(false, NotificationOption.Silent);
        private readonly CodeStyleOption<bool> onWithInfo = new CodeStyleOption<bool>(true, NotificationOption.Suggestion);
        private readonly CodeStyleOption<bool> offWithInfo = new CodeStyleOption<bool>(false, NotificationOption.Suggestion);
        private readonly CodeStyleOption<bool> onWithWarning = new CodeStyleOption<bool>(true, NotificationOption.Warning);
        private readonly CodeStyleOption<bool> offWithWarning = new CodeStyleOption<bool>(false, NotificationOption.Warning);
        private readonly CodeStyleOption<bool> onWithError = new CodeStyleOption<bool>(true, NotificationOption.Error);
        private readonly CodeStyleOption<bool> offWithError = new CodeStyleOption<bool>(false, NotificationOption.Error);
    }
}<|MERGE_RESOLUTION|>--- conflicted
+++ resolved
@@ -1754,97 +1754,7 @@
 
         [WorkItem(542100, "http://vstfdevdiv:8080/DevDiv2/DevDiv/_workitems/edit/542100")]
         [Fact, Trait(Traits.Feature, Traits.Features.CodeActionsSimplifyTypeNames)]
-<<<<<<< HEAD
         public async Task TestAllowSimplificationThatWouldNotCauseConflict1()
-=======
-        public async Task TestPreventSimplificationToNameInCurrentScope()
-        {
-            await TestInRegularAndScript1Async(
-@"namespace N
-{
-    class Program
-    {
-        class Goo
-        {
-            public static void Bar()
-            {
-            }
-        }
-
-        static void Main()
-        {
-            [|N.Program.Goo.Bar|]();
-            int Goo;
-        }
-    }
-}",
-
-@"namespace N
-{
-    class Program
-    {
-        class Goo
-        {
-            public static void Bar()
-            {
-            }
-        }
-
-        static void Main()
-        {
-            Program.Goo.Bar();
-            int Goo;
-        }
-    }
-}");
-        }
-
-        [WorkItem(542100, "http://vstfdevdiv:8080/DevDiv2/DevDiv/_workitems/edit/542100")]
-        [Fact, Trait(Traits.Feature, Traits.Features.CodeActionsSimplifyTypeNames)]
-        public async Task TestPreventSimplificationToNameInCurrentScope2()
-        {
-            await TestInRegularAndScript1Async(
-@"namespace N
-{
-    class Program
-    {
-        class Goo
-        {
-            public static void Bar()
-            {
-            }
-        }
-
-        static void Main(int Goo)
-        {
-            [|N.Program.Goo.Bar|]();
-        }
-    }
-}",
-
-@"namespace N
-{
-    class Program
-    {
-        class Goo
-        {
-            public static void Bar()
-            {
-            }
-        }
-
-        static void Main(int Goo)
-        {
-            Program.Goo.Bar();
-        }
-    }
-}");
-        }
-
-        [WorkItem(542100, "http://vstfdevdiv:8080/DevDiv2/DevDiv/_workitems/edit/542100")]
-        [Fact, Trait(Traits.Feature, Traits.Features.CodeActionsSimplifyTypeNames)]
-        public async Task TestAllowSimplificationToNameInNestedScope()
->>>>>>> 2cf437a6
         {
             await TestInRegularAndScriptAsync(
 @"namespace N
@@ -1881,7 +1791,6 @@
         static void Main()
         {
             Goo.Bar();
-<<<<<<< HEAD
             {
                 int Goo;
             }
@@ -1909,8 +1818,6 @@
         static void Main()
         {
             [|Program|].Goo.Bar();
-=======
->>>>>>> 2cf437a6
             {
                 int Goo;
             }
@@ -1984,19 +1891,10 @@
 
         [WorkItem(542100, "http://vstfdevdiv:8080/DevDiv2/DevDiv/_workitems/edit/542100")]
         [Fact, Trait(Traits.Feature, Traits.Features.CodeActionsSimplifyTypeNames)]
-<<<<<<< HEAD
         public async Task TestPreventSimplificationThatWouldCauseConflict2()
         {
             await TestMissingInRegularAndScriptAsync(
 @"namespace N
-=======
-        public async Task TestAllowSimplificationToNameInNestedScope1()
-        {
-            await TestInRegularAndScriptAsync(
-@"using System.Linq;
-
-namespace N
->>>>>>> 2cf437a6
 {
     class Program
     {
@@ -2009,7 +1907,6 @@
 
         static void Main(int[] args)
         {
-<<<<<<< HEAD
             [|Program|].Goo.Bar();
             int Goo;
         }
@@ -2065,34 +1962,6 @@
         {
             await TestInRegularAndScript1Async(
 @"namespace N
-=======
-            [|N.Program.Goo.Bar|]();
-            var q = from Goo in args select Goo;
-        }
-    }
-}",
-@"using System.Linq;
-
-namespace N
->>>>>>> 2cf437a6
-{
-    class Program
-    {
-        class Goo
-        {
-            public static void Bar()
-<<<<<<< HEAD
-            {
-            }
-        }
-        static void Main(int Goo)
-        {
-            [|N.Program.Goo.Bar|]();
-        }
-    }
-}",
-
-@"namespace N
 {
     class Program
     {
@@ -2104,17 +1973,11 @@
         }
         static void Main(int Goo)
         {
-            Program.Goo.Bar();
-        }
-    }
-}");
-        }
-
-        [WorkItem(542100, "http://vstfdevdiv:8080/DevDiv2/DevDiv/_workitems/edit/542100")]
-        [Fact, Trait(Traits.Feature, Traits.Features.CodeActionsSimplifyTypeNames)]
-        public async Task TestAllowSimplificationToNameInNestedScope()
-        {
-            await TestInRegularAndScriptAsync(
+            [|N.Program.Goo.Bar|]();
+        }
+    }
+}",
+
 @"namespace N
 {
     class Program
@@ -2125,19 +1988,35 @@
             {
             }
         }
-        static void Main()
-        {
-            [|N.Program.Goo.Bar|]();
-=======
->>>>>>> 2cf437a6
+        static void Main(int Goo)
+        {
+            Program.Goo.Bar();
+        }
+    }
+}");
+        }
+
+        [WorkItem(542100, "http://vstfdevdiv:8080/DevDiv2/DevDiv/_workitems/edit/542100")]
+        [Fact, Trait(Traits.Feature, Traits.Features.CodeActionsSimplifyTypeNames)]
+        public async Task TestAllowSimplificationToNameInNestedScope()
+        {
+            await TestInRegularAndScriptAsync(
+@"namespace N
+{
+    class Program
+    {
+        class Goo
+        {
+            public static void Bar()
             {
             }
         }
-
-        static void Main(int[] args)
-        {
-            Goo.Bar();
-            var q = from Goo in args select Goo;
+        static void Main()
+        {
+            [|N.Program.Goo.Bar|]();
+            {
+                int Goo;
+            }
         }
     }
 }",
@@ -2977,7 +2856,6 @@
         [Fact, Trait(Traits.Feature, Traits.Features.CodeActionsSimplifyTypeNames)]
         public async Task TestColorColorCase3()
         {
-<<<<<<< HEAD
             await TestMissingAsync(
 @"using A;
 
@@ -3000,8 +2878,6 @@
         [Fact, Trait(Traits.Feature, Traits.Features.CodeActionsSimplifyTypeNames)]
         public async Task TestColorColorCase4()
         {
-=======
->>>>>>> 2cf437a6
             await TestInRegularAndScriptAsync(
 @"namespace N
 {
@@ -3011,10 +2887,7 @@
         {
         }
     }
-<<<<<<< HEAD
-=======
-
->>>>>>> 2cf437a6
+
     /// <summary>
     /// <see cref=""[|N|].Goo.Bar""/>
     /// </summary>
@@ -3031,10 +2904,7 @@
         {
         }
     }
-<<<<<<< HEAD
-=======
-
->>>>>>> 2cf437a6
+
     /// <summary>
     /// <see cref=""Goo.Bar""/>
     /// </summary>
@@ -3046,11 +2916,7 @@
         }
 
         [Fact, Trait(Traits.Feature, Traits.Features.CodeActionsSimplifyTypeNames)]
-<<<<<<< HEAD
         public async Task TestColorColorCase5()
-=======
-        public async Task TestColorColorCase4()
->>>>>>> 2cf437a6
         {
             await TestInRegularAndScriptAsync(
 @"namespace N
@@ -3062,10 +2928,7 @@
             public class Baz { }
         }
     }
-<<<<<<< HEAD
-=======
-
->>>>>>> 2cf437a6
+
     /// <summary>
     /// <see cref=""[|N|].Goo.Bar.Baz""/>
     /// </summary>
@@ -3083,10 +2946,7 @@
             public class Baz { }
         }
     }
-<<<<<<< HEAD
-=======
-
->>>>>>> 2cf437a6
+
     /// <summary>
     /// <see cref=""Goo.Bar.Baz""/>
     /// </summary>
