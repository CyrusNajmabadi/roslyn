﻿// Copyright (c) Microsoft.  All Rights Reserved.  Licensed under the Apache License, Version 2.0.  See License.txt in the project root for license information.

using System.Threading.Tasks;
using Microsoft.CodeAnalysis.Completion;
using Microsoft.CodeAnalysis.CSharp.Completion.Providers;
using Microsoft.CodeAnalysis.Editor.CSharp.UnitTests.Completion.CompletionProviders;
using Microsoft.CodeAnalysis.Editor.UnitTests.Workspaces;
using Roslyn.Test.Utilities;
using Xunit;

namespace Microsoft.CodeAnalysis.Editor.CSharp.UnitTests.Completion.CompletionSetSources
{
    public class SymbolCompletionProviderTests_NoInteractive : AbstractCSharpCompletionProviderTests
    {
        public SymbolCompletionProviderTests_NoInteractive(CSharpTestWorkspaceFixture workspaceFixture) : base(workspaceFixture)
        {
        }

        internal override CompletionProvider CreateCompletionProvider()
        {
            return new SymbolCompletionProvider();
        }

<<<<<<< HEAD
        protected override Task VerifyWorkerAsync(string code, int position, string expectedItemOrNull, string expectedDescriptionOrNull, SourceCodeKind sourceCodeKind, bool usePreviousCharAsTrigger, bool checkForAbsence, int? glyph)
        {
            return base.VerifyWorkerAsync(code, position, expectedItemOrNull, expectedDescriptionOrNull, SourceCodeKind.Regular, usePreviousCharAsTrigger, checkForAbsence, glyph);
=======
        protected override Task VerifyWorkerAsync(string code, int position, string expectedItemOrNull, string expectedDescriptionOrNull, SourceCodeKind sourceCodeKind, bool usePreviousCharAsTrigger, bool checkForAbsence, bool experimental, int? glyph, int? matchPriority)
        {
            return base.VerifyWorkerAsync(code, position, expectedItemOrNull, expectedDescriptionOrNull, SourceCodeKind.Regular, usePreviousCharAsTrigger, checkForAbsence, experimental, glyph, matchPriority);
>>>>>>> 05d0f9d4
        }

        [Fact, Trait(Traits.Feature, Traits.Features.Completion)]
        public async Task IsCommitCharacterTest()
        {
            await VerifyCommonCommitCharactersAsync("class C { void M() { System.Console.$$", textTypedSoFar: "");
        }

        [Fact, Trait(Traits.Feature, Traits.Features.Completion)]
        public async Task IsTextualTriggerCharacterTest()
        {
            await TestCommonIsTextualTriggerCharacterAsync();

            await VerifyTextualTriggerCharacterAsync("Abc $$X", shouldTriggerWithTriggerOnLettersEnabled: true, shouldTriggerWithTriggerOnLettersDisabled: false);
            await VerifyTextualTriggerCharacterAsync("Abc$$ ", shouldTriggerWithTriggerOnLettersEnabled: false, shouldTriggerWithTriggerOnLettersDisabled: false);
        }

        [Fact, Trait(Traits.Feature, Traits.Features.Completion)]
        public async Task SendEnterThroughToEditorTest()
        {
            await VerifySendEnterThroughToEnterAsync("class C { void M() { System.Console.$$", "Beep", sendThroughEnterOption: EnterKeyRule.Never, expected: false);
            await VerifySendEnterThroughToEnterAsync("class C { void M() { System.Console.$$", "Beep", sendThroughEnterOption: EnterKeyRule.AfterFullyTypedWord, expected: true);
            await VerifySendEnterThroughToEnterAsync("class C { void M() { System.Console.$$", "Beep", sendThroughEnterOption: EnterKeyRule.Always, expected: true);
        }

        [Fact, Trait(Traits.Feature, Traits.Features.Completion)]
        public async Task InvalidLocation1()
        {
            await VerifyItemIsAbsentAsync(@"System.Console.$$", @"Beep");
        }

        [Fact, Trait(Traits.Feature, Traits.Features.Completion)]
        public async Task InvalidLocation2()
        {
            await VerifyItemIsAbsentAsync(@"using System;
Console.$$", @"Beep");
        }

        [Fact, Trait(Traits.Feature, Traits.Features.Completion)]
        public async Task InvalidLocation3()
        {
            await VerifyItemIsAbsentAsync(@"using System.Console.$$", @"Beep");
        }

        [Fact, Trait(Traits.Feature, Traits.Features.Completion)]
        public async Task InvalidLocation4()
        {
            await VerifyItemIsAbsentAsync(@"class C {
#if false 
System.Console.$$
#endif", @"Beep");
        }

        [Fact, Trait(Traits.Feature, Traits.Features.Completion)]
        public async Task InvalidLocation5()
        {
            await VerifyItemIsAbsentAsync(@"class C {
#if true 
System.Console.$$
#endif", @"Beep");
        }

        [Fact, Trait(Traits.Feature, Traits.Features.Completion)]
        public async Task InvalidLocation6()
        {
            await VerifyItemIsAbsentAsync(@"using System;

class C {
// Console.$$", @"Beep");
        }

        [Fact, Trait(Traits.Feature, Traits.Features.Completion)]
        public async Task InvalidLocation7()
        {
            await VerifyItemIsAbsentAsync(@"using System;

class C {
/*  Console.$$   */", @"Beep");
        }

        [Fact, Trait(Traits.Feature, Traits.Features.Completion)]
        public async Task InvalidLocation8()
        {
            await VerifyItemIsAbsentAsync(@"using System;

class C {
/// Console.$$", @"Beep");
        }

        [Fact, Trait(Traits.Feature, Traits.Features.Completion)]
        public async Task InvalidLocation9()
        {
            await VerifyItemIsAbsentAsync(@"using System;

class C {
    void Method()
    {
        /// Console.$$
    }
}", @"Beep");
        }

        [Fact, Trait(Traits.Feature, Traits.Features.Completion)]
        public async Task InvalidLocation10()
        {
            await VerifyItemIsAbsentAsync(@"using System;

class C {
    void Method()
    {
        /**  Console.$$   */", @"Beep");
        }

        [Fact, Trait(Traits.Feature, Traits.Features.Completion)]
        public async Task InvalidLocation11()
        {
            await VerifyItemIsAbsentAsync(AddUsingDirectives("using System;", AddInsideMethod("string s = \"Console.$$")), @"Beep");
        }

        [Fact, Trait(Traits.Feature, Traits.Features.Completion)]
        public async Task InvalidLocation12()
        {
            await VerifyItemIsAbsentAsync(@"[assembly: System.Console.$$]", @"Beep");
        }

        [Fact, Trait(Traits.Feature, Traits.Features.Completion)]
        public async Task InvalidLocation13()
        {
            var content = @"[Console.$$]
class CL {}";

            await VerifyItemIsAbsentAsync(AddUsingDirectives("using System;", content), @"Beep");
        }

        [Fact, Trait(Traits.Feature, Traits.Features.Completion)]
        public async Task InvalidLocation14()
        {
            await VerifyItemIsAbsentAsync(AddUsingDirectives("using System;", @"class CL<[Console.$$]T> {}"), @"Beep");
        }

        [Fact, Trait(Traits.Feature, Traits.Features.Completion)]
        public async Task InvalidLocation15()
        {
            var content = @"class CL {
    [Console.$$]
    void Method() {}
}";
            await VerifyItemIsAbsentAsync(AddUsingDirectives("using System;", content), @"Beep");
        }

        [Fact, Trait(Traits.Feature, Traits.Features.Completion)]
        public async Task InvalidLocation16()
        {
            await VerifyItemIsAbsentAsync(AddUsingDirectives("using System;", @"class CL<Console.$$"), @"Beep");
        }

        [Fact, Trait(Traits.Feature, Traits.Features.Completion)]
        public async Task InvalidLocation17()
        {
            await VerifyItemIsAbsentAsync(@"using System;

class Program {
    static void Main(string[] args)
    {
        string a = ""a$$
    }
}", @"Main");
        }

        [Fact, Trait(Traits.Feature, Traits.Features.Completion)]
        public async Task InvalidLocation18()
        {
            await VerifyItemIsAbsentAsync(@"using System;

class Program {
    static void Main(string[] args)
    {
        #region
        #endregion // a$$
    }
}", @"Main");
        }

        [Fact, Trait(Traits.Feature, Traits.Features.Completion)]
        public async Task InvalidLocation19()
        {
            await VerifyItemIsAbsentAsync(@"using System;

class Program {
    static void Main(string[] args)
    {
        //s$$
    }
}", @"SByte");
        }

        [Fact, Trait(Traits.Feature, Traits.Features.Completion)]
        public async Task InsideMethodBody()
        {
            await VerifyItemExistsAsync(@"using System;

class C {
    void Method()
    {
        Console.$$", @"Beep");
        }

        [Fact, Trait(Traits.Feature, Traits.Features.Completion)]
        public async Task UsingDirectiveGlobal()
        {
            await VerifyItemExistsAsync(@"using global::$$;", @"System");
        }

        [Fact, Trait(Traits.Feature, Traits.Features.Completion)]
        public async Task InsideAccessor()
        {
            await VerifyItemExistsAsync(@"using System;

class C {
    string Property
    {
        get 
        {
            Console.$$", @"Beep");
        }

        [Fact, Trait(Traits.Feature, Traits.Features.Completion)]
        public async Task FieldInitializer()
        {
            await VerifyItemExistsAsync(@"using System;

class C {
    int i = Console.$$", @"Beep");
        }

        [Fact, Trait(Traits.Feature, Traits.Features.Completion)]
        public async Task FieldInitializer2()
        {
            await VerifyItemExistsAsync(@"
class C {
    object i = $$", @"System");
        }

        [Fact, Trait(Traits.Feature, Traits.Features.Completion)]
        public async Task ImportedProperty()
        {
            await VerifyItemExistsAsync(@"using System.Collections.Generic;

class C {
    void Method()
    {
       new List<string>().$$", @"Capacity");
        }

        [Fact, Trait(Traits.Feature, Traits.Features.Completion)]
        public async Task FieldInitializerWithProperty()
        {
            await VerifyItemExistsAsync(@"using System.Collections.Generic;
class C {
    int i =  new List<string>().$$", @"Count");
        }

        [Fact, Trait(Traits.Feature, Traits.Features.Completion)]
        public async Task StaticMethods()
        {
            await VerifyItemExistsAsync(@"using System;

class C {
    private static int Method() {}

    int i = $$
", @"Method");
        }

        [Fact, Trait(Traits.Feature, Traits.Features.Completion)]
        public async Task EndOfFile()
        {
            await VerifyItemExistsAsync(@"static class E { public static void Method() { E.$$", @"Method");
        }

        [Fact, Trait(Traits.Feature, Traits.Features.Completion)]
        public async Task InheritedStaticFields()
        {
            var code = @"class A { public static int X; }
class B : A { public static int Y; }
class C { void M() { B.$$ } }
";
            await VerifyItemExistsAsync(code, "X");
            await VerifyItemExistsAsync(code, "Y");
        }
    }
}<|MERGE_RESOLUTION|>--- conflicted
+++ resolved
@@ -21,15 +21,15 @@
             return new SymbolCompletionProvider();
         }
 
-<<<<<<< HEAD
-        protected override Task VerifyWorkerAsync(string code, int position, string expectedItemOrNull, string expectedDescriptionOrNull, SourceCodeKind sourceCodeKind, bool usePreviousCharAsTrigger, bool checkForAbsence, int? glyph)
-        {
-            return base.VerifyWorkerAsync(code, position, expectedItemOrNull, expectedDescriptionOrNull, SourceCodeKind.Regular, usePreviousCharAsTrigger, checkForAbsence, glyph);
-=======
-        protected override Task VerifyWorkerAsync(string code, int position, string expectedItemOrNull, string expectedDescriptionOrNull, SourceCodeKind sourceCodeKind, bool usePreviousCharAsTrigger, bool checkForAbsence, bool experimental, int? glyph, int? matchPriority)
-        {
-            return base.VerifyWorkerAsync(code, position, expectedItemOrNull, expectedDescriptionOrNull, SourceCodeKind.Regular, usePreviousCharAsTrigger, checkForAbsence, experimental, glyph, matchPriority);
->>>>>>> 05d0f9d4
+        protected override Task VerifyWorkerAsync(
+            string code, int position, string expectedItemOrNull, string expectedDescriptionOrNull,
+            SourceCodeKind sourceCodeKind, bool usePreviousCharAsTrigger, bool checkForAbsence,
+            int? glyph, int? matchPriority)
+        {
+            return base.VerifyWorkerAsync(code, position,
+                expectedItemOrNull, expectedDescriptionOrNull,
+                SourceCodeKind.Regular, usePreviousCharAsTrigger, checkForAbsence,
+                glyph, matchPriority);
         }
 
         [Fact, Trait(Traits.Feature, Traits.Features.Completion)]
