--- conflicted
+++ resolved
@@ -30,11 +30,7 @@
 
         protected override OptionSet WithChangedNonCompletionOptions(OptionSet options)
         {
-<<<<<<< HEAD
-            return base.WithChangedOptions(options)
-=======
             return base.WithChangedNonCompletionOptions(options)
->>>>>>> 67d940c4
                 .WithChangedOption(CSharpCodeStyleOptions.PreferExpressionBodiedAccessors, CSharpCodeStyleOptions.NeverWithSilentEnforcement)
                 .WithChangedOption(CSharpCodeStyleOptions.PreferExpressionBodiedProperties, CSharpCodeStyleOptions.NeverWithSilentEnforcement);
         }
