﻿// Licensed to the .NET Foundation under one or more agreements.
// The .NET Foundation licenses this file to you under the MIT license.
// See the LICENSE file in the project root for more information.

using System;
using System.Collections.Immutable;
using System.Composition;
using System.Threading;
using System.Threading.Tasks;
using Microsoft.CodeAnalysis.CodeActions;
using Microsoft.CodeAnalysis.CodeFixesAndRefactorings;
using Microsoft.CodeAnalysis.Editor.Host;
using Microsoft.CodeAnalysis.Host;
using Microsoft.CodeAnalysis.Host.Mef;
using Microsoft.CodeAnalysis.Internal.Log;
using Microsoft.CodeAnalysis.PooledObjects;
using Microsoft.CodeAnalysis.Shared.Utilities;
using Roslyn.Utilities;

namespace Microsoft.CodeAnalysis.Editor.Implementation.Suggestions
{
    [ExportWorkspaceServiceFactory(typeof(IFixAllGetFixesService), ServiceLayer.Editor), Shared]
    internal sealed class FixAllGetFixesService : AbstractFixAllGetFixesService, IWorkspaceServiceFactory
    {
        [ImportingConstructor]
        [Obsolete(MefConstruction.ImportingConstructorMessage, error: true)]
        public FixAllGetFixesService()
        {
        }

        public IWorkspaceService CreateService(HostWorkspaceServices workspaceServices)
            => this;

<<<<<<< HEAD
        public async Task<Solution> GetFixAllChangedSolutionAsync(IFixAllContext fixAllContext)
        {
            var codeAction = await GetFixAllCodeActionAsync(fixAllContext).ConfigureAwait(false);
            if (codeAction == null)
            {
                return fixAllContext.Solution;
            }

            fixAllContext.CancellationToken.ThrowIfCancellationRequested();
            return await codeAction.GetChangedSolutionInternalAsync(fixAllContext.Solution, fixAllContext.Progress, cancellationToken: fixAllContext.CancellationToken).ConfigureAwait(false);
        }

        public async Task<ImmutableArray<CodeActionOperation>> GetFixAllOperationsAsync(
            IFixAllContext fixAllContext, bool showPreviewChangesDialog)
        {
            var codeAction = await GetFixAllCodeActionAsync(fixAllContext).ConfigureAwait(false);
            if (codeAction == null)
            {
                return ImmutableArray<CodeActionOperation>.Empty;
            }

            return await GetFixAllOperationsAsync(
                codeAction, showPreviewChangesDialog, fixAllContext.Progress, fixAllContext.State, fixAllContext.CancellationToken).ConfigureAwait(false);
        }

        private static async Task<CodeAction> GetFixAllCodeActionAsync(IFixAllContext fixAllContext)
        {
            var fixAllKind = fixAllContext.State.FixAllKind;
            var functionId = fixAllKind switch
            {
                FixAllKind.CodeFix => FunctionId.CodeFixes_FixAllOccurrencesComputation,
                FixAllKind.Refactoring => FunctionId.Refactoring_FixAllOccurrencesComputation,
                _ => throw ExceptionUtilities.UnexpectedValue(fixAllKind)
            };

            using (Logger.LogBlock(
                functionId,
                KeyValueLogMessage.Create(LogType.UserAction, m =>
                {
                    m[FixAllLogger.CorrelationId] = fixAllContext.State.CorrelationId;
                    m[FixAllLogger.FixAllScope] = fixAllContext.State.Scope.ToString();
                }),
                fixAllContext.CancellationToken))
            {
                CodeAction action = null;
                try
                {
                    action = await fixAllContext.FixAllProvider.GetFixAsync(fixAllContext).ConfigureAwait(false);
                }
                catch (OperationCanceledException)
                {
                    FixAllLogger.LogComputationResult(fixAllKind, fixAllContext.State.CorrelationId, completed: false);
                }
                finally
                {
                    if (action != null)
                    {
                        FixAllLogger.LogComputationResult(fixAllKind, fixAllContext.State.CorrelationId, completed: true);
                    }
                    else
                    {
                        FixAllLogger.LogComputationResult(fixAllKind, fixAllContext.State.CorrelationId, completed: false, timedOut: true);
                    }
                }

                return action;
            }
        }

        private static async Task<ImmutableArray<CodeActionOperation>> GetFixAllOperationsAsync(
            CodeAction codeAction,
            bool showPreviewChangesDialog,
            IProgress<CodeAnalysisProgress> progress,
            IFixAllState fixAllState,
            CancellationToken cancellationToken)
        {
            // We have computed the fix all occurrences code fix.
            // Now fetch the new solution with applied fix and bring up the Preview changes dialog.

            var workspace = fixAllState.Project.Solution.Workspace;

            cancellationToken.ThrowIfCancellationRequested();
            var operations = await codeAction.GetOperationsAsync(
                fixAllState.Solution, progress, cancellationToken).ConfigureAwait(false);
            if (operations == null)
            {
                return ImmutableArray<CodeActionOperation>.Empty;
            }

            cancellationToken.ThrowIfCancellationRequested();
            var newSolution = await codeAction.GetChangedSolutionInternalAsync(
                fixAllState.Solution, progress, cancellationToken: cancellationToken).ConfigureAwait(false);

            if (showPreviewChangesDialog)
            {
                newSolution = PreviewChanges(
                    fixAllState.Project.Solution,
                    newSolution,
                    FeaturesResources.Fix_all_occurrences,
                    codeAction.Title,
                    fixAllState.FixAllKind,
                    fixAllState.Project.Language,
                    workspace,
                    fixAllState.CorrelationId,
                    cancellationToken);
                if (newSolution == null)
                {
                    return ImmutableArray<CodeActionOperation>.Empty;
                }
            }

            // Get a code action, with apply changes operation replaced with the newSolution.
            return GetNewFixAllOperations(operations, newSolution, cancellationToken);
        }

        internal static Solution PreviewChanges(
            Solution currentSolution,
            Solution newSolution,
            string fixAllPreviewChangesTitle,
            string fixAllTopLevelHeader,
            FixAllKind fixAllKind,
            string languageOpt,
            Workspace workspace,
            int? correlationId = null,
            CancellationToken cancellationToken = default)
=======
        protected override Solution? GetChangedSolution(Workspace workspace, Solution currentSolution, Solution? newSolution, string fixAllPreviewChangesTitle, string fixAllTopLevelHeader, Glyph glyph)
>>>>>>> 8d550481
        {
            var previewService = workspace.Services.GetRequiredService<IPreviewDialogService>();

            var changedSolution = previewService.PreviewChanges(
                string.Format(EditorFeaturesResources.Preview_Changes_0, fixAllPreviewChangesTitle),
                "vs.codefix.fixall",
                fixAllTopLevelHeader,
                fixAllPreviewChangesTitle,
                glyph,
                newSolution,
                currentSolution);

            return changedSolution;
        }
    }
}<|MERGE_RESOLUTION|>--- conflicted
+++ resolved
@@ -3,19 +3,11 @@
 // See the LICENSE file in the project root for more information.
 
 using System;
-using System.Collections.Immutable;
 using System.Composition;
-using System.Threading;
-using System.Threading.Tasks;
-using Microsoft.CodeAnalysis.CodeActions;
 using Microsoft.CodeAnalysis.CodeFixesAndRefactorings;
 using Microsoft.CodeAnalysis.Editor.Host;
 using Microsoft.CodeAnalysis.Host;
 using Microsoft.CodeAnalysis.Host.Mef;
-using Microsoft.CodeAnalysis.Internal.Log;
-using Microsoft.CodeAnalysis.PooledObjects;
-using Microsoft.CodeAnalysis.Shared.Utilities;
-using Roslyn.Utilities;
 
 namespace Microsoft.CodeAnalysis.Editor.Implementation.Suggestions
 {
@@ -31,135 +23,7 @@
         public IWorkspaceService CreateService(HostWorkspaceServices workspaceServices)
             => this;
 
-<<<<<<< HEAD
-        public async Task<Solution> GetFixAllChangedSolutionAsync(IFixAllContext fixAllContext)
-        {
-            var codeAction = await GetFixAllCodeActionAsync(fixAllContext).ConfigureAwait(false);
-            if (codeAction == null)
-            {
-                return fixAllContext.Solution;
-            }
-
-            fixAllContext.CancellationToken.ThrowIfCancellationRequested();
-            return await codeAction.GetChangedSolutionInternalAsync(fixAllContext.Solution, fixAllContext.Progress, cancellationToken: fixAllContext.CancellationToken).ConfigureAwait(false);
-        }
-
-        public async Task<ImmutableArray<CodeActionOperation>> GetFixAllOperationsAsync(
-            IFixAllContext fixAllContext, bool showPreviewChangesDialog)
-        {
-            var codeAction = await GetFixAllCodeActionAsync(fixAllContext).ConfigureAwait(false);
-            if (codeAction == null)
-            {
-                return ImmutableArray<CodeActionOperation>.Empty;
-            }
-
-            return await GetFixAllOperationsAsync(
-                codeAction, showPreviewChangesDialog, fixAllContext.Progress, fixAllContext.State, fixAllContext.CancellationToken).ConfigureAwait(false);
-        }
-
-        private static async Task<CodeAction> GetFixAllCodeActionAsync(IFixAllContext fixAllContext)
-        {
-            var fixAllKind = fixAllContext.State.FixAllKind;
-            var functionId = fixAllKind switch
-            {
-                FixAllKind.CodeFix => FunctionId.CodeFixes_FixAllOccurrencesComputation,
-                FixAllKind.Refactoring => FunctionId.Refactoring_FixAllOccurrencesComputation,
-                _ => throw ExceptionUtilities.UnexpectedValue(fixAllKind)
-            };
-
-            using (Logger.LogBlock(
-                functionId,
-                KeyValueLogMessage.Create(LogType.UserAction, m =>
-                {
-                    m[FixAllLogger.CorrelationId] = fixAllContext.State.CorrelationId;
-                    m[FixAllLogger.FixAllScope] = fixAllContext.State.Scope.ToString();
-                }),
-                fixAllContext.CancellationToken))
-            {
-                CodeAction action = null;
-                try
-                {
-                    action = await fixAllContext.FixAllProvider.GetFixAsync(fixAllContext).ConfigureAwait(false);
-                }
-                catch (OperationCanceledException)
-                {
-                    FixAllLogger.LogComputationResult(fixAllKind, fixAllContext.State.CorrelationId, completed: false);
-                }
-                finally
-                {
-                    if (action != null)
-                    {
-                        FixAllLogger.LogComputationResult(fixAllKind, fixAllContext.State.CorrelationId, completed: true);
-                    }
-                    else
-                    {
-                        FixAllLogger.LogComputationResult(fixAllKind, fixAllContext.State.CorrelationId, completed: false, timedOut: true);
-                    }
-                }
-
-                return action;
-            }
-        }
-
-        private static async Task<ImmutableArray<CodeActionOperation>> GetFixAllOperationsAsync(
-            CodeAction codeAction,
-            bool showPreviewChangesDialog,
-            IProgress<CodeAnalysisProgress> progress,
-            IFixAllState fixAllState,
-            CancellationToken cancellationToken)
-        {
-            // We have computed the fix all occurrences code fix.
-            // Now fetch the new solution with applied fix and bring up the Preview changes dialog.
-
-            var workspace = fixAllState.Project.Solution.Workspace;
-
-            cancellationToken.ThrowIfCancellationRequested();
-            var operations = await codeAction.GetOperationsAsync(
-                fixAllState.Solution, progress, cancellationToken).ConfigureAwait(false);
-            if (operations == null)
-            {
-                return ImmutableArray<CodeActionOperation>.Empty;
-            }
-
-            cancellationToken.ThrowIfCancellationRequested();
-            var newSolution = await codeAction.GetChangedSolutionInternalAsync(
-                fixAllState.Solution, progress, cancellationToken: cancellationToken).ConfigureAwait(false);
-
-            if (showPreviewChangesDialog)
-            {
-                newSolution = PreviewChanges(
-                    fixAllState.Project.Solution,
-                    newSolution,
-                    FeaturesResources.Fix_all_occurrences,
-                    codeAction.Title,
-                    fixAllState.FixAllKind,
-                    fixAllState.Project.Language,
-                    workspace,
-                    fixAllState.CorrelationId,
-                    cancellationToken);
-                if (newSolution == null)
-                {
-                    return ImmutableArray<CodeActionOperation>.Empty;
-                }
-            }
-
-            // Get a code action, with apply changes operation replaced with the newSolution.
-            return GetNewFixAllOperations(operations, newSolution, cancellationToken);
-        }
-
-        internal static Solution PreviewChanges(
-            Solution currentSolution,
-            Solution newSolution,
-            string fixAllPreviewChangesTitle,
-            string fixAllTopLevelHeader,
-            FixAllKind fixAllKind,
-            string languageOpt,
-            Workspace workspace,
-            int? correlationId = null,
-            CancellationToken cancellationToken = default)
-=======
         protected override Solution? GetChangedSolution(Workspace workspace, Solution currentSolution, Solution? newSolution, string fixAllPreviewChangesTitle, string fixAllTopLevelHeader, Glyph glyph)
->>>>>>> 8d550481
         {
             var previewService = workspace.Services.GetRequiredService<IPreviewDialogService>();
 
