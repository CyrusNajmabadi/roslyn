--- conflicted
+++ resolved
@@ -256,11 +256,7 @@
 
                 return UnifiedSuggestedActionsSource.GetFilterAndOrderCodeFixesAsync(
                     workspace, state.Target.Owner._codeFixService, document, range.Span.ToTextSpan(),
-<<<<<<< HEAD
-                    includeSuppressionFixes, isBlocking: true, addOperationScope, cancellationToken).AsTask().WaitAndGetResult(cancellationToken);
-=======
                     isBlocking: true, addOperationScope, cancellationToken).AsTask().WaitAndGetResult(cancellationToken);
->>>>>>> a2d38a0b
             }
 
             private static string GetFixCategory(DiagnosticSeverity severity)
@@ -570,7 +566,6 @@
             {
                 using var state = _state.TryAddReference();
                 if (state is null)
-<<<<<<< HEAD
                     return null;
 
                 var workspace = state.Target.Workspace;
@@ -583,20 +578,6 @@
 
                 cancellationToken.ThrowIfCancellationRequested();
 
-=======
-                    return null;
-
-                var workspace = state.Target.Workspace;
-                if (workspace == null)
-                    return null;
-
-                // never show light bulb if solution is not fully loaded yet
-                if (!await workspace.Services.GetRequiredService<IWorkspaceStatusService>().IsFullyLoadedAsync(cancellationToken).ConfigureAwait(false))
-                    return null;
-
-                cancellationToken.ThrowIfCancellationRequested();
-
->>>>>>> a2d38a0b
                 using var asyncToken = state.Target.Owner.OperationListener.BeginAsyncOperation(nameof(GetSuggestedActionCategoriesAsync));
                 var document = range.Snapshot.GetOpenDocumentInCurrentContextWithChanges();
                 if (document == null)
