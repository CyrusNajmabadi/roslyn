﻿// Licensed to the .NET Foundation under one or more agreements.
// The .NET Foundation licenses this file to you under the MIT license.
// See the LICENSE file in the project root for more information.

using System;
using System.Collections.Generic;
using System.Collections.Immutable;
using System.Diagnostics;
using System.Diagnostics.CodeAnalysis;
using System.Linq;
using System.Threading;
using System.Threading.Tasks;
using Microsoft.CodeAnalysis.CodeActions;
using Microsoft.CodeAnalysis.Editor.Shared.Extensions;
using Microsoft.CodeAnalysis.Editor.Shared.Options;
using Microsoft.CodeAnalysis.Editor.Shared.Utilities;
using Microsoft.CodeAnalysis.Host;
using Microsoft.CodeAnalysis.Internal.Log;
using Microsoft.CodeAnalysis.Options;
using Microsoft.CodeAnalysis.Shared.TestHooks;
using Microsoft.CodeAnalysis.Text;
using Microsoft.CodeAnalysis.Text.Shared.Extensions;
using Microsoft.CodeAnalysis.UnifiedSuggestions;
using Microsoft.VisualStudio.Language.Intellisense;
using Microsoft.VisualStudio.Text;
using Microsoft.VisualStudio.Text.Editor;
using Roslyn.Utilities;
using IUIThreadOperationContext = Microsoft.VisualStudio.Utilities.IUIThreadOperationContext;

namespace Microsoft.CodeAnalysis.Editor.Implementation.Suggestions
{
    internal partial class SuggestedActionsSourceProvider
    {
        private sealed partial class SuggestedActionsSource : ForegroundThreadAffinitizedObject, ISuggestedActionsSource3
        {
            private readonly ISuggestedActionCategoryRegistryService _suggestedActionCategoryRegistry;

            private readonly ReferenceCountedDisposable<State> _state;
            private readonly IAsynchronousOperationListener _listener;

            public event EventHandler<EventArgs>? SuggestedActionsChanged { add { } remove { } }

            public readonly IGlobalOptionService GlobalOptions;

            public SuggestedActionsSource(
                IThreadingContext threadingContext,
                IGlobalOptionService globalOptions,
                SuggestedActionsSourceProvider owner,
                ITextView textView,
                ITextBuffer textBuffer,
                ISuggestedActionCategoryRegistryService suggestedActionCategoryRegistry,
                IAsynchronousOperationListener listener)
                : base(threadingContext)
            {
                GlobalOptions = globalOptions;

                _suggestedActionCategoryRegistry = suggestedActionCategoryRegistry;
                _state = new ReferenceCountedDisposable<State>(new State(this, owner, textView, textBuffer));

                _state.Target.TextView.Closed += OnTextViewClosed;
                _listener = listener;
            }

            public void Dispose()
            {
                _state.Dispose();
            }

            private ReferenceCountedDisposable<State> SourceState => _state;

            public bool TryGetTelemetryId(out Guid telemetryId)
            {
                telemetryId = default;

                using var state = _state.TryAddReference();
                if (state is null)
                {
                    return false;
                }

                var workspace = state.Target.Workspace;
                if (workspace == null)
                {
                    return false;
                }

                var documentId = workspace.GetDocumentIdInCurrentContext(state.Target.SubjectBuffer.AsTextContainer());
                if (documentId == null)
                {
                    return false;
                }

                var project = workspace.CurrentSolution.GetProject(documentId.ProjectId);
                if (project == null)
                {
                    return false;
                }

                switch (project.Language)
                {
                    case LanguageNames.CSharp:
                        telemetryId = s_CSharpSourceGuid;
                        return true;
                    case LanguageNames.VisualBasic:
                        telemetryId = s_visualBasicSourceGuid;
                        return true;
                    case "Xaml":
                        telemetryId = s_xamlSourceGuid;
                        return true;
                    default:
                        return false;
                }
            }

            public IEnumerable<SuggestedActionSet>? GetSuggestedActions(
                ISuggestedActionCategorySet requestedActionCategories,
                SnapshotSpan range,
                CancellationToken cancellationToken)
                => null;

            public IEnumerable<SuggestedActionSet>? GetSuggestedActions(
                ISuggestedActionCategorySet requestedActionCategories,
                SnapshotSpan range,
                IUIThreadOperationContext operationContext)
<<<<<<< HEAD
            {
                return GetSuggestedActions(
                    requestedActionCategories,
                    range,
                    operationContext,
                    operationContext.UserCancellationToken);
            }

            private ImmutableArray<SuggestedActionSet>? GetSuggestedActions(
                ISuggestedActionCategorySet requestedActionCategories,
                SnapshotSpan range,
                IUIThreadOperationContext? operationContext,
                CancellationToken cancellationToken)
            {
                AssertIsForeground();

                using var state = _state.TryAddReference();
                if (state is null)
                    return null;

                if (state.Target.Workspace == null)
                    return null;

                using (operationContext?.AddScope(allowCancellation: true, description: EditorFeaturesResources.Gathering_Suggestions_Waiting_for_the_solution_to_fully_load))
                {
                    // This needs to run under threading context otherwise, we can deadlock on VS
                    var statusService = state.Target.Workspace.Services.GetRequiredService<IWorkspaceStatusService>();
                    ThreadingContext.JoinableTaskFactory.Run(() => statusService.WaitUntilFullyLoadedAsync(cancellationToken));
                }

                using (Logger.LogBlock(FunctionId.SuggestedActions_GetSuggestedActions, cancellationToken))
                {
                    var document = range.Snapshot.GetOpenTextDocumentInCurrentContextWithChanges();
                    if (document == null)
                    {
                        // this is here to fail test and see why it is failed.
                        Trace.WriteLine("given range is not current");
                        return null;
                    }

                    var workspace = document.Project.Solution.Workspace;
                    var supportsFeatureService = workspace.Services.GetRequiredService<ITextBufferSupportsFeatureService>();

                    var selection = TryGetCodeRefactoringSelection(state, range);

                    Func<string, IDisposable?> addOperationScope =
                        description => operationContext?.AddScope(allowCancellation: true, string.Format(EditorFeaturesResources.Gathering_Suggestions_0, description));

                    var options = GlobalOptions.GetCodeActionOptionsProvider();

                    // We convert the code fixes and refactorings to UnifiedSuggestedActionSets instead of
                    // SuggestedActionSets so that we can share logic between local Roslyn and LSP.
                    var fixesTask = GetCodeFixesAsync(
                        state, supportsFeatureService, requestedActionCategories, workspace, document, range,
                        addOperationScope, CodeActionRequestPriorityProvider.Default,
                        options, isBlocking: true, cancellationToken);

                    var refactoringsTask = GetRefactoringsAsync(
                        state, supportsFeatureService, requestedActionCategories, GlobalOptions, workspace, document, selection,
                        addOperationScope, CodeActionRequestPriority.None, options, isBlocking: true, cancellationToken);

                    Task.WhenAll(fixesTask, refactoringsTask).WaitAndGetResult(cancellationToken);

                    return ConvertToSuggestedActionSets(
                        state, selection,
                        fixesTask.WaitAndGetResult(cancellationToken),
                        refactoringsTask.WaitAndGetResult(cancellationToken),
                        currentActionCount: 0);
                }
            }

            protected ImmutableArray<SuggestedActionSet> ConvertToSuggestedActionSets(
                ReferenceCountedDisposable<State> state,
                TextSpan? selection,
                ImmutableArray<UnifiedSuggestedActionSet> fixes,
                ImmutableArray<UnifiedSuggestedActionSet> refactorings,
                int currentActionCount)
            {
                var filteredSets = UnifiedSuggestedActionsSource.FilterAndOrderActionSets(fixes, refactorings, selection, currentActionCount);
                return filteredSets.Select(s => ConvertToSuggestedActionSet(s, state.Target.Owner, state.Target.SubjectBuffer)).WhereNotNull().ToImmutableArray();
            }

            [return: NotNullIfNotNull(nameof(unifiedSuggestedActionSet))]
            private SuggestedActionSet? ConvertToSuggestedActionSet(UnifiedSuggestedActionSet? unifiedSuggestedActionSet, SuggestedActionsSourceProvider owner, ITextBuffer subjectBuffer)
            {
                // May be null in cases involving CodeFixSuggestedActions since FixAllFlavors may be null.
                if (unifiedSuggestedActionSet == null)
                    return null;

                var originalSolution = unifiedSuggestedActionSet.OriginalSolution;

                return new SuggestedActionSet(
                    unifiedSuggestedActionSet.CategoryName,
                    unifiedSuggestedActionSet.Actions.SelectAsArray(set => ConvertToSuggestedAction(set)),
                    unifiedSuggestedActionSet.Title,
                    ConvertToSuggestedActionSetPriority(unifiedSuggestedActionSet.Priority),
                    unifiedSuggestedActionSet.ApplicableToSpan?.ToSpan());

                // Local functions
                ISuggestedAction ConvertToSuggestedAction(IUnifiedSuggestedAction unifiedSuggestedAction)
                    => unifiedSuggestedAction switch
                    {
                        UnifiedCodeFixSuggestedAction codeFixAction => new CodeFixSuggestedAction(
                            ThreadingContext, owner, codeFixAction.Workspace, originalSolution, subjectBuffer,
                            codeFixAction.CodeFix, codeFixAction.Provider, codeFixAction.OriginalCodeAction,
                            ConvertToSuggestedActionSet(codeFixAction.FixAllFlavors, owner, subjectBuffer)),
                        UnifiedCodeRefactoringSuggestedAction codeRefactoringAction => new CodeRefactoringSuggestedAction(
                            ThreadingContext, owner, codeRefactoringAction.Workspace, originalSolution, subjectBuffer,
                            codeRefactoringAction.CodeRefactoringProvider, codeRefactoringAction.OriginalCodeAction,
                            ConvertToSuggestedActionSet(codeRefactoringAction.FixAllFlavors, owner, subjectBuffer)),
                        UnifiedFixAllCodeFixSuggestedAction fixAllAction => new FixAllCodeFixSuggestedAction(
                            ThreadingContext, owner, fixAllAction.Workspace, originalSolution, subjectBuffer,
                            fixAllAction.FixAllState, fixAllAction.Diagnostic, fixAllAction.OriginalCodeAction),
                        UnifiedFixAllCodeRefactoringSuggestedAction fixAllCodeRefactoringAction => new FixAllCodeRefactoringSuggestedAction(
                            ThreadingContext, owner, fixAllCodeRefactoringAction.Workspace, originalSolution, subjectBuffer,
                            fixAllCodeRefactoringAction.FixAllState, fixAllCodeRefactoringAction.OriginalCodeAction),
                        UnifiedSuggestedActionWithNestedActions nestedAction => new SuggestedActionWithNestedActions(
                            ThreadingContext, owner, nestedAction.Workspace, originalSolution, subjectBuffer,
                            nestedAction.Provider ?? this, nestedAction.OriginalCodeAction,
                            nestedAction.NestedActionSets.SelectAsArray((s, arg) => ConvertToSuggestedActionSet(s, arg.owner, arg.subjectBuffer), (owner, subjectBuffer))),
                        _ => throw ExceptionUtilities.Unreachable()
                    };

                static SuggestedActionSetPriority ConvertToSuggestedActionSetPriority(CodeActionPriority priority)
                    => priority switch
                    {
                        CodeActionPriority.Lowest => SuggestedActionSetPriority.None,
                        CodeActionPriority.Low => SuggestedActionSetPriority.Low,
                        CodeActionPriority.Medium => SuggestedActionSetPriority.Medium,
                        CodeActionPriority.High => SuggestedActionSetPriority.High,
                        _ => throw ExceptionUtilities.Unreachable(),
                    };
            }

            protected static Task<ImmutableArray<UnifiedSuggestedActionSet>> GetCodeFixesAsync(
                ReferenceCountedDisposable<State> state,
                ITextBufferSupportsFeatureService supportsFeatureService,
                ISuggestedActionCategorySet requestedActionCategories,
                Workspace workspace,
                TextDocument document,
                SnapshotSpan range,
                Func<string, IDisposable?> addOperationScope,
                CodeActionRequestPriorityProvider priorityProvider,
                CodeActionOptionsProvider fallbackOptions,
                bool isBlocking,
                CancellationToken cancellationToken)
            {
                if (state.Target.Owner._codeFixService == null ||
                    !supportsFeatureService.SupportsCodeFixes(state.Target.SubjectBuffer) ||
                    !requestedActionCategories.Contains(PredefinedSuggestedActionCategoryNames.CodeFix))
                {
                    return SpecializedTasks.EmptyImmutableArray<UnifiedSuggestedActionSet>();
                }

                return UnifiedSuggestedActionsSource.GetFilterAndOrderCodeFixesAsync(
                    workspace, state.Target.Owner._codeFixService, document, range.Span.ToTextSpan(),
                    priorityProvider, fallbackOptions, isBlocking, addOperationScope, cancellationToken).AsTask();
            }
=======
                => null;
>>>>>>> 3a7a7407

            private static string GetFixCategory(DiagnosticSeverity severity)
            {
                switch (severity)
                {
                    case DiagnosticSeverity.Hidden:
                    case DiagnosticSeverity.Info:
                    case DiagnosticSeverity.Warning:
                        return PredefinedSuggestedActionCategoryNames.CodeFix;
                    case DiagnosticSeverity.Error:
                        return PredefinedSuggestedActionCategoryNames.ErrorFix;
                    default:
                        throw ExceptionUtilities.Unreachable();
                }
            }

            public Task<bool> HasSuggestedActionsAsync(
                ISuggestedActionCategorySet requestedActionCategories,
                SnapshotSpan range,
                CancellationToken cancellationToken)
            {
                // We implement GetSuggestedActionCategoriesAsync so this should not be called
                throw new NotImplementedException($"We implement {nameof(GetSuggestedActionCategoriesAsync)}. This should not be called.");
            }

            private async Task<TextSpan?> GetSpanAsync(ReferenceCountedDisposable<State> state, SnapshotSpan range, CancellationToken cancellationToken)
            {
                // First, ensure that the snapshot we're being asked about is for an actual
                // roslyn document.  This can fail, for example, in projection scenarios where
                // we are called with a range snapshot that refers to the projection buffer
                // and not the actual roslyn code that is being projected into it.
                var document = range.Snapshot.GetOpenTextDocumentInCurrentContextWithChanges();
                if (document == null)
                {
                    return null;
                }

                // Also make sure the range is from the same buffer that this source was created for
                Contract.ThrowIfFalse(
                    range.Snapshot.TextBuffer.Equals(state.Target.SubjectBuffer),
                    $"Invalid text buffer passed to {nameof(HasSuggestedActionsAsync)}");

                // Next, before we do any async work, acquire the user's selection, directly grabbing
                // it from the UI thread if that's what we're on. That way we don't have any reentrancy
                // blocking concerns if VS wants to block on this call (for example, if the user
                // explicitly invokes the 'show smart tag' command).
                //
                // This work must happen on the UI thread as it needs to access the _textView's mutable
                // state.
                //
                // Note: we may be called in one of two VS scenarios:
                //      1) User has moved caret to a new line.  In this case VS will call into us in the
                //         bg to see if we have any suggested actions for this line.  In order to figure
                //         this out, we need to see what selection the user has (for refactorings), which
                //         necessitates going back to the fg.
                //
                //      2) User moves to a line and immediately hits ctrl-dot.  In this case, on the UI
                //         thread VS will kick us off and then immediately block to get the results so
                //         that they can expand the light-bulb.  In this case we cannot do BG work first,
                //         then call back into the UI thread to try to get the user selection.  This will
                //         deadlock as the UI thread is blocked on us.
                //
                // There are two solution to '2'.  Either introduce reentrancy (which we really don't
                // like to do), or just ensure that we acquire and get the users selection up front.
                // This means that when we're called from the UI thread, we never try to go back to the
                // UI thread.
                TextSpan? selection = null;
                if (IsForeground())
                {
                    selection = TryGetCodeRefactoringSelection(state, range);
                }
                else
                {
                    await InvokeBelowInputPriorityAsync(() =>
                    {
                        // Make sure we were not disposed between kicking off this work and getting to this point.
                        using var state = _state.TryAddReference();
                        if (state is null)
                            return;

                        selection = TryGetCodeRefactoringSelection(state, range);
                    }, cancellationToken).ConfigureAwait(false);
                }

                return selection;
            }

            private static async Task<string?> GetFixLevelAsync(
                ReferenceCountedDisposable<State> state,
                TextDocument document,
                SnapshotSpan range,
                CodeActionOptionsProvider fallbackOptions,
                CancellationToken cancellationToken)
            {
                foreach (var order in Orderings)
                {
                    var priority = TryGetPriority(order);
                    Contract.ThrowIfNull(priority);
                    var priorityProvider = CodeActionRequestPriorityProvider.Create(priority.Value);

                    var result = await GetFixLevelAsync(priorityProvider).ConfigureAwait(false);
                    if (result != null)
                        return result;
                }

                return null;

                async Task<string?> GetFixLevelAsync(CodeActionRequestPriorityProvider priorityProvider)
                {
                    if (state.Target.Owner._codeFixService != null &&
                        state.Target.SubjectBuffer.SupportsCodeFixes())
                    {
                        var result = await state.Target.Owner._codeFixService.GetMostSevereFixAsync(
                            document, range.Span.ToTextSpan(), priorityProvider, fallbackOptions, isBlocking: false, cancellationToken).ConfigureAwait(false);

                        if (result.HasFix)
                        {
                            Logger.Log(FunctionId.SuggestedActions_HasSuggestedActionsAsync);
                            return GetFixCategory(result.CodeFixCollection.FirstDiagnostic.Severity);
                        }

                        if (!result.UpToDate)
                            return null;
                    }

                    return null;
                }
            }

            private async Task<string?> TryGetRefactoringSuggestedActionCategoryAsync(
                TextDocument document,
                TextSpan? selection,
                CodeActionOptionsProvider fallbackOptions,
                CancellationToken cancellationToken)
            {
                using var state = _state.TryAddReference();
                if (state is null)
                    return null;

                if (!selection.HasValue)
                {
                    // this is here to fail test and see why it is failed.
                    Trace.WriteLine("given range is not current");
                    return null;
                }

                if (GlobalOptions.GetOption(EditorComponentOnOffOptions.CodeRefactorings) &&
                    state.Target.Owner._codeRefactoringService != null &&
                    state.Target.SubjectBuffer.SupportsRefactorings())
                {
                    if (await state.Target.Owner._codeRefactoringService.HasRefactoringsAsync(
                            document, selection.Value, fallbackOptions, cancellationToken).ConfigureAwait(false))
                    {
                        return PredefinedSuggestedActionCategoryNames.Refactoring;
                    }
                }

                return null;
            }

            private TextSpan? TryGetCodeRefactoringSelection(ReferenceCountedDisposable<State> state, SnapshotSpan range)
            {
                this.AssertIsForeground();

                var selectedSpans = state.Target.TextView.Selection.SelectedSpans
                    .SelectMany(ss => state.Target.TextView.BufferGraph.MapDownToBuffer(ss, SpanTrackingMode.EdgeExclusive, state.Target.SubjectBuffer))
                    .Where(ss => !state.Target.TextView.IsReadOnlyOnSurfaceBuffer(ss))
                    .ToList();

                // We only support refactorings when there is a single selection in the document.
                if (selectedSpans.Count != 1)
                {
                    return null;
                }

                var translatedSpan = selectedSpans[0].TranslateTo(range.Snapshot, SpanTrackingMode.EdgeInclusive);

                // We only support refactorings when selected span intersects with the span that the light bulb is asking for.
                if (!translatedSpan.IntersectsWith(range))
                {
                    return null;
                }

                return translatedSpan.Span.ToTextSpan();
            }

            private void OnTextViewClosed(object sender, EventArgs e)
                => Dispose();

            public async Task<ISuggestedActionCategorySet?> GetSuggestedActionCategoriesAsync(ISuggestedActionCategorySet requestedActionCategories, SnapshotSpan range, CancellationToken cancellationToken)
            {
                using var state = _state.TryAddReference();
                if (state is null)
                    return null;

                var workspace = state.Target.Workspace;
                if (workspace == null)
                    return null;

                // never show light bulb if solution is not fully loaded yet
                if (!await workspace.Services.GetRequiredService<IWorkspaceStatusService>().IsFullyLoadedAsync(cancellationToken).ConfigureAwait(false))
                    return null;

                cancellationToken.ThrowIfCancellationRequested();

                using var asyncToken = state.Target.Owner.OperationListener.BeginAsyncOperation(nameof(GetSuggestedActionCategoriesAsync));
                var document = range.Snapshot.GetOpenTextDocumentInCurrentContextWithChanges();
                if (document == null)
                    return null;

                var fallbackOptions = GlobalOptions.GetCodeActionOptionsProvider();

                using var linkedTokenSource = CancellationTokenSource.CreateLinkedTokenSource(cancellationToken);
                var linkedToken = linkedTokenSource.Token;

                var errorTask = Task.Run(() => GetFixLevelAsync(state, document, range, fallbackOptions, linkedToken), linkedToken);

                var selection = await GetSpanAsync(state, range, linkedToken).ConfigureAwait(false);

                var refactoringTask = SpecializedTasks.Null<string>();
                if (selection != null)
                {
                    refactoringTask = Task.Run(
                        () => TryGetRefactoringSuggestedActionCategoryAsync(document, selection, fallbackOptions, linkedToken), linkedToken);
                }

                // If we happen to get the result of the error task before the refactoring task,
                // and that result is non-null, we can just cancel the refactoring task.
                var result = await errorTask.ConfigureAwait(false) ?? await refactoringTask.ConfigureAwait(false);
                linkedTokenSource.Cancel();

                return result == null
                    ? null
                    : _suggestedActionCategoryRegistry.CreateSuggestedActionCategorySet(result);
            }
        }
    }
}<|MERGE_RESOLUTION|>--- conflicted
+++ resolved
@@ -122,168 +122,7 @@
                 ISuggestedActionCategorySet requestedActionCategories,
                 SnapshotSpan range,
                 IUIThreadOperationContext operationContext)
-<<<<<<< HEAD
-            {
-                return GetSuggestedActions(
-                    requestedActionCategories,
-                    range,
-                    operationContext,
-                    operationContext.UserCancellationToken);
-            }
-
-            private ImmutableArray<SuggestedActionSet>? GetSuggestedActions(
-                ISuggestedActionCategorySet requestedActionCategories,
-                SnapshotSpan range,
-                IUIThreadOperationContext? operationContext,
-                CancellationToken cancellationToken)
-            {
-                AssertIsForeground();
-
-                using var state = _state.TryAddReference();
-                if (state is null)
-                    return null;
-
-                if (state.Target.Workspace == null)
-                    return null;
-
-                using (operationContext?.AddScope(allowCancellation: true, description: EditorFeaturesResources.Gathering_Suggestions_Waiting_for_the_solution_to_fully_load))
-                {
-                    // This needs to run under threading context otherwise, we can deadlock on VS
-                    var statusService = state.Target.Workspace.Services.GetRequiredService<IWorkspaceStatusService>();
-                    ThreadingContext.JoinableTaskFactory.Run(() => statusService.WaitUntilFullyLoadedAsync(cancellationToken));
-                }
-
-                using (Logger.LogBlock(FunctionId.SuggestedActions_GetSuggestedActions, cancellationToken))
-                {
-                    var document = range.Snapshot.GetOpenTextDocumentInCurrentContextWithChanges();
-                    if (document == null)
-                    {
-                        // this is here to fail test and see why it is failed.
-                        Trace.WriteLine("given range is not current");
-                        return null;
-                    }
-
-                    var workspace = document.Project.Solution.Workspace;
-                    var supportsFeatureService = workspace.Services.GetRequiredService<ITextBufferSupportsFeatureService>();
-
-                    var selection = TryGetCodeRefactoringSelection(state, range);
-
-                    Func<string, IDisposable?> addOperationScope =
-                        description => operationContext?.AddScope(allowCancellation: true, string.Format(EditorFeaturesResources.Gathering_Suggestions_0, description));
-
-                    var options = GlobalOptions.GetCodeActionOptionsProvider();
-
-                    // We convert the code fixes and refactorings to UnifiedSuggestedActionSets instead of
-                    // SuggestedActionSets so that we can share logic between local Roslyn and LSP.
-                    var fixesTask = GetCodeFixesAsync(
-                        state, supportsFeatureService, requestedActionCategories, workspace, document, range,
-                        addOperationScope, CodeActionRequestPriorityProvider.Default,
-                        options, isBlocking: true, cancellationToken);
-
-                    var refactoringsTask = GetRefactoringsAsync(
-                        state, supportsFeatureService, requestedActionCategories, GlobalOptions, workspace, document, selection,
-                        addOperationScope, CodeActionRequestPriority.None, options, isBlocking: true, cancellationToken);
-
-                    Task.WhenAll(fixesTask, refactoringsTask).WaitAndGetResult(cancellationToken);
-
-                    return ConvertToSuggestedActionSets(
-                        state, selection,
-                        fixesTask.WaitAndGetResult(cancellationToken),
-                        refactoringsTask.WaitAndGetResult(cancellationToken),
-                        currentActionCount: 0);
-                }
-            }
-
-            protected ImmutableArray<SuggestedActionSet> ConvertToSuggestedActionSets(
-                ReferenceCountedDisposable<State> state,
-                TextSpan? selection,
-                ImmutableArray<UnifiedSuggestedActionSet> fixes,
-                ImmutableArray<UnifiedSuggestedActionSet> refactorings,
-                int currentActionCount)
-            {
-                var filteredSets = UnifiedSuggestedActionsSource.FilterAndOrderActionSets(fixes, refactorings, selection, currentActionCount);
-                return filteredSets.Select(s => ConvertToSuggestedActionSet(s, state.Target.Owner, state.Target.SubjectBuffer)).WhereNotNull().ToImmutableArray();
-            }
-
-            [return: NotNullIfNotNull(nameof(unifiedSuggestedActionSet))]
-            private SuggestedActionSet? ConvertToSuggestedActionSet(UnifiedSuggestedActionSet? unifiedSuggestedActionSet, SuggestedActionsSourceProvider owner, ITextBuffer subjectBuffer)
-            {
-                // May be null in cases involving CodeFixSuggestedActions since FixAllFlavors may be null.
-                if (unifiedSuggestedActionSet == null)
-                    return null;
-
-                var originalSolution = unifiedSuggestedActionSet.OriginalSolution;
-
-                return new SuggestedActionSet(
-                    unifiedSuggestedActionSet.CategoryName,
-                    unifiedSuggestedActionSet.Actions.SelectAsArray(set => ConvertToSuggestedAction(set)),
-                    unifiedSuggestedActionSet.Title,
-                    ConvertToSuggestedActionSetPriority(unifiedSuggestedActionSet.Priority),
-                    unifiedSuggestedActionSet.ApplicableToSpan?.ToSpan());
-
-                // Local functions
-                ISuggestedAction ConvertToSuggestedAction(IUnifiedSuggestedAction unifiedSuggestedAction)
-                    => unifiedSuggestedAction switch
-                    {
-                        UnifiedCodeFixSuggestedAction codeFixAction => new CodeFixSuggestedAction(
-                            ThreadingContext, owner, codeFixAction.Workspace, originalSolution, subjectBuffer,
-                            codeFixAction.CodeFix, codeFixAction.Provider, codeFixAction.OriginalCodeAction,
-                            ConvertToSuggestedActionSet(codeFixAction.FixAllFlavors, owner, subjectBuffer)),
-                        UnifiedCodeRefactoringSuggestedAction codeRefactoringAction => new CodeRefactoringSuggestedAction(
-                            ThreadingContext, owner, codeRefactoringAction.Workspace, originalSolution, subjectBuffer,
-                            codeRefactoringAction.CodeRefactoringProvider, codeRefactoringAction.OriginalCodeAction,
-                            ConvertToSuggestedActionSet(codeRefactoringAction.FixAllFlavors, owner, subjectBuffer)),
-                        UnifiedFixAllCodeFixSuggestedAction fixAllAction => new FixAllCodeFixSuggestedAction(
-                            ThreadingContext, owner, fixAllAction.Workspace, originalSolution, subjectBuffer,
-                            fixAllAction.FixAllState, fixAllAction.Diagnostic, fixAllAction.OriginalCodeAction),
-                        UnifiedFixAllCodeRefactoringSuggestedAction fixAllCodeRefactoringAction => new FixAllCodeRefactoringSuggestedAction(
-                            ThreadingContext, owner, fixAllCodeRefactoringAction.Workspace, originalSolution, subjectBuffer,
-                            fixAllCodeRefactoringAction.FixAllState, fixAllCodeRefactoringAction.OriginalCodeAction),
-                        UnifiedSuggestedActionWithNestedActions nestedAction => new SuggestedActionWithNestedActions(
-                            ThreadingContext, owner, nestedAction.Workspace, originalSolution, subjectBuffer,
-                            nestedAction.Provider ?? this, nestedAction.OriginalCodeAction,
-                            nestedAction.NestedActionSets.SelectAsArray((s, arg) => ConvertToSuggestedActionSet(s, arg.owner, arg.subjectBuffer), (owner, subjectBuffer))),
-                        _ => throw ExceptionUtilities.Unreachable()
-                    };
-
-                static SuggestedActionSetPriority ConvertToSuggestedActionSetPriority(CodeActionPriority priority)
-                    => priority switch
-                    {
-                        CodeActionPriority.Lowest => SuggestedActionSetPriority.None,
-                        CodeActionPriority.Low => SuggestedActionSetPriority.Low,
-                        CodeActionPriority.Medium => SuggestedActionSetPriority.Medium,
-                        CodeActionPriority.High => SuggestedActionSetPriority.High,
-                        _ => throw ExceptionUtilities.Unreachable(),
-                    };
-            }
-
-            protected static Task<ImmutableArray<UnifiedSuggestedActionSet>> GetCodeFixesAsync(
-                ReferenceCountedDisposable<State> state,
-                ITextBufferSupportsFeatureService supportsFeatureService,
-                ISuggestedActionCategorySet requestedActionCategories,
-                Workspace workspace,
-                TextDocument document,
-                SnapshotSpan range,
-                Func<string, IDisposable?> addOperationScope,
-                CodeActionRequestPriorityProvider priorityProvider,
-                CodeActionOptionsProvider fallbackOptions,
-                bool isBlocking,
-                CancellationToken cancellationToken)
-            {
-                if (state.Target.Owner._codeFixService == null ||
-                    !supportsFeatureService.SupportsCodeFixes(state.Target.SubjectBuffer) ||
-                    !requestedActionCategories.Contains(PredefinedSuggestedActionCategoryNames.CodeFix))
-                {
-                    return SpecializedTasks.EmptyImmutableArray<UnifiedSuggestedActionSet>();
-                }
-
-                return UnifiedSuggestedActionsSource.GetFilterAndOrderCodeFixesAsync(
-                    workspace, state.Target.Owner._codeFixService, document, range.Span.ToTextSpan(),
-                    priorityProvider, fallbackOptions, isBlocking, addOperationScope, cancellationToken).AsTask();
-            }
-=======
                 => null;
->>>>>>> 3a7a7407
 
             private static string GetFixCategory(DiagnosticSeverity severity)
             {
@@ -382,22 +221,21 @@
                 {
                     var priority = TryGetPriority(order);
                     Contract.ThrowIfNull(priority);
-                    var priorityProvider = CodeActionRequestPriorityProvider.Create(priority.Value);
-
-                    var result = await GetFixLevelAsync(priorityProvider).ConfigureAwait(false);
+
+                    var result = await GetFixLevelAsync(priority.Value).ConfigureAwait(false);
                     if (result != null)
                         return result;
                 }
 
                 return null;
 
-                async Task<string?> GetFixLevelAsync(CodeActionRequestPriorityProvider priorityProvider)
+                async Task<string?> GetFixLevelAsync(CodeActionRequestPriority priority)
                 {
                     if (state.Target.Owner._codeFixService != null &&
                         state.Target.SubjectBuffer.SupportsCodeFixes())
                     {
                         var result = await state.Target.Owner._codeFixService.GetMostSevereFixAsync(
-                            document, range.Span.ToTextSpan(), priorityProvider, fallbackOptions, isBlocking: false, cancellationToken).ConfigureAwait(false);
+                            document, range.Span.ToTextSpan(), priority, fallbackOptions, isBlocking: false, cancellationToken).ConfigureAwait(false);
 
                         if (result.HasFix)
                         {
