﻿' Copyright (c) Microsoft.  All Rights Reserved.  Licensed under the Apache License, Version 2.0.  See License.txt in the project root for license information.

Imports System.Collections.Immutable
Imports System.Globalization
Imports System.Threading
Imports Microsoft.CodeAnalysis.Completion
Imports Microsoft.CodeAnalysis.CSharp
Imports Microsoft.CodeAnalysis.Editor.CSharp.Formatting
Imports Microsoft.CodeAnalysis.Editor.UnitTests.Extensions
Imports Microsoft.CodeAnalysis.Options
Imports Microsoft.CodeAnalysis.Tags
Imports Microsoft.CodeAnalysis.Text
Imports Microsoft.VisualStudio.Text
Imports Microsoft.VisualStudio.Text.Editor
Imports Microsoft.VisualStudio.Text.Operations
Imports Microsoft.VisualStudio.Text.Projection
Imports Microsoft.VisualStudio.Utilities

Namespace Microsoft.CodeAnalysis.Editor.UnitTests.IntelliSense
    <[UseExportProvider]>
    Public Class CSharpCompletionCommandHandlerTests

        Public Shared ReadOnly Property AllCompletionImplementations() As IEnumerable(Of Object())
            Get
                Return TestStateFactory.GetAllCompletionImplementations()
            End Get
        End Property

        <WorkItem(541201, "http://vstfdevdiv:8080/DevDiv2/DevDiv/_workitems/edit/541201")>
        <MemberData(NameOf(AllCompletionImplementations))>
        <WpfTheory, Trait(Traits.Feature, Traits.Features.Completion)>
        Public Async Function TabCommitsWithoutAUniqueMatch(completionImplementation As CompletionImplementation) As Task
            Using state = TestStateFactory.CreateCSharpTestState(completionImplementation,
                              <Document>
                                  $$
                              </Document>)

                state.SendTypeChars("using System.Ne")
                Await state.WaitForAsynchronousOperationsAsync()
                Await state.AssertSelectedCompletionItem(displayText:="Net", isHardSelected:=True)
                state.SendTypeChars("x")
                Await state.WaitForAsynchronousOperationsAsync()
                Await state.AssertSelectedCompletionItem(displayText:="Net", isSoftSelected:=True)
                state.SendTab()
                Await state.AssertNoCompletionSession()
                Assert.Contains("using System.Net", state.GetLineTextFromCaretPosition(), StringComparison.Ordinal)
            End Using
        End Function

        <MemberData(NameOf(AllCompletionImplementations))>
        <WpfTheory, Trait(Traits.Feature, Traits.Features.Completion)>
        Public Async Function TestAtEndOfFile(completionImplementation As CompletionImplementation) As Task
            Using state = TestStateFactory.CreateCSharpTestState(completionImplementation,
                              <Document>$$</Document>)

                state.SendTypeChars("us")
                state.SendTab()
                Await state.AssertNoCompletionSession()
                Assert.Contains("using", state.GetLineTextFromCaretPosition(), StringComparison.Ordinal)
            End Using
        End Function

        <MemberData(NameOf(AllCompletionImplementations))>
        <WpfTheory, Trait(Traits.Feature, Traits.Features.Completion)>
        Public Async Function TestDeletingWholeWordResetCompletionToTheDefaultItem(completionImplementation As CompletionImplementation) As Task
            Using state = TestStateFactory.CreateCSharpTestState(completionImplementation,
                              <Document>
                                  using System;

class C
{
    void M()
    {
        var replyUri = new Uri("");
        $$
    }
}

                              </Document>)

                state.Workspace.Options = state.Workspace.Options.WithChangedOption(
                    CompletionOptions.TriggerOnDeletion, LanguageNames.CSharp, True)

                state.SendTypeChars("repl")
                state.SendTab()
                For i = 1 To 7
                    state.SendBackspace()
                    Await state.WaitForAsynchronousOperationsAsync()
                Next
                Await state.AssertCompletionSession()

                state.SendBackspace()
                Await state.AssertSelectedCompletionItem("AccessViolationException")
            End Using
        End Function

        <MemberData(NameOf(AllCompletionImplementations))>
        <WpfTheory, Trait(Traits.Feature, Traits.Features.Completion)>
        Public Async Function TestTabsDoNotTriggerCompletion(completionImplementation As CompletionImplementation) As Task
            Using state = TestStateFactory.CreateCSharpTestState(completionImplementation,
                              <Document>
                                  using System;

class C
{
    void M()
    {
        var replyUri = new Uri("");
        replyUri$$
    }
}

                              </Document>)

                state.SendTab()
                state.SendTab()
                Await state.WaitForAsynchronousOperationsAsync()
                Assert.Equal("        replyUri" & vbTab & vbTab, state.GetLineTextFromCaretPosition())
            End Using
        End Function

        <MemberData(NameOf(AllCompletionImplementations))>
        <WpfTheory, Trait(Traits.Feature, Traits.Features.Completion)>
        Public Async Function TestNotAtStartOfExistingWord(completionImplementation As CompletionImplementation) As Task
            Using state = TestStateFactory.CreateCSharpTestState(completionImplementation,
                              <Document>$$using</Document>)

                state.SendTypeChars("u")
                Await state.AssertNoCompletionSession()
                Assert.Contains("using", state.GetLineTextFromCaretPosition(), StringComparison.Ordinal)
            End Using
        End Function

        <MemberData(NameOf(AllCompletionImplementations))>
        <WpfTheory, Trait(Traits.Feature, Traits.Features.Completion)>
        Public Async Function TestMSCorLibTypes(completionImplementation As CompletionImplementation) As Task
            Using state = TestStateFactory.CreateCSharpTestState(completionImplementation,
                              <Document>
using System;

class c : $$
                              </Document>)

                state.SendTypeChars("A")
                Await state.AssertCompletionSession()

                Assert.True(state.CompletionItemsContainsAll(displayText:={"Attribute", "Exception", "IDisposable"}))
            End Using
        End Function

        <MemberData(NameOf(AllCompletionImplementations))>
        <WpfTheory, Trait(Traits.Feature, Traits.Features.Completion)>
        Public Async Function TestFiltering1(completionImplementation As CompletionImplementation) As Task
            Using state = TestStateFactory.CreateCSharpTestState(completionImplementation,
                              <Document>
using System;
      
class c { $$
                              </Document>)

                state.SendTypeChars("Sy")
                Await state.AssertCompletionSession()

                Assert.True(state.CompletionItemsContainsAll(displayText:={"OperatingSystem", "System", "SystemException"}))
                Assert.False(state.CompletionItemsContainsAny(displayText:={"Exception", "Activator"}))
            End Using
        End Function

        ' NOTE(cyrusn): This should just be a unit test for SymbolCompletionProvider.  However, I'm
        ' just porting the integration tests to here for now.
        <MemberData(NameOf(AllCompletionImplementations))>
        <WpfTheory, Trait(Traits.Feature, Traits.Features.Completion)>
        Public Async Function TestMultipleTypes(completionImplementation As CompletionImplementation) As Task
            Using state = TestStateFactory.CreateCSharpTestState(completionImplementation,
                              <Document>
class C { $$ } struct S { } enum E { } interface I { } delegate void D();
                              </Document>)

                state.SendTypeChars("C")
                Await state.AssertCompletionSession()
                Assert.True(state.CompletionItemsContainsAll(displayText:={"C", "S", "E", "I", "D"}))
            End Using
        End Function

        ' NOTE(cyrusn): This should just be a unit test for KeywordCompletionProvider.  However, I'm
        ' just porting the integration tests to here for now.
        <MemberData(NameOf(AllCompletionImplementations))>
        <WpfTheory, Trait(Traits.Feature, Traits.Features.Completion)>
        Public Async Function TestInEmptyFile(completionImplementation As CompletionImplementation) As Task
            Using state = TestStateFactory.CreateCSharpTestState(completionImplementation,
                              <Document>
$$
                              </Document>)

                state.SendInvokeCompletionList()
                Await state.AssertCompletionSession()
                Assert.True(state.CompletionItemsContainsAll(displayText:={"abstract", "class", "namespace"}))
            End Using
        End Function

        <MemberData(NameOf(AllCompletionImplementations))>
        <WpfTheory, Trait(Traits.Feature, Traits.Features.Completion)>
        Public Async Function TestNotAfterTypingDotAfterIntegerLiteral(completionImplementation As CompletionImplementation) As Task
            Using state = TestStateFactory.CreateCSharpTestState(completionImplementation,
                              <Document>
class c { void M() { 3$$ } }
                              </Document>)

                state.SendTypeChars(".")
                Await state.AssertNoCompletionSession()
            End Using
        End Function

        <MemberData(NameOf(AllCompletionImplementations))>
        <WpfTheory, Trait(Traits.Feature, Traits.Features.Completion)>
        Public Async Function TestAfterExplicitInvokeAfterDotAfterIntegerLiteral(completionImplementation As CompletionImplementation) As Task
            Using state = TestStateFactory.CreateCSharpTestState(completionImplementation,
                              <Document>
class c { void M() { 3.$$ } }
                              </Document>)

                state.SendInvokeCompletionList()
                Await state.AssertCompletionSession()
                Assert.True(state.CompletionItemsContainsAll({"ToString"}))
            End Using
        End Function

        <MemberData(NameOf(AllCompletionImplementations))>
        <WpfTheory, Trait(Traits.Feature, Traits.Features.Completion)>
        Public Async Function TestEnterIsConsumed(completionImplementation As CompletionImplementation) As Task
            Using state = TestStateFactory.CreateCSharpTestState(completionImplementation,
                  <Document>
class Class1
{
    void Main(string[] args)
    {
        $$
    }
}</Document>)

                state.SendTypeChars("System.TimeSpan.FromMin")
                state.SendReturn()
                Await state.WaitForAsynchronousOperationsAsync()
                Assert.Equal(<text>
class Class1
{
    void Main(string[] args)
    {
        System.TimeSpan.FromMinutes
    }
}</text>.NormalizedValue, state.GetDocumentText())
            End Using
        End Function

        <MemberData(NameOf(AllCompletionImplementations))>
        <WpfTheory, Trait(Traits.Feature, Traits.Features.Completion)>
        Public Async Function TestDescription1(completionImplementation As CompletionImplementation) As Task
            Using state = TestStateFactory.CreateCSharpTestState(completionImplementation,
                  <Document><![CDATA[
using System;

/// <summary>
/// TestDocComment
/// </summary>
class TestException : Exception { }

class MyException : $$]]></Document>)

                state.SendTypeChars("Test")
                Await state.WaitForAsynchronousOperationsAsync()
                Await state.AssertSelectedCompletionItem(description:="class TestException" & vbCrLf & "TestDocComment")
            End Using
        End Function

        <MemberData(NameOf(AllCompletionImplementations))>
        <WpfTheory, Trait(Traits.Feature, Traits.Features.Completion)>
        Public Async Function TestObjectCreationPreselection1(completionImplementation As CompletionImplementation) As Task
            Using state = TestStateFactory.CreateCSharpTestState(completionImplementation,
                  <Document><![CDATA[
using System.Collections.Generic;

class C
{
    public void Goo()
    {
        List<int> list = new$$
    }
}]]></Document>)

                state.SendTypeChars(" ")
                Await state.WaitForAsynchronousOperationsAsync()
                Await state.AssertSelectedCompletionItem(displayText:="List<int>", isHardSelected:=True)
                Assert.True(state.CompletionItemsContainsAll(displayText:={"LinkedList", "List", "System"}))
                state.SendTypeChars("Li")
                Await state.WaitForAsynchronousOperationsAsync()
                Await state.AssertSelectedCompletionItem(displayText:="List<int>", isHardSelected:=True)
                Assert.True(state.CompletionItemsContainsAll(displayText:={"LinkedList", "List"}))
                Assert.False(state.CompletionItemsContainsAny(displayText:={"System"}))
                state.SendTypeChars("n")
                Await state.WaitForAsynchronousOperationsAsync()
                Await state.AssertSelectedCompletionItem(displayText:="LinkedList", displayTextSuffix:="<>", isHardSelected:=True)
                state.SendBackspace()
                Await state.WaitForAsynchronousOperationsAsync()
                Await state.AssertSelectedCompletionItem(displayText:="List<int>", isHardSelected:=True)
                state.SendTab()
                Assert.Contains("new List<int>", state.GetLineTextFromCaretPosition(), StringComparison.Ordinal)
            End Using
        End Function

        <MemberData(NameOf(AllCompletionImplementations))>
        <WpfTheory, Trait(Traits.Feature, Traits.Features.Completion)>
        Public Async Function TestDeconstructionDeclaration(completionImplementation As CompletionImplementation) As Task
            Using state = TestStateFactory.CreateCSharpTestState(completionImplementation,
                  <Document><![CDATA[
class C
{
    public void Goo()
    {
       var ($$
    }
}]]></Document>)

                state.SendTypeChars("i")
                Await state.AssertNoCompletionSession()
            End Using
        End Function

        <MemberData(NameOf(AllCompletionImplementations))>
        <WpfTheory, Trait(Traits.Feature, Traits.Features.Completion)>
        Public Async Function TestDeconstructionDeclaration2(completionImplementation As CompletionImplementation) As Task
            Using state = TestStateFactory.CreateCSharpTestState(completionImplementation,
                  <Document><![CDATA[
class C
{
    public void Goo()
    {
       var (a, $$
    }
}]]></Document>)

                state.SendTypeChars("i")
                Await state.AssertNoCompletionSession()
            End Using
        End Function

        <MemberData(NameOf(AllCompletionImplementations))>
        <WpfTheory, Trait(Traits.Feature, Traits.Features.Completion)>
        Public Async Function TestDeconstructionDeclaration3(completionImplementation As CompletionImplementation) As Task
            Using state = TestStateFactory.CreateCSharpTestState(completionImplementation,
                  <Document><![CDATA[
class C
{
    public void Goo()
    {
       var ($$) = (1, 2);
    }
}]]></Document>)

                state.SendTypeChars("i")
                Await state.AssertNoCompletionSession()
            End Using
        End Function

        <MemberData(NameOf(AllCompletionImplementations))>
        <WpfTheory, Trait(Traits.Feature, Traits.Features.Completion)>
        Public Async Function TestParenthesizedDeconstructionDeclarationWithVar(completionImplementation As CompletionImplementation) As Task
            Using state = TestStateFactory.CreateCSharpTestState(completionImplementation,
                  <Document><![CDATA[
class Variable
{
    public void Goo()
    {
       (var a$$) = (1, 2);
    }
}]]></Document>)

                state.SendInvokeCompletionList()
                Await state.AssertSelectedCompletionItem(displayText:="as", isHardSelected:=False)
            End Using
        End Function

        <MemberData(NameOf(AllCompletionImplementations))>
        <WpfTheory, Trait(Traits.Feature, Traits.Features.Completion)>
        Public Async Function TestParenthesizedDeconstructionDeclarationWithVarAfterComma(completionImplementation As CompletionImplementation) As Task
            Using state = TestStateFactory.CreateCSharpTestState(completionImplementation,
                  <Document><![CDATA[
class Variable
{
    public void Goo()
    {
       (var a, var a$$) = (1, 2);
    }
}]]></Document>)

                state.SendInvokeCompletionList()
                Await state.AssertSelectedCompletionItem(displayText:="as", isHardSelected:=False)
            End Using
        End Function

        <MemberData(NameOf(AllCompletionImplementations))>
        <WpfTheory, Trait(Traits.Feature, Traits.Features.Completion)>
        Public Async Function TestParenthesizedVarDeconstructionDeclarationWithVar(completionImplementation As CompletionImplementation) As Task
            Using state = TestStateFactory.CreateCSharpTestState(completionImplementation,
                  <Document><![CDATA[
class Variable
{
    public void Goo()
    {
       (var a, var ($$)) = (1, 2);
    }
}]]></Document>)


                state.SendTypeChars("a")
                Await state.AssertNoCompletionSession()

                state.SendTypeChars(", a")
                Await state.AssertNoCompletionSession()
                Assert.Contains("(var a, var (a, a)) = ", state.GetLineTextFromCaretPosition(), StringComparison.Ordinal)
            End Using
        End Function

        <MemberData(NameOf(AllCompletionImplementations))>
        <WpfTheory, Trait(Traits.Feature, Traits.Features.Completion)>
        Public Async Function TestVarDeconstructionDeclarationWithVar(completionImplementation As CompletionImplementation) As Task
            Using state = TestStateFactory.CreateCSharpTestState(completionImplementation,
                  <Document><![CDATA[
class Variable
{
    public void Goo()
    {
        $$
    }
}]]></Document>)

                state.SendTypeChars("va")
                Await state.AssertSelectedCompletionItem(displayText:="var", isHardSelected:=True)

                state.SendTypeChars(" (a")
                Await state.AssertNoCompletionSession()

                state.SendTypeChars(", a")
                Await state.AssertNoCompletionSession()
                Assert.Contains("var (a, a", state.GetLineTextFromCaretPosition(), StringComparison.Ordinal)
            End Using
        End Function

        <MemberData(NameOf(AllCompletionImplementations))>
        <WpfTheory, Trait(Traits.Feature, Traits.Features.Completion)>
        Public Async Function TestParenthesizedDeconstructionDeclarationWithSymbol(completionImplementation As CompletionImplementation) As Task
            Using state = TestStateFactory.CreateCSharpTestState(completionImplementation,
                  <Document><![CDATA[
class Variable
{
    public void Goo()
    {
       ($$) = (1, 2);
    }
}]]></Document>)

                state.SendTypeChars("vari")
                Await state.AssertSelectedCompletionItem(displayText:="Variable", isHardSelected:=True)
                state.SendTypeChars(" ")
                Assert.Contains("(Variable ", state.GetLineTextFromCaretPosition(), StringComparison.Ordinal)
                Await state.AssertNoCompletionSession()

                state.SendTypeChars("x, vari")
                Await state.AssertSelectedCompletionItem(displayText:="Variable", isHardSelected:=True)
                state.SendTypeChars(" ")
                Assert.Contains("(Variable x, Variable ", state.GetLineTextFromCaretPosition(), StringComparison.Ordinal)
                Await state.AssertSelectedCompletionItem(displayText:="Variable", isHardSelected:=False)
                Assert.True(state.CompletionItemsContainsAll({"variable"}))
            End Using
        End Function

        <MemberData(NameOf(AllCompletionImplementations))>
        <WpfTheory, Trait(Traits.Feature, Traits.Features.Completion)>
        Public Async Function TestParenthesizedDeconstructionDeclarationWithInt(completionImplementation As CompletionImplementation) As Task
            Using state = TestStateFactory.CreateCSharpTestState(completionImplementation,
                  <Document><![CDATA[
class Integer
{
    public void Goo()
    {
       ($$) = (1, 2);
    }
}]]></Document>)

                state.SendTypeChars("int")
                Await state.AssertSelectedCompletionItem(displayText:="int", isHardSelected:=True)
                state.SendTypeChars(" ")
                Assert.Contains("(int ", state.GetLineTextFromCaretPosition(), StringComparison.Ordinal)
                Await state.AssertNoCompletionSession()

                state.SendTypeChars("x, int")
                Await state.AssertSelectedCompletionItem(displayText:="int", isHardSelected:=True)
                state.SendTypeChars(" ")
                Assert.Contains("(int x, int ", state.GetLineTextFromCaretPosition(), StringComparison.Ordinal)
                Await state.AssertNoCompletionSession()
            End Using
        End Function

        <MemberData(NameOf(AllCompletionImplementations))>
        <WpfTheory, Trait(Traits.Feature, Traits.Features.Completion)>
        Public Async Function TestIncompleteParenthesizedDeconstructionDeclaration(completionImplementation As CompletionImplementation) As Task
            Using state = TestStateFactory.CreateCSharpTestState(completionImplementation,
                  <Document><![CDATA[
class Variable
{
    public void Goo()
    {
       ($$
    }
}]]></Document>)

                state.SendTypeChars("va")
                Await state.AssertSelectedCompletionItem(displayText:="var", isHardSelected:=True)
                state.SendTypeChars(" ")
                Await state.AssertNoCompletionSession()

                state.SendTypeChars("a")
                Await state.AssertSelectedCompletionItem(displayText:="as", isSoftSelected:=True)

                state.SendTypeChars(", va")
                Await state.AssertSelectedCompletionItem(displayText:="var", isHardSelected:=True)
                state.SendTypeChars(" ")
                Await state.AssertNoCompletionSession()

                state.SendTypeChars("a")
                Await state.AssertSelectedCompletionItem(displayText:="as", isSoftSelected:=True)
                state.SendTypeChars(")")
                Assert.Contains("(var a, var a)", state.GetLineTextFromCaretPosition(), StringComparison.Ordinal)
                Await state.AssertNoCompletionSession()
            End Using
        End Function

        <MemberData(NameOf(AllCompletionImplementations))>
        <WpfTheory, Trait(Traits.Feature, Traits.Features.Completion)>
        Public Async Function TestIncompleteParenthesizedDeconstructionDeclaration2(completionImplementation As CompletionImplementation) As Task
            Using state = TestStateFactory.CreateCSharpTestState(completionImplementation,
                  <Document><![CDATA[
class Variable
{
    public void Goo()
    {
       ($$)
    }
}]]></Document>)

                state.SendTypeChars("va")
                Await state.AssertSelectedCompletionItem(displayText:="var", isHardSelected:=True)
                state.SendTypeChars(" ")
                Await state.AssertNoCompletionSession()

                state.SendTypeChars("a")
                Await state.AssertSelectedCompletionItem(displayText:="as", isSoftSelected:=True)

                state.SendTypeChars(", va")
                Await state.AssertSelectedCompletionItem(displayText:="var", isHardSelected:=True)
                state.SendTypeChars(" ")
                Await state.AssertNoCompletionSession()

                state.SendTypeChars("a")
                Await state.AssertSelectedCompletionItem(displayText:="as", isSoftSelected:=True)
                state.SendReturn()
                Assert.Contains("(var a, var a", state.GetLineTextFromCaretPosition(), StringComparison.Ordinal)
            End Using
        End Function

        <MemberData(NameOf(AllCompletionImplementations))>
        <WpfTheory, Trait(Traits.Feature, Traits.Features.Completion)>
        Public Async Function TestBackspaceInIncompleteParenthesizedDeconstructionDeclaration(completionImplementation As CompletionImplementation) As Task
            Using state = TestStateFactory.CreateCSharpTestState(completionImplementation,
                  <Document><![CDATA[
class Variable
{
    public void Goo()
    {
       (var as$$
    }
}]]></Document>)

                state.Workspace.Options = state.Workspace.Options.WithChangedOption(
                    CompletionOptions.TriggerOnDeletion, LanguageNames.CSharp, True)

                state.SendBackspace()
                ' This completionImplementation is hard-selected because the suggestion mode never triggers on backspace
                ' See issue https://github.com/dotnet/roslyn/issues/15302
                Await state.AssertSelectedCompletionItem(displayText:="as", isHardSelected:=True)

                state.SendTypeChars(", var as")
                state.SendBackspace()
                Await state.AssertSelectedCompletionItem(displayText:="as", isSoftSelected:=True)

                state.SendTypeChars(")")
                Await state.AssertNoCompletionSession()
                Assert.Contains("(var as, var a)", state.GetLineTextFromCaretPosition(), StringComparison.Ordinal)
            End Using
        End Function

        <MemberData(NameOf(AllCompletionImplementations))>
        <WpfTheory, Trait(Traits.Feature, Traits.Features.Completion)>
        Public Async Function TestBackspaceInParenthesizedDeconstructionDeclaration(completionImplementation As CompletionImplementation) As Task
            Using state = TestStateFactory.CreateCSharpTestState(completionImplementation,
                  <Document><![CDATA[
class Variable
{
    public void Goo()
    {
       (var as$$)
    }
}]]></Document>)

                state.Workspace.Options = state.Workspace.Options.WithChangedOption(
                    CompletionOptions.TriggerOnDeletion, LanguageNames.CSharp, True)

                state.SendBackspace()
                ' This completionImplementation is hard-selected because the suggestion mode never triggers on backspace
                ' See issue https://github.com/dotnet/roslyn/issues/15302
                Await state.AssertSelectedCompletionItem(displayText:="as", isHardSelected:=True)

                state.SendTypeChars(", var as")
                state.SendBackspace()
                Await state.AssertSelectedCompletionItem(displayText:="as", isSoftSelected:=True)

                state.SendReturn()
                Await state.AssertNoCompletionSession()
                Assert.Contains("(var as, var a", state.GetLineTextFromCaretPosition(), StringComparison.Ordinal)
            End Using
        End Function

        <MemberData(NameOf(AllCompletionImplementations))>
        <WpfTheory, Trait(Traits.Feature, Traits.Features.Completion)>
        <WorkItem(17256, "https://github.com/dotnet/roslyn/issues/17256")>
        Public Async Function TestThrowExpression(completionImplementation As CompletionImplementation) As Task
            Using state = TestStateFactory.CreateCSharpTestState(completionImplementation,
                  <Document><![CDATA[
using System;
class C
{
    public object Goo()
    {
        return null ?? throw new$$
    }
}]]></Document>)

                state.SendTypeChars(" ")
                Await state.AssertSelectedCompletionItem(displayText:="Exception", isHardSelected:=True)
            End Using
        End Function

        <MemberData(NameOf(AllCompletionImplementations))>
        <WpfTheory, Trait(Traits.Feature, Traits.Features.Completion)>
        <WorkItem(17256, "https://github.com/dotnet/roslyn/issues/17256")>
        Public Async Function TestThrowStatement(completionImplementation As CompletionImplementation) As Task
            Using state = TestStateFactory.CreateCSharpTestState(completionImplementation,
                  <Document><![CDATA[
using System;
class C
{
    public object Goo()
    {
        throw new$$
    }
}]]></Document>)

                state.SendTypeChars(" ")
                Await state.AssertSelectedCompletionItem(displayText:="Exception", isHardSelected:=True)
            End Using
        End Function

        <MemberData(NameOf(AllCompletionImplementations))>
        <WpfTheory>
        Public Async Function TestNonTrailingNamedArgumentInCSharp7_1(completionImplementation As CompletionImplementation) As Task
            Using state = TestStateFactory.CreateTestStateFromWorkspace(completionImplementation,
                 <Workspace>
                     <Project Language="C#" LanguageVersion="CSharp7_1" CommonReferences="true" AssemblyName="CSProj">
                         <Document FilePath="C.cs">
class C
{
    public void M()
    {
        int better = 2;
        M(a: 1, $$)
    }
    public void M(int a, int bar, int c) { }
}
                         </Document>
                     </Project>
                 </Workspace>)

                state.SendTypeChars("b")
                Await state.AssertSelectedCompletionItem(displayText:="bar", displayTextSuffix:=":", isHardSelected:=True)
                state.SendTypeChars("e")
                Await state.AssertSelectedCompletionItem(displayText:="bar", displayTextSuffix:=":", isSoftSelected:=True)
            End Using
        End Function

        <MemberData(NameOf(AllCompletionImplementations))>
        <WpfTheory>
        Public Async Function TestNonTrailingNamedArgumentInCSharp7_2(completionImplementation As CompletionImplementation) As Task
            Using state = TestStateFactory.CreateTestStateFromWorkspace(completionImplementation,
                 <Workspace>
                     <Project Language="C#" LanguageVersion="CSharp7_2" CommonReferences="true" AssemblyName="CSProj">
                         <Document FilePath="C.cs">
class C
{
    public void M()
    {
        int better = 2;
        M(a: 1, $$)
    }
    public void M(int a, int bar, int c) { }
}
                         </Document>
                     </Project>
                 </Workspace>)

                state.SendTypeChars("b")
                Await state.AssertSelectedCompletionItem(displayText:="better", isHardSelected:=True)
                state.SendTypeChars("a")
                Await state.AssertSelectedCompletionItem(displayText:="bar", displayTextSuffix:=":", isHardSelected:=True)
                state.SendBackspace()
                Await state.AssertSelectedCompletionItem(displayText:="better", isHardSelected:=True)
                state.SendTypeChars(", ")
                Assert.Contains("M(a: 1, better,", state.GetLineTextFromCaretPosition(), StringComparison.Ordinal)
            End Using
        End Function

        <MemberData(NameOf(AllCompletionImplementations))>
        <WpfTheory, Trait(Traits.Feature, Traits.Features.Completion)>
        <WorkItem(4677, "https://github.com/dotnet/roslyn/issues/4677")>
        Public Async Function TestDefaultSwitchLabel(completionImplementation As CompletionImplementation) As Task
            Using state = TestStateFactory.CreateCSharpTestState(completionImplementation,
                  <Document><![CDATA[
class C
{
    public void M(object o)
    {
        switch (o)
        {
            default:
                goto $$
        }
    }
}]]></Document>)

                state.SendTypeChars("d")
                Await state.AssertSelectedCompletionItem(displayText:="default", isHardSelected:=True)
                state.SendTypeChars(";")
                Assert.Contains("goto default;", state.GetLineTextFromCaretPosition(), StringComparison.Ordinal)
            End Using
        End Function

        <MemberData(NameOf(AllCompletionImplementations))>
        <WpfTheory, Trait(Traits.Feature, Traits.Features.Completion)>
        <WorkItem(4677, "https://github.com/dotnet/roslyn/issues/4677")>
        Public Async Function TestGotoOrdinaryLabel(completionImplementation As CompletionImplementation) As Task
            Using state = TestStateFactory.CreateCSharpTestState(completionImplementation,
                  <Document><![CDATA[
class C
{
    public void M(object o)
    {
label1:
        goto $$
    }
}]]></Document>)

                state.SendTypeChars("l")
                Await state.AssertSelectedCompletionItem(displayText:="label1", isHardSelected:=True)
                state.SendTypeChars(";")
                Assert.Contains("goto label1;", state.GetLineTextFromCaretPosition(), StringComparison.Ordinal)
            End Using
        End Function

        <MemberData(NameOf(AllCompletionImplementations))>
        <WpfTheory, Trait(Traits.Feature, Traits.Features.Completion)>
        <WorkItem(4677, "https://github.com/dotnet/roslyn/issues/4677")>
        Public Async Function TestEscapedDefaultLabel(completionImplementation As CompletionImplementation) As Task
            Using state = TestStateFactory.CreateCSharpTestState(completionImplementation,
                  <Document><![CDATA[
class C
{
    public void M(object o)
    {
@default:
        goto $$
    }
}]]></Document>)

                state.SendTypeChars("d")
                Await state.AssertSelectedCompletionItem(displayText:="@default", isHardSelected:=True)
                state.SendTypeChars(";")
                Assert.Contains("goto @default;", state.GetLineTextFromCaretPosition(), StringComparison.Ordinal)
            End Using
        End Function

        <MemberData(NameOf(AllCompletionImplementations))>
        <WpfTheory, Trait(Traits.Feature, Traits.Features.Completion)>
        <WorkItem(4677, "https://github.com/dotnet/roslyn/issues/4677")>
        Public Async Function TestEscapedDefaultLabel2(completionImplementation As CompletionImplementation) As Task
            Using state = TestStateFactory.CreateCSharpTestState(completionImplementation,
                  <Document><![CDATA[
class C
{
    public void M(object o)
    {
        switch (o)
        {
            default:
@default:
                goto $$
        }
    }
}]]></Document>)

                state.SendTypeChars("d")
                Await state.AssertSelectedCompletionItem(displayText:="default", isHardSelected:=True)
                state.SendTypeChars(";")
                Assert.Contains("goto default;", state.GetLineTextFromCaretPosition(), StringComparison.Ordinal)
            End Using
        End Function

        <MemberData(NameOf(AllCompletionImplementations))>
        <WpfTheory, Trait(Traits.Feature, Traits.Features.Completion)>
        <WorkItem(4677, "https://github.com/dotnet/roslyn/issues/4677")>
        Public Async Function TestEscapedDefaultLabelWithoutSwitch(completionImplementation As CompletionImplementation) As Task
            Using state = TestStateFactory.CreateCSharpTestState(completionImplementation,
                  <Document><![CDATA[
class C
{
    public void M(object o)
    {
@default:
        goto $$
    }
}]]></Document>)

                state.SendTypeChars("d")
                Await state.AssertSelectedCompletionItem(displayText:="@default", isHardSelected:=True)
                state.SendTypeChars(";")
                Assert.Contains("goto @default;", state.GetLineTextFromCaretPosition(), StringComparison.Ordinal)
            End Using
        End Function

        <MemberData(NameOf(AllCompletionImplementations))>
        <WpfTheory, Trait(Traits.Feature, Traits.Features.Completion)>
        <WorkItem(24432, "https://github.com/dotnet/roslyn/issues/24432")>
        Public Async Function TestArrayInitialization(completionImplementation As CompletionImplementation) As Task
            Using state = TestStateFactory.CreateCSharpTestState(completionImplementation,
                  <Document><![CDATA[
class Class
{
    public void M()
    {
        Class[] x = $$
    }
}]]></Document>)

                state.SendTypeChars("new ")
                Await state.AssertSelectedCompletionItem(displayText:="Class", isSoftSelected:=True)
                state.SendTypeChars("C")
                Await state.AssertSelectedCompletionItem(displayText:="Class", isHardSelected:=True)
                state.SendTypeChars("[")
                Assert.Contains("Class[] x = new Class[", state.GetLineTextFromCaretPosition(), StringComparison.Ordinal)
                state.SendTypeChars("] {")
                Assert.Contains("Class[] x = new Class[] {", state.GetLineTextFromCaretPosition(), StringComparison.Ordinal)
            End Using
        End Function

        <MemberData(NameOf(AllCompletionImplementations))>
        <WpfTheory, Trait(Traits.Feature, Traits.Features.Completion)>
        <WorkItem(24432, "https://github.com/dotnet/roslyn/issues/24432")>
        Public Async Function TestImplicitArrayInitialization(completionImplementation As CompletionImplementation) As Task
            Using state = TestStateFactory.CreateCSharpTestState(completionImplementation,
                  <Document><![CDATA[
class Class
{
    public void M()
    {
        Class[] x = $$
    }
}]]></Document>)

                state.SendTypeChars("n")
                Await state.AssertSelectedCompletionItem(displayText:="nameof", isHardSelected:=True)
                state.SendTypeChars("e")
                Await state.AssertSelectedCompletionItem(displayText:="new", isHardSelected:=True)
                state.SendTypeChars(" ")
                Await state.AssertSelectedCompletionItem(displayText:="Class", isSoftSelected:=True)
                state.SendTypeChars("[")
                Assert.Contains("Class[] x = new [", state.GetLineTextFromCaretPosition(), StringComparison.Ordinal)
                state.SendTypeChars("] {")
                Assert.Contains("Class[] x = new [] {", state.GetLineTextFromCaretPosition(), StringComparison.Ordinal)
            End Using
        End Function

        <MemberData(NameOf(AllCompletionImplementations))>
        <WpfTheory, Trait(Traits.Feature, Traits.Features.Completion)>
        <WorkItem(24432, "https://github.com/dotnet/roslyn/issues/24432")>
        Public Async Function TestImplicitArrayInitialization2(completionImplementation As CompletionImplementation) As Task
            Using state = TestStateFactory.CreateCSharpTestState(completionImplementation,
                  <Document><![CDATA[
class Class
{
    public void M()
    {
        Class[] x = $$
    }
}]]></Document>)

                state.SendTypeChars("ne")
                Await state.AssertSelectedCompletionItem(displayText:="new", isHardSelected:=True)
                state.SendTypeChars("[")
                Assert.Contains("Class[] x = new[", state.GetLineTextFromCaretPosition(), StringComparison.Ordinal)
            End Using
        End Function

        <MemberData(NameOf(AllCompletionImplementations))>
        <WpfTheory, Trait(Traits.Feature, Traits.Features.Completion)>
        <WorkItem(24432, "https://github.com/dotnet/roslyn/issues/24432")>
        Public Async Function TestImplicitArrayInitialization3(completionImplementation As CompletionImplementation) As Task
            Using state = TestStateFactory.CreateCSharpTestState(completionImplementation,
                  <Document><![CDATA[
class Class
{
    public void M()
    {
        Class[] x = $$
    }
}]]></Document>)

                state.SendTypeChars("ne")
                Await state.AssertSelectedCompletionItem(displayText:="new", isHardSelected:=True)
                state.SendTypeChars(" ")
                Await state.AssertSelectedCompletionItem(displayText:="Class", isSoftSelected:=True)
                Assert.Contains("Class[] x = new ", state.GetLineTextFromCaretPosition(), StringComparison.Ordinal)
                state.SendTypeChars("[")
                Assert.Contains("Class[] x = new [", state.GetLineTextFromCaretPosition(), StringComparison.Ordinal)
            End Using
        End Function

        <MemberData(NameOf(AllCompletionImplementations))>
        <WpfTheory, Trait(Traits.Feature, Traits.Features.Completion)>
        <WorkItem(24432, "https://github.com/dotnet/roslyn/issues/24432")>
        Public Async Function TestImplicitArrayInitialization4(completionImplementation As CompletionImplementation) As Task
            Using state = TestStateFactory.CreateCSharpTestState(completionImplementation,
                  <Document><![CDATA[
class Class
{
    public void M()
    {
        Class[] x =$$
    }
}]]></Document>)

                state.SendTypeChars(" ")
                Await state.AssertNoCompletionSession()
                state.SendTypeChars("{")
                Assert.Contains("Class[] x = {", state.GetLineTextFromCaretPosition(), StringComparison.Ordinal)
            End Using
        End Function

        <MemberData(NameOf(AllCompletionImplementations))>
        <WpfTheory, Trait(Traits.Feature, Traits.Features.Completion)>
        <WorkItem(24432, "https://github.com/dotnet/roslyn/issues/24432")>
        Public Async Function TestImplicitArrayInitialization_WithTab(completionImplementation As CompletionImplementation) As Task
            Using state = TestStateFactory.CreateCSharpTestState(completionImplementation,
                  <Document><![CDATA[
class Class
{
    public void M()
    {
        Class[] x = $$
    }
}]]></Document>)

                state.SendTypeChars("ne")
                Await state.AssertSelectedCompletionItem(displayText:="new", isHardSelected:=True)
                state.SendTypeChars(" ")
                Await state.AssertSelectedCompletionItem(displayText:="Class", isSoftSelected:=True)
                Assert.Contains("Class[] x = new ", state.GetLineTextFromCaretPosition(), StringComparison.Ordinal)
                state.SendTab()
                Assert.Contains("Class[] x = new Class", state.GetLineTextFromCaretPosition(), StringComparison.Ordinal)
            End Using
        End Function

        <MemberData(NameOf(AllCompletionImplementations))>
        <WpfTheory, Trait(Traits.Feature, Traits.Features.Completion)>
        <WorkItem(24432, "https://github.com/dotnet/roslyn/issues/24432")>
        Public Async Function TestTypelessImplicitArrayInitialization(completionImplementation As CompletionImplementation) As Task
            Using state = TestStateFactory.CreateCSharpTestState(completionImplementation,
                  <Document><![CDATA[
class Class
{
    public void M()
    {
        var x = $$
    }
}]]></Document>)

                state.SendTypeChars("ne")
                Await state.AssertSelectedCompletionItem(displayText:="new", isHardSelected:=True)
                state.SendTypeChars(" ")
                Await state.AssertNoCompletionSession()
                state.SendTypeChars("[")
                Assert.Contains("var x = new [", state.GetLineTextFromCaretPosition(), StringComparison.Ordinal)
                state.SendTypeChars("] {")
                Assert.Contains("var x = new [] {", state.GetLineTextFromCaretPosition(), StringComparison.Ordinal)
            End Using
        End Function

        <MemberData(NameOf(AllCompletionImplementations))>
        <WpfTheory, Trait(Traits.Feature, Traits.Features.Completion)>
        <WorkItem(24432, "https://github.com/dotnet/roslyn/issues/24432")>
        Public Async Function TestTypelessImplicitArrayInitialization2(completionImplementation As CompletionImplementation) As Task
            Using state = TestStateFactory.CreateCSharpTestState(completionImplementation,
                  <Document><![CDATA[
class Class
{
    public void M()
    {
        var x = $$
    }
}]]></Document>)

                state.SendTypeChars("ne")
                Await state.AssertSelectedCompletionItem(displayText:="new", isHardSelected:=True)
                state.SendTypeChars("[")
                Assert.Contains("var x = new[", state.GetLineTextFromCaretPosition(), StringComparison.Ordinal)
            End Using
        End Function

        <MemberData(NameOf(AllCompletionImplementations))>
        <WpfTheory, Trait(Traits.Feature, Traits.Features.Completion)>
        <WorkItem(24432, "https://github.com/dotnet/roslyn/issues/24432")>
        Public Async Function TestTypelessImplicitArrayInitialization3(completionImplementation As CompletionImplementation) As Task
            Using state = TestStateFactory.CreateCSharpTestState(completionImplementation,
                  <Document><![CDATA[
class Class
{
    public void M()
    {
        var x = $$
    }
}]]></Document>)

                state.SendTypeChars("ne")
                Await state.AssertSelectedCompletionItem(displayText:="new", isHardSelected:=True)
                state.SendTypeChars(" ")
                Assert.Contains("var x = new ", state.GetLineTextFromCaretPosition(), StringComparison.Ordinal)
                state.SendTypeChars("[")
                Assert.Contains("var x = new [", state.GetLineTextFromCaretPosition(), StringComparison.Ordinal)
            End Using
        End Function

        <MemberData(NameOf(AllCompletionImplementations))>
        <WpfTheory, Trait(Traits.Feature, Traits.Features.Completion)>
        Public Async Function TestPropertyInPropertySubpattern(completionImplementation As CompletionImplementation) As Task
            Using state = TestStateFactory.CreateCSharpTestState(completionImplementation,
                  <Document><![CDATA[
class Class
{
    int Prop { get; set; }
    int OtherProp { get; set; }
    public void M()
    {
        _ = this is $$
    }
}]]></Document>)

                Await state.AssertNoCompletionSession()
                state.SendTypeChars("C")
                Await state.AssertSelectedCompletionItem(displayText:="Class", isHardSelected:=True)
                state.SendTypeChars(" { P")
                Await state.AssertSelectedCompletionItem(displayText:="Prop", displayTextSuffix:=":", isHardSelected:=True)
                state.SendTypeChars(":")
                Assert.Contains("{ Prop:", state.GetLineTextFromCaretPosition(), StringComparison.Ordinal)
                state.SendTypeChars(" 0, ")
                Await state.AssertSelectedCompletionItem(displayText:="OtherProp", displayTextSuffix:=":", isSoftSelected:=True)
                state.SendTypeChars("O")
                Await state.AssertSelectedCompletionItem(displayText:="OtherProp", displayTextSuffix:=":", isHardSelected:=True)
                state.SendTypeChars(": 1 }")
                Assert.Contains("is Class { Prop: 0, OtherProp: 1 }", state.GetLineTextFromCaretPosition(), StringComparison.Ordinal)
            End Using
        End Function

        <MemberData(NameOf(AllCompletionImplementations))>
        <WpfTheory, Trait(Traits.Feature, Traits.Features.Completion)>
        Public Async Function TestPropertyInPropertySubpattern_TriggerWithSpace(completionImplementation As CompletionImplementation) As Task
            Using state = TestStateFactory.CreateCSharpTestState(completionImplementation,
                  <Document><![CDATA[
class Class
{
    int Prop { get; set; }
    int OtherProp { get; set; }
    public void M()
    {
        _ = this is $$
    }
}]]></Document>)

                Await state.AssertNoCompletionSession()
                state.SendTypeChars("C")
                Await state.AssertSelectedCompletionItem(displayText:="Class", isHardSelected:=True)
                state.SendTypeChars(" ")
                Assert.Contains("is Class", state.GetLineTextFromCaretPosition(), StringComparison.Ordinal)
                state.SendTypeChars("{ P")
                Await state.AssertSelectedCompletionItem(displayText:="Prop", displayTextSuffix:=":", isHardSelected:=True)
                state.SendTypeChars(" ")
                Assert.Contains("is Class { Prop ", state.GetLineTextFromCaretPosition(), StringComparison.Ordinal)
                state.SendTypeChars(":")
                Assert.Contains("is Class { Prop :", state.GetLineTextFromCaretPosition(), StringComparison.Ordinal)
                state.SendTypeChars(" 0, ")
                Await state.AssertSelectedCompletionItem(displayText:="OtherProp", displayTextSuffix:=":", isSoftSelected:=True)
                state.SendTypeChars("O")
                Await state.AssertSelectedCompletionItem(displayText:="OtherProp", displayTextSuffix:=":", isHardSelected:=True)
                state.SendTypeChars(" ")
                Assert.Contains("is Class { Prop : 0, OtherProp", state.GetLineTextFromCaretPosition(), StringComparison.Ordinal)
                state.SendTypeChars(": 1 }")
                Assert.Contains("is Class { Prop : 0, OtherProp : 1 }", state.GetLineTextFromCaretPosition(), StringComparison.Ordinal)
            End Using
        End Function

        <MemberData(NameOf(AllCompletionImplementations))>
        <WpfTheory, Trait(Traits.Feature, Traits.Features.Completion)>
        <WorkItem(13527, "https://github.com/dotnet/roslyn/issues/13527")>
        Public Async Function TestSymbolInTupleLiteral(completionImplementation As CompletionImplementation) As Task
            Using state = TestStateFactory.CreateCSharpTestState(completionImplementation,
                  <Document><![CDATA[
class C
{
    public void Fo()
    {
        ($$)
    }
}]]></Document>)

                state.SendTypeChars("F")
                Await state.AssertSelectedCompletionItem(displayText:="Fo", isHardSelected:=True)
                state.SendTypeChars(":")
                Assert.Contains("(F:", state.GetLineTextFromCaretPosition(), StringComparison.Ordinal)
            End Using
        End Function

        <MemberData(NameOf(AllCompletionImplementations))>
        <WpfTheory, Trait(Traits.Feature, Traits.Features.Completion)>
        <WorkItem(13527, "https://github.com/dotnet/roslyn/issues/13527")>
        Public Async Function TestSymbolInTupleLiteralAfterComma(completionImplementation As CompletionImplementation) As Task
            Using state = TestStateFactory.CreateCSharpTestState(completionImplementation,
                  <Document><![CDATA[
class C
{
    public void Fo()
    {
        (x, $$)
    }
}]]></Document>)

                state.SendTypeChars("F")
                Await state.AssertSelectedCompletionItem(displayText:="Fo", isHardSelected:=True)
                state.SendTypeChars(":")
                Assert.Contains("(x, F:", state.GetLineTextFromCaretPosition(), StringComparison.Ordinal)
            End Using
        End Function

        <MemberData(NameOf(AllCompletionImplementations))>
        <WpfTheory, Trait(Traits.Feature, Traits.Features.Completion)>
        <WorkItem(19335, "https://github.com/dotnet/roslyn/issues/19335")>
        Public Async Function ColonInTupleNameInTupleLiteral(completionImplementation As CompletionImplementation) As Task
            Using state = TestStateFactory.CreateCSharpTestState(completionImplementation,
                  <Document><![CDATA[
class C
{
    public void M()
    {
        (int first, int second) t = ($$
    }
}]]></Document>)

                state.SendTypeChars("fi")
                Await state.AssertSelectedCompletionItem(displayText:="first", displayTextSuffix:=":", isHardSelected:=True)
                Assert.Equal("first", state.GetSelectedItem().FilterText)
                state.SendTypeChars(":")
                Assert.Contains("(first:", state.GetLineTextFromCaretPosition(), StringComparison.Ordinal)
            End Using
        End Function

        <MemberData(NameOf(AllCompletionImplementations))>
        <WpfTheory, Trait(Traits.Feature, Traits.Features.Completion)>
        <WorkItem(19335, "https://github.com/dotnet/roslyn/issues/19335")>
        Public Async Function ColonInExactTupleNameInTupleLiteral(completionImplementation As CompletionImplementation) As Task
            Using state = TestStateFactory.CreateCSharpTestState(completionImplementation,
                  <Document><![CDATA[
class C
{
    public void M()
    {
        (int first, int second) t = ($$
    }
}]]></Document>)

                state.SendTypeChars("first")
                Await state.AssertSelectedCompletionItem(displayText:="first", displayTextSuffix:=":", isHardSelected:=True)
                Assert.Equal("first", state.GetSelectedItem().FilterText)
                state.SendTypeChars(":")
                Assert.Contains("(first:", state.GetLineTextFromCaretPosition(), StringComparison.Ordinal)
            End Using
        End Function

        <MemberData(NameOf(AllCompletionImplementations))>
        <WpfTheory, Trait(Traits.Feature, Traits.Features.Completion)>
        <WorkItem(19335, "https://github.com/dotnet/roslyn/issues/19335")>
        Public Async Function ColonInTupleNameInTupleLiteralAfterComma(completionImplementation As CompletionImplementation) As Task
            Using state = TestStateFactory.CreateCSharpTestState(completionImplementation,
                  <Document><![CDATA[
class C
{
    public void M()
    {
        (int first, int second) t = (0, $$
    }
}]]></Document>)

                state.SendTypeChars("se")
                Await state.AssertSelectedCompletionItem(displayText:="second", displayTextSuffix:=":", isHardSelected:=True)
                Assert.Equal("second", state.GetSelectedItem().FilterText)
                state.SendTypeChars(":")
                Assert.Contains("(0, second:", state.GetLineTextFromCaretPosition(), StringComparison.Ordinal)
            End Using
        End Function

        <MemberData(NameOf(AllCompletionImplementations))>
        <WpfTheory, Trait(Traits.Feature, Traits.Features.Completion)>
        <WorkItem(19335, "https://github.com/dotnet/roslyn/issues/19335")>
        Public Async Function TabInTupleNameInTupleLiteral(completionImplementation As CompletionImplementation) As Task
            Using state = TestStateFactory.CreateCSharpTestState(completionImplementation,
                  <Document><![CDATA[
class C
{
    public void M()
    {
        (int first, int second) t = ($$
    }
}]]></Document>)

                state.SendTypeChars("fi")
                Await state.AssertSelectedCompletionItem(displayText:="first", displayTextSuffix:=":", isHardSelected:=True)
                Assert.Equal("first", state.GetSelectedItem().FilterText)
                state.SendTab()
                state.SendTypeChars(":")
                state.SendTypeChars("0")
                Assert.Contains("(first:0", state.GetLineTextFromCaretPosition(), StringComparison.Ordinal)
            End Using
        End Function

        <MemberData(NameOf(AllCompletionImplementations))>
        <WpfTheory, Trait(Traits.Feature, Traits.Features.Completion)>
        <WorkItem(19335, "https://github.com/dotnet/roslyn/issues/19335")>
        Public Async Function TabInExactTupleNameInTupleLiteral(completionImplementation As CompletionImplementation) As Task
            Using state = TestStateFactory.CreateCSharpTestState(completionImplementation,
                  <Document><![CDATA[
class C
{
    public void M()
    {
        (int first, int second) t = ($$
    }
}]]></Document>)

                state.SendTypeChars("first")
                Await state.AssertSelectedCompletionItem(displayText:="first", displayTextSuffix:=":", isHardSelected:=True)
                Assert.Equal("first", state.GetSelectedItem().FilterText)
                state.SendTab()
                state.SendTypeChars(":")
                state.SendTypeChars("0")
                Assert.Contains("(first:0", state.GetLineTextFromCaretPosition(), StringComparison.Ordinal)
            End Using
        End Function

        <MemberData(NameOf(AllCompletionImplementations))>
        <WpfTheory, Trait(Traits.Feature, Traits.Features.Completion)>
        <WorkItem(19335, "https://github.com/dotnet/roslyn/issues/19335")>
        Public Async Function TabInTupleNameInTupleLiteralAfterComma(completionImplementation As CompletionImplementation) As Task
            Using state = TestStateFactory.CreateCSharpTestState(completionImplementation,
                  <Document><![CDATA[
class C
{
    public void M()
    {
        (int first, int second) t = (0, $$
    }
}]]></Document>)

                state.SendTypeChars("se")
                Await state.AssertSelectedCompletionItem(displayText:="second", displayTextSuffix:=":", isHardSelected:=True)
                Assert.Equal("second", state.GetSelectedItem().FilterText)
                state.SendTab()
                state.SendTypeChars(":")
                state.SendTypeChars("1")
                Assert.Contains("(0, second:1", state.GetLineTextFromCaretPosition(), StringComparison.Ordinal)
            End Using
        End Function

        <MemberData(NameOf(AllCompletionImplementations))>
        <WpfTheory, Trait(Traits.Feature, Traits.Features.Completion)>
        <WorkItem(13527, "https://github.com/dotnet/roslyn/issues/13527")>
        Public Async Function TestKeywordInTupleLiteral(completionImplementation As CompletionImplementation) As Task
            Using state = TestStateFactory.CreateCSharpTestState(completionImplementation,
                  <Document><![CDATA[
class C
{
    public void Goo()
    {
        ($$)
    }
}]]></Document>)

                state.SendTypeChars("d")
                Await state.AssertSelectedCompletionItem(displayText:="decimal", isHardSelected:=True)
                state.SendTypeChars(":")
                Assert.Contains("(d:", state.GetLineTextFromCaretPosition(), StringComparison.Ordinal)
            End Using
        End Function

        <MemberData(NameOf(AllCompletionImplementations))>
        <WpfTheory, Trait(Traits.Feature, Traits.Features.Completion)>
        <WorkItem(13527, "https://github.com/dotnet/roslyn/issues/13527")>
        Public Async Function TestTupleType(completionImplementation As CompletionImplementation) As Task
            Using state = TestStateFactory.CreateCSharpTestState(completionImplementation,
                  <Document><![CDATA[
class C
{
    public void Goo()
    {
        ($$)
    }
}]]></Document>)

                state.SendTypeChars("d")
                Await state.AssertSelectedCompletionItem(displayText:="decimal", isHardSelected:=True)
                state.SendTypeChars(" ")
                Assert.Contains("(decimal ", state.GetLineTextFromCaretPosition(), StringComparison.Ordinal)
            End Using
        End Function

        <MemberData(NameOf(AllCompletionImplementations))>
        <WpfTheory, Trait(Traits.Feature, Traits.Features.Completion)>
        <WorkItem(13527, "https://github.com/dotnet/roslyn/issues/13527")>
        Public Async Function TestDefaultKeyword(completionImplementation As CompletionImplementation) As Task
            Using state = TestStateFactory.CreateCSharpTestState(completionImplementation,
                  <Document><![CDATA[
class C
{
    public void Goo()
    {
        switch(true)
        {
            $$
        }
    }
}]]></Document>)

                state.SendTypeChars("def")
                Await state.AssertSelectedCompletionItem(displayText:="default", isHardSelected:=True)
                state.SendTypeChars(":")
                Assert.Contains("default:", state.GetLineTextFromCaretPosition(), StringComparison.Ordinal)
            End Using
        End Function

        <MemberData(NameOf(AllCompletionImplementations))>
        <WpfTheory, Trait(Traits.Feature, Traits.Features.Completion)>
        <WorkItem(13527, "https://github.com/dotnet/roslyn/issues/13527")>
        Public Async Function TestParenthesizedExpression(completionImplementation As CompletionImplementation) As Task
            Using state = TestStateFactory.CreateCSharpTestState(completionImplementation,
                  <Document><![CDATA[
class C
{
    public void Fo()
    {
        ($$)
    }
}]]></Document>)

                state.SendTypeChars("F")
                Await state.AssertSelectedCompletionItem(displayText:="Fo", isHardSelected:=True)
                state.SendTypeChars(".")
                Assert.Contains("(Fo.", state.GetLineTextFromCaretPosition(), StringComparison.Ordinal)
            End Using
        End Function

        <MemberData(NameOf(AllCompletionImplementations))>
        <WpfTheory, Trait(Traits.Feature, Traits.Features.Completion)>
        <WorkItem(13527, "https://github.com/dotnet/roslyn/issues/13527")>
        Public Async Function TestInvocationExpression(completionImplementation As CompletionImplementation) As Task
            Using state = TestStateFactory.CreateCSharpTestState(completionImplementation,
                  <Document><![CDATA[
class C
{
    public void Goo(int Alice)
    {
        Goo($$)
    }
}]]></Document>)

                state.SendTypeChars("A")
                Await state.AssertSelectedCompletionItem(displayText:="Alice", isHardSelected:=True)
                state.SendTypeChars(":")
                Assert.Contains("Goo(Alice:", state.GetLineTextFromCaretPosition(), StringComparison.Ordinal)
            End Using
        End Function

        <MemberData(NameOf(AllCompletionImplementations))>
        <WpfTheory, Trait(Traits.Feature, Traits.Features.Completion)>
        <WorkItem(13527, "https://github.com/dotnet/roslyn/issues/13527")>
        Public Async Function TestInvocationExpressionAfterComma(completionImplementation As CompletionImplementation) As Task
            Using state = TestStateFactory.CreateCSharpTestState(completionImplementation,
                  <Document><![CDATA[
class C
{
    public void Goo(int Alice, int Bob)
    {
        Goo(1, $$)
    }
}]]></Document>)

                state.SendTypeChars("B")
                Await state.AssertSelectedCompletionItem(displayText:="Bob", isHardSelected:=True)
                state.SendTypeChars(":")
                Assert.Contains("Goo(1, Bob:", state.GetLineTextFromCaretPosition(), StringComparison.Ordinal)
            End Using
        End Function

        <MemberData(NameOf(AllCompletionImplementations))>
        <WpfTheory, Trait(Traits.Feature, Traits.Features.Completion)>
        <WorkItem(13527, "https://github.com/dotnet/roslyn/issues/13527")>
        Public Async Function TestCaseLabel(completionImplementation As CompletionImplementation) As Task
            Using state = TestStateFactory.CreateCSharpTestState(completionImplementation,
                  <Document><![CDATA[
class C
{
    public void Fo()
    {
        switch (1)
        {
            case $$
        }
    }
}]]></Document>)

                state.SendTypeChars("F")
                Await state.WaitForAsynchronousOperationsAsync()
                Await state.AssertSelectedCompletionItem(displayText:="Fo", isHardSelected:=True)
                state.SendTypeChars(":")
                Assert.Contains("case Fo:", state.GetLineTextFromCaretPosition(), StringComparison.Ordinal)
            End Using
        End Function

        <MemberData(NameOf(AllCompletionImplementations))>
        <WpfTheory, Trait(Traits.Feature, Traits.Features.Completion)>
        <WorkItem(543268, "http://vstfdevdiv:8080/DevDiv2/DevDiv/_workitems/edit/543268")>
        Public Async Function TestTypePreselection1(completionImplementation As CompletionImplementation) As Task
            Using state = TestStateFactory.CreateCSharpTestState(completionImplementation,
                  <Document><![CDATA[
partial class C
{
}
partial class C
{
    $$
}]]></Document>)

                state.SendTypeChars("C")
                Await state.WaitForAsynchronousOperationsAsync()
                Await state.AssertSelectedCompletionItem(displayText:="C", isHardSelected:=True)
                state.SendTypeChars(" ")
                Await state.AssertCompletionSession()
            End Using
        End Function

        <WorkItem(543519, "http://vstfdevdiv:8080/DevDiv2/DevDiv/_workitems/edit/543519")>
        <MemberData(NameOf(AllCompletionImplementations))>
        <WpfTheory, Trait(Traits.Feature, Traits.Features.Completion)>
        Public Async Function TestNewPreselectionAfterVar(completionImplementation As CompletionImplementation) As Task
            Using state = TestStateFactory.CreateCSharpTestState(completionImplementation,
                  <Document><![CDATA[
class C
{
    void M()
    {
        var c = $$
    }
}]]></Document>)

                state.SendTypeChars("new ")
                Await state.AssertNoCompletionSession()
            End Using
        End Function

        <WorkItem(543559, "http://vstfdevdiv:8080/DevDiv2/DevDiv/_workitems/edit/543559")>
        <WorkItem(543561, "http://vstfdevdiv:8080/DevDiv2/DevDiv/_workitems/edit/543561")>
        <MemberData(NameOf(AllCompletionImplementations))>
        <WpfTheory, Trait(Traits.Feature, Traits.Features.Completion)>
        Public Async Function TestEscapedIdentifiers(completionImplementation As CompletionImplementation) As Task
            Using state = TestStateFactory.CreateCSharpTestState(completionImplementation,
                  <Document><![CDATA[
class @return
{
    void goo()
    {
        $$
    }
}
]]></Document>)

                state.SendTypeChars("@")
                Await state.AssertNoCompletionSession()
                state.SendTypeChars("r")
                Await state.WaitForAsynchronousOperationsAsync()
                Await state.AssertSelectedCompletionItem(displayText:="@return", isHardSelected:=True)
                state.SendTab()
                Assert.Contains("@return", state.GetLineTextFromCaretPosition(), StringComparison.Ordinal)
            End Using
        End Function

        <WorkItem(543771, "http://vstfdevdiv:8080/DevDiv2/DevDiv/_workitems/edit/543771")>
        <MemberData(NameOf(AllCompletionImplementations))>
        <WpfTheory, Trait(Traits.Feature, Traits.Features.Completion)>
        Public Async Function TestCommitUniqueItem1(completionImplementation As CompletionImplementation) As Task
            Using state = TestStateFactory.CreateCSharpTestState(completionImplementation,
                  <Document><![CDATA[
using System;
 
class Program
{
    static void Main(string[] args)
    {
        Console.WriteL$$();
    }
}]]></Document>)

                state.SendCommitUniqueCompletionListItem()
                Await state.AssertNoCompletionSession()
                Assert.Contains("WriteLine()", state.GetLineTextFromCaretPosition(), StringComparison.Ordinal)
            End Using
        End Function

        <WorkItem(543771, "http://vstfdevdiv:8080/DevDiv2/DevDiv/_workitems/edit/543771")>
        <MemberData(NameOf(AllCompletionImplementations))>
        <WpfTheory, Trait(Traits.Feature, Traits.Features.Completion)>
        Public Async Function TestCommitUniqueItem2(completionImplementation As CompletionImplementation) As Task
            Using state = TestStateFactory.CreateCSharpTestState(completionImplementation,
                  <Document><![CDATA[
using System;
 
class Program
{
    static void Main(string[] args)
    {
        Console.WriteL$$ine();
    }
}]]></Document>)

                state.SendCommitUniqueCompletionListItem()
                Await state.AssertNoCompletionSession()
            End Using
        End Function

        <MemberData(NameOf(AllCompletionImplementations))>
        <WpfTheory, Trait(Traits.Feature, Traits.Features.Completion)>
        Public Async Function CommitForUsingDirective1(completionImplementation As CompletionImplementation) As Task
            Using state = TestStateFactory.CreateCSharpTestState(completionImplementation,
                              <Document>
                                  $$
                              </Document>)

                state.SendTypeChars("using Sys")
                Await state.WaitForAsynchronousOperationsAsync()
                Await state.AssertSelectedCompletionItem(displayText:="System", isHardSelected:=True)
                state.SendTypeChars("(")
                Await state.AssertNoCompletionSession()
                Assert.Contains("using Sys(", state.GetLineTextFromCaretPosition(), StringComparison.Ordinal)
            End Using
        End Function

        <MemberData(NameOf(AllCompletionImplementations))>
        <WpfTheory, Trait(Traits.Feature, Traits.Features.Completion)>
        Public Async Function CommitForUsingDirective2(completionImplementation As CompletionImplementation) As Task
            Using state = TestStateFactory.CreateCSharpTestState(completionImplementation,
                              <Document>
                                  $$
                              </Document>)

                state.SendTypeChars("using Sys")
                Await state.WaitForAsynchronousOperationsAsync()
                Await state.AssertSelectedCompletionItem(displayText:="System", isHardSelected:=True)
                state.SendTypeChars(".")
                Await state.AssertCompletionSession()
                Assert.Contains("using System.", state.GetLineTextFromCaretPosition(), StringComparison.Ordinal)
            End Using
        End Function

        <MemberData(NameOf(AllCompletionImplementations))>
        <WpfTheory, Trait(Traits.Feature, Traits.Features.Completion)>
        Public Async Function CommitForUsingDirective3(completionImplementation As CompletionImplementation) As Task
            Using state = TestStateFactory.CreateCSharpTestState(completionImplementation,
                              <Document>
                                  $$
                              </Document>, extraExportedTypes:={GetType(CSharpEditorFormattingService)}.ToList())

                state.SendTypeChars("using Sys")
                Await state.WaitForAsynchronousOperationsAsync()
                Await state.AssertSelectedCompletionItem(displayText:="System", isHardSelected:=True)
                state.SendTypeChars(";")
                Await state.AssertNoCompletionSession()
                state.AssertMatchesTextStartingAtLine(1, "using System;")
            End Using
        End Function

        <MemberData(NameOf(AllCompletionImplementations))>
        <WpfTheory, Trait(Traits.Feature, Traits.Features.Completion)>
        Public Async Function CommitForUsingDirective4(completionImplementation As CompletionImplementation) As Task
            Using state = TestStateFactory.CreateCSharpTestState(completionImplementation,
                            <Document>
                                $$
                            </Document>)

                state.SendTypeChars("using Sys")
                Await state.WaitForAsynchronousOperationsAsync()
                Await state.AssertSelectedCompletionItem(displayText:="System", isHardSelected:=True)
                state.SendTypeChars(" ")
                Await state.AssertNoCompletionSession()
                Assert.Contains("using Sys ", state.GetLineTextFromCaretPosition(), StringComparison.Ordinal)
            End Using
        End Function

        <MemberData(NameOf(AllCompletionImplementations))>
        <WpfTheory, Trait(Traits.Feature, Traits.Features.Completion)>
        Public Async Function KeywordsIncludedInObjectCreationCompletion(completionImplementation As CompletionImplementation) As Task
            Using state = TestStateFactory.CreateCSharpTestState(completionImplementation,
                              <Document>
class C
{
    void Goo()
    {
        string s = new$$
    }
}
                              </Document>)

                state.SendTypeChars(" ")
                Await state.WaitForAsynchronousOperationsAsync()
                Await state.AssertSelectedCompletionItem(displayText:="string", isHardSelected:=True)
                Assert.True(state.GetCompletionItems().Any(Function(c) c.DisplayText = "int"))
            End Using
        End Function

        <WorkItem(544293, "http://vstfdevdiv:8080/DevDiv2/DevDiv/_workitems/edit/544293")>
        <MemberData(NameOf(AllCompletionImplementations))>
        <WpfTheory, Trait(Traits.Feature, Traits.Features.Completion)>
        Public Async Function NoKeywordsOrSymbolsAfterNamedParameterWithCSharp7(completionImplementation As CompletionImplementation) As Task
            Using state = TestStateFactory.CreateCSharpTestState(completionImplementation,
                        <Workspace>
                            <Project Language="C#" CommonReferences="true" LanguageVersion="7">
                                <Document>
class Goo
{
    void Test()
    {
        object m = null;
        Method(obj:m, $$
    }
 
    void Method(object obj, int num = 23, string str = "")
    {
    }
}
                              </Document>
                            </Project>
                        </Workspace>)

                state.SendTypeChars("a")
                Await state.AssertCompletionSession()
                Assert.True(state.GetCompletionItems().Any(Function(i) i.DisplayText = "num" AndAlso i.DisplayTextSuffix = ":"))
                Assert.False(state.GetCompletionItems().Any(Function(i) i.DisplayText = "System"))
                Assert.False(state.GetCompletionItems().Any(Function(c) c.DisplayText = "int"))
            End Using
        End Function

        <MemberData(NameOf(AllCompletionImplementations))>
        <WpfTheory(Skip:="https://github.com/dotnet/roslyn/pull/29820"), Trait(Traits.Feature, Traits.Features.Completion)>
        Public Async Function KeywordsOrSymbolsAfterNamedParameter(completionImplementation As CompletionImplementation) As Task
            Using state = TestStateFactory.CreateCSharpTestState(completionImplementation,
                                <Document>
class Goo
{
    void Test()
    {
        object m = null;
        Method(obj:m, $$
    }

    void Method(object obj, int num = 23, string str = "")
    {
    }
}
                              </Document>, languageVersion:=LanguageVersion.CSharp7)

                state.SendTypeChars("a")
                Await state.AssertCompletionSession()
                Assert.True(state.CompletionItemsContainsAny(displayText:="num", displayTextSuffix:=":"))
                Assert.True(state.CompletionItemsContainsAny({"System"}))
                Assert.True(state.CompletionItemsContainsAny({"int"}))
            End Using
        End Function

        <WorkItem(544017, "http://vstfdevdiv:8080/DevDiv2/DevDiv/_workitems/edit/544017")>
        <MemberData(NameOf(AllCompletionImplementations))>
        <WpfTheory, Trait(Traits.Feature, Traits.Features.Completion)>
        Public Async Function EnumCompletionTriggeredOnSpace(completionImplementation As CompletionImplementation) As Task
            Using state = TestStateFactory.CreateCSharpTestState(completionImplementation,
                              <Document>
enum Numeros { Uno, Dos }
class Goo
{
    void Bar(int a, Numeros n) { }
    void Baz()
    {
        Bar(0$$
    }
}
                              </Document>)

                state.SendTypeChars(", ")
                Await state.WaitForAsynchronousOperationsAsync()
                Await state.AssertSelectedCompletionItem(displayText:="Numeros", isHardSelected:=True)
                Assert.Equal(1, state.GetCompletionItems().Where(Function(c) c.DisplayText = "Numeros").Count())
            End Using
        End Function

        <WorkItem(479078, "http://vstfdevdiv:8080/DevDiv2/DevDiv/_workitems/edit/479078")>
        <MemberData(NameOf(AllCompletionImplementations))>
        <WpfTheory, Trait(Traits.Feature, Traits.Features.Completion)>
        Public Async Function EnumCompletionTriggeredOnSpaceForNullables(completionImplementation As CompletionImplementation) As Task
            Using state = TestStateFactory.CreateCSharpTestState(completionImplementation,
                              <Document>
enum Numeros { Uno, Dos }
class Goo
{
    void Bar(int a, Numeros? n) { }
    void Baz()
    {
        Bar(0$$
    }
}
                              </Document>)

                state.SendTypeChars(", ")
                Await state.WaitForAsynchronousOperationsAsync()
                Await state.AssertSelectedCompletionItem(displayText:="Numeros", isHardSelected:=True)
                Assert.Equal(1, state.GetCompletionItems().Where(Function(c) c.DisplayText = "Numeros").Count())
            End Using
        End Function

        <MemberData(NameOf(AllCompletionImplementations))>
        <WpfTheory, Trait(Traits.Feature, Traits.Features.Completion)>
        Public Async Function EnumCompletionTriggeredOnDot(completionImplementation As CompletionImplementation) As Task
            Using state = TestStateFactory.CreateCSharpTestState(completionImplementation,
                <Document>
enum Numeros { Uno, Dos }
class Goo
{
    void Bar()
    {
        Numeros num = $$
    }
}
                </Document>)

                state.SendTypeChars("Nu.")
                Await state.WaitForAsynchronousOperationsAsync()
                Assert.Contains("Numeros num = Numeros.", state.GetLineTextFromCaretPosition(), StringComparison.Ordinal)
            End Using
        End Function

        <MemberData(NameOf(AllCompletionImplementations))>
        <WpfTheory, Trait(Traits.Feature, Traits.Features.Completion)>
        Public Async Function EnumCompletionNotTriggeredOnPlusCommitCharacter(completionImplementation As CompletionImplementation) As Task
            Await EnumCompletionNotTriggeredOn("+"c, completionImplementation)
        End Function

        <MemberData(NameOf(AllCompletionImplementations))>
        <WpfTheory, Trait(Traits.Feature, Traits.Features.Completion)>
        Public Async Function EnumCompletionNotTriggeredOnLeftBraceCommitCharacter(completionImplementation As CompletionImplementation) As Task
            Await EnumCompletionNotTriggeredOn("{"c, completionImplementation)
        End Function

        <MemberData(NameOf(AllCompletionImplementations))>
        <WpfTheory, Trait(Traits.Feature, Traits.Features.Completion)>
        Public Async Function EnumCompletionNotTriggeredOnSpaceCommitCharacter(completionImplementation As CompletionImplementation) As Task
            Await EnumCompletionNotTriggeredOn(" "c, completionImplementation)
        End Function

        <MemberData(NameOf(AllCompletionImplementations))>
        <WpfTheory, Trait(Traits.Feature, Traits.Features.Completion)>
        Public Async Function EnumCompletionNotTriggeredOnSemicolonCommitCharacter(completionImplementation As CompletionImplementation) As Task
            Await EnumCompletionNotTriggeredOn(";"c, completionImplementation)
        End Function

        Private Async Function EnumCompletionNotTriggeredOn(c As Char, completionImplementation As CompletionImplementation) As Task
            Using state = TestStateFactory.CreateCSharpTestState(completionImplementation,
                <Document>
enum Numeros { Uno, Dos }
class Goo
{
    void Bar()
    {
        Numeros num = $$
    }
}
                </Document>)

                state.SendTypeChars("Nu")
                Await state.WaitForAsynchronousOperationsAsync()
                Await state.AssertSelectedCompletionItem(displayText:="Numeros", isHardSelected:=True)
                state.SendTypeChars(c.ToString())
                Await state.WaitForAsynchronousOperationsAsync()
                Assert.NotEqual("Numberos", state.GetSelectedItemOpt()?.DisplayText)
                Assert.Contains(String.Format("Numeros num = Nu{0}", c), state.GetLineTextFromCaretPosition(), StringComparison.Ordinal)
            End Using
        End Function

        <WorkItem(544296, "http://vstfdevdiv:8080/DevDiv2/DevDiv/_workitems/edit/544296")>
        <MemberData(NameOf(AllCompletionImplementations))>
        <WpfTheory, Trait(Traits.Feature, Traits.Features.Completion)>
        Public Async Function TestVerbatimNamedIdentifierFiltering(completionImplementation As CompletionImplementation) As Task
            Using state = TestStateFactory.CreateCSharpTestState(completionImplementation,
                              <Document>
class Program
{
    void Goo(int @int)
    {
        Goo($$
    }
}
                              </Document>)

                state.SendTypeChars("i")
                Await state.AssertCompletionSession()
                Assert.True(state.GetCompletionItems().Any(Function(i) i.DisplayText = "@int" AndAlso i.DisplayTextSuffix = ":"))
                state.SendTypeChars("n")
                Await state.WaitForAsynchronousOperationsAsync()
                Assert.True(state.GetCompletionItems().Any(Function(i) i.DisplayText = "@int" AndAlso i.DisplayTextSuffix = ":"))
                state.SendTypeChars("t")
                Await state.WaitForAsynchronousOperationsAsync()
                Assert.True(state.GetCompletionItems().Any(Function(i) i.DisplayText = "@int" AndAlso i.DisplayTextSuffix = ":"))
            End Using
        End Function

        <WorkItem(543687, "http://vstfdevdiv:8080/DevDiv2/DevDiv/_workitems/edit/543687")>
        <MemberData(NameOf(AllCompletionImplementations))>
        <WpfTheory, Trait(Traits.Feature, Traits.Features.Completion)>
        Public Async Function TestNoPreselectInInvalidObjectCreationLocation(completionImplementation As CompletionImplementation) As Task
            Using state = TestStateFactory.CreateCSharpTestState(completionImplementation,
                              <Document><![CDATA[
using System;

class Program
{
    void Test()
    {
        $$
    }
}

class Bar { }

class Goo<T> : IGoo<T>
{
}

interface IGoo<T>
{
}]]>
                              </Document>)

                state.SendTypeChars("IGoo<Bar> a = new ")
                Await state.AssertNoCompletionSession()
            End Using
        End Function

        <WorkItem(544925, "http://vstfdevdiv:8080/DevDiv2/DevDiv/_workitems/edit/544925")>
        <MemberData(NameOf(AllCompletionImplementations))>
        <WpfTheory, Trait(Traits.Feature, Traits.Features.Completion)>
        Public Async Function TestQualifiedEnumSelection(completionImplementation As CompletionImplementation) As Task
            Using state = TestStateFactory.CreateCSharpTestState(completionImplementation,
                              <Document>
using System;
 
class Program
{
    void Main()
    {
        Environment.GetFolderPath$$
    }
}
                              </Document>)

                state.SendTypeChars("(")
                state.SendTab()
                Await state.WaitForAsynchronousOperationsAsync()
                Assert.Contains("Environment.SpecialFolder", state.GetLineTextFromCaretPosition(), StringComparison.Ordinal)
            End Using
        End Function

        <WorkItem(545070, "http://vstfdevdiv:8080/DevDiv2/DevDiv/_workitems/edit/545070")>
        <MemberData(NameOf(AllCompletionImplementations))>
        <WpfTheory, Trait(Traits.Feature, Traits.Features.Completion)>
        Public Async Function TestTextChangeSpanWithAtCharacter(completionImplementation As CompletionImplementation) As Task
            Using state = TestStateFactory.CreateCSharpTestState(completionImplementation,
                              <Document>
public class @event
{
    $$@event()
    {
    }
}
                              </Document>)

                state.SendTypeChars("public ")
                Await state.AssertNoCompletionSession()
                Assert.Contains("public @event", state.GetLineTextFromCaretPosition(), StringComparison.Ordinal)
            End Using
        End Function

        <MemberData(NameOf(AllCompletionImplementations))>
        <WpfTheory, Trait(Traits.Feature, Traits.Features.Completion)>
        Public Async Function TestDoNotInsertColonSoThatUserCanCompleteOutAVariableNameThatDoesNotCurrentlyExist_IE_TheCyrusCase(completionImplementation As CompletionImplementation) As Task
            Using state = TestStateFactory.CreateCSharpTestState(completionImplementation,
                              <Document>
using System.Threading;

class Program
{
    static void Main(string[] args)
    {
        Goo($$)
    }

    void Goo(CancellationToken cancellationToken)
    {
    }
}
                              </Document>)

                state.SendTypeChars("can")
                state.SendTab()
                Await state.AssertNoCompletionSession()
                Assert.Contains("Goo(cancellationToken)", state.GetLineTextFromCaretPosition(), StringComparison.Ordinal)
            End Using
        End Function

#If False Then
    <Scenario Name="Verify correct intellisense selection on ENTER">
        <SetEditorText>
            <![CDATA[class Class1
{
    void Main(string[] args)
    {
        //
    }
}]]>
        </SetEditorText>
        <PlaceCursor Marker="//"/>
        <SendKeys>var a = System.TimeSpan.FromMin{ENTER}{(}</SendKeys>
        <VerifyEditorContainsText>
            <![CDATA[class Class1
{
    void Main(string[] args)
    {
        var a = System.TimeSpan.FromMinutes(
    }
}]]>
        </VerifyEditorContainsText>
    </Scenario>
#End If

        <WorkItem(544940, "http://vstfdevdiv:8080/DevDiv2/DevDiv/_workitems/edit/544940")>
        <MemberData(NameOf(AllCompletionImplementations))>
        <WpfTheory, Trait(Traits.Feature, Traits.Features.Completion)>
        Public Async Function AttributeNamedPropertyCompletionCommitWithTab(completionImplementation As CompletionImplementation) As Task
            Using state = TestStateFactory.CreateCSharpTestState(completionImplementation,
                            <Document>
class MyAttribute : System.Attribute
{
    public string Name { get; set; }
}

[MyAttribute($$
public class Goo
{
}
                            </Document>)
                state.SendTypeChars("Nam")
                state.SendTab()
                Await state.AssertNoCompletionSession()
                Assert.Equal("[MyAttribute(Name =", state.GetLineTextFromCaretPosition())
            End Using
        End Function

        <WorkItem(544940, "http://vstfdevdiv:8080/DevDiv2/DevDiv/_workitems/edit/544940")>
        <MemberData(NameOf(AllCompletionImplementations))>
        <WpfTheory, Trait(Traits.Feature, Traits.Features.Completion)>
        Public Async Function AttributeNamedPropertyCompletionCommitWithEquals(completionImplementation As CompletionImplementation) As Task
            Using state = TestStateFactory.CreateCSharpTestState(completionImplementation,
                            <Document>
class MyAttribute : System.Attribute
{
    public string Name { get; set; }
}

[MyAttribute($$
public class Goo
{
}
                            </Document>)
                state.SendTypeChars("Nam=")
                Await state.AssertNoCompletionSession()
                Assert.Equal("[MyAttribute(Name =", state.GetLineTextFromCaretPosition())
            End Using
        End Function

        <WorkItem(544940, "http://vstfdevdiv:8080/DevDiv2/DevDiv/_workitems/edit/544940")>
        <MemberData(NameOf(AllCompletionImplementations))>
        <WpfTheory, Trait(Traits.Feature, Traits.Features.Completion)>
        Public Async Function AttributeNamedPropertyCompletionCommitWithSpace(completionImplementation As CompletionImplementation) As Task
            Using state = TestStateFactory.CreateCSharpTestState(completionImplementation,
                            <Document>
class MyAttribute : System.Attribute
{
    public string Name { get; set; }
}

[MyAttribute($$
public class Goo
{
}
                            </Document>)
                state.SendTypeChars("Nam ")
                Await state.AssertNoCompletionSession()
                Assert.Equal("[MyAttribute(Name ", state.GetLineTextFromCaretPosition())
            End Using
        End Function

        <WorkItem(545590, "http://vstfdevdiv:8080/DevDiv2/DevDiv/_workitems/edit/545590")>
        <MemberData(NameOf(AllCompletionImplementations))>
        <WpfTheory, Trait(Traits.Feature, Traits.Features.Completion)>
        Public Async Function TestOverrideDefaultParameter_CSharp7(completionImplementation As CompletionImplementation) As Task
            Using state = TestStateFactory.CreateCSharpTestState(completionImplementation,
                <Document><![CDATA[
class C
{
    public virtual void Goo<S>(S x = default(S))
    {
    }
}

class D : C
{
    override $$
}
            ]]></Document>,
                   languageVersion:=LanguageVersion.CSharp7)
                state.SendTypeChars(" Goo")
                state.SendTab()
                Await state.AssertNoCompletionSession()
                Assert.Contains("public override void Goo<S>(S x = default(S))", state.SubjectBuffer.CurrentSnapshot.GetText(), StringComparison.Ordinal)
            End Using
        End Function

        <MemberData(NameOf(AllCompletionImplementations))>
        <WpfTheory, Trait(Traits.Feature, Traits.Features.Completion)>
        Public Async Function TestOverrideDefaultParameter(completionImplementation As CompletionImplementation) As Task
            Using state = TestStateFactory.CreateCSharpTestState(completionImplementation,
                <Document><![CDATA[
class C
{
    public virtual void Goo<S>(S x = default(S))
    {
    }
}

class D : C
{
    override $$
}
            ]]></Document>)
                state.SendTypeChars(" Goo")
                state.SendTab()
                Await state.AssertNoCompletionSession()
                Assert.Contains("public override void Goo<S>(S x = default(S))", state.SubjectBuffer.CurrentSnapshot.GetText(), StringComparison.Ordinal)
            End Using
        End Function

        <WorkItem(545664, "http://vstfdevdiv:8080/DevDiv2/DevDiv/_workitems/edit/545664")>
        <MemberData(NameOf(AllCompletionImplementations))>
        <WpfTheory, Trait(Traits.Feature, Traits.Features.Completion)>
        Public Async Function TestArrayAfterOptionalParameter(completionImplementation As CompletionImplementation) As Task
            Using state = TestStateFactory.CreateCSharpTestState(completionImplementation,
                <Document><![CDATA[
class A
{
    public virtual void Goo(int x = 0, int[] y = null) { }
}

class B : A
{
public override void Goo(int x = 0, params int[] y) { }
}

class C : B
{
    override$$
}
            ]]></Document>)
                state.SendTypeChars(" Goo")
                state.SendTab()
                Await state.AssertNoCompletionSession()
                Assert.Contains("    public override void Goo(int x = 0, int[] y = null)", state.SubjectBuffer.CurrentSnapshot.GetText(), StringComparison.Ordinal)
            End Using
        End Function

        <WorkItem(545967, "http://vstfdevdiv:8080/DevDiv2/DevDiv/_workitems/edit/545967")>
        <MemberData(NameOf(AllCompletionImplementations))>
        <WpfTheory, Trait(Traits.Feature, Traits.Features.Completion)>
        Public Async Function TestVirtualSpaces(completionImplementation As CompletionImplementation) As Task
            Using state = TestStateFactory.CreateCSharpTestState(completionImplementation,
                <Document><![CDATA[
class C
{
    public string P { get; set; }
    void M()
    {
        var v = new C
        {$$
        };
    }
}
            ]]></Document>)
                state.SendReturn()
                Assert.True(state.TextView.Caret.InVirtualSpace)
                Assert.Equal(12, state.TextView.Caret.Position.VirtualSpaces)
                state.SendInvokeCompletionList()
                Await state.AssertCompletionSession()
                Await state.AssertSelectedCompletionItem("P", isSoftSelected:=True)
                state.SendDownKey()
                Await state.WaitForAsynchronousOperationsAsync()
                Await state.AssertSelectedCompletionItem("P", isHardSelected:=True)
                state.SendTab()
                Await state.WaitForAsynchronousOperationsAsync()
                Assert.Equal("            P", state.GetLineFromCurrentCaretPosition().GetText())

                Dim bufferPosition = state.TextView.Caret.Position.BufferPosition
                Assert.Equal(13, bufferPosition.Position - bufferPosition.GetContainingLine().Start.Position)
                Assert.False(state.TextView.Caret.InVirtualSpace)
            End Using
        End Function

        <WorkItem(546561, "http://vstfdevdiv:8080/DevDiv2/DevDiv/_workitems/edit/546561")>
        <MemberData(NameOf(AllCompletionImplementations))>
        <WpfTheory, Trait(Traits.Feature, Traits.Features.Completion)>
        Public Async Function TestNamedParameterAgainstMRU(completionImplementation As CompletionImplementation) As Task
            Using state = TestStateFactory.CreateCSharpTestState(completionImplementation,
                <Document><![CDATA[
class Program
{
    void Goo(string s) { }

    static void Main()
    {
        $$
    }
}
            ]]></Document>)
                ' prime the MRU
                state.SendTypeChars("string")
                state.SendTab()
                Await state.AssertNoCompletionSession()

                ' Delete what we just wrote.
                state.SendBackspace()
                state.SendBackspace()
                state.SendBackspace()
                state.SendBackspace()
                state.SendBackspace()
                state.SendBackspace()
                state.SendEscape()
                Await state.AssertNoCompletionSession()

                ' ensure we still select the named param even though 'string' is in the MRU.
                state.SendTypeChars("Goo(s")
                Await state.WaitForAsynchronousOperationsAsync()
                Await state.AssertSelectedCompletionItem("s", displayTextSuffix:=":")
            End Using
        End Function

        <WorkItem(546403, "http://vstfdevdiv:8080/DevDiv2/DevDiv/_workitems/edit/546403")>
        <MemberData(NameOf(AllCompletionImplementations))>
        <WpfTheory, Trait(Traits.Feature, Traits.Features.Completion)>
        Public Async Function TestMissingOnObjectCreationAfterVar1(completionImplementation As CompletionImplementation) As Task
            Using state = TestStateFactory.CreateCSharpTestState(completionImplementation,
                <Document><![CDATA[
class A
{
    void Goo()
    {
        var v = new$$
    }
}
            ]]></Document>)
                state.SendTypeChars(" ")
                Await state.AssertNoCompletionSession()
            End Using
        End Function

        <WorkItem(546403, "http://vstfdevdiv:8080/DevDiv2/DevDiv/_workitems/edit/546403")>
        <MemberData(NameOf(AllCompletionImplementations))>
        <WpfTheory, Trait(Traits.Feature, Traits.Features.Completion)>
        Public Async Function TestMissingOnObjectCreationAfterVar2(completionImplementation As CompletionImplementation) As Task
            Using state = TestStateFactory.CreateCSharpTestState(completionImplementation,
                <Document><![CDATA[
class A
{
    void Goo()
    {
        var v = new $$
    }
}
            ]]></Document>)
                state.SendTypeChars("X")
                Await state.AssertCompletionSession()
                Assert.False(state.GetCompletionItems().Any(Function(i) i.DisplayText = "X"))
            End Using
        End Function

        <WorkItem(546917, "http://vstfdevdiv:8080/DevDiv2/DevDiv/_workitems/edit/546917")>
        <MemberData(NameOf(AllCompletionImplementations))>
        <WpfTheory, Trait(Traits.Feature, Traits.Features.Completion)>
        Public Async Function TestEnumInSwitch(completionImplementation As CompletionImplementation) As Task
            Using state = TestStateFactory.CreateCSharpTestState(completionImplementation,
                <Document><![CDATA[
enum Numeros
{
}
class C
{
    void M()
    {
        Numeros n;
        switch (n)
        {
            case$$
        }
    }
}
            ]]></Document>)
                state.SendTypeChars(" ")
                Await state.WaitForAsynchronousOperationsAsync()
                Await state.AssertSelectedCompletionItem(displayText:="Numeros")
            End Using
        End Function

        <WorkItem(547016, "http://vstfdevdiv:8080/DevDiv2/DevDiv/_workitems/edit/547016")>
        <MemberData(NameOf(AllCompletionImplementations))>
        <WpfTheory, Trait(Traits.Feature, Traits.Features.Completion)>
        Public Async Function TestAmbiguityInLocalDeclaration(completionImplementation As CompletionImplementation) As Task
            Using state = TestStateFactory.CreateCSharpTestState(completionImplementation,
                <Document><![CDATA[
class C
{
    public int W;
    public C()
    {
        $$
        W = 0;
    }
}

            ]]></Document>)
                state.SendTypeChars("w")
                Await state.WaitForAsynchronousOperationsAsync()
                Await state.AssertSelectedCompletionItem(displayText:="W")
            End Using
        End Function

        <WorkItem(530835, "http://vstfdevdiv:8080/DevDiv2/DevDiv/_workitems/edit/530835")>
        <MemberData(NameOf(AllCompletionImplementations))>
        <WpfTheory, Trait(Traits.Feature, Traits.Features.Completion)>
        Public Async Function TestCompletionFilterSpanCaretBoundary(completionImplementation As CompletionImplementation) As Task
            Using state = TestStateFactory.CreateCSharpTestState(completionImplementation,
                <Document><![CDATA[
class C
{
    public void Method()
    {
        $$
    }
}
            ]]></Document>)
                state.SendTypeChars("Met")
                Await state.WaitForAsynchronousOperationsAsync()
                Await state.AssertSelectedCompletionItem(displayText:="Method")
                state.SendLeftKey()
                state.SendLeftKey()
                state.SendLeftKey()
                state.SendTypeChars("new")
                Await state.WaitForAsynchronousOperationsAsync()
                Await state.AssertSelectedCompletionItem(displayText:="Method", isSoftSelected:=True)
            End Using
        End Function

        <WorkItem(5487, "https://github.com/dotnet/roslyn/issues/5487")>
        <MemberData(NameOf(AllCompletionImplementations))>
        <WpfTheory, Trait(Traits.Feature, Traits.Features.Completion)>
        Public Async Function TestCommitCharTypedAtTheBeginingOfTheFilterSpan(completionImplementation As CompletionImplementation) As Task
            Using state = TestStateFactory.CreateCSharpTestState(completionImplementation,
                  <Document><![CDATA[
class C
{
    public bool Method()
    {
        if ($$
    }
}
            ]]></Document>)

                state.SendTypeChars("Met")
                Await state.AssertCompletionSession()
                state.SendLeftKey()
                state.SendLeftKey()
                state.SendLeftKey()
                Await state.AssertSelectedCompletionItem(isSoftSelected:=True)
                state.SendTypeChars("!")
                Await state.AssertNoCompletionSession()
                Await state.WaitForAsynchronousOperationsAsync()
                Assert.Equal("if (!Met", state.GetLineTextFromCaretPosition().Trim())
                Assert.Equal("M", state.GetCaretPoint().BufferPosition.GetChar())
            End Using
        End Function

        <WorkItem(622957, "http://vstfdevdiv:8080/DevDiv2/DevDiv/_workitems/edit/622957")>
        <MemberData(NameOf(AllCompletionImplementations))>
        <WpfTheory, Trait(Traits.Feature, Traits.Features.Completion)>
        Public Async Function TestBangFiltersInDocComment(completionImplementation As CompletionImplementation) As Task
            Using state = TestStateFactory.CreateCSharpTestState(completionImplementation,
                  <Document><![CDATA[
using System;

/// $$
/// TestDocComment
/// </summary>
class TestException : Exception { }
]]></Document>)

                state.SendTypeChars("<")
                Await state.AssertCompletionSession()
                state.SendTypeChars("!")
                Await state.AssertCompletionSession()
                Await state.AssertSelectedCompletionItem("!--")
            End Using
        End Function

        <MemberData(NameOf(AllCompletionImplementations))>
        <WpfTheory, Trait(Traits.Feature, Traits.Features.Completion)>
        Public Async Function InvokeCompletionDoesNotFilter(completionImplementation As CompletionImplementation) As Task
            Using state = TestStateFactory.CreateCSharpTestState(completionImplementation,
                <Document><![CDATA[
using System;
class C
{
    public void Method()
    {
        string$$
    }
}
            ]]></Document>)
                state.SendInvokeCompletionList()
                Await state.WaitForAsynchronousOperationsAsync()
                Await state.AssertSelectedCompletionItem("string")
                state.CompletionItemsContainsAll({"integer", "Method"})
            End Using
        End Function

        <MemberData(NameOf(AllCompletionImplementations))>
        <WpfTheory, Trait(Traits.Feature, Traits.Features.Completion)>
        Public Async Function InvokeBeforeWordDoesNotSelect(completionImplementation As CompletionImplementation) As Task
            Using state = TestStateFactory.CreateCSharpTestState(completionImplementation,
                <Document><![CDATA[
using System;
class C
{
    public void Method()
    {
        $$string
    }
}
            ]]></Document>)
                state.SendInvokeCompletionList()
                Await state.WaitForAsynchronousOperationsAsync()
                Await state.AssertSelectedCompletionItem("AccessViolationException")
                state.CompletionItemsContainsAll({"integer", "Method"})
            End Using
        End Function

        <MemberData(NameOf(AllCompletionImplementations))>
        <WpfTheory, Trait(Traits.Feature, Traits.Features.Completion)>
        Public Async Function InvokeCompletionSelectsWithoutRegardToCaretPosition(completionImplementation As CompletionImplementation) As Task
            Using state = TestStateFactory.CreateCSharpTestState(completionImplementation,
                <Document><![CDATA[
using System;
class C
{
    public void Method()
    {
        s$$tring
    }
}
            ]]></Document>)
                state.SendInvokeCompletionList()
                Await state.WaitForAsynchronousOperationsAsync()
                Await state.AssertSelectedCompletionItem("string")
                state.CompletionItemsContainsAll({"integer", "Method"})
            End Using
        End Function

        <MemberData(NameOf(AllCompletionImplementations))>
        <WpfTheory, Trait(Traits.Feature, Traits.Features.Completion)>
        Public Async Function TabAfterQuestionMark(completionImplementation As CompletionImplementation) As Task
            Using state = TestStateFactory.CreateCSharpTestState(completionImplementation,
                <Document><![CDATA[
using System;
class C
{
    public void Method()
    {
        ?$$
    }
}
            ]]></Document>)
                state.SendTab()
                Await state.WaitForAsynchronousOperationsAsync()
                Assert.Equal(state.GetLineTextFromCaretPosition(), "        ?" + vbTab)
            End Using
        End Function

        <WorkItem(657658, "http://vstfdevdiv:8080/DevDiv2/DevDiv/_workitems/edit/657658")>
        <MemberData(NameOf(AllCompletionImplementations))>
        <WpfTheory, Trait(Traits.Feature, Traits.Features.Completion)>
        Public Async Function PreselectionIgnoresBrackets(completionImplementation As CompletionImplementation) As Task
            Using state = TestStateFactory.CreateCSharpTestState(completionImplementation,
                  <Document><![CDATA[
using System;
using System.Collections.Generic;
using System.Linq;
using System.Threading.Tasks;
 
class Program
{
    $$
 
    static void Main(string[] args)
    {
      
    }
}]]></Document>)

                state.SendTypeChars("static void F<T>(int a, Func<T, int> b) { }")
                state.SendEscape()

                state.TextView.Caret.MoveTo(New VisualStudio.Text.SnapshotPoint(state.SubjectBuffer.CurrentSnapshot, 220))

                state.SendTypeChars("F")
                Await state.AssertCompletionSession()
                Await state.AssertSelectedCompletionItem("F", displayTextSuffix:="<>")
            End Using
        End Function

        <WorkItem(672474, "http://vstfdevdiv:8080/DevDiv2/DevDiv/_workitems/edit/672474")>
        <MemberData(NameOf(AllCompletionImplementations))>
        <WpfTheory, Trait(Traits.Feature, Traits.Features.Completion)>
        Public Async Function TestInvokeSnippetCommandDismissesCompletion(completionImplementation As CompletionImplementation) As Task
            Using state = TestStateFactory.CreateCSharpTestState(completionImplementation,
                              <Document>$$</Document>)

                state.SendTypeChars("us")
                Await state.AssertCompletionSession()
                state.SendInsertSnippetCommand()
                Await state.AssertNoCompletionSession()
            End Using
        End Function

        <WorkItem(672474, "http://vstfdevdiv:8080/DevDiv2/DevDiv/_workitems/edit/672474")>
        <MemberData(NameOf(AllCompletionImplementations))>
        <WpfTheory, Trait(Traits.Feature, Traits.Features.Completion)>
        Public Async Function TestSurroundWithCommandDismissesCompletion(completionImplementation As CompletionImplementation) As Task
            Using state = TestStateFactory.CreateCSharpTestState(completionImplementation,
                              <Document>$$</Document>)

                state.SendTypeChars("us")
                Await state.AssertCompletionSession()
                state.SendSurroundWithCommand()
                Await state.AssertNoCompletionSession()
            End Using
        End Function

        <WorkItem(737239, "http://vstfdevdiv:8080/DevDiv2/DevDiv/_workitems/edit/737239")>
        <MemberData(NameOf(AllCompletionImplementations))>
        <WpfTheory, Trait(Traits.Feature, Traits.Features.Completion)>
        Public Async Function LetEditorHandleOpenParen(completionImplementation As CompletionImplementation) As Task
            Dim expected = <Document><![CDATA[
using System;
using System.Collections.Generic;
using System.Linq;
using System.Threading.Tasks;

class Program
{
    static void Main(string[] args)
    {
        List<int> x = new List<int>(
    }
}]]></Document>.Value.Replace(vbLf, vbCrLf)

            Using state = TestStateFactory.CreateCSharpTestState(completionImplementation, <Document><![CDATA[
using System;
using System.Collections.Generic;
using System.Linq;
using System.Threading.Tasks;

class Program
{
    static void Main(string[] args)
    {
        List<int> x = new$$
    }
}]]></Document>)


                state.SendTypeChars(" ")
                Await state.AssertCompletionSession()
                Await state.AssertSelectedCompletionItem("List<int>")
                state.SendTypeChars("(")
                Await state.WaitForAsynchronousOperationsAsync()
                Assert.Equal(expected, state.GetDocumentText())
            End Using
        End Function

        <WorkItem(785637, "http://vstfdevdiv:8080/DevDiv2/DevDiv/_workitems/edit/785637")>
        <MemberData(NameOf(AllCompletionImplementations))>
        <WpfTheory, Trait(Traits.Feature, Traits.Features.Completion)>
        Public Async Function CommitMovesCaretToWordEnd(completionImplementation As CompletionImplementation) As Task
            Using state = TestStateFactory.CreateCSharpTestState(completionImplementation,
                <Document><![CDATA[
using System;
class C
{
    public void Main()
    {
        M$$ain
    }
}
            ]]></Document>)
                state.SendCommitUniqueCompletionListItem()
                Await state.WaitForAsynchronousOperationsAsync()
                Assert.Equal(state.GetLineFromCurrentCaretPosition().End, state.GetCaretPoint().BufferPosition)
            End Using
        End Function

        <WorkItem(775370, "http://vstfdevdiv:8080/DevDiv2/DevDiv/_workitems/edit/775370")>
        <MemberData(NameOf(AllCompletionImplementations))>
        <WpfTheory, Trait(Traits.Feature, Traits.Features.Completion)>
        Public Async Function MatchingConsidersAtSign(completionImplementation As CompletionImplementation) As Task
            Using state = TestStateFactory.CreateCSharpTestState(completionImplementation,
                <Document><![CDATA[
using System;
class C
{
    public void Main()
    {
        $$
    }
}
            ]]></Document>)
                state.SendTypeChars("var @this = ""goo""")
                state.SendReturn()
                state.SendTypeChars("string str = this.ToString();")
                state.SendReturn()
                state.SendTypeChars("str = @th")

                Await state.WaitForAsynchronousOperationsAsync()
                Await state.AssertSelectedCompletionItem("@this")
            End Using
        End Function

        <WorkItem(865089, "http://vstfdevdiv:8080/DevDiv2/DevDiv/_workitems/edit/865089")>
        <MemberData(NameOf(AllCompletionImplementations))>
        <WpfTheory, Trait(Traits.Feature, Traits.Features.Completion)>
        Public Async Function AttributeFilterTextRemovesAttributeSuffix(completionImplementation As CompletionImplementation) As Task
            Using state = TestStateFactory.CreateCSharpTestState(completionImplementation,
                <Document><![CDATA[
[$$]
class AtAttribute : System.Attribute { }]]></Document>)
                state.SendTypeChars("At")
                Await state.WaitForAsynchronousOperationsAsync()
                Await state.AssertSelectedCompletionItem("At")
                Assert.Equal("At", state.GetSelectedItem().FilterText)
            End Using
        End Function

        <WorkItem(852578, "http://vstfdevdiv:8080/DevDiv2/DevDiv/_workitems/edit/852578")>
        <MemberData(NameOf(AllCompletionImplementations))>
        <WpfTheory, Trait(Traits.Feature, Traits.Features.Completion)>
        Public Async Function PreselectExceptionOverSnippet(completionImplementation As CompletionImplementation) As Task
            Using state = TestStateFactory.CreateCSharpTestState(completionImplementation,
                <Document><![CDATA[
using System;
class C
{
    Exception goo() {
        return new $$
    }
}]]></Document>)
                state.SendTypeChars(" ")
                Await state.WaitForAsynchronousOperationsAsync()
                Await state.AssertSelectedCompletionItem("Exception")
            End Using
        End Function

        <WorkItem(868286, "http://vstfdevdiv:8080/DevDiv2/DevDiv/_workitems/edit/868286")>
        <MemberData(NameOf(AllCompletionImplementations))>
        <WpfTheory, Trait(Traits.Feature, Traits.Features.Completion)>
        Public Async Function CommitNameAfterAlias(completionImplementation As CompletionImplementation) As Task
            Using state = TestStateFactory.CreateCSharpTestState(completionImplementation,
                <Document><![CDATA[
using goo = System$$]]></Document>)
                state.SendTypeChars(".act<")
                Await state.WaitForAsynchronousOperationsAsync()
                state.AssertMatchesTextStartingAtLine(1, "using goo = System.Action<")
            End Using
        End Function

        <MemberData(NameOf(AllCompletionImplementations))>
        <WpfTheory, Trait(Traits.Feature, Traits.Features.Completion)>
        Public Async Function TestCompletionInLinkedFiles(completionImplementation As CompletionImplementation) As Task
            Using state = TestStateFactory.CreateTestStateFromWorkspace(completionImplementation,
                <Workspace>
                    <Project Language="C#" CommonReferences="true" AssemblyName="CSProj" PreprocessorSymbols="Thing2">
                        <Document FilePath="C.cs">
class C
{
    void M()
    {
        $$
    }

#if Thing1
    void Thing1() { }
#elif Thing2
    void Thing2() { }
#endif
}
                              </Document>
                    </Project>
                    <Project Language="C#" CommonReferences="true" PreprocessorSymbols="Thing1">
                        <Document IsLinkFile="true" LinkAssemblyName="CSProj" LinkFilePath="C.cs"/>
                    </Project>
                </Workspace>)

                Dim documents = state.Workspace.Documents
                Dim linkDocument = documents.Single(Function(d) d.IsLinkFile)
                state.SendTypeChars("Thing1")
                Await state.WaitForAsynchronousOperationsAsync()
                Await state.AssertSelectedCompletionItem("Thing1")
                state.SendBackspace()
                state.SendBackspace()
                state.SendBackspace()
                state.SendBackspace()
                state.SendBackspace()
                state.SendBackspace()
                state.SendEscape()
                state.Workspace.SetDocumentContext(linkDocument.Id)
                state.SendTypeChars("Thing1")
                Await state.WaitForAsynchronousOperationsAsync()
                Await state.AssertSelectedCompletionItem("Thing1")
                Assert.True(state.GetSelectedItem().Tags.Contains(WellKnownTags.Warning))
                state.SendBackspace()
                state.SendBackspace()
                state.SendBackspace()
                state.SendBackspace()
                state.SendBackspace()
                state.SendBackspace()
                state.SendTypeChars("M")
                Await state.WaitForAsynchronousOperationsAsync()
                Await state.AssertSelectedCompletionItem("M")
                Assert.False(state.GetSelectedItem().Tags.Contains(WellKnownTags.Warning))
            End Using
        End Function

        <WorkItem(951726, "http://vstfdevdiv:8080/DevDiv2/DevDiv/_workitems/edit/951726")>
        <MemberData(NameOf(AllCompletionImplementations))>
        <WpfTheory, Trait(Traits.Feature, Traits.Features.Completion)>
        Public Async Function DismissUponSave(completionImplementation As CompletionImplementation) As Task
            Using state = TestStateFactory.CreateCSharpTestState(completionImplementation,
                <Document><![CDATA[
class C
{
    $$
}]]></Document>)
                state.SendTypeChars("voi")
                Await state.WaitForAsynchronousOperationsAsync()
                Await state.AssertSelectedCompletionItem("void")
                state.SendSave()
                Await state.AssertNoCompletionSession()
                state.AssertMatchesTextStartingAtLine(3, "    voi")
            End Using
        End Function

        <WorkItem(930254, "http://vstfdevdiv:8080/DevDiv2/DevDiv/_workitems/edit/930254")>
        <MemberData(NameOf(AllCompletionImplementations))>
        <WpfTheory, Trait(Traits.Feature, Traits.Features.Completion)>
        Public Async Function NoCompletionWithBoxSelection(completionImplementation As CompletionImplementation) As Task
            Using state = TestStateFactory.CreateCSharpTestState(completionImplementation,
                <Document><![CDATA[
class C
{
    {|Selection:$$int x;|}
    {|Selection:int y;|}
}]]></Document>)
                state.SendInvokeCompletionList()
                Await state.AssertNoCompletionSession()
                state.SendTypeChars("goo")
                Await state.AssertNoCompletionSession()
            End Using
        End Function

        <WorkItem(839555, "http://vstfdevdiv:8080/DevDiv2/DevDiv/_workitems/edit/839555")>
        <MemberData(NameOf(AllCompletionImplementations))>
        <WpfTheory, Trait(Traits.Feature, Traits.Features.Completion)>
        Public Async Function TriggeredOnHash(completionImplementation As CompletionImplementation) As Task
            Using state = TestStateFactory.CreateCSharpTestState(completionImplementation,
                <Document><![CDATA[
$$]]></Document>)
                state.SendTypeChars("#")
                Await state.AssertCompletionSession()
            End Using
        End Function

        <WorkItem(771761, "http://vstfdevdiv:8080/DevDiv2/DevDiv/_workitems/edit/771761")>
        <MemberData(NameOf(AllCompletionImplementations))>
        <WpfTheory, Trait(Traits.Feature, Traits.Features.Completion)>
        Public Async Function RegionCompletionCommitTriggersFormatting_1(completionImplementation As CompletionImplementation) As Task
            Using state = TestStateFactory.CreateCSharpTestState(completionImplementation,
                <Document><![CDATA[
class C
{
    $$
}]]></Document>)
                state.SendTypeChars("#reg")
                Await state.WaitForAsynchronousOperationsAsync()
                Await state.AssertSelectedCompletionItem("region")
                state.SendReturn()
                Await state.WaitForAsynchronousOperationsAsync()
                state.AssertMatchesTextStartingAtLine(3, "    #region")
            End Using
        End Function

        <WorkItem(771761, "http://vstfdevdiv:8080/DevDiv2/DevDiv/_workitems/edit/771761")>
        <MemberData(NameOf(AllCompletionImplementations))>
        <WpfTheory, Trait(Traits.Feature, Traits.Features.Completion)>
        Public Async Function RegionCompletionCommitTriggersFormatting_2(completionImplementation As CompletionImplementation) As Task
            Using state = TestStateFactory.CreateCSharpTestState(completionImplementation,
                <Document><![CDATA[
class C
{
    $$
}]]></Document>)
                state.SendTypeChars("#reg")
                Await state.WaitForAsynchronousOperationsAsync()
                Await state.AssertSelectedCompletionItem("region")
                state.SendTypeChars(" ")
                Await state.WaitForAsynchronousOperationsAsync()
                state.AssertMatchesTextStartingAtLine(3, "    #region ")
            End Using
        End Function

        <WorkItem(771761, "http://vstfdevdiv:8080/DevDiv2/DevDiv/_workitems/edit/771761")>
        <MemberData(NameOf(AllCompletionImplementations))>
        <WpfTheory, Trait(Traits.Feature, Traits.Features.Completion)>
        Public Async Function EndRegionCompletionCommitTriggersFormatting_2(completionImplementation As CompletionImplementation) As Task
            Using state = TestStateFactory.CreateCSharpTestState(completionImplementation,
                <Document><![CDATA[
class C
{
    #region NameIt
    $$
}]]></Document>)
                state.SendTypeChars("#endreg")
                Await state.WaitForAsynchronousOperationsAsync()
                Await state.AssertSelectedCompletionItem("endregion")
                state.SendReturn()
                Await state.WaitForAsynchronousOperationsAsync()
                state.AssertMatchesTextStartingAtLine(4, "    #endregion ")
            End Using
        End Function

        Private Class SlowProvider
            Inherits CommonCompletionProvider

            Public checkpoint As Checkpoint = New Checkpoint()

            Public Overrides Async Function ProvideCompletionsAsync(context As CompletionContext) As Task
                Await checkpoint.Task.ConfigureAwait(False)
            End Function

            Friend Overrides Function IsInsertionTrigger(text As SourceText, characterPosition As Integer, options As OptionSet) As Boolean
                Return True
            End Function
        End Class

        <WorkItem(1015893, "http://vstfdevdiv:8080/DevDiv2/DevDiv/_workitems/edit/1015893")>
        <MemberData(NameOf(AllCompletionImplementations))>
        <WpfTheory, Trait(Traits.Feature, Traits.Features.Completion)>
        Public Async Function BackspaceDismissesIfComputationIsIncomplete(completionImplementation As CompletionImplementation) As Task
            Dim slowProvider = New SlowProvider()
            Using state = TestStateFactory.CreateCSharpTestState(completionImplementation,
                <Document><![CDATA[
class C
{
    void goo()
    {
        goo($$
    }
}]]></Document>, {slowProvider})

                state.SendTypeChars("f")
                state.SendBackspace()

                ' Send a backspace that goes beyond the session's applicable span
                ' before the model computation has finished. Then, allow the 
                ' computation to complete. There should still be no session.
                state.SendBackspace()
                slowProvider.checkpoint.Release()
                Await state.AssertNoCompletionSession()
            End Using
        End Function

        <WorkItem(31135, "https://github.com/dotnet/roslyn/issues/31135")>
        <MemberData(NameOf(AllCompletionImplementations))>
        <WpfTheory, Trait(Traits.Feature, Traits.Features.Completion)>
        Public Async Function TypingWithoutMatchAfterBackspaceDismissesCompletion(completionImplementation As CompletionImplementation) As Task
            Using state = TestStateFactory.CreateCSharpTestState(completionImplementation,
                <Document><![CDATA[
class$$ C
{
}]]></Document>)

                state.Workspace.Options = state.Workspace.Options.WithChangedOption(
                    CompletionOptions.TriggerOnDeletion, LanguageNames.CSharp, True)

                state.SendBackspace()
                Await state.AssertCompletionSession()
                state.SendTypeChars("w")
                Await state.AssertNoCompletionSession()
            End Using
        End Function

        <WorkItem(1065600, "http://vstfdevdiv:8080/DevDiv2/DevDiv/_workitems/edit/1065600")>
        <MemberData(NameOf(AllCompletionImplementations))>
        <WpfTheory, Trait(Traits.Feature, Traits.Features.Completion)>
        Public Async Function CommitUniqueItemWithBoxSelection(completionImplementation As CompletionImplementation) As Task
            Using state = TestStateFactory.CreateCSharpTestState(completionImplementation,
                <Document><![CDATA[
class C
{
    void goo(int x)
    {
       [|$$ |]
    }
}]]></Document>)
                state.SendReturn()
                state.TextView.Selection.Mode = VisualStudio.Text.Editor.TextSelectionMode.Box
                state.SendCommitUniqueCompletionListItem()
                Await state.AssertNoCompletionSession()
            End Using
        End Function

        <WorkItem(1594, "https://github.com/dotnet/roslyn/issues/1594")>
        <MemberData(NameOf(AllCompletionImplementations))>
        <WpfTheory, Trait(Traits.Feature, Traits.Features.Completion)>
        Public Async Function NoPreselectionOnSpaceWhenAbuttingWord(completionImplementation As CompletionImplementation) As Task
            Using state = TestStateFactory.CreateCSharpTestState(completionImplementation,
                <Document><![CDATA[
class Program
{
    void Main()
    {
        Program p = new $$Program();
    }
}]]></Document>)
                state.SendTypeChars(" ")
                Await state.AssertNoCompletionSession()
            End Using
        End Function

        <WorkItem(1594, "https://github.com/dotnet/roslyn/issues/1594")>
        <MemberData(NameOf(AllCompletionImplementations))>
        <WpfTheory, Trait(Traits.Feature, Traits.Features.Completion)>
        Public Async Function SpacePreselectionAtEndOfFile(completionImplementation As CompletionImplementation) As Task
            Using state = TestStateFactory.CreateCSharpTestState(completionImplementation,
                <Document><![CDATA[
class Program
{
    void Main()
    {
        Program p = new $$]]></Document>)
                state.SendTypeChars(" ")
                Await state.AssertCompletionSession()
            End Using
        End Function

        <WorkItem(1659, "https://github.com/dotnet/roslyn/issues/1659")>
        <MemberData(NameOf(AllCompletionImplementations))>
        <WpfTheory, Trait(Traits.Feature, Traits.Features.Completion)>
        Public Async Function DismissOnSelectAllCommand(completionImplementation As CompletionImplementation) As Task
            Using state = TestStateFactory.CreateCSharpTestState(completionImplementation,
                <Document><![CDATA[
class C
{
    void goo(int x)
    {
        $$]]></Document>)
                ' Note: the caret is at the file, so the Select All command's movement
                ' of the caret to the end of the selection isn't responsible for 
                ' dismissing the session.
                state.SendInvokeCompletionList()
                Await state.AssertCompletionSession()
                state.SendSelectAll()
                Await state.AssertNoCompletionSession()
            End Using
        End Function

        <WorkItem(588, "https://github.com/dotnet/roslyn/issues/588")>
        <MemberData(NameOf(AllCompletionImplementations))>
        <WpfTheory, Trait(Traits.Feature, Traits.Features.Completion)>
        Public Async Function CompletionCommitAndFormatAreSeparateUndoTransactions(completionImplementation As CompletionImplementation) As Task
            Using state = TestStateFactory.CreateCSharpTestState(completionImplementation,
                <Document><![CDATA[
class C
{
    void goo(int x)
    {
        int doodle;
$$]]></Document>, extraExportedTypes:={GetType(CSharpEditorFormattingService)}.ToList())
                state.SendTypeChars("doo;")
                Await state.WaitForAsynchronousOperationsAsync()
                state.AssertMatchesTextStartingAtLine(6, "        doodle;")
                state.SendUndo()
                Await state.WaitForAsynchronousOperationsAsync()
                state.AssertMatchesTextStartingAtLine(6, "doo;")
            End Using
        End Function

        <WorkItem(4978, "https://github.com/dotnet/roslyn/issues/4978")>
        <MemberData(NameOf(AllCompletionImplementations))>
        <WpfTheory, Trait(Traits.Feature, Traits.Features.Completion)>
        Public Async Function SessionNotStartedWhenCaretNotMappableIntoSubjectBuffer(completionImplementation As CompletionImplementation) As Task
            ' In inline diff view, typing delete next to a "deletion",
            ' can cause our CommandChain to be called with a subjectbuffer
            ' and TextView such that the textView's caret can't be mapped
            ' into our subject buffer. 
            '
            ' To test this, we create a projection buffer with 2 source 
            ' spans: one of "text" content type and one based on a C#
            ' buffer. We create a TextView with that projection as 
            ' its buffer, setting the caret such that it maps only
            ' into the "text" buffer. We then call the completionImplementation
            ' command handlers with commandargs based on that TextView
            ' but with the C# buffer as the SubjectBuffer.

            Using state = TestStateFactory.CreateCSharpTestState(completionImplementation,
                <Document><![CDATA[
class C
{
    void goo(int x)
    {$$
        /********/
        int doodle;
        }
}]]></Document>, extraExportedTypes:={GetType(CSharpEditorFormattingService)}.ToList())

                Dim textBufferFactoryService = state.GetExportedValue(Of ITextBufferFactoryService)()
                Dim contentTypeService = state.GetExportedValue(Of IContentTypeRegistryService)()
                Dim contentType = contentTypeService.GetContentType(ContentTypeNames.CSharpContentType)
                Dim textViewFactory = state.GetExportedValue(Of ITextEditorFactoryService)()
                Dim editorOperationsFactory = state.GetExportedValue(Of IEditorOperationsFactoryService)()

                Dim otherBuffer = textBufferFactoryService.CreateTextBuffer("text", contentType)
                Dim otherExposedSpan = otherBuffer.CurrentSnapshot.CreateTrackingSpan(0, 4, SpanTrackingMode.EdgeExclusive, TrackingFidelityMode.Forward)

                Dim subjectBufferExposedSpan = state.SubjectBuffer.CurrentSnapshot.CreateTrackingSpan(0, state.SubjectBuffer.CurrentSnapshot.Length, SpanTrackingMode.EdgeExclusive, TrackingFidelityMode.Forward)

                Dim projectionBufferFactory = state.GetExportedValue(Of IProjectionBufferFactoryService)()
                Dim projection = projectionBufferFactory.CreateProjectionBuffer(Nothing, New Object() {otherExposedSpan, subjectBufferExposedSpan}.ToList(), ProjectionBufferOptions.None)

                Using disposableView As DisposableTextView = textViewFactory.CreateDisposableTextView(projection)
                    disposableView.TextView.Caret.MoveTo(New SnapshotPoint(disposableView.TextView.TextBuffer.CurrentSnapshot, 0))

                    Dim editorOperations = editorOperationsFactory.GetEditorOperations(disposableView.TextView)
                    state.SendDeleteToSpecificViewAndBuffer(disposableView.TextView, state.SubjectBuffer)

                    Await state.AssertNoCompletionSession()
                End Using
            End Using
        End Function

        <WorkItem(588, "https://github.com/dotnet/roslyn/issues/588")>
        <MemberData(NameOf(AllCompletionImplementations))>
        <WpfTheory, Trait(Traits.Feature, Traits.Features.Completion)>
        Public Async Function TestMatchWithTurkishIWorkaround1(completionImplementation As CompletionImplementation) As Task
            Using New CultureContext(New CultureInfo("tr-TR", useUserOverride:=False))
                Using state = TestStateFactory.CreateCSharpTestState(completionImplementation,
                               <Document><![CDATA[
        class C
        {
            void goo(int x)
            {
                string.$$]]></Document>, extraExportedTypes:={GetType(CSharpEditorFormattingService)}.ToList())
                    state.SendTypeChars("is")
                    Await state.WaitForAsynchronousOperationsAsync()
                    Await state.AssertSelectedCompletionItem("IsInterned")
                End Using
            End Using

        End Function

        <WorkItem(588, "https://github.com/dotnet/roslyn/issues/588")>
        <MemberData(NameOf(AllCompletionImplementations))>
        <WpfTheory, Trait(Traits.Feature, Traits.Features.Completion)>
        Public Async Function TestMatchWithTurkishIWorkaround2(completionImplementation As CompletionImplementation) As Task
            Using New CultureContext(New CultureInfo("tr-TR", useUserOverride:=False))
                Using state = TestStateFactory.CreateCSharpTestState(completionImplementation,
                               <Document><![CDATA[
        class C
        {
            void goo(int x)
            {
                string.$$]]></Document>, extraExportedTypes:={GetType(CSharpEditorFormattingService)}.ToList())
                    state.SendTypeChars("ı")
                    Await state.WaitForAsynchronousOperationsAsync()
                    Await state.AssertSelectedCompletionItem()
                End Using
            End Using

        End Function

        <MemberData(NameOf(AllCompletionImplementations))>
        <WpfTheory, Trait(Traits.Feature, Traits.Features.Completion)>
        Public Async Function TargetTypePreselection1(completionImplementation As CompletionImplementation) As Task
            Using state = TestStateFactory.CreateCSharpTestState(completionImplementation,
                           <Document><![CDATA[
using System.Threading;
class Program
{
    void Cancel(int x, CancellationToken cancellationToken)
    {
        Cancel(x + 1, cancellationToken: $$)
    }
}]]></Document>, extraExportedTypes:={GetType(CSharpEditorFormattingService)}.ToList())
                state.SendInvokeCompletionList()
                Await state.WaitForAsynchronousOperationsAsync().ConfigureAwait(True)
                Await state.AssertSelectedCompletionItem("cancellationToken", isHardSelected:=True).ConfigureAwait(True)
            End Using
        End Function

        <MemberData(NameOf(AllCompletionImplementations))>
        <WpfTheory, Trait(Traits.Feature, Traits.Features.Completion)>
        Public Async Function TargetTypePreselection2(completionImplementation As CompletionImplementation) As Task
            Using state = TestStateFactory.CreateCSharpTestState(completionImplementation,
                           <Document><![CDATA[
class Program
{
    static void Main(string[] args)
    {
        int aaz = 0;
        args = $$
    }
}]]></Document>, extraExportedTypes:={GetType(CSharpEditorFormattingService)}.ToList())
                state.SendTypeChars("a")
                Await state.WaitForAsynchronousOperationsAsync().ConfigureAwait(True)
                Await state.AssertSelectedCompletionItem("args", isHardSelected:=True).ConfigureAwait(True)
            End Using
        End Function

        <MemberData(NameOf(AllCompletionImplementations))>
        <WpfTheory, Trait(Traits.Feature, Traits.Features.Completion)>
        Public Async Function TargetTypePreselection_DoesNotOverrideEnumPreselection(completionImplementation As CompletionImplementation) As Task
            Using state = TestStateFactory.CreateCSharpTestState(completionImplementation,
                           <Document><![CDATA[
enum E
{

}

class Program
{
    static void Main(string[] args)
    {
        E e;
        e = $$
    }
}]]></Document>, extraExportedTypes:={GetType(CSharpEditorFormattingService)}.ToList())
                state.SendInvokeCompletionList()
                Await state.WaitForAsynchronousOperationsAsync().ConfigureAwait(True)
                Await state.AssertSelectedCompletionItem("E", isHardSelected:=True).ConfigureAwait(True)
            End Using
        End Function

        <MemberData(NameOf(AllCompletionImplementations))>
        <WpfTheory, Trait(Traits.Feature, Traits.Features.Completion)>
        Public Async Function TargetTypePreselection_DoesNotOverrideEnumPreselection2(completionImplementation As CompletionImplementation) As Task
            Using state = TestStateFactory.CreateCSharpTestState(completionImplementation,
                           <Document><![CDATA[
enum E
{
    A
}

class Program
{
    static void Main(string[] args)
    {
        E e = E.A;
        if (e == $$
    }
}]]></Document>, extraExportedTypes:={GetType(CSharpEditorFormattingService)}.ToList())
                state.SendInvokeCompletionList()
                Await state.WaitForAsynchronousOperationsAsync().ConfigureAwait(True)
                Await state.AssertSelectedCompletionItem("E", isHardSelected:=True).ConfigureAwait(True)
            End Using
        End Function

        <MemberData(NameOf(AllCompletionImplementations))>
        <WpfTheory, Trait(Traits.Feature, Traits.Features.Completion)>
        Public Async Function TargetTypePreselection3(completionImplementation As CompletionImplementation) As Task
            Using state = TestStateFactory.CreateCSharpTestState(completionImplementation,
                           <Document><![CDATA[
class D {}

class Program
{
    static void Main(string[] args)
    {
       int cw = 7;
       D cx = new D();
       D cx2 = $$
    }
}]]></Document>, extraExportedTypes:={GetType(CSharpEditorFormattingService)}.ToList())
                state.SendTypeChars("c")
                Await state.WaitForAsynchronousOperationsAsync().ConfigureAwait(True)
                Await state.AssertSelectedCompletionItem("cx", isHardSelected:=True).ConfigureAwait(True)
            End Using
        End Function

        <MemberData(NameOf(AllCompletionImplementations))>
        <WpfTheory, Trait(Traits.Feature, Traits.Features.Completion)>
        Public Async Function TargetTypePreselectionLocalsOverType(completionImplementation As CompletionImplementation) As Task
            Using state = TestStateFactory.CreateCSharpTestState(completionImplementation,
                           <Document><![CDATA[
class A {}

class Program
{
    static void Main(string[] args)
    {
       A cx = new A();
       A cx2 = $$
    }
}]]></Document>, extraExportedTypes:={GetType(CSharpEditorFormattingService)}.ToList())
                state.SendTypeChars("c")
                Await state.WaitForAsynchronousOperationsAsync().ConfigureAwait(True)
                Await state.AssertSelectedCompletionItem("cx", isHardSelected:=True).ConfigureAwait(True)
            End Using
        End Function

        <MemberData(NameOf(AllCompletionImplementations))>
        <WpfTheory, Trait(Traits.Feature, Traits.Features.Completion)>
        Public Async Function TargetTypePreselectionParameterOverMethod(completionImplementation As CompletionImplementation) As Task
            Using state = TestStateFactory.CreateCSharpTestState(completionImplementation,
                           <Document><![CDATA[
class Program
{
    bool f;

    void goo(bool x) { }

    void Main(string[] args) 
    {
        goo($$) // Not "Equals"
    }
}]]></Document>, extraExportedTypes:={GetType(CSharpEditorFormattingService)}.ToList())
                state.SendInvokeCompletionList()
                Await state.WaitForAsynchronousOperationsAsync().ConfigureAwait(True)
                Await state.AssertSelectedCompletionItem("f", isHardSelected:=True).ConfigureAwait(True)
            End Using
        End Function

        <MemberData(NameOf(AllCompletionImplementations))>
        <WpfTheory(Skip:="https://github.com/dotnet/roslyn/issues/6942"), Trait(Traits.Feature, Traits.Features.Completion)>
        Public Async Function TargetTypePreselectionConvertibility1(completionImplementation As CompletionImplementation) As Task
            Using state = TestStateFactory.CreateCSharpTestState(completionImplementation,
                           <Document><![CDATA[
abstract class C {}
class D : C {}
class Program
{
    static void Main(string[] args)
    {
       D cx = new D();
       C cx2 = $$
    }
}]]></Document>, extraExportedTypes:={GetType(CSharpEditorFormattingService)}.ToList())
                state.SendTypeChars("c")
                Await state.WaitForAsynchronousOperationsAsync().ConfigureAwait(True)
                Await state.AssertSelectedCompletionItem("cx", isHardSelected:=True).ConfigureAwait(True)
            End Using
        End Function

        <MemberData(NameOf(AllCompletionImplementations))>
        <WpfTheory, Trait(Traits.Feature, Traits.Features.Completion)>
        Public Async Function TargetTypePreselectionLocalOverProperty(completionImplementation As CompletionImplementation) As Task
            Using state = TestStateFactory.CreateCSharpTestState(completionImplementation,
                           <Document><![CDATA[
class Program
{
    public int aaa { get; }

     void Main(string[] args)
    {
        int aaq;

        int y = a$$
    }
}]]></Document>, extraExportedTypes:={GetType(CSharpEditorFormattingService)}.ToList())
                state.SendInvokeCompletionList()
                Await state.WaitForAsynchronousOperationsAsync().ConfigureAwait(True)
                Await state.AssertSelectedCompletionItem("aaq", isHardSelected:=True).ConfigureAwait(True)
            End Using
        End Function

        <MemberData(NameOf(AllCompletionImplementations))>
        <WpfTheory, Trait(Traits.Feature, Traits.Features.Completion)>
        <WorkItem(12254, "https://github.com/dotnet/roslyn/issues/12254")>
        Public Async Function TestGenericCallOnTypeContainingAnonymousType(completionImplementation As CompletionImplementation) As Task
            Using state = TestStateFactory.CreateCSharpTestState(completionImplementation,
                           <Document><![CDATA[
using System.Linq;

class Program
{
    static void Main(string[] args)
    {
        new[] { new { x = 1 } }.ToArr$$
    }
}]]></Document>, extraExportedTypes:={GetType(CSharpEditorFormattingService)}.ToList())

                state.SendInvokeCompletionList()
                state.SendTypeChars("(")

                Await state.WaitForAsynchronousOperationsAsync().ConfigureAwait(True)
                state.AssertMatchesTextStartingAtLine(7, "new[] { new { x = 1 } }.ToArray(")
            End Using
        End Function

        <MemberData(NameOf(AllCompletionImplementations))>
        <WpfTheory, Trait(Traits.Feature, Traits.Features.Completion)>
        Public Async Function TargetTypePreselectionSetterValuey(completionImplementation As CompletionImplementation) As Task
            Using state = TestStateFactory.CreateCSharpTestState(completionImplementation,
                           <Document><![CDATA[
class Program
{
    int _x;
    int X
    {
        set
        {
            _x = $$
        }
    }
}]]></Document>, extraExportedTypes:={GetType(CSharpEditorFormattingService)}.ToList())
                state.SendInvokeCompletionList()
                Await state.WaitForAsynchronousOperationsAsync().ConfigureAwait(True)
                Await state.AssertSelectedCompletionItem("value", isHardSelected:=True).ConfigureAwait(True)
            End Using
        End Function

        <MemberData(NameOf(AllCompletionImplementations))>
        <WpfTheory, Trait(Traits.Feature, Traits.Features.Completion)>
        <WorkItem(12530, "https://github.com/dotnet/roslyn/issues/12530")>
        Public Async Function TestAnonymousTypeDescription(completionImplementation As CompletionImplementation) As Task
            Using state = TestStateFactory.CreateCSharpTestState(completionImplementation,
                           <Document><![CDATA[
using System.Linq;

class Program
{
    static void Main(string[] args)
    {
        new[] { new { x = 1 } }.ToArr$$
    }
}]]></Document>, extraExportedTypes:={GetType(CSharpEditorFormattingService)}.ToList())
                state.SendInvokeCompletionList()
                Await state.WaitForAsynchronousOperationsAsync()
                Await state.AssertSelectedCompletionItem(description:=
$"({ CSharpFeaturesResources.extension }) 'a[] System.Collections.Generic.IEnumerable<'a>.ToArray<'a>()

{ FeaturesResources.Anonymous_Types_colon }
    'a { FeaturesResources.is_ } new {{ int x }}")
            End Using
        End Function

        <MemberData(NameOf(AllCompletionImplementations))>
        <WpfTheory, Trait(Traits.Feature, Traits.Features.Completion)>
        Public Async Function TestRecursiveGenericSymbolKey(completionImplementation As CompletionImplementation) As Task
            Using state = TestStateFactory.CreateCSharpTestState(completionImplementation,
                           <Document><![CDATA[
using System.Collections.Generic;

class Program
{
    static void ReplaceInList<T>(List<T> list, T oldItem, T newItem)
    {
        $$
    }
}]]></Document>, extraExportedTypes:={GetType(CSharpEditorFormattingService)}.ToList())

                state.SendTypeChars("list")
                state.SendTypeChars(".")
                Await state.AssertCompletionSession()
                state.SendTypeChars("Add")

                Await state.AssertSelectedCompletionItem("Add", description:="void List<T>.Add(T item)")
            End Using
        End Function

        <MemberData(NameOf(AllCompletionImplementations))>
        <WpfTheory, Trait(Traits.Feature, Traits.Features.Completion)>
        Public Async Function TestCommitNamedParameterWithColon(completionImplementation As CompletionImplementation) As Task
            Using state = TestStateFactory.CreateCSharpTestState(completionImplementation,
                           <Document><![CDATA[
using System.Collections.Generic;

class Program
{
    static void Main(int args)
    {
        Main(args$$
    }
}]]></Document>, extraExportedTypes:={GetType(CSharpEditorFormattingService)}.ToList())

                state.SendInvokeCompletionList()
                state.SendTypeChars(":")
                Await state.AssertNoCompletionSession()
                Assert.Contains("args:", state.GetLineTextFromCaretPosition())
            End Using
        End Function

        <WorkItem(13481, "https://github.com/dotnet/roslyn/issues/13481")>
        <MemberData(NameOf(AllCompletionImplementations))>
        <WpfTheory, Trait(Traits.Feature, Traits.Features.Completion)>
        Public Async Function TestBackspaceSelection1(completionImplementation As CompletionImplementation) As Task
            Using state = TestStateFactory.CreateCSharpTestState(completionImplementation,
                <Document><![CDATA[
using System;

class Program
{
    static void Main()
    {
        DateTimeOffset$$
    }
}
            ]]></Document>)
                state.Workspace.Options = state.Workspace.Options.WithChangedOption(
                    CompletionOptions.TriggerOnDeletion, LanguageNames.CSharp, True)

                For Each c In "Offset"
                    state.SendBackspace()
                    Await state.WaitForAsynchronousOperationsAsync()
                Next

                Await state.AssertCompletionSession()
                Await state.AssertSelectedCompletionItem("DateTime")
            End Using
        End Function

        <WorkItem(13481, "https://github.com/dotnet/roslyn/issues/13481")>
        <MemberData(NameOf(AllCompletionImplementations))>
        <WpfTheory, Trait(Traits.Feature, Traits.Features.Completion)>
        Public Async Function TestBackspaceSelection2(completionImplementation As CompletionImplementation) As Task
            Using state = TestStateFactory.CreateCSharpTestState(completionImplementation,
                <Document><![CDATA[
using System;

class Program
{
    static void Main()
    {
        DateTimeOffset.$$
    }
}
            ]]></Document>)
                state.Workspace.Options = state.Workspace.Options.WithChangedOption(
                    CompletionOptions.TriggerOnDeletion, LanguageNames.CSharp, True)

                For Each c In "Offset."
                    state.SendBackspace()
                    Await state.WaitForAsynchronousOperationsAsync()
                Next

                Await state.AssertCompletionSession()
                Await state.AssertSelectedCompletionItem("DateTime")
            End Using
        End Function

        <WorkItem(14465, "https://github.com/dotnet/roslyn/issues/14465")>
        <MemberData(NameOf(AllCompletionImplementations))>
        <WpfTheory, Trait(Traits.Feature, Traits.Features.Completion)>
        Public Async Function TypingNumberShouldNotDismiss1(completionImplementation As CompletionImplementation) As Task
            Using state = TestStateFactory.CreateCSharpTestState(completionImplementation,
                <Document><![CDATA[
class C
{
    void Moo1()
    {
        new C()$$
    }
}
            ]]></Document>)

                state.SendTypeChars(".")
                Await state.AssertCompletionSession()
                state.SendTypeChars("1")
                Await state.AssertSelectedCompletionItem("Moo1")
            End Using
        End Function

        <WorkItem(14085, "https://github.com/dotnet/roslyn/issues/14085")>
        <MemberData(NameOf(AllCompletionImplementations))>
        <WpfTheory, Trait(Traits.Feature, Traits.Features.Completion)>
        Public Async Function TargetTypingDoesNotOverrideExactMatch(completionImplementation As CompletionImplementation) As Task
            Using state = TestStateFactory.CreateCSharpTestState(completionImplementation,
                <Document><![CDATA[
using System.IO;
class C
{
    void Moo1()
    {
        string path = $$
    }
}
            ]]></Document>)

                state.SendTypeChars("Path")
                Await state.AssertCompletionSession()
                Await state.AssertSelectedCompletionItem("Path")
            End Using
        End Function

        <WorkItem(14085, "https://github.com/dotnet/roslyn/issues/14085")>
        <MemberData(NameOf(AllCompletionImplementations))>
        <WpfTheory, Trait(Traits.Feature, Traits.Features.Completion)>
        Public Async Function MRUOverTargetTyping(completionImplementation As CompletionImplementation) As Task
            Using state = TestStateFactory.CreateCSharpTestState(completionImplementation,
                <Document><![CDATA[
using System.IO;
using System.Threading.Tasks;
class C
{
    async Task Moo()
    {
        await Moo().$$
    }
}
            ]]></Document>)

                state.SendTypeChars("Configure")
                state.SendTab()
                For i = 1 To "ConfigureAwait".Length
                    state.SendBackspace()
                Next
                state.SendInvokeCompletionList()
                Await state.AssertCompletionSession()
                Await state.AssertSelectedCompletionItem("ConfigureAwait")
            End Using
        End Function

        <MemberData(NameOf(AllCompletionImplementations))>
        <WpfTheory, Trait(Traits.Feature, Traits.Features.Completion)>
        Public Async Function MovingCaretToStartSoftSelects(completionImplementation As CompletionImplementation) As Task
            Using state = TestStateFactory.CreateCSharpTestState(completionImplementation,
                              <Document>
using System;

class C
{
    void M()
    {
        $$
    }
}
                              </Document>)

                state.SendTypeChars("Conso")
                Await state.WaitForAsynchronousOperationsAsync()
                Await state.AssertSelectedCompletionItem(displayText:="Console", isHardSelected:=True)
                For Each ch In "Conso"
                    state.SendLeftKey()
                Next

                Await state.AssertSelectedCompletionItem(displayText:="Console", isHardSelected:=False)

                state.SendRightKey()
                Await state.AssertSelectedCompletionItem(displayText:="Console", isHardSelected:=True)
            End Using
        End Function

        <MemberData(NameOf(AllCompletionImplementations))>
        <WpfTheory, Trait(Traits.Feature, Traits.Features.Completion)>
        Public Async Function TestNoBlockOnCompletionItems1(completionImplementation As CompletionImplementation) As Task
            Dim tcs = New TaskCompletionSource(Of Boolean)
            Using state = TestStateFactory.CreateCSharpTestState(completionImplementation,
                              <Document>
                                  using $$
                              </Document>, {New TaskControlledCompletionProvider(tcs.Task)})

                state.Workspace.Options = state.Workspace.Options.WithChangedOption(
                    CompletionOptions.BlockForCompletionItems, LanguageNames.CSharp, False)

                state.SendTypeChars("Sys.")
                Await state.WaitForAsynchronousOperationsAsync()
                Await state.AssertNoCompletionSession()
                Assert.Contains("Sys.", state.GetLineTextFromCaretPosition())

                tcs.SetResult(True)
            End Using
        End Function

        <MemberData(NameOf(AllCompletionImplementations))>
        <WpfTheory, Trait(Traits.Feature, Traits.Features.Completion)>
        Public Async Function TestNoBlockOnCompletionItems2(completionImplementation As CompletionImplementation) As Task
            Using state = TestStateFactory.CreateCSharpTestState(completionImplementation,
                              <Document>
                                  using $$
                              </Document>, {New TaskControlledCompletionProvider(Task.FromResult(True))})

                state.Workspace.Options = state.Workspace.Options.WithChangedOption(
                    CompletionOptions.BlockForCompletionItems, LanguageNames.CSharp, False)

                state.SendTypeChars("Sys")
                Await state.WaitForAsynchronousOperationsAsync()
                Await state.AssertSelectedCompletionItem(displayText:="System")
                state.SendTypeChars(".")
                Assert.Contains("System.", state.GetLineTextFromCaretPosition())
            End Using
        End Function

        <MemberData(NameOf(AllCompletionImplementations))>
        <WpfTheory, Trait(Traits.Feature, Traits.Features.Completion)>
        Public Async Function TestNoBlockOnCompletionItems4(completionImplementation As CompletionImplementation) As Task
            ' This test verifies a scenario with the following conditions:
            ' a. A slow completion provider
            ' b. The block option set to false.
            ' Scenario:
            ' 1. Type 'Sys'
            ' 2. Send CommitIfUnique (Ctrl + space)
            ' 3. Wait for 250ms.
            ' 4. Verify that there is no completion window shown. In the new completion, we can just start the verification and check that the verification is still running.
            ' 5. Check that the commit is not yet provided: there is 'Sys' but no 'System'
            ' 6. Simulate unblocking the provider.
            ' 7. Verify that the completion completes CommitIfUnique.
            Dim tcs = New TaskCompletionSource(Of Boolean)
            Dim provider = New TaskControlledCompletionProvider(tcs.Task)
            Using state = TestStateFactory.CreateCSharpTestState(completionImplementation,
                              <Document>
                                  using $$
                              </Document>, {provider})

                state.Workspace.Options = state.Workspace.Options.WithChangedOption(
                    CompletionOptions.BlockForCompletionItems, LanguageNames.CSharp, False)

                state.SendTypeChars("Sys")

                If completionImplementation = CompletionImplementation.Legacy Then
                    state.SendCommitUniqueCompletionListItem()
                    Await Task.Delay(250)

                    state.AssertNoCompletionSessionWithNoBlock()
                    Assert.Contains("Sys", state.GetLineTextFromCaretPosition())
                    Assert.DoesNotContain("System", state.GetLineTextFromCaretPosition())
                    tcs.SetResult(True)
                Else
                    Dim task1 As Task = Nothing
                    Dim task2 As Task = Nothing

                    Dim providerCalledHandler =
                        Sub()
                            task2 = New Task(
                            Sub()
                                Thread.Sleep(250)
                                Try
                                    ' 3. Check that the other task is running/hanging.
                                    Assert.Equal(TaskStatus.Running, task1.Status)
                                    Assert.Contains("Sys", state.GetLineTextFromCaretPosition())
                                    Assert.DoesNotContain("System", state.GetLineTextFromCaretPosition())
                                    ' Need the Finally to avoid hangs if any of Asserts failed, the task will never complete and Task.WhenAll will wait forever.
                                Finally
                                    ' 4. Unblock the first task and the main thread.
                                    tcs.SetResult(True)
                                End Try
                            End Sub)

                            task1 = Task.Run(
                            Sub()
                                task2.Start()
                                ' 2. Hang here as well: getting items is waiting provider to respond.
                                Dim completionItem = state.GetSelectedItemOpt()
                            End Sub)


                        End Sub

                    AddHandler provider.ProviderCalled, providerCalledHandler

                    ' SendCommitUniqueCompletionListItem is a synchronous operation. 
                    ' It guarantees that ProviderCalled will be triggered and after that the completion will hang waiting for a task to be resolved.
                    ' In the new completion, when pressed <ctrl>-<space>, we have to wait for the aggregate operation to complete.
                    ' 1. Hang here.
                    state.SendCommitUniqueCompletionListItem()

                    Assert.NotNull(task1)
                    Assert.NotNull(task2)
                    Await Task.WhenAll(task1, task2)
                End If

                Await state.WaitForAsynchronousOperationsAsync()
                Await state.AssertNoCompletionSession()
                Assert.Contains("System", state.GetLineTextFromCaretPosition())
            End Using
        End Function

        <MemberData(NameOf(AllCompletionImplementations))>
        <WpfTheory, Trait(Traits.Feature, Traits.Features.Completion)>
        Public Async Function TestNoBlockOnCompletionItems3(completionImplementation As CompletionImplementation) As Task
            ' This test verifies a scenario with the following conditions:
            ' a. A slow completion provider
            ' b. The block option set to false.
            ' Scenario:
            ' 1. Type 'Sys'
            ' 2. Send CommitIfUnique (Ctrl + space)
            ' 3. Wait for 250ms.
            ' 4. Verify that there is no completion window shown. In the new completion, we can just start the verification and check that the verification is still running.
            ' 5. Check that the commit is not yet provided: there is 'Sys' but no 'System'
            ' 6. The next statement in the UI thread after CommitIfUnique is typing 'a'.
            ' 7. Simulate unblocking the provider.
            ' 8. Verify that 
            ' 8.a. The old completion adds 'a' to 'Sys' and displays 'Sysa'. CommitIfUnique is canceled because it was interrupted by typing 'a'.
            ' 8.b. The new completion completes CommitIfUnique and then adds 'a'.
            Dim tcs = New TaskCompletionSource(Of Boolean)
            Dim provider = New TaskControlledCompletionProvider(tcs.Task)
            Using state = TestStateFactory.CreateCSharpTestState(completionImplementation,
                              <Document>
                                  using $$
                              </Document>, {provider})

                state.Workspace.Options = state.Workspace.Options.WithChangedOption(
                    CompletionOptions.BlockForCompletionItems, LanguageNames.CSharp, False)

                state.SendTypeChars("Sys")
                If completionImplementation = CompletionImplementation.Legacy Then
                    state.SendCommitUniqueCompletionListItem()
                    Await Task.Delay(250)
                    state.AssertNoCompletionSessionWithNoBlock()
                    Assert.Contains("Sys", state.GetLineTextFromCaretPosition())
                    Assert.DoesNotContain("System", state.GetLineTextFromCaretPosition())

                    state.SendTypeChars("a")

                    tcs.SetResult(True)

                    Await state.WaitForAsynchronousOperationsAsync()
                    Await state.AssertCompletionSession()
                    Assert.Contains("Sysa", state.GetLineTextFromCaretPosition())
                Else
                    Dim task1 As Task = Nothing
                    Dim task2 As Task = Nothing

                    Dim providerCalledHandler =
                        Sub()
                            task2 = New Task(
                                Sub()
                                    Thread.Sleep(250)
                                    Try
                                        ' 3. Check that the other task is running/hanging.
                                        Assert.Equal(TaskStatus.Running, task1.Status)
                                        Assert.Contains("Sys", state.GetLineTextFromCaretPosition())
                                        Assert.DoesNotContain("System", state.GetLineTextFromCaretPosition())
                                        ' Need the Finally to avoid hangs if any of Asserts failed, the task will never complete and Task.WhenAll will wait forever.
                                    Finally
                                        ' 4. Unblock the first task and the main thread.
                                        tcs.SetResult(True)
                                    End Try
                                End Sub)

                            task1 = Task.Run(
                            Sub()
                                task2.Start()
                                ' 2. Hang here as well: getting items is waiting provider to respond.
                                Dim completionItem = state.GetSelectedItemOpt()
                            End Sub)
                        End Sub

                    AddHandler provider.ProviderCalled, providerCalledHandler

                    ' SendCommitUniqueCompletionListItem is a synchronous operation. 
                    ' It guarantees that ProviderCalled will be triggered and after that the completion will hang waiting for a task to be resolved.
                    ' In the new completion, when pressed <ctrl>-<space>, we have to wait for the aggregate operation to complete.
                    ' 1. Hang here.
                    state.SendCommitUniqueCompletionListItem()
                    ' 5. Put insertion of 'a' into the edtior queue. It can be executed in the foreground thread only
                    state.SendTypeChars("a")

                    Assert.NotNull(task1)
                    Assert.NotNull(task2)
                    Await Task.WhenAll(task1, task2)

                    Await state.WaitForAsynchronousOperationsAsync()
                    Await state.AssertNoCompletionSession()
                    ' Here is a difference between the old and the new completions:
                    ' The old completion adds 'a' to 'Sys' and displays 'Sysa'. CommitIfUnique is canceled because it was interrupted by typing 'a'.
                    ' The new completion completes CommitIfUnique and then adds 'a'.
                    Assert.Contains("Systema", state.GetLineTextFromCaretPosition())
                End If
            End Using
        End Function

        Private Class TaskControlledCompletionProvider
            Inherits CompletionProvider

            Private ReadOnly _task As Task

            Public Event ProviderCalled()

            Public Sub New(task As Task)
                _task = task
            End Sub

            Public Overrides Function ProvideCompletionsAsync(context As CompletionContext) As Task
                RaiseEvent ProviderCalled()
                Return _task
            End Function
        End Class

        <InlineData(CompletionImplementation.Legacy)>
        <InlineData(CompletionImplementation.Modern, Skip:="https://github.com/dotnet/roslyn/issues/29110")>
        <WpfTheory, Trait(Traits.Feature, Traits.Features.Completion)>
        Public Async Function Filters_EmptyList1(completionImplementation As CompletionImplementation) As Task
            Using state = TestStateFactory.CreateCSharpTestState(completionImplementation,
                <Document><![CDATA[
using System.IO;
using System.Threading.Tasks;
class C
{
    async Task Moo()
    {
        var x = asd$$
    }
}
            ]]></Document>)

                state.SendInvokeCompletionList()
                Await state.WaitForAsynchronousOperationsAsync()
                Dim filters = state.GetCompletionItemFilters()
                Dim dict = New Dictionary(Of CompletionItemFilter, Boolean)
                For Each f In filters
                    dict(f) = False
                Next

                dict(CompletionItemFilter.InterfaceFilter) = True

                Dim args = New CompletionItemFilterStateChangedEventArgs(dict.ToImmutableDictionary())
                state.RaiseFiltersChanged(args)
                Await state.WaitForAsynchronousOperationsAsync()
                Assert.Null(state.GetSelectedItem())

            End Using
        End Function

        <InlineData(CompletionImplementation.Legacy)>
        <InlineData(CompletionImplementation.Modern, Skip:="https://github.com/dotnet/roslyn/issues/29110")>
        <WpfTheory, Trait(Traits.Feature, Traits.Features.Completion)>
        Public Async Function Filters_EmptyList2(completionImplementation As CompletionImplementation) As Task
            Using state = TestStateFactory.CreateCSharpTestState(completionImplementation,
                <Document><![CDATA[
using System.IO;
using System.Threading.Tasks;
class C
{
    async Task Moo()
    {
        var x = asd$$
    }
}
            ]]></Document>)

                state.SendInvokeCompletionList()
                Await state.WaitForAsynchronousOperationsAsync()
                Dim filters = state.GetCompletionItemFilters()
                Dim dict = New Dictionary(Of CompletionItemFilter, Boolean)
                For Each f In filters
                    dict(f) = False
                Next

                dict(CompletionItemFilter.InterfaceFilter) = True

                Dim args = New CompletionItemFilterStateChangedEventArgs(dict.ToImmutableDictionary())
                state.RaiseFiltersChanged(args)
                Await state.WaitForAsynchronousOperationsAsync()
                Assert.Null(state.GetSelectedItem())
                state.SendTab()
                Await state.AssertNoCompletionSession()

            End Using
        End Function

        <InlineData(CompletionImplementation.Legacy)>
        <InlineData(CompletionImplementation.Modern, Skip:="https://github.com/dotnet/roslyn/issues/29110")>
        <WpfTheory, Trait(Traits.Feature, Traits.Features.Completion)>
        Public Async Function Filters_EmptyList3(completionImplementation As CompletionImplementation) As Task
            Using state = TestStateFactory.CreateCSharpTestState(completionImplementation,
                <Document><![CDATA[
using System.IO;
using System.Threading.Tasks;
class C
{
    async Task Moo()
    {
        var x = asd$$
    }
}
            ]]></Document>)

                state.SendInvokeCompletionList()
                Await state.WaitForAsynchronousOperationsAsync()
                Dim filters = state.GetCompletionItemFilters()
                Dim dict = New Dictionary(Of CompletionItemFilter, Boolean)
                For Each f In filters
                    dict(f) = False
                Next

                dict(CompletionItemFilter.InterfaceFilter) = True

                Dim args = New CompletionItemFilterStateChangedEventArgs(dict.ToImmutableDictionary())
                state.RaiseFiltersChanged(args)
                Await state.WaitForAsynchronousOperationsAsync()
                Assert.Null(state.GetSelectedItem())
                state.SendReturn()
                Await state.AssertNoCompletionSession()

            End Using
        End Function

        <InlineData(CompletionImplementation.Legacy)>
        <InlineData(CompletionImplementation.Modern, Skip:="https://github.com/dotnet/roslyn/issues/29110")>
        <WpfTheory, Trait(Traits.Feature, Traits.Features.Completion)>
        Public Async Function Filters_EmptyList4(completionImplementation As CompletionImplementation) As Task
            Using state = TestStateFactory.CreateCSharpTestState(completionImplementation,
                <Document><![CDATA[
using System.IO;
using System.Threading.Tasks;
class C
{
    async Task Moo()
    {
        var x = asd$$
    }
}
            ]]></Document>)

                state.SendInvokeCompletionList()
                Await state.WaitForAsynchronousOperationsAsync()
                Dim filters = state.GetCompletionItemFilters()
                Dim dict = New Dictionary(Of CompletionItemFilter, Boolean)
                For Each f In filters
                    dict(f) = False
                Next

                dict(CompletionItemFilter.InterfaceFilter) = True

                Dim args = New CompletionItemFilterStateChangedEventArgs(dict.ToImmutableDictionary())
                state.RaiseFiltersChanged(args)
                Await state.WaitForAsynchronousOperationsAsync()
                Assert.Null(state.GetSelectedItem())
                state.SendTypeChars(".")
                Await state.AssertNoCompletionSession()
            End Using
        End Function

        <MemberData(NameOf(AllCompletionImplementations))>
        <WpfTheory, Trait(Traits.Feature, Traits.Features.Completion)>
        <WorkItem(15881, "https://github.com/dotnet/roslyn/issues/15881")>
        Public Async Function CompletionAfterDotBeforeAwaitTask(completionImplementation As CompletionImplementation) As Task
            Using state = TestStateFactory.CreateCSharpTestState(completionImplementation,
                <Document><![CDATA[
using System.Threading.Tasks;

class C
{
    async Task Moo()
    {
        Task.$$
        await Task.Delay(50);
    }
}
            ]]></Document>)

                state.SendInvokeCompletionList()
                Await state.AssertCompletionSession()
            End Using
        End Function

        <WorkItem(14704, "https://github.com/dotnet/roslyn/issues/14704")>
        <MemberData(NameOf(AllCompletionImplementations))>
        <WpfTheory, Trait(Traits.Feature, Traits.Features.Completion)>
        Public Async Function BackspaceTriggerSubstringMatching(completionImplementation As CompletionImplementation) As Task
            Using state = TestStateFactory.CreateCSharpTestState(completionImplementation,
                              <Document>
using System;
class Program
{
    static void Main(string[] args)
    {
        if (Environment$$
    }
}
                              </Document>)

                Dim key = New OptionKey(CompletionOptions.TriggerOnDeletion, LanguageNames.CSharp)
                state.Workspace.Options = state.Workspace.Options.WithChangedOption(key, True)

                state.SendBackspace()
                Await state.AssertSelectedCompletionItem(displayText:="Environment", isHardSelected:=True)
            End Using
        End Function

        <WorkItem(16236, "https://github.com/dotnet/roslyn/issues/16236")>
        <MemberData(NameOf(AllCompletionImplementations))>
        <WpfTheory, Trait(Traits.Feature, Traits.Features.Completion)>
        Public Async Function AttributeNamedParameterEqualsItemCommittedOnSpace(completionImplementation As CompletionImplementation) As Task
            Using state = TestStateFactory.CreateCSharpTestState(completionImplementation,
                              <Document>
[A($$)]
class AAttribute: Attribute
{
    public string Skip { get; set; }
} </Document>)
                state.SendTypeChars("Skip")
                Await state.AssertCompletionSession()
                state.SendTypeChars(" ")
                Await state.AssertNoCompletionSession()
                Assert.Equal("[A(Skip )]", state.GetLineTextFromCaretPosition())
            End Using
        End Function

        <WorkItem(362890, "https://devdiv.visualstudio.com/DevDiv/_workitems?id=362890")>
        <InlineData(CompletionImplementation.Legacy)>
        <InlineData(CompletionImplementation.Modern, Skip:="https://github.com/dotnet/roslyn/issues/29110")>
        <WpfTheory, Trait(Traits.Feature, Traits.Features.Completion)>
        Public Async Function TestFilteringAfterSimpleInvokeShowsAllItemsMatchingFilter(completionImplementation As CompletionImplementation) As Task
            Using state = TestStateFactory.CreateCSharpTestState(completionImplementation,
                <Document><![CDATA[

enum Color
{
    Red,
    Green,
    Blue
}

class C
{
    void M()
    {
        Color.Re$$d
    }
}
            ]]></Document>)

                state.SendInvokeCompletionList()
                Await state.AssertSelectedCompletionItem("Red")
                state.CompletionItemsContainsAll(displayText:={"Red", "Green", "Blue", "Equals"})

                Dim filters = state.GetCompletionItemFilters()
                Dim dict = New Dictionary(Of CompletionItemFilter, Boolean)
                For Each f In filters
                    dict(f) = False
                Next

                dict(CompletionItemFilter.EnumFilter) = True

                Dim args = New CompletionItemFilterStateChangedEventArgs(dict.ToImmutableDictionary())
                state.RaiseFiltersChanged(args)
                Await state.AssertSelectedCompletionItem("Red")
                state.CompletionItemsContainsAll(displayText:={"Red", "Green", "Blue"})
                Assert.False(state.GetCompletionItems().Any(Function(i) i.DisplayText = "Equals"))

                For Each f In filters
                    dict(f) = False
                Next

                args = New CompletionItemFilterStateChangedEventArgs(dict.ToImmutableDictionary())
                state.RaiseFiltersChanged(args)
                Await state.AssertSelectedCompletionItem("Red")
                state.CompletionItemsContainsAll(displayText:={"Red", "Green", "Blue", "Equals"})

            End Using
        End Function

        <WorkItem(16236, "https://github.com/dotnet/roslyn/issues/16236")>
        <MemberData(NameOf(AllCompletionImplementations))>
        <WpfTheory, Trait(Traits.Feature, Traits.Features.Completion)>
        Public Async Function NameCompletionSorting(completionImplementation As CompletionImplementation) As Task
            Using state = TestStateFactory.CreateCSharpTestState(completionImplementation,
                              <Document>
interface ISyntaxFactsService {}
class C
{
    void M()
    {
        ISyntaxFactsService $$
    }
} </Document>)
                state.SendInvokeCompletionList()
                Await state.AssertCompletionSession()

                Dim expectedOrder =
                    {
                        "syntaxFactsService",
                        "syntaxFacts",
                        "factsService",
                        "syntax",
                        "service"
                    }

                state.AssertItemsInOrder(expectedOrder)
            End Using
        End Function

        <MemberData(NameOf(AllCompletionImplementations))>
        <WpfTheory, Trait(Traits.Feature, Traits.Features.Completion)>
        Public Sub TestLargeChangeBrokenUpIntoSmallTextChanges(completionImplementation As CompletionImplementation)
            Dim provider = New MultipleChangeCompletionProvider()

            Using state = TestStateFactory.CreateCSharpTestState(completionImplementation,
                <Document><![CDATA[
using System;
class C
{
    void goo() {
        return $$
    }
}]]></Document>, {provider})

                Dim testDocument = state.Workspace.Documents(0)
                Dim textBuffer = testDocument.TextBuffer

                Dim snapshotBeforeCommit = textBuffer.CurrentSnapshot
                provider.SetInfo(snapshotBeforeCommit.GetText(), testDocument.CursorPosition.Value)

                ' First send a space to trigger out special completionImplementation provider.
                state.SendInvokeCompletionList()
                state.SendTab()

                ' Verify that we see the entire change
                Dim finalText = textBuffer.CurrentSnapshot.GetText()
                Assert.Equal(
"using NewUsing;
using System;
class C
{
    void goo() {
        return InsertedItem
    }
}", finalText)

                Dim changes = snapshotBeforeCommit.Version.Changes
                ' This should have happened as two text changes to the buffer.
                Assert.Equal(2, changes.Count)

                Dim actualChanges = changes.ToArray()
                Dim firstChange = actualChanges(0)
                Assert.Equal(New Span(0, 0), firstChange.OldSpan)
                Assert.Equal("using NewUsing;", firstChange.NewText)

                Dim secondChange = actualChanges(1)
                Assert.Equal(New Span(testDocument.CursorPosition.Value, 0), secondChange.OldSpan)
                Assert.Equal("InsertedItem", secondChange.NewText)

                ' Make sure new edits happen after the text that was inserted.
                state.SendTypeChars("1")

                finalText = textBuffer.CurrentSnapshot.GetText()
                Assert.Equal(
"using NewUsing;
using System;
class C
{
    void goo() {
        return InsertedItem1
    }
}", finalText)
            End Using
        End Sub

        <MemberData(NameOf(AllCompletionImplementations))>
        <WpfTheory, Trait(Traits.Feature, Traits.Features.Completion)>
        Public Sub TestLargeChangeBrokenUpIntoSmallTextChanges2(completionImplementation As CompletionImplementation)
            Dim provider = New MultipleChangeCompletionProvider()

            Using state = TestStateFactory.CreateCSharpTestState(completionImplementation,
                <Document><![CDATA[
using System;
class C
{
    void goo() {
        return Custom$$
    }
}]]></Document>, {provider})

                Dim testDocument = state.Workspace.Documents(0)
                Dim textBuffer = testDocument.TextBuffer

                Dim snapshotBeforeCommit = textBuffer.CurrentSnapshot
                provider.SetInfo(snapshotBeforeCommit.GetText(), testDocument.CursorPosition.Value)

                ' First send a space to trigger out special completionImplementation provider.
                state.SendInvokeCompletionList()
                state.SendTab()

                ' Verify that we see the entire change
                Dim finalText = textBuffer.CurrentSnapshot.GetText()
                Assert.Equal(
"using NewUsing;
using System;
class C
{
    void goo() {
        return InsertedItem
    }
}", finalText)

                Dim changes = snapshotBeforeCommit.Version.Changes
                ' This should have happened as two text changes to the buffer.
                Assert.Equal(2, changes.Count)

                Dim actualChanges = changes.ToArray()
                Dim firstChange = actualChanges(0)
                Assert.Equal(New Span(0, 0), firstChange.OldSpan)
                Assert.Equal("using NewUsing;", firstChange.NewText)

                Dim secondChange = actualChanges(1)
                Assert.Equal(New Span(testDocument.CursorPosition.Value - "Custom".Length, "Custom".Length), secondChange.OldSpan)
                Assert.Equal("InsertedItem", secondChange.NewText)

                ' Make sure new edits happen after the text that was inserted.
                state.SendTypeChars("1")

                finalText = textBuffer.CurrentSnapshot.GetText()
                Assert.Equal(
"using NewUsing;
using System;
class C
{
    void goo() {
        return InsertedItem1
    }
}", finalText)
            End Using
        End Sub

        <WorkItem(296512, "https://devdiv.visualstudio.com/DevDiv/_workitems?id=296512")>
        <MemberData(NameOf(AllCompletionImplementations))>
        <WpfTheory, Trait(Traits.Feature, Traits.Features.Completion)>
        Public Async Function TestRegionDirectiveIndentation(completionImplementation As CompletionImplementation) As Task
            Using state = TestStateFactory.CreateCSharpTestState(completionImplementation,
                              <Document>
class C
{
    $$
}
                              </Document>, includeFormatCommandHandler:=True)

                state.SendTypeChars("#")
                Await state.WaitForAsynchronousOperationsAsync()

                Assert.Equal("#", state.GetLineFromCurrentCaretPosition().GetText())
                Await state.AssertCompletionSessionAfterTypingHash()

                state.SendTypeChars("reg")
                Await state.AssertSelectedCompletionItem(displayText:="region")
                state.SendReturn()
                Await state.AssertNoCompletionSession()
                Assert.Equal("    #region", state.GetLineFromCurrentCaretPosition().GetText())
                Assert.Equal(state.GetLineFromCurrentCaretPosition().End, state.GetCaretPoint().BufferPosition)

                state.SendReturn()
                Assert.Equal("", state.GetLineFromCurrentCaretPosition().GetText())
                state.SendTypeChars("#")
                Await state.WaitForAsynchronousOperationsAsync()

                Assert.Equal("#", state.GetLineFromCurrentCaretPosition().GetText())
                Await state.AssertCompletionSessionAfterTypingHash()

                state.SendTypeChars("endr")
                Await state.AssertSelectedCompletionItem(displayText:="endregion")
                state.SendReturn()
                Assert.Equal("    #endregion", state.GetLineFromCurrentCaretPosition().GetText())
                Assert.Equal(state.GetLineFromCurrentCaretPosition().End, state.GetCaretPoint().BufferPosition)

            End Using
        End Function

        <MemberData(NameOf(AllCompletionImplementations))>
        <WpfTheory, Trait(Traits.Feature, Traits.Features.Completion)>
        Public Async Function AfterIdentifierInCaseLabel(completionImplementation As CompletionImplementation) As Task
            Using state = TestStateFactory.CreateCSharpTestState(completionImplementation,
                              <Document>
class C
{
    void M()
    {
        switch (true)
        {
            case identifier $$
        }
    }
}
                              </Document>)

                state.SendTypeChars("w")
                Await state.AssertSelectedCompletionItem(displayText:="when", isHardSelected:=False)

                state.SendBackspace()
                state.SendTypeChars("i")
                Await state.AssertSelectedCompletionItem(displayText:="identifier", isHardSelected:=False)

            End Using
        End Function

        <MemberData(NameOf(AllCompletionImplementations))>
        <WpfTheory, Trait(Traits.Feature, Traits.Features.Completion)>
        Public Async Function AfterIdentifierInCaseLabel_ColorColor(completionImplementation As CompletionImplementation) As Task
            Using state = TestStateFactory.CreateCSharpTestState(completionImplementation,
                              <Document>
class identifier { }
class C
{
    const identifier identifier = null;
    void M()
    {
        switch (true)
        {
            case identifier $$
        }
    }
}
                              </Document>)

                state.SendTypeChars("w")
                Await state.AssertSelectedCompletionItem(displayText:="when", isHardSelected:=False)

                state.SendBackspace()
                state.SendTypeChars("i")
                Await state.AssertSelectedCompletionItem(displayText:="identifier", isHardSelected:=False)

            End Using
        End Function

        <MemberData(NameOf(AllCompletionImplementations))>
        <WpfTheory, Trait(Traits.Feature, Traits.Features.Completion)>
        Public Async Function AfterIdentifierInCaseLabel_ClassNameOnly(completionImplementation As CompletionImplementation) As Task
            Using state = TestStateFactory.CreateCSharpTestState(completionImplementation,
                              <Document>
class identifier { }
class C
{
    void M()
    {
        switch (true)
        {
            case identifier $$
        }
    }
}
                              </Document>)

                state.SendTypeChars("w")
                Await state.AssertSelectedCompletionItem(displayText:="identifier", isHardSelected:=False)

                state.SendBackspace()
                state.SendTypeChars("i")
                Await state.AssertSelectedCompletionItem(displayText:="identifier", isHardSelected:=False)

            End Using
        End Function

        <MemberData(NameOf(AllCompletionImplementations))>
        <WpfTheory, Trait(Traits.Feature, Traits.Features.Completion)>
        Public Async Function AfterDoubleIdentifierInCaseLabel(completionImplementation As CompletionImplementation) As Task
            Using state = TestStateFactory.CreateCSharpTestState(completionImplementation,
                              <Document>
class C
{
    void M()
    {
        switch (true)
        {
            case identifier identifier $$
        }
    }
}
                              </Document>)

                state.SendTypeChars("w")
                Await state.AssertSelectedCompletionItem(displayText:="when", isHardSelected:=True)

            End Using
        End Function

<<<<<<< HEAD
        <WorkItem(11959, "https://github.com/dotnet/roslyn/issues/11959")>
        <MemberData(NameOf(AllCompletionImplementations))>
        <WpfTheory, Trait(Traits.Feature, Traits.Features.Completion)>
        Public Async Function TestGenericAsyncTaskDeclaration(completionImplementation As CompletionImplementation) As Task
            Using state = TestStateFactory.CreateCSharpTestState(completionImplementation,
                              <Document>
namespace A.B
{
    class TestClass { }
}

namespace A
{
    class C
    {
        async Task&lt;A$$ Method()
        { }
=======
        <WorkItem(15348, "https://github.com/dotnet/roslyn/issues/15348")>
        <MemberData(NameOf(AllCompletionImplementations))>
        <WpfTheory, Trait(Traits.Feature, Traits.Features.Completion)>
        Public Async Function TestAfterCasePatternSwitchLabel(completionImplementation As CompletionImplementation) As Task
            Using state = TestStateFactory.CreateCSharpTestState(completionImplementation,
                              <Document>
class C
{
    void M()
    {    
        object o = 1;
        switch(o)
        {
            case int i:
                $$
                break;
        }
    }
}
                              </Document>)

                state.SendTypeChars("this")
                Await state.AssertSelectedCompletionItem(displayText:="this", isHardSelected:=True)
            End Using
        End Function

        <MemberData(NameOf(AllCompletionImplementations))>
        <WpfTheory, Trait(Traits.Feature, Traits.Features.Completion)>
        Public Async Function TestBackspaceInMiddleOfSelection(completionImplementation As CompletionImplementation) As Task
            Using state = TestStateFactory.CreateCSharpTestState(completionImplementation,
                              <Document>
public enum foo
{
    aaa
}

public class Program
{
    public static void Main(string[] args)
    {
        foo.a$$a
    }
}
                              </Document>)

                state.Workspace.Options = state.Workspace.Options.WithChangedOption(
                    CompletionOptions.TriggerOnDeletion, LanguageNames.CSharp, True)

                state.SendInvokeCompletionList()
                state.SendBackspace()
                Await state.AssertSelectedCompletionItem(displayText:="aaa", isHardSelected:=True)
            End Using
        End Function

        <MemberData(NameOf(AllCompletionImplementations))>
        <WpfTheory, Trait(Traits.Feature, Traits.Features.Completion)>
        Public Async Function TestBackspaceWithMultipleCharactersSelected(completionImplementation As CompletionImplementation) As Task
            Using state = TestStateFactory.CreateCSharpTestState(completionImplementation,
                              <Document>
using System;

public class Program
{
    public static void Main(string[] args)
    {
        Console.WriteLine$$
    }
}
                              </Document>)

                state.Workspace.Options = state.Workspace.Options.WithChangedOption(
                    CompletionOptions.TriggerOnDeletion, LanguageNames.CSharp, True)

                state.SendInvokeCompletionList()
                state.SelectAndMoveCaret(-6)
                state.SendBackspace()
                Await state.AssertSelectedCompletionItem(displayText:="Write", isHardSelected:=True)
            End Using
        End Function

        <WorkItem(30097, "https://github.com/dotnet/roslyn/issues/30097")>
        <MemberData(NameOf(AllCompletionImplementations))>
        <WpfTheory, Trait(Traits.Feature, Traits.Features.Completion)>
        Public Async Function TestMRUKeepsTwoRecentlyUsedItems(completionImplementation As CompletionImplementation) As Task
            Using state = TestStateFactory.CreateCSharpTestState(completionImplementation,
                              <Document>
class C
{
    public double Ma(double m) => m;

    public void Test()
    {    
        $$
    }
}
                              </Document>)

                state.SendTypeChars("M(M(M(M(")
                Await state.AssertNoCompletionSession()
                Assert.Equal("        Ma(m:(Ma(m:(", state.GetLineTextFromCaretPosition())
            End Using
        End Function

        <WorkItem(30097, "https://github.com/dotnet/roslyn/issues/30097")>
        <MemberData(NameOf(AllCompletionImplementations))>
        <WpfTheory, Trait(Traits.Feature, Traits.Features.Completion)>
        Public Async Function TestNamedParameterDoesNotAddExtraColon(completionImplementation As CompletionImplementation) As Task
            Using state = TestStateFactory.CreateCSharpTestState(completionImplementation,
                              <Document>
class C
{
    public double M(double some) => m;

    public void Test()
    {    
        $$
>>>>>>> 12501915
    }
}
                              </Document>)

<<<<<<< HEAD
                state.SendTypeChars(".")
                Await state.AssertSelectedCompletionItem(displayText:="B", isSoftSelected:=True)
=======
                state.SendTypeChars("M(some:M(some:")
                Await state.AssertNoCompletionSession()
                Assert.Equal("        M(some:M(some:", state.GetLineTextFromCaretPosition())
>>>>>>> 12501915
            End Using
        End Function

        Private Class MultipleChangeCompletionProvider
            Inherits CompletionProvider

            Private _text As String
            Private _caretPosition As Integer

            Public Sub SetInfo(text As String, caretPosition As Integer)
                _text = text
                _caretPosition = caretPosition
            End Sub

            Public Overrides Function ProvideCompletionsAsync(context As CompletionContext) As Task
                context.AddItem(CompletionItem.Create(
                    "CustomItem",
                    rules:=CompletionItemRules.Default.WithMatchPriority(1000)))
                Return Task.CompletedTask
            End Function

            Public Overrides Function ShouldTriggerCompletion(text As SourceText, caretPosition As Integer, trigger As CompletionTrigger, options As OptionSet) As Boolean
                Return True
            End Function

            Public Overrides Function GetChangeAsync(document As Document, item As CompletionItem, commitKey As Char?, cancellationToken As CancellationToken) As Task(Of CompletionChange)
                Dim newText =
"using NewUsing;
using System;
class C
{
    void goo() {
        return InsertedItem"

                Dim change = CompletionChange.Create(
                    New TextChange(New TextSpan(0, _caretPosition), newText))
                Return Task.FromResult(change)
            End Function
        End Class
    End Class
End Namespace<|MERGE_RESOLUTION|>--- conflicted
+++ resolved
@@ -4347,7 +4347,6 @@
             End Using
         End Function
 
-<<<<<<< HEAD
         <WorkItem(11959, "https://github.com/dotnet/roslyn/issues/11959")>
         <MemberData(NameOf(AllCompletionImplementations))>
         <WpfTheory, Trait(Traits.Feature, Traits.Features.Completion)>
@@ -4365,7 +4364,15 @@
     {
         async Task&lt;A$$ Method()
         { }
-=======
+    }
+}
+                              </Document>)
+
+                state.SendTypeChars(".")
+                Await state.AssertSelectedCompletionItem(displayText:="B", isSoftSelected:=True)
+            End Using
+        End Function
+
         <WorkItem(15348, "https://github.com/dotnet/roslyn/issues/15348")>
         <MemberData(NameOf(AllCompletionImplementations))>
         <WpfTheory, Trait(Traits.Feature, Traits.Features.Completion)>
@@ -4482,19 +4489,13 @@
     public void Test()
     {    
         $$
->>>>>>> 12501915
     }
 }
                               </Document>)
 
-<<<<<<< HEAD
-                state.SendTypeChars(".")
-                Await state.AssertSelectedCompletionItem(displayText:="B", isSoftSelected:=True)
-=======
                 state.SendTypeChars("M(some:M(some:")
                 Await state.AssertNoCompletionSession()
                 Assert.Equal("        M(some:M(some:", state.GetLineTextFromCaretPosition())
->>>>>>> 12501915
             End Using
         End Function
 
