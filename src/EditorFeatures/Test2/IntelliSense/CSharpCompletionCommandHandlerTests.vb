﻿' Licensed to the .NET Foundation under one or more agreements.
' The .NET Foundation licenses this file to you under the MIT license.
' See the LICENSE file in the project root for more information.

Imports System.Collections.Immutable
Imports System.Composition
Imports System.Globalization
Imports System.Threading
Imports Microsoft.CodeAnalysis.Classification
Imports Microsoft.CodeAnalysis.Completion
Imports Microsoft.CodeAnalysis.Completion.Providers
Imports Microsoft.CodeAnalysis.CSharp
Imports Microsoft.CodeAnalysis.CSharp.ExternalAccess.Pythia.Api
Imports Microsoft.CodeAnalysis.CSharp.Formatting
Imports Microsoft.CodeAnalysis.Editor.Implementation.IntelliSense.AsyncCompletion
Imports Microsoft.CodeAnalysis.Editor.Shared.Options
Imports Microsoft.CodeAnalysis.Editor.[Shared].Utilities
Imports Microsoft.CodeAnalysis.Editor.UnitTests.Extensions
Imports Microsoft.CodeAnalysis.Editor.UnitTests.Workspaces
Imports Microsoft.CodeAnalysis.Host
Imports Microsoft.CodeAnalysis.Host.Mef
Imports Microsoft.CodeAnalysis.Options
Imports Microsoft.CodeAnalysis.PooledObjects
Imports Microsoft.CodeAnalysis.Tagging
Imports Microsoft.CodeAnalysis.Tags
Imports Microsoft.CodeAnalysis.Text
Imports Microsoft.VisualStudio.Language.Intellisense.AsyncCompletion
Imports Microsoft.VisualStudio.Text
Imports Microsoft.VisualStudio.Text.Editor
Imports Microsoft.VisualStudio.Text.Operations
Imports Microsoft.VisualStudio.Text.Projection
Imports Roslyn.Test.Utilities.TestGenerators

Namespace Microsoft.CodeAnalysis.Editor.UnitTests.IntelliSense
    <UseExportProvider>
    <Trait(Traits.Feature, Traits.Features.Completion)>
    Public Class CSharpCompletionCommandHandlerTests
        <WpfTheory, CombinatorialData>
        Public Async Function CompletionOnFileType_SameFile_NonQualified(showCompletionInArgumentLists As Boolean) As Task
            Using state = TestStateFactory.CreateCSharpTestState(
                <Document>
namespace NS
{
    file class FC { }

    class C
    {
        public static void M()
        {
            var x = new $$
        }
    }
}
                </Document>,
                showCompletionInArgumentLists:=showCompletionInArgumentLists, languageVersion:=LanguageVersion.CSharp12)

                state.SendTypeChars("F")
                Await state.AssertSelectedCompletionItem(displayText:="FC", isHardSelected:=True)

                state.SendTab()
                Await state.AssertNoCompletionSession()
                Assert.Contains("var x = new FC", state.GetLineTextFromCaretPosition(), StringComparison.Ordinal)
            End Using
        End Function

        <WpfTheory, CombinatorialData>
        Public Async Function CompletionOnFileType_SameFile_NamespaceQualified(showCompletionInArgumentLists As Boolean) As Task
            Using state = TestStateFactory.CreateCSharpTestState(
                <Document>
namespace NS
{
    file class FC { }

    class C
    {
        public static void M()
        {
            var x = new NS.$$
        }
    }
}
                </Document>,
                showCompletionInArgumentLists:=showCompletionInArgumentLists, languageVersion:=LanguageVersion.CSharp12)

                state.SendTypeChars("F")
                Await state.AssertSelectedCompletionItem(displayText:="FC", isHardSelected:=True)

                state.SendTab()
                Await state.AssertNoCompletionSession()
                Assert.Contains("var x = new NS.FC", state.GetLineTextFromCaretPosition(), StringComparison.Ordinal)
            End Using
        End Function

        <WpfTheory, CombinatorialData>
        Public Async Function CompletionOnFileType_DifferentFile_NonQualified(showCompletionInArgumentLists As Boolean) As Task
            Using State = New TestState(<Workspace>
                                            <Project Language="C#" CommonReferences="true" LanguageVersion=<%= LanguageVersion.CSharp12.ToDisplayString() %>>
                                                <Document FilePath="a.cs">
namespace NS
{
    file class FC { }
}
                                                </Document>
                                                <Document FilePath="b.cs">
namespace NS
{
    class C
    {
        public static void M()
        {
            var x = new $$
        }
    }
}
                                                </Document>
                                            </Project>
                                        </Workspace>,
                                 excludedTypes:=Nothing, extraExportedTypes:=Nothing,
                                 includeFormatCommandHandler:=False, workspaceKind:=Nothing)

                State.Workspace.GlobalOptions.SetGlobalOption(CompletionOptionsStorage.TriggerInArgumentLists, LanguageNames.CSharp, showCompletionInArgumentLists)

                State.SendTypeChars("F")
                Await State.AssertCompletionItemsDoNotContainAny("FC")
            End Using
        End Function

        <WpfTheory, CombinatorialData>
        Public Async Function CompletionOnFileType_DifferentFile_NamespaceQualified(showCompletionInArgumentLists As Boolean) As Task
            Using State = New TestState(<Workspace>
                                            <Project Language="C#" CommonReferences="true" LanguageVersion=<%= LanguageVersion.CSharp12.ToDisplayString() %>>
                                                <Document FilePath="a.cs">
namespace NS
{
    file class FC { }
}
                                                </Document>
                                                <Document FilePath="b.cs">
namespace NS
{
    class C
    {
        public static void M()
        {
            var x = new NS.$$
        }
    }
}
                                                </Document>
                                            </Project>
                                        </Workspace>,
                                 excludedTypes:=Nothing, extraExportedTypes:=Nothing,
                                 includeFormatCommandHandler:=False, workspaceKind:=Nothing)

                State.Workspace.GlobalOptions.SetGlobalOption(CompletionOptionsStorage.TriggerInArgumentLists, LanguageNames.CSharp, showCompletionInArgumentLists)

                State.SendTypeChars("F")
                Await State.AssertCompletionItemsDoNotContainAny("FC")
            End Using
        End Function

        <WpfTheory, CombinatorialData>
        Public Async Function CompletionOnExtendedPropertyPattern_FirstNested(showCompletionInArgumentLists As Boolean) As Task
            Using state = TestStateFactory.CreateCSharpTestState(
                <Document>
public class C
{
    public C2 CProperty { get; set; }
}
public class C2
{
    public int IntProperty { get; set; }
    void M(C c)
    {
        _ = c is { CProperty$$
    }
}
                </Document>,
                showCompletionInArgumentLists:=showCompletionInArgumentLists, languageVersion:=LanguageVersion.CSharp12)

                state.SendTypeChars(".")
                Await state.AssertSelectedCompletionItem(displayText:="IntProperty", isHardSelected:=False)

                state.SendTypeChars("IP")
                Await state.AssertSelectedCompletionItem(displayText:="IntProperty", isHardSelected:=True)

                state.SendTab()
                state.SendTypeChars(": 2 }")
                Await state.AssertNoCompletionSession()
                Assert.Contains("c is { CProperty.IntProperty: 2 }", state.GetLineTextFromCaretPosition(), StringComparison.Ordinal)
            End Using
        End Function

        <WpfTheory, CombinatorialData>
        Public Async Function CompletionOnListPattern_FirstNested(showCompletionInArgumentLists As Boolean) As Task
            Using state = TestStateFactory.CreateCSharpTestState(
                <Document>
public class C
{
}
public class C2
{
    public C2 CProperty { get; set; }
    public int IntProperty { get; set; }
    void M(C c)
    {
        _ = c is { $$
    }
}
                </Document>,
                showCompletionInArgumentLists:=showCompletionInArgumentLists, languageVersion:=LanguageVersion.CSharp12)

                ' This is the expected behavior until we implement support for list-patterns.
                state.SendTypeChars("CP")
                Await state.AssertNoCompletionSession()
            End Using
        End Function

        <WpfTheory, CombinatorialData>
        Public Async Function CompletionOnExtendedPropertyPattern_Hidden(showCompletionInArgumentLists As Boolean) As Task

            Using state = TestStateFactory.CreateTestStateFromWorkspace(
                <Workspace>
                    <Project Language="C#" LanguageVersion="Preview" CommonReferences="true">
                        <ProjectReference>VBAssembly1</ProjectReference>
                        <Document FilePath="C.cs">
public class C3
{
    void M(C c)
    {
        _ = c is { CProperty$$
    }
}
                        </Document>
                    </Project>
                    <Project Language="Visual Basic" AssemblyName="VBAssembly1" CommonReferences="true">
                        <Document><![CDATA[
Public Class C
    <System.ComponentModel.EditorBrowsable(System.ComponentModel.EditorBrowsableState.Never)>
    Public Property CProperty As C2
End Class

Public Class C2
    Public Property IntProperty As Integer
End Class
                        ]]></Document>
                    </Project>
                </Workspace>, showCompletionInArgumentLists:=showCompletionInArgumentLists)

                state.SendTypeChars(".")
                Await state.AssertSelectedCompletionItem(displayText:="IntProperty", isHardSelected:=False)

                state.SendTypeChars("IP")
                Await state.AssertSelectedCompletionItem(displayText:="IntProperty", isHardSelected:=True)

                state.SendTab()
                state.SendTypeChars(": 2 }")
                Await state.AssertNoCompletionSession()
                Assert.Contains("c is { CProperty.IntProperty: 2 }", state.GetLineTextFromCaretPosition(), StringComparison.Ordinal)
            End Using
        End Function

        <WpfTheory, CombinatorialData>
        Public Async Function CompletionOnExtendedPropertyPattern_SecondNested(showCompletionInArgumentLists As Boolean) As Task
            Using state = TestStateFactory.CreateCSharpTestState(
                <Document>
public class C
{
    public C2 C2Property { get; set; }
}
public class C2
{
    public C3 C3Property { get; set; }
}
public class C3
{
    public int IntProperty { get; set; }
    void M(C c)
    {
        _ = c is { C2Property.C3Property$$
    }
}
                </Document>,
                showCompletionInArgumentLists:=showCompletionInArgumentLists, languageVersion:=LanguageVersion.CSharp12)

                state.SendTypeChars(".")
                Await state.AssertSelectedCompletionItem(displayText:="IntProperty", isHardSelected:=False)

                state.SendTypeChars("IP")
                Await state.AssertSelectedCompletionItem(displayText:="IntProperty", isHardSelected:=True)

                state.SendTab()
                state.SendTypeChars(": 2 }")
                Await state.AssertNoCompletionSession()
                Assert.Contains("c is { C2Property.C3Property.IntProperty: 2 }", state.GetLineTextFromCaretPosition(), StringComparison.Ordinal)
            End Using
        End Function

        <WpfTheory, CombinatorialData>
        Public Async Function CompletionOnExtendedPropertyPattern_SecondNested_Fields(showCompletionInArgumentLists As Boolean) As Task
            Using state = TestStateFactory.CreateCSharpTestState(
                <Document>
public class C
{
    public C2 C2Field;
}
public class C2
{
    public C3 C3Field;
}
public class C3
{
    public int IntField;
    void M(C c)
    {
        _ = c is { C2Field$$
    }
}
                </Document>,
                showCompletionInArgumentLists:=showCompletionInArgumentLists, languageVersion:=LanguageVersion.CSharp12)

                state.SendTypeChars(".")
                Await state.AssertSelectedCompletionItem(displayText:="C3Field", isHardSelected:=False)

                state.SendTypeChars("CF")
                Await state.AssertSelectedCompletionItem(displayText:="C3Field", isHardSelected:=True)

                state.SendTypeChars(".")
                Await state.AssertSelectedCompletionItem(displayText:="IntField", isHardSelected:=False)

                state.SendTypeChars("IF")
                Await state.AssertSelectedCompletionItem(displayText:="IntField", isHardSelected:=True)

                state.SendTab()
                state.SendTypeChars(": 2 }")
                Await state.AssertNoCompletionSession()
                Assert.Contains("c is { C2Field.C3Field.IntField: 2 }", state.GetLineTextFromCaretPosition(), StringComparison.Ordinal)
            End Using
        End Function

        <WpfTheory, CombinatorialData>
        Public Async Function CompletionOnExtendedPropertyPattern_ErrorProperty(showCompletionInArgumentLists As Boolean) As Task
            Using state = TestStateFactory.CreateCSharpTestState(
                <Document>
public class C
{
    public int IntProperty { get; set; }
    void M(C c)
    {
        _ = c is { Error$$
    }
}
                </Document>,
                showCompletionInArgumentLists:=showCompletionInArgumentLists, languageVersion:=LanguageVersion.CSharp12)

                state.SendTypeChars(".")
                Await state.AssertNoCompletionSession()

                state.SendTypeChars("IP")
                Await state.AssertNoCompletionSession()
            End Using
        End Function

        <WpfTheory, CombinatorialData>
        Public Async Function CompletionOnExtendedPropertyPattern(showCompletionInArgumentLists As Boolean) As Task
            Using state = TestStateFactory.CreateCSharpTestState(
                <Document>
public class C
{
    public C2 CProperty { get; set; }
}
public class C2
{
    public int IntProperty { get; set; }
    void M(C c)
    {
        _ = c is $$
    }
}
                </Document>,
                showCompletionInArgumentLists:=showCompletionInArgumentLists, languageVersion:=LanguageVersion.CSharp12)

                state.SendTypeChars("{ ")
                Await state.AssertSelectedCompletionItem(displayText:="CProperty", isHardSelected:=False)

                state.SendTypeChars("CP")
                Await state.AssertSelectedCompletionItem(displayText:="CProperty", isHardSelected:=True)

                state.SendTypeChars(".")
                Assert.Contains("c is { CProperty.", state.GetLineTextFromCaretPosition(), StringComparison.Ordinal)
                Await state.AssertSelectedCompletionItem(displayText:="IntProperty", isHardSelected:=False)

                state.SendTypeChars("IP")
                Await state.AssertSelectedCompletionItem(displayText:="IntProperty", isHardSelected:=True)

                state.SendTab()
                state.SendTypeChars(": 2 }")
                Await state.AssertNoCompletionSession()
                Assert.Contains("c is { CProperty.IntProperty: 2 }", state.GetLineTextFromCaretPosition(), StringComparison.Ordinal)
            End Using
        End Function

        <WpfTheory, CombinatorialData>
        Public Async Function CompletionOnExtendedPropertyPattern_AlreadyTestedBySimplePattern(showCompletionInArgumentLists As Boolean) As Task
            Using state = TestStateFactory.CreateCSharpTestState(
                <Document>
public class C
{
    public C2 CProperty { get; set; }
}
public class C2
{
    public int IntProperty { get; set; }
    void M(C c)
    {
        _ = c is { CProperty: 2$$
    }
}
                </Document>,
                showCompletionInArgumentLists:=showCompletionInArgumentLists, languageVersion:=LanguageVersion.CSharp12)

                ' No second completion since already tested at top-level
                state.SendTypeChars(", ")
                Await state.AssertNoCompletionSession()

                state.SendTypeChars("CP")
                Await state.AssertNoCompletionSession()
            End Using
        End Function

        <WpfTheory, CombinatorialData>
        Public Async Function CompletionOnExtendedPropertyPattern_AlreadyTestedByExtendedPattern(showCompletionInArgumentLists As Boolean) As Task
            Using state = TestStateFactory.CreateCSharpTestState(
                <Document>
public class C
{
    public C2 CProperty { get; set; }
}
public class C2
{
    public int IntProperty { get; set; }
    public short ShortProperty { get; set; }
    void M(C c)
    {
        _ = c is { CProperty.IntProperty: 2$$
    }
}
                </Document>,
                showCompletionInArgumentLists:=showCompletionInArgumentLists, languageVersion:=LanguageVersion.CSharp12)

                state.SendTypeChars(", ")
                Await state.AssertSelectedCompletionItem(displayText:="CProperty", isHardSelected:=False)

                state.SendTypeChars("CP")
                Await state.AssertSelectedCompletionItem(displayText:="CProperty", isHardSelected:=True)

                state.SendTypeChars(".")
                Assert.Contains("is { CProperty.IntProperty: 2, CProperty.", state.GetLineTextFromCaretPosition(), StringComparison.Ordinal)
                ' Note: same completion is offered a second time
                Await state.AssertSelectedCompletionItem(displayText:="IntProperty", isHardSelected:=False)

                state.SendTypeChars("SP")
                Await state.AssertSelectedCompletionItem(displayText:="ShortProperty", isHardSelected:=True)

                state.SendTab()
                state.SendTypeChars(": 3")
                Await state.AssertNoCompletionSession()
                Assert.Contains("is { CProperty.IntProperty: 2, CProperty.ShortProperty: 3", state.GetLineTextFromCaretPosition(), StringComparison.Ordinal)
            End Using
        End Function

        <WpfTheory, CombinatorialData>
        Public Async Function CompletionOnExtendedPropertyPattern_AlreadyTestedByNestedPattern(showCompletionInArgumentLists As Boolean) As Task
            Using state = TestStateFactory.CreateCSharpTestState(
                <Document>
public class C
{
    public C2 CProperty { get; set; }
}
public class C2
{
    public int IntProperty { get; set; }
    public short ShortProperty { get; set; }
    void M(C c)
    {
        _ = c is { CProperty: { IntProperty: 2 }$$
    }
}
                </Document>,
                showCompletionInArgumentLists:=showCompletionInArgumentLists, languageVersion:=LanguageVersion.CSharp12)

                state.SendTypeChars(", ")
                Await state.AssertNoCompletionSession()

                state.SendTypeChars("CProperty")
                Await state.AssertNoCompletionSession()

                state.SendTypeChars(".")
                Assert.Contains("is { CProperty: { IntProperty: 2 }, CProperty.", state.GetLineTextFromCaretPosition(), StringComparison.Ordinal)
                ' Note: same completion is offered a second time
                Await state.AssertSelectedCompletionItem(displayText:="IntProperty", isHardSelected:=False)

                state.SendTypeChars("SP")
                Await state.AssertSelectedCompletionItem(displayText:="ShortProperty", isHardSelected:=True)

                state.SendTab()
                state.SendTypeChars(": 3")
                Await state.AssertNoCompletionSession()
                Assert.Contains("is { CProperty: { IntProperty: 2 }, CProperty.ShortProperty: 3", state.GetLineTextFromCaretPosition(), StringComparison.Ordinal)
            End Using
        End Function

        <WpfTheory, CombinatorialData>
        Public Async Function CompletionOnExtendedPropertyPattern_BeforeAnotherPattern(showCompletionInArgumentLists As Boolean) As Task
            Using state = TestStateFactory.CreateCSharpTestState(
                <Document>
public class C
{
    public C2 CProperty { get; set; }
}
public class C2
{
    public int IntProperty { get; set; }
    public short ShortProperty { get; set; }
    void M(C c)
    {
        _ = c is {$$ CProperty.IntProperty: 2 }
    }
}
                </Document>,
                showCompletionInArgumentLists:=showCompletionInArgumentLists, languageVersion:=LanguageVersion.CSharp12)

                state.SendTypeChars(" ")
                Await state.AssertSelectedCompletionItem(displayText:="CProperty", isHardSelected:=False)

                state.SendTypeChars("CP")
                Await state.AssertSelectedCompletionItem(displayText:="CProperty", isHardSelected:=True)

                state.SendTypeChars(".")
                Assert.Contains("is { CProperty. CProperty.IntProperty: 2 }", state.GetLineTextFromCaretPosition(), StringComparison.Ordinal)
                Await state.AssertSelectedCompletionItem(displayText:="Equals", isHardSelected:=False)

                state.SendTypeChars("SP")
                Await state.AssertSelectedCompletionItem(displayText:="ShortProperty", isHardSelected:=True)

                state.SendTab()
                state.SendTypeChars(": 3,")
                Await state.AssertNoCompletionSession()
                Assert.Contains("is { CProperty.ShortProperty: 3, CProperty.IntProperty: 2 }", state.GetLineTextFromCaretPosition(), StringComparison.Ordinal)
            End Using
        End Function

        <WpfTheory, CombinatorialData>
        Public Async Function CompletionOnPropertyPattern_BeforeAnotherPattern(showCompletionInArgumentLists As Boolean) As Task
            Using state = TestStateFactory.CreateCSharpTestState(
                <Document>
public class C
{
    public int IntProperty { get; set; }
    public short ShortProperty { get; set; }
}
public class C2
{
    void M(C c)
    {
        _ = c is {$$ IntProperty: 2 }
    }
}
                </Document>,
                showCompletionInArgumentLists:=showCompletionInArgumentLists, languageVersion:=LanguageVersion.CSharp12)

                state.SendTypeChars(" ")
                Await state.AssertSelectedCompletionItem(displayText:="ShortProperty", isHardSelected:=False)

                state.SendTypeChars("SP")
                Await state.AssertSelectedCompletionItem(displayText:="ShortProperty", isHardSelected:=True)

                state.SendTab()
                state.SendTypeChars(": 3,")
                Await state.AssertNoCompletionSession()
                Assert.Contains("is { ShortProperty: 3, IntProperty: 2 }", state.GetLineTextFromCaretPosition(), StringComparison.Ordinal)
            End Using
        End Function

        <WpfTheory, CombinatorialData>
        Public Async Function CompletionOnRecordBaseType(showCompletionInArgumentLists As Boolean) As Task
            Using state = TestStateFactory.CreateCSharpTestState(
                <Document>
record Base(int Alice, int Bob);
record Derived(int Other) : [|Base$$|]
                </Document>,
                showCompletionInArgumentLists:=showCompletionInArgumentLists, languageVersion:=LanguageVersion.CSharp9)

                state.SendTypeChars("(")
                If showCompletionInArgumentLists Then
                    Await state.AssertSelectedCompletionItem(displayText:="Alice:", isHardSelected:=False)
                End If

                state.SendTypeChars("A")

                If showCompletionInArgumentLists Then
                    Await state.AssertSelectedCompletionItem(displayText:="Alice:", isHardSelected:=True)
                End If

                state.SendTypeChars(": 1, B")

                If showCompletionInArgumentLists Then
                    Await state.AssertSelectedCompletionItem(displayText:="Bob:", isHardSelected:=True)
                End If

                state.SendTab()
                state.SendTypeChars(": 2)")

                Await state.AssertNoCompletionSession()
                Assert.Contains(": Base(Alice: 1, Bob: 2)", state.GetLineTextFromCaretPosition(), StringComparison.Ordinal)
            End Using
        End Function

        <WpfTheory, CombinatorialData>
        Public Async Function CompletionOnClassBaseType(showCompletionInArgumentLists As Boolean) As Task
            Using state = TestStateFactory.CreateCSharpTestState(
                <Document>
class Base(int Alice, int Bob);
class Derived(int Other) : [|Base$$|]
                </Document>,
                showCompletionInArgumentLists:=showCompletionInArgumentLists, languageVersion:=LanguageVersion.CSharp9)

                state.SendTypeChars("(")
                If showCompletionInArgumentLists Then
                    Await state.AssertSelectedCompletionItem(displayText:="Alice:", isHardSelected:=False)
                End If

                state.SendTypeChars("A")

                If showCompletionInArgumentLists Then
                    Await state.AssertSelectedCompletionItem(displayText:="Alice:", isHardSelected:=True)
                End If

                state.SendTypeChars(": 1, B")

                If showCompletionInArgumentLists Then
                    Await state.AssertSelectedCompletionItem(displayText:="Bob:", isHardSelected:=True)
                End If

                state.SendTab()
                state.SendTypeChars(": 2)")

                Await state.AssertNoCompletionSession()
                Assert.Contains(": Base(Alice: 1, Bob: 2)", state.GetLineTextFromCaretPosition(), StringComparison.Ordinal)
            End Using
        End Function

        <WorkItem("https://github.com/dotnet/roslyn/issues/46397")>
        <WpfTheory, CombinatorialData>
        Public Async Function CompletionOnImplicitObjectCreationExpressionInitializer(showCompletionInArgumentLists As Boolean) As Task
            Using state = TestStateFactory.CreateCSharpTestState(
                <Document>
class C
{
    public int Alice;
    public int Bob;

    void M(int value)
    {
        C c = new() $$
    }
}
                              </Document>,
                showCompletionInArgumentLists:=showCompletionInArgumentLists, languageVersion:=LanguageVersion.CSharp9)

                state.SendTypeChars("{ ")
                Await state.AssertSelectedCompletionItem(displayText:="Alice", isHardSelected:=False)
                state.SendTab()
                Await state.AssertNoCompletionSession()
                Assert.Contains("new() { Alice", state.GetLineTextFromCaretPosition(), StringComparison.Ordinal)
                state.SendTypeChars(" = va")
                Await state.AssertSelectedCompletionItem(displayText:="value", isHardSelected:=True)
                state.SendTab()
                Await state.AssertNoCompletionSession()
                Assert.Contains("new() { Alice = value", state.GetLineTextFromCaretPosition(), StringComparison.Ordinal)
            End Using
        End Function

        <WorkItem("https://github.com/dotnet/roslyn/issues/44921")>
        <WpfTheory, CombinatorialData>
        Public Async Function CompletionOnWithExpressionInitializer(showCompletionInArgumentLists As Boolean) As Task
            Using state = TestStateFactory.CreateCSharpTestState(
                              <Document>
record Base(int Alice, int Bob)
{
    void M(int value)
    {
        _ = this with $$
    }
}
                              </Document>,
                              showCompletionInArgumentLists:=showCompletionInArgumentLists, languageVersion:=LanguageVersion.CSharp9)

                state.SendTypeChars("{ ")
                Await state.AssertSelectedCompletionItem(displayText:="Alice", isHardSelected:=False)
                state.SendTab()
                Await state.AssertNoCompletionSession()
                Assert.Contains("with { Alice", state.GetLineTextFromCaretPosition(), StringComparison.Ordinal)
                state.SendTypeChars(" = va")
                Await state.AssertSelectedCompletionItem(displayText:="value", isHardSelected:=True)
                state.SendTab()
                Await state.AssertNoCompletionSession()
                Assert.Contains("with { Alice = value", state.GetLineTextFromCaretPosition(), StringComparison.Ordinal)
            End Using
        End Function

        <WorkItem("https://github.com/dotnet/roslyn/issues/44921")>
        <WpfTheory, CombinatorialData>
        Public Async Function CompletionOnWithExpressionInitializer_AfterComma(showCompletionInArgumentLists As Boolean) As Task
            Using state = TestStateFactory.CreateCSharpTestState(
                              <Document>
record Base(int Alice, int Bob)
{
    void M(int value)
    {
        _ = this with { Alice = value$$
    }
}
                              </Document>,
                              showCompletionInArgumentLists:=showCompletionInArgumentLists, languageVersion:=LanguageVersion.CSharp9)

                state.SendTypeChars(", ")
                Await state.AssertSelectedCompletionItem(displayText:="Bob", isHardSelected:=False)
                state.SendTab()
                Await state.AssertNoCompletionSession()
                state.SendTypeChars(" = va")
                Await state.AssertSelectedCompletionItem(displayText:="value", isHardSelected:=True)
                state.SendTab()
                Await state.AssertNoCompletionSession()
                Assert.Contains("with { Alice = value, Bob = value", state.GetLineTextFromCaretPosition(), StringComparison.Ordinal)
            End Using
        End Function

        <WorkItem("https://github.com/dotnet/roslyn/issues/47430")>
        <WpfTheory, CombinatorialData>
        Public Async Function CompletionOnWithExpressionForTypeParameter(showCompletionInArgumentLists As Boolean) As Task
            Using state = TestStateFactory.CreateCSharpTestState(
                              <Document>
public abstract record MyRecord
{
    public string Name { get; init; }
}

public static class Test
{
    public static TRecord WithNameSuffix&lt;TRecord&gt;(this TRecord record, string nameSuffix)
        where TRecord : MyRecord
        => record with
        {
            $$
        };
}
                              </Document>,
                              showCompletionInArgumentLists:=showCompletionInArgumentLists, languageVersion:=LanguageVersion.CSharp9)

                state.SendTypeChars("N")
                Await state.AssertSelectedCompletionItem(displayText:="Name", isHardSelected:=True)
                state.SendTab()
                Await state.AssertNoCompletionSession()
                Assert.Contains("Name", state.GetLineTextFromCaretPosition(), StringComparison.Ordinal)
            End Using
        End Function

        <WpfTheory, CombinatorialData>
        Public Async Function CompletionOnWithExpressionInitializer_AnonymousType(showCompletionInArgumentLists As Boolean) As Task
            Using state = TestStateFactory.CreateCSharpTestState(
                              <Document>
class C
{
    void M()
    {
        var a = new { Property = 1 };
        _ = a $$
    }
}
                              </Document>,
                              showCompletionInArgumentLists:=showCompletionInArgumentLists, languageVersion:=LanguageVersion.CSharp12)

                state.SendTypeChars("w")
                Await state.AssertSelectedCompletionItem(displayText:="with", isHardSelected:=True)
                state.SendTab()
                state.SendTypeChars(" { ")
                Await state.AssertSelectedCompletionItem(displayText:="Property", isHardSelected:=False)
                state.SendTypeChars("P")
                Await state.AssertSelectedCompletionItem(displayText:="Property", isHardSelected:=True)
                state.SendTypeChars(" = 2")
                Await state.AssertNoCompletionSession()
                Assert.Contains("with { Property = 2", state.GetLineTextFromCaretPosition(), StringComparison.Ordinal)
            End Using
        End Function

        <WorkItem("https://github.com/dotnet/roslyn/issues/44921")>
        <WpfTheory, CombinatorialData>
        Public Async Function CompletionOnObjectCreation(showCompletionInArgumentLists As Boolean) As Task
            Using state = TestStateFactory.CreateCSharpTestState(
                              <Document>
class C
{
    int Alice { get; set; }
    void M()
    {
        _ = new C() $$
    }
}
                              </Document>,
                              showCompletionInArgumentLists:=showCompletionInArgumentLists)

                state.SendTypeChars("{ ")
                Await state.AssertSelectedCompletionItem(displayText:="Alice", isHardSelected:=False)
                state.SendTab()
                Await state.AssertNoCompletionSession()
                Assert.Contains("new C() { Alice", state.GetLineTextFromCaretPosition(), StringComparison.Ordinal)
            End Using
        End Function

        <WorkItem("http://vstfdevdiv:8080/DevDiv2/DevDiv/_workitems/edit/541201")>
        <WpfTheory, CombinatorialData>
        Public Async Function TabCommitsWithoutAUniqueMatch(showCompletionInArgumentLists As Boolean) As Task
            Using state = TestStateFactory.CreateCSharpTestState(
                              <Document>
                                  $$
                              </Document>,
                              showCompletionInArgumentLists:=showCompletionInArgumentLists)

                state.SendTypeChars("using System.Ne")
                Await state.AssertSelectedCompletionItem(displayText:="Net", isHardSelected:=True)
                state.SendTypeChars("x")
                Await state.AssertSelectedCompletionItem(displayText:="Net", isSoftSelected:=True)
                state.SendTab()
                Await state.AssertNoCompletionSession()
                Assert.Contains("using System.Net", state.GetLineTextFromCaretPosition(), StringComparison.Ordinal)
            End Using
        End Function

        <WorkItem("https://github.com/dotnet/roslyn/issues/35236")>
        <WpfTheory, CombinatorialData, Trait(Traits.Feature, Traits.Features.Completion)>
        Public Async Function TestBetweenTwoDotsInNamespaceName(showCompletionInArgumentLists As Boolean) As Task
            Using state = TestStateFactory.CreateCSharpTestState(
                              <Document>
namespace N.O.P
{
}

namespace N$$.P
{
}
                              </Document>,
                              showCompletionInArgumentLists:=showCompletionInArgumentLists)

                state.SendTypeChars(".")
                Await state.AssertCompletionSession()
                Await state.AssertSelectedCompletionItem(displayText:="O", isHardSelected:=False)
            End Using
        End Function

        <WpfTheory, CombinatorialData>
        Public Async Function TestAtEndOfFile(showCompletionInArgumentLists As Boolean) As Task
            Using state = TestStateFactory.CreateCSharpTestState(
                                <Document>$$</Document>,
                                showCompletionInArgumentLists:=showCompletionInArgumentLists)

                state.SendTypeChars("usi")
                state.SendTab()
                Await state.AssertNoCompletionSession()
                Assert.Contains("using", state.GetLineTextFromCaretPosition(), StringComparison.Ordinal)
            End Using
        End Function

        <WorkItem("https://github.com/dotnet/roslyn/issues/44459")>
        <WpfTheory, CombinatorialData>
        Public Async Function TestSelectUsingOverUshort(showCompletionInArgumentLists As Boolean) As Task
            Using state = TestStateFactory.CreateCSharpTestState(
                              <Document>
$$
                              </Document>,
                              showCompletionInArgumentLists:=showCompletionInArgumentLists)

                ' 'us' should select 'using' instead of 'ushort' (even though 'ushort' sorts higher in the list textually).
                state.SendTypeChars("us")
                Await state.AssertSelectedCompletionItem(displayText:="using", isHardSelected:=True)
                Await state.AssertCompletionItemsContain("ushort", "")

                ' even after 'ushort' is selected, deleting the 'h' should still take us back to 'using'.
                state.SendTypeChars("h")
                Await state.AssertSelectedCompletionItem(displayText:="ushort", isHardSelected:=True)
                state.SendBackspace()
                Await state.AssertSelectedCompletionItem(displayText:="using", isHardSelected:=True)
            End Using
        End Function

        <WorkItem("https://github.com/dotnet/roslyn/issues/44459")>
        <WpfTheory, CombinatorialData>
        Public Async Function TestSelectUshortOverUsingOnceInMRU(showCompletionInArgumentLists As Boolean) As Task
            Using state = TestStateFactory.CreateCSharpTestState(
                              <Document>
$$
                              </Document>,
                              showCompletionInArgumentLists:=showCompletionInArgumentLists)

                state.SendTypeChars("ush")
                Await state.AssertCompletionItemsContain("ushort", "")
                state.SendTab()
                Assert.Contains("ushort", state.GetLineTextFromCaretPosition(), StringComparison.Ordinal)

                state.SendDeleteWordToLeft()

                ' 'ushort' should be in the MRU now. so typing 'us' should select it instead of 'using'.
                state.SendTypeChars("us")
                Await state.AssertSelectedCompletionItem(displayText:="ushort", isHardSelected:=True)
            End Using
        End Function

        <WpfTheory(Skip:="https://github.com/dotnet/roslyn/issues/71851"), CombinatorialData>
        Public Async Function TestDeletingWholeWordResetCompletionToTheDefaultItem(showCompletionInArgumentLists As Boolean) As Task
            Using state = TestStateFactory.CreateCSharpTestState(
                              <Document>
                                  using System;

class C
{
    void M()
    {
        var replyUri = new Uri("");
        $$
    }
}

                              </Document>,
                              showCompletionInArgumentLists:=showCompletionInArgumentLists)

                state.Workspace.GlobalOptions.SetGlobalOption(CompletionOptionsStorage.TriggerOnDeletion, LanguageNames.CSharp, True)

                state.SendTypeChars("repl")
                state.SendTab()
                For i = 1 To 7
                    state.SendBackspace()
                    Await state.WaitForAsynchronousOperationsAsync()
                Next

                Await state.AssertCompletionSession()

                state.SendBackspace()
                Await state.AssertSelectedCompletionItem("AccessViolationException")
            End Using
        End Function

        <WpfTheory, CombinatorialData>
        Public Sub TestTabsDoNotTriggerCompletion(showCompletionInArgumentLists As Boolean)
            Using state = TestStateFactory.CreateCSharpTestState(
                              <Document>
                                  using System;

class C
{
    void M()
    {
        var replyUri = new Uri("");
        replyUri$$
    }
}

                              </Document>,
                              showCompletionInArgumentLists:=showCompletionInArgumentLists)

                state.SendTab()
                state.SendTab()
                Assert.Equal("        replyUri" & vbTab & vbTab, state.GetLineTextFromCaretPosition())
            End Using
        End Sub

        <WpfTheory, CombinatorialData>
        Public Async Function TestEnterDoesNotTriggerCompletion(showCompletionInArgumentLists As Boolean) As Task
            Using state = TestStateFactory.CreateCSharpTestState(
                              <Document>
using System;

class C
{
    void M()
    {
        String.Equals("foo", "bar", $$StringComparison.CurrentCulture)
    }
}

                              </Document>,
                              showCompletionInArgumentLists:=showCompletionInArgumentLists)

                state.SendReturn()
                Await state.AssertNoCompletionSession()
            End Using
        End Function

        <WpfTheory, CombinatorialData>
        Public Async Function TestNotAtStartOfExistingWord(showCompletionInArgumentLists As Boolean) As Task
            Using state = TestStateFactory.CreateCSharpTestState(
                              <Document>$$using</Document>,
                              showCompletionInArgumentLists:=showCompletionInArgumentLists)

                state.SendTypeChars("u")
                Await state.AssertNoCompletionSession()
                Assert.Contains("using", state.GetLineTextFromCaretPosition(), StringComparison.Ordinal)
            End Using
        End Function

        <WpfTheory, CombinatorialData>
        Public Async Function TestMSCorLibTypes(showCompletionInArgumentLists As Boolean) As Task
            Using state = TestStateFactory.CreateCSharpTestState(
                              <Document>
using System;

class c : $$
                              </Document>,
                              showCompletionInArgumentLists:=showCompletionInArgumentLists)

                state.SendTypeChars("A")
                Await state.AssertCompletionItemsContainAll("Attribute", "Exception", "IDisposable")
            End Using
        End Function

        <WpfTheory, CombinatorialData>
        Public Async Function TestFiltering1(showCompletionInArgumentLists As Boolean) As Task
            Using state = TestStateFactory.CreateCSharpTestState(
                              <Document>
using System;

class c { $$
                              </Document>,
                              showCompletionInArgumentLists:=showCompletionInArgumentLists)

                state.SendTypeChars("Sy")
                Await state.AssertCompletionItemsContainAll("OperatingSystem", "System", "SystemException")
                Await state.AssertCompletionItemsDoNotContainAny("Exception", "Activator")
            End Using
        End Function

        ' NOTE(cyrusn): This should just be a unit test for SymbolCompletionProvider.  However, I'm
        ' just porting the integration tests to here for now.
        <WpfTheory, CombinatorialData>
        Public Async Function TestMultipleTypes(showCompletionInArgumentLists As Boolean) As Task
            Using state = TestStateFactory.CreateCSharpTestState(
                              <Document>
class C { $$ } struct S { } enum E { } interface I { } delegate void D();
                              </Document>,
                              showCompletionInArgumentLists:=showCompletionInArgumentLists)

                state.SendTypeChars("C")
                Await state.AssertCompletionItemsContainAll("C", "S", "E", "I", "D")
            End Using
        End Function

        ' NOTE(cyrusn): This should just be a unit test for KeywordCompletionProvider.  However, I'm
        ' just porting the integration tests to here for now.
        <WpfTheory, CombinatorialData>
        Public Async Function TestInEmptyFile(showCompletionInArgumentLists As Boolean) As Task
            Using state = TestStateFactory.CreateCSharpTestState(
                              <Document>
$$
                              </Document>,
                              showCompletionInArgumentLists:=showCompletionInArgumentLists)

                state.SendInvokeCompletionList()
                Await state.AssertCompletionItemsContainAll("abstract", "class", "namespace")
            End Using
        End Function

        <WpfTheory, CombinatorialData>
        Public Async Function TestNotAfterTypingDotAfterIntegerLiteral(showCompletionInArgumentLists As Boolean) As Task
            Using state = TestStateFactory.CreateCSharpTestState(
                              <Document>
class c { void M() { 3$$ } }
                              </Document>,
                              showCompletionInArgumentLists:=showCompletionInArgumentLists)

                state.SendTypeChars(".")
                Await state.AssertNoCompletionSession()
            End Using
        End Function

        <WpfTheory, CombinatorialData>
        Public Async Function TestAfterExplicitInvokeAfterDotAfterIntegerLiteral(showCompletionInArgumentLists As Boolean) As Task
            Using state = TestStateFactory.CreateCSharpTestState(
                              <Document>
class c { void M() { 3.$$ } }
                              </Document>,
                              showCompletionInArgumentLists:=showCompletionInArgumentLists)

                state.SendInvokeCompletionList()
                Await state.AssertCompletionItemsContainAll("ToString")
            End Using
        End Function

        <WpfTheory, CombinatorialData>
        Public Async Function TestTypingDotBeforeExistingDot(showCompletionInArgumentLists As Boolean) As Task
            ' Starting C# 8.0 two dots are considered as a DotDotToken of a Range expression.
            ' However, typing dot before a single dot (and adding the second one) should lead to a completion
            ' in the context of the previous token if this completion exists.
            Using state = TestStateFactory.CreateCSharpTestState(
                              <Document>
class c { void M() { this$$.ToString() } }
                              </Document>,
                              showCompletionInArgumentLists:=showCompletionInArgumentLists)

                state.SendTypeChars(".")
                Await state.AssertCompletionItemsContainAll("ToString")
            End Using
        End Function

        <WpfTheory, CombinatorialData>
        Public Async Function TestTypingDotAfterExistingDot(showCompletionInArgumentLists As Boolean) As Task
            ' Starting C# 8.0 two dots are considered as a DotDotToken of a Range expression.
            ' A test above (TestTypingDotBeforeExistingDot) verifies that the completion happens
            ' if we type dot before a single dot.
            ' However, we should not have a completion if typing dot after a dot.
            Using state = TestStateFactory.CreateCSharpTestState(
                              <Document>
class c { void M() { this.$$ToString() } }
                              </Document>,
                              showCompletionInArgumentLists:=showCompletionInArgumentLists)

                state.SendTypeChars(".")
                Await state.AssertNoCompletionSession()
            End Using
        End Function

        <WpfTheory, CombinatorialData>
        Public Async Function TestInvokingCompletionBetweenTwoDots(showCompletionInArgumentLists As Boolean) As Task
            ' Starting C# 8.0 two dots are considered as a DotDotToken of a Range expression.
            ' However, we may want to have a completion when invoking it aqfter the first dot.
            Using state = TestStateFactory.CreateCSharpTestState(
                              <Document>
class c { void M() { this.$$.ToString() } }
                              </Document>,
                              showCompletionInArgumentLists:=showCompletionInArgumentLists)

                state.SendInvokeCompletionList()
                Await state.AssertCompletionItemsContainAll("ToString")
            End Using
        End Function

        <WpfTheory, CombinatorialData, WorkItem("https://github.com/dotnet/roslyn/issues/37315")>
        Public Async Function TestTypingDotBeforeExistingDot2(showCompletionInArgumentLists As Boolean) As Task
            ' Starting C# 8.0 two dots are considered as a DotDotToken of a Range expression.
            ' However, typing dot before a single dot (and adding the second one) should lead to a completion
            ' in the context of the previous token if this completion exists.
            Using state = TestStateFactory.CreateCSharpTestState(
                              <Document>
using System;
using System.Collections.Generic;
using System.Linq;

class C
{
    public List&lt;int&gt; X;
}

class D
{
    public List&lt;int&gt; X;
}

class E
{
    public static bool F(object obj) => obj switch
    {
        C c => c.X,
        D d => d.X,
        _ => throw null
    }$$.Any(i => i == 0);
}
                              </Document>,
                              showCompletionInArgumentLists:=showCompletionInArgumentLists)

                state.SendTypeChars(".")
                Await state.AssertNoCompletionSession()
            End Using
        End Function

        <WpfTheory, CombinatorialData, WorkItem("https://github.com/dotnet/roslyn/issues/37315")>
        Public Async Function TestTypingDotBeforeExistingDot3(showCompletionInArgumentLists As Boolean) As Task
            ' Starting C# 8.0 two dots are considered as a DotDotToken of a Range expression.
            ' However, typing dot before a single dot (and adding the second one) should lead to a completion
            ' in the context of the previous token if this completion exists.
            Using state = TestStateFactory.CreateCSharpTestState(
                              <Document>
using System;

class E
{
    public void F(object o)
    {
        var v = (int)o$$.AddDays(1);
    }
}
                              </Document>,
                              showCompletionInArgumentLists:=showCompletionInArgumentLists)

                state.SendTypeChars(".")
                Await state.AssertCompletionItemsContain("ToString", displayTextSuffix:="")
                Await state.AssertCompletionItemsDoNotContainAny("CompareTo")
            End Using
        End Function

        <WpfTheory, CombinatorialData>
        Public Sub TestEnterIsConsumed(showCompletionInArgumentLists As Boolean)
            Using state = TestStateFactory.CreateCSharpTestState(
                  <Document>
class Class1
{
    void Main(string[] args)
    {
        $$
    }
}</Document>,
                  showCompletionInArgumentLists:=showCompletionInArgumentLists)

                state.SendTypeChars("System.TimeSpan.FromMin")
                state.SendReturn()
                Assert.Equal(<text>
class Class1
{
    void Main(string[] args)
    {
        System.TimeSpan.FromMinutes
    }
}</text>.NormalizedValue, state.GetDocumentText())
            End Using
        End Sub

        <WpfTheory, CombinatorialData>
        Public Sub TestEnterIsConsumedWithAfterFullyTypedWordOption_NotFullyTyped(showCompletionInArgumentLists As Boolean)
            Using state = TestStateFactory.CreateCSharpTestState(
                  <Document>
class Class1
{
    void Main(string[] args)
    {
        $$
    }
}</Document>,
                  showCompletionInArgumentLists:=showCompletionInArgumentLists)

                state.Workspace.GlobalOptions.SetGlobalOption(CompletionOptionsStorage.EnterKeyBehavior, LanguageNames.CSharp, EnterKeyRule.AfterFullyTypedWord)

                state.SendTypeChars("System.TimeSpan.FromMin")
                state.SendReturn()
                Assert.Equal(<text>
class Class1
{
    void Main(string[] args)
    {
        System.TimeSpan.FromMinutes
    }
}</text>.NormalizedValue, state.GetDocumentText())
            End Using
        End Sub

        <WpfTheory, CombinatorialData>
        Public Sub TestEnterIsConsumedWithAfterFullyTypedWordOption_FullyTyped(showCompletionInArgumentLists As Boolean)
            Using state = TestStateFactory.CreateCSharpTestState(
                  <Document>
class Class1
{
    void Main(string[] args)
    {
        $$
    }
}</Document>,
                  showCompletionInArgumentLists:=showCompletionInArgumentLists)

                state.Workspace.GlobalOptions.SetGlobalOption(CompletionOptionsStorage.EnterKeyBehavior, LanguageNames.CSharp, EnterKeyRule.AfterFullyTypedWord)

                state.SendTypeChars("System.TimeSpan.FromMinutes")
                state.SendReturn()
                Assert.Equal(<text>
class Class1
{
    void Main(string[] args)
    {
        System.TimeSpan.FromMinutes

    }
}</text>.NormalizedValue, state.GetDocumentText())
            End Using
        End Sub

        <WpfTheory, CombinatorialData>
        Public Async Function TestDescription1(showCompletionInArgumentLists As Boolean) As Task
            Using state = TestStateFactory.CreateCSharpTestState(
                  <Document><![CDATA[
using System;

/// <summary>
/// TestDocComment
/// </summary>
class TestException : Exception { }

class MyException : $$]]></Document>,
                  showCompletionInArgumentLists:=showCompletionInArgumentLists)

                state.SendTypeChars("Test")
                Await state.AssertSelectedCompletionItem(description:="class TestException" & vbCrLf & "TestDocComment")
            End Using
        End Function

        <WpfTheory, CombinatorialData>
        Public Async Function TestObjectCreationPreselection1(showCompletionInArgumentLists As Boolean) As Task
            Using state = TestStateFactory.CreateCSharpTestState(
                  <Document><![CDATA[
using System.Collections.Generic;

class C
{
    public void Goo()
    {
        List<int> list = new$$
    }
}]]></Document>,
                  showCompletionInArgumentLists:=showCompletionInArgumentLists)

                state.SendTypeChars(" ")
                Await state.AssertSelectedCompletionItem(displayText:="List<int>", isHardSelected:=True)
                Await state.AssertCompletionItemsContainAll("LinkedList", "List", "System")
                state.SendTypeChars("Li")
                Await state.AssertSelectedCompletionItem(displayText:="List<int>", isHardSelected:=True)
                Await state.AssertCompletionItemsContainAll("LinkedList", "List")
                Await state.AssertCompletionItemsDoNotContainAny("System")
                state.SendTypeChars("n")
                Await state.AssertSelectedCompletionItem(displayText:="LinkedList", displayTextSuffix:="<>", isHardSelected:=True)
                state.SendBackspace()
                Await state.AssertSelectedCompletionItem(displayText:="List<int>", isHardSelected:=True)
                state.SendTab()
                Assert.Contains("new List<int>", state.GetLineTextFromCaretPosition(), StringComparison.Ordinal)
            End Using
        End Function

        <WpfTheory, CombinatorialData>
        Public Async Function TestDeconstructionDeclaration(showCompletionInArgumentLists As Boolean) As Task
            Using state = TestStateFactory.CreateCSharpTestState(
                  <Document><![CDATA[
class C
{
    public void Goo()
    {
       var ($$
    }
}]]></Document>,
                  showCompletionInArgumentLists:=showCompletionInArgumentLists)

                state.SendTypeChars("i")
                Await state.AssertNoCompletionSession()
            End Using
        End Function

        <WpfTheory, CombinatorialData>
        Public Async Function TestDeconstructionDeclaration2(showCompletionInArgumentLists As Boolean) As Task
            Using state = TestStateFactory.CreateCSharpTestState(
                  <Document><![CDATA[
class C
{
    public void Goo()
    {
       var (a, $$
    }
}]]></Document>,
                  showCompletionInArgumentLists:=showCompletionInArgumentLists)

                state.SendTypeChars("i")
                Await state.AssertNoCompletionSession()
            End Using
        End Function

        <WpfTheory, CombinatorialData>
        Public Async Function TestDeconstructionDeclaration3(showCompletionInArgumentLists As Boolean) As Task
            Using state = TestStateFactory.CreateCSharpTestState(
                  <Document><![CDATA[
class C
{
    public void Goo()
    {
       var ($$) = (1, 2);
    }
}]]></Document>,
                  showCompletionInArgumentLists:=showCompletionInArgumentLists)

                state.SendTypeChars("i")
                Await state.AssertNoCompletionSession()
            End Using
        End Function

        <WpfTheory, CombinatorialData>
        Public Async Function TestParenthesizedDeconstructionDeclarationWithVar(showCompletionInArgumentLists As Boolean) As Task
            Using state = TestStateFactory.CreateCSharpTestState(
                  <Document><![CDATA[
class Variable
{
    public void Goo()
    {
       (var a$$) = (1, 2);
    }
}]]></Document>,
                  showCompletionInArgumentLists:=showCompletionInArgumentLists)

                state.SendInvokeCompletionList()
                Await state.AssertSelectedCompletionItem(displayText:="as", isHardSelected:=False)
            End Using
        End Function

        <WpfTheory, CombinatorialData>
        Public Async Function TestParenthesizedDeconstructionDeclarationWithVarAfterComma(showCompletionInArgumentLists As Boolean) As Task
            Using state = TestStateFactory.CreateCSharpTestState(
                  <Document><![CDATA[
class Variable
{
    public void Goo()
    {
       (var a, var a$$) = (1, 2);
    }
}]]></Document>,
                  showCompletionInArgumentLists:=showCompletionInArgumentLists)

                state.SendInvokeCompletionList()
                Await state.AssertSelectedCompletionItem(displayText:="as", isHardSelected:=False)
            End Using
        End Function

        <WpfTheory, CombinatorialData>
        Public Async Function TestParenthesizedVarDeconstructionDeclarationWithVar(showCompletionInArgumentLists As Boolean) As Task
            Using state = TestStateFactory.CreateCSharpTestState(
                  <Document><![CDATA[
class Variable
{
    public void Goo()
    {
       (var a, var ($$)) = (1, 2);
    }
}]]></Document>,
                  showCompletionInArgumentLists:=showCompletionInArgumentLists)

                state.SendTypeChars("a")
                Await state.AssertNoCompletionSession()

                state.SendTypeChars(", a")
                Await state.AssertNoCompletionSession()
                Assert.Contains("(var a, var (a, a)) = ", state.GetLineTextFromCaretPosition(), StringComparison.Ordinal)
            End Using
        End Function

        <WpfTheory, CombinatorialData>
        Public Async Function TestVarDeconstructionDeclarationWithVar(showCompletionInArgumentLists As Boolean) As Task
            Using state = TestStateFactory.CreateCSharpTestState(
                  <Document><![CDATA[
class Variable
{
    public void Goo()
    {
        $$
    }
}]]></Document>,
                  showCompletionInArgumentLists:=showCompletionInArgumentLists)

                state.SendTypeChars("va")
                Await state.AssertSelectedCompletionItem(displayText:="var", isHardSelected:=True)

                state.SendTypeChars(" (a")
                Await state.AssertNoCompletionSession()

                state.SendTypeChars(", a")
                Await state.AssertNoCompletionSession()
                Assert.Contains("var (a, a", state.GetLineTextFromCaretPosition(), StringComparison.Ordinal)
            End Using
        End Function

        <WpfTheory, CombinatorialData>
        Public Async Function TestParenthesizedDeconstructionDeclarationWithSymbol(showCompletionInArgumentLists As Boolean) As Task
            Using state = TestStateFactory.CreateCSharpTestState(
                  <Document><![CDATA[
class Variable
{
    public void Goo()
    {
       ($$) = (1, 2);
    }
}]]></Document>,
                  showCompletionInArgumentLists:=showCompletionInArgumentLists)

                state.SendTypeChars("vari")
                Await state.AssertSelectedCompletionItem(displayText:="Variable", isHardSelected:=True)
                state.SendTypeChars(" ")
                Assert.Contains("(Variable ", state.GetLineTextFromCaretPosition(), StringComparison.Ordinal)
                Await state.AssertNoCompletionSession()

                state.SendTypeChars("x, vari")
                Await state.AssertSelectedCompletionItem(displayText:="Variable", isHardSelected:=True)
                state.SendTypeChars(" ")
                Assert.Contains("(Variable x, Variable ", state.GetLineTextFromCaretPosition(), StringComparison.Ordinal)
                Await state.AssertSelectedCompletionItem(displayText:="Variable", isHardSelected:=False)
                Await state.AssertCompletionItemsContainAll("variable")
            End Using
        End Function

        <WpfTheory, CombinatorialData>
        Public Async Function TestParenthesizedDeconstructionDeclarationWithInt(showCompletionInArgumentLists As Boolean) As Task
            Using state = TestStateFactory.CreateCSharpTestState(
                  <Document><![CDATA[
class Integer
{
    public void Goo()
    {
       ($$) = (1, 2);
    }
}]]></Document>,
                  showCompletionInArgumentLists:=showCompletionInArgumentLists)

                state.SendTypeChars("int")
                Await state.AssertSelectedCompletionItem(displayText:="int", isHardSelected:=True)
                state.SendTypeChars(" ")
                Assert.Contains("(int ", state.GetLineTextFromCaretPosition(), StringComparison.Ordinal)
                Await state.AssertNoCompletionSession()

                state.SendTypeChars("x, int")
                Await state.AssertSelectedCompletionItem(displayText:="int", isHardSelected:=True)
                state.SendTypeChars(" ")
                Assert.Contains("(int x, int ", state.GetLineTextFromCaretPosition(), StringComparison.Ordinal)
                Await state.AssertNoCompletionSession()
            End Using
        End Function

        <WpfTheory, CombinatorialData>
        Public Async Function TestIncompleteParenthesizedDeconstructionDeclaration(showCompletionInArgumentLists As Boolean) As Task
            Using state = TestStateFactory.CreateCSharpTestState(
                  <Document><![CDATA[
class Variable
{
    public void Goo()
    {
       ($$
    }
}]]></Document>,
                  showCompletionInArgumentLists:=showCompletionInArgumentLists)

                state.SendTypeChars("va")
                Await state.AssertSelectedCompletionItem(displayText:="var", isHardSelected:=True)
                state.SendTypeChars(" ")
                Await state.AssertNoCompletionSession()

                state.SendTypeChars("a")
                Await state.AssertSelectedCompletionItem(displayText:="as", isSoftSelected:=True)

                state.SendTypeChars(", va")
                Await state.AssertSelectedCompletionItem(displayText:="var", isHardSelected:=True)
                state.SendTypeChars(" ")
                Await state.AssertNoCompletionSession()

                state.SendTypeChars("a")
                Await state.AssertSelectedCompletionItem(displayText:="as", isSoftSelected:=True)
                state.SendTypeChars(")")
                Assert.Contains("(var a, var a)", state.GetLineTextFromCaretPosition(), StringComparison.Ordinal)
                Await state.AssertNoCompletionSession()
            End Using
        End Function

        <WpfTheory, CombinatorialData>
        Public Async Function TestIncompleteParenthesizedDeconstructionDeclaration2(showCompletionInArgumentLists As Boolean) As Task
            Using state = TestStateFactory.CreateCSharpTestState(
                  <Document><![CDATA[
class Variable
{
    public void Goo()
    {
       ($$)
    }
}]]></Document>,
                  showCompletionInArgumentLists:=showCompletionInArgumentLists)

                state.SendTypeChars("va")
                Await state.AssertSelectedCompletionItem(displayText:="var", isHardSelected:=True)
                state.SendTypeChars(" ")
                Await state.AssertNoCompletionSession()

                state.SendTypeChars("a")
                Await state.AssertSelectedCompletionItem(displayText:="as", isSoftSelected:=True)

                state.SendTypeChars(", va")
                Await state.AssertSelectedCompletionItem(displayText:="var", isHardSelected:=True)
                state.SendTypeChars(" ")
                Await state.AssertNoCompletionSession()

                state.SendTypeChars("a")
                Await state.AssertSelectedCompletionItem(displayText:="as", isSoftSelected:=True)
                state.SendReturn()

                Dim caretLine = state.GetLineFromCurrentCaretPosition()
                Assert.Contains("            )", caretLine.GetText(), StringComparison.Ordinal)

                Dim previousLine = caretLine.Snapshot.Lines(caretLine.LineNumber - 1)
                Assert.Contains("(var a, var a", previousLine.GetText(), StringComparison.Ordinal)
            End Using
        End Function

        <WpfTheory, CombinatorialData>
        Public Async Function TestBackspaceInIncompleteParenthesizedDeconstructionDeclaration(showCompletionInArgumentLists As Boolean) As Task
            Using state = TestStateFactory.CreateCSharpTestState(
                  <Document><![CDATA[
class Variable
{
    public void Goo()
    {
       (var as$$
    }
}]]></Document>,
                  showCompletionInArgumentLists:=showCompletionInArgumentLists)

                state.Workspace.GlobalOptions.SetGlobalOption(CompletionOptionsStorage.TriggerOnDeletion, LanguageNames.CSharp, True)

                state.SendBackspace()
                Await state.AssertSelectedCompletionItem(displayText:="as", isSoftSelected:=True)

                state.SendTypeChars(", var as")
                state.SendBackspace()
                Await state.AssertSelectedCompletionItem(displayText:="as", isSoftSelected:=True)

                state.SendTypeChars(")")
                Await state.AssertNoCompletionSession()
                Assert.Contains("(var a, var a)", state.GetLineTextFromCaretPosition(), StringComparison.Ordinal)
            End Using
        End Function

        <WpfTheory, CombinatorialData>
        Public Async Function TestBackspaceInParenthesizedDeconstructionDeclaration(showCompletionInArgumentLists As Boolean) As Task
            Using state = TestStateFactory.CreateCSharpTestState(
                  <Document><![CDATA[
class Variable
{
    public void Goo()
    {
       (var as$$)
    }
}]]></Document>,
                  showCompletionInArgumentLists:=showCompletionInArgumentLists)

                state.Workspace.GlobalOptions.SetGlobalOption(CompletionOptionsStorage.TriggerOnDeletion, LanguageNames.CSharp, True)

                state.SendBackspace()
                Await state.AssertSelectedCompletionItem(displayText:="as", isSoftSelected:=True)

                state.SendTypeChars(", var as")
                state.SendBackspace()
                Await state.AssertSelectedCompletionItem(displayText:="as", isSoftSelected:=True)

                state.SendReturn()
                Await state.AssertNoCompletionSession()

                Dim caretLine = state.GetLineFromCurrentCaretPosition()
                Assert.Contains("            )", caretLine.GetText(), StringComparison.Ordinal)

                Dim previousLine = caretLine.Snapshot.Lines(caretLine.LineNumber - 1)
                Assert.Contains("(var a, var a", previousLine.GetText(), StringComparison.Ordinal)
            End Using
        End Function

        <WpfTheory, CombinatorialData>
        <WorkItem("https://github.com/dotnet/roslyn/issues/17256")>
        Public Async Function TestThrowExpression(showCompletionInArgumentLists As Boolean) As Task
            Using state = TestStateFactory.CreateCSharpTestState(
                  <Document><![CDATA[
using System;
class C
{
    public object Goo()
    {
        return null ?? throw new$$
    }
}]]></Document>,
                  showCompletionInArgumentLists:=showCompletionInArgumentLists)

                state.SendTypeChars(" ")
                Await state.AssertSelectedCompletionItem(displayText:="Exception", isHardSelected:=True)
            End Using
        End Function

        <WpfTheory, CombinatorialData>
        <WorkItem("https://github.com/dotnet/roslyn/issues/17256")>
        Public Async Function TestThrowStatement(showCompletionInArgumentLists As Boolean) As Task
            Using state = TestStateFactory.CreateCSharpTestState(
                  <Document><![CDATA[
using System;
class C
{
    public object Goo()
    {
        throw new$$
    }
}]]></Document>,
                  showCompletionInArgumentLists:=showCompletionInArgumentLists)

                state.SendTypeChars(" ")
                Await state.AssertSelectedCompletionItem(displayText:="Exception", isHardSelected:=True)
            End Using
        End Function

        <WpfTheory, CombinatorialData>
        Public Async Function TestNonTrailingNamedArgumentInCSharp7_1(showCompletionInArgumentLists As Boolean) As Task
            Using state = TestStateFactory.CreateTestStateFromWorkspace(
                 <Workspace>
                     <Project Language="C#" LanguageVersion="7.1" CommonReferences="true" AssemblyName="CSProj">
                         <Document FilePath="C.cs">
class C
{
    public void M()
    {
        int better = 2;
        M(a: 1, $$)
    }
    public void M(int a, int bar, int c) { }
}
                         </Document>
                     </Project>
                 </Workspace>, showCompletionInArgumentLists:=showCompletionInArgumentLists)

                state.SendTypeChars("b")
                Await state.AssertSelectedCompletionItem(displayText:="bar", displayTextSuffix:=":", isHardSelected:=True)
                state.SendTypeChars("e")
                Await state.AssertSelectedCompletionItem(displayText:="bar", displayTextSuffix:=":", isSoftSelected:=True)
            End Using
        End Function

        <WpfTheory, CombinatorialData>
        Public Async Function TestNonTrailingNamedArgumentInCSharp7_2(showCompletionInArgumentLists As Boolean) As Task
            Using state = TestStateFactory.CreateTestStateFromWorkspace(
                 <Workspace>
                     <Project Language="C#" LanguageVersion="7.2" CommonReferences="true" AssemblyName="CSProj">
                         <Document FilePath="C.cs">
class C
{
    public void M()
    {
        int better = 2;
        M(a: 1, $$)
    }
    public void M(int a, int bar, int c) { }
}
                         </Document>
                     </Project>
                 </Workspace>, showCompletionInArgumentLists:=showCompletionInArgumentLists)

                state.SendTypeChars("b")
                Await state.AssertSelectedCompletionItem(displayText:="better", isHardSelected:=True)
                state.SendTypeChars("a")
                Await state.AssertSelectedCompletionItem(displayText:="bar", displayTextSuffix:=":", isHardSelected:=True)
                state.SendBackspace()
                Await state.AssertSelectedCompletionItem(displayText:="better", isHardSelected:=True)
                state.SendTypeChars(", ")
                Assert.Contains("M(a: 1, better,", state.GetLineTextFromCaretPosition(), StringComparison.Ordinal)
            End Using
        End Function

        <WpfTheory, CombinatorialData>
        <WorkItem("https://github.com/dotnet/roslyn/issues/4677")>
        Public Async Function TestDefaultSwitchLabel(showCompletionInArgumentLists As Boolean) As Task
            Using state = TestStateFactory.CreateCSharpTestState(
                  <Document><![CDATA[
class C
{
    public void M(object o)
    {
        switch (o)
        {
            default:
                goto $$
        }
    }
}]]></Document>,
                  showCompletionInArgumentLists:=showCompletionInArgumentLists)

                state.SendTypeChars("d")
                Await state.AssertSelectedCompletionItem(displayText:="default", isHardSelected:=True)
                state.SendTypeChars(";")
                Assert.Contains("goto default;", state.GetLineTextFromCaretPosition(), StringComparison.Ordinal)
            End Using
        End Function

        <WpfTheory, CombinatorialData>
        <WorkItem("https://github.com/dotnet/roslyn/issues/4677")>
        Public Async Function TestGotoOrdinaryLabel(showCompletionInArgumentLists As Boolean) As Task
            Using state = TestStateFactory.CreateCSharpTestState(
                  <Document><![CDATA[
class C
{
    public void M(object o)
    {
label1:
        goto $$
    }
}]]></Document>,
                  showCompletionInArgumentLists:=showCompletionInArgumentLists)

                state.SendTypeChars("l")
                Await state.AssertSelectedCompletionItem(displayText:="label1", isHardSelected:=True)
                state.SendTypeChars(";")
                Assert.Contains("goto label1;", state.GetLineTextFromCaretPosition(), StringComparison.Ordinal)
            End Using
        End Function

        <WpfTheory, CombinatorialData>
        <WorkItem("https://github.com/dotnet/roslyn/issues/4677")>
        Public Async Function TestEscapedDefaultLabel(showCompletionInArgumentLists As Boolean) As Task
            Using state = TestStateFactory.CreateCSharpTestState(
                  <Document><![CDATA[
class C
{
    public void M(object o)
    {
@default:
        goto $$
    }
}]]></Document>,
                  showCompletionInArgumentLists:=showCompletionInArgumentLists)

                state.SendTypeChars("d")
                Await state.AssertSelectedCompletionItem(displayText:="@default", isHardSelected:=True)
                state.SendTypeChars(";")
                Assert.Contains("goto @default;", state.GetLineTextFromCaretPosition(), StringComparison.Ordinal)
            End Using
        End Function

        <WpfTheory, CombinatorialData>
        <WorkItem("https://github.com/dotnet/roslyn/issues/4677")>
        Public Async Function TestEscapedDefaultLabel2(showCompletionInArgumentLists As Boolean) As Task
            Using state = TestStateFactory.CreateCSharpTestState(
                  <Document><![CDATA[
class C
{
    public void M(object o)
    {
        switch (o)
        {
            default:
@default:
                goto $$
        }
    }
}]]></Document>,
                  showCompletionInArgumentLists:=showCompletionInArgumentLists)

                state.SendTypeChars("d")
                Await state.AssertSelectedCompletionItem(displayText:="default", isHardSelected:=True)
                state.SendTypeChars(";")
                Assert.Contains("goto default;", state.GetLineTextFromCaretPosition(), StringComparison.Ordinal)
            End Using
        End Function

        <WpfTheory, CombinatorialData>
        <WorkItem("https://github.com/dotnet/roslyn/issues/4677")>
        Public Async Function TestEscapedDefaultLabelWithoutSwitch(showCompletionInArgumentLists As Boolean) As Task
            Using state = TestStateFactory.CreateCSharpTestState(
                  <Document><![CDATA[
class C
{
    public void M(object o)
    {
@default:
        goto $$
    }
}]]></Document>,
                  showCompletionInArgumentLists:=showCompletionInArgumentLists)

                state.SendTypeChars("d")
                Await state.AssertSelectedCompletionItem(displayText:="@default", isHardSelected:=True)
                state.SendTypeChars(";")
                Assert.Contains("goto @default;", state.GetLineTextFromCaretPosition(), StringComparison.Ordinal)
            End Using
        End Function

        <WpfTheory, CombinatorialData>
        <WorkItem("https://github.com/dotnet/roslyn/issues/24432")>
        Public Async Function TestArrayInitialization(showCompletionInArgumentLists As Boolean) As Task
            Using state = TestStateFactory.CreateCSharpTestState(
                  <Document><![CDATA[
class Class
{
    public void M()
    {
        Class[] x = $$
    }
}]]></Document>,
                  showCompletionInArgumentLists:=showCompletionInArgumentLists)

                state.SendTypeChars("new ")
                Await state.AssertSelectedCompletionItem(displayText:="Class", isSoftSelected:=True)
                state.SendTypeChars("C")
                Await state.AssertSelectedCompletionItem(displayText:="Class", isHardSelected:=True)
                state.SendTypeChars("[")
                Assert.Contains("Class[] x = new Class[", state.GetLineTextFromCaretPosition(), StringComparison.Ordinal)
                state.SendTypeChars("] {")
                Assert.Contains("Class[] x = new Class[] {", state.GetLineTextFromCaretPosition(), StringComparison.Ordinal)
            End Using
        End Function

        <WpfTheory, CombinatorialData>
        <WorkItem("https://github.com/dotnet/roslyn/issues/24432")>
        Public Async Function TestImplicitArrayInitialization(showCompletionInArgumentLists As Boolean) As Task
            Using state = TestStateFactory.CreateCSharpTestState(
                  <Document><![CDATA[
class Class
{
    public void M()
    {
        Class[] x = $$
    }
}]]></Document>,
                  showCompletionInArgumentLists:=showCompletionInArgumentLists)

                state.SendTypeChars("n")
                Await state.AssertSelectedCompletionItem(displayText:="nameof", isHardSelected:=True)
                state.SendTypeChars("e")
                Await state.AssertSelectedCompletionItem(displayText:="new", isHardSelected:=True)
                state.SendTypeChars(" ")
                Await state.AssertSelectedCompletionItem(displayText:="Class", isSoftSelected:=True)
                state.SendTypeChars("[")
                Assert.Contains("Class[] x = new [", state.GetLineTextFromCaretPosition(), StringComparison.Ordinal)
                state.SendTypeChars("] {")
                Assert.Contains("Class[] x = new [] {", state.GetLineTextFromCaretPosition(), StringComparison.Ordinal)
            End Using
        End Function

        <WpfTheory, CombinatorialData>
        <WorkItem("https://github.com/dotnet/roslyn/issues/24432")>
        Public Async Function TestImplicitArrayInitialization2(showCompletionInArgumentLists As Boolean) As Task
            Using state = TestStateFactory.CreateCSharpTestState(
                  <Document><![CDATA[
class Class
{
    public void M()
    {
        Class[] x = $$
    }
}]]></Document>,
                  showCompletionInArgumentLists:=showCompletionInArgumentLists)

                state.SendTypeChars("ne")
                Await state.AssertSelectedCompletionItem(displayText:="new", isHardSelected:=True)
                state.SendTypeChars("[")
                Assert.Contains("Class[] x = new[", state.GetLineTextFromCaretPosition(), StringComparison.Ordinal)
            End Using
        End Function

        <WpfTheory, CombinatorialData>
        <WorkItem("https://github.com/dotnet/roslyn/issues/24432")>
        Public Async Function TestImplicitArrayInitialization3(showCompletionInArgumentLists As Boolean) As Task
            Using state = TestStateFactory.CreateCSharpTestState(
                  <Document><![CDATA[
class Class
{
    public void M()
    {
        Class[] x = $$
    }
}]]></Document>,
                  showCompletionInArgumentLists:=showCompletionInArgumentLists)

                state.SendTypeChars("ne")
                Await state.AssertSelectedCompletionItem(displayText:="new", isHardSelected:=True)
                state.SendTypeChars(" ")
                Await state.AssertSelectedCompletionItem(displayText:="Class", isSoftSelected:=True)
                Assert.Contains("Class[] x = new ", state.GetLineTextFromCaretPosition(), StringComparison.Ordinal)
                state.SendTypeChars("[")
                Assert.Contains("Class[] x = new [", state.GetLineTextFromCaretPosition(), StringComparison.Ordinal)
            End Using
        End Function

        <WpfTheory, CombinatorialData>
        <WorkItem("https://github.com/dotnet/roslyn/issues/24432")>
        Public Async Function TestImplicitArrayInitialization4(showCompletionInArgumentLists As Boolean) As Task
            Using state = TestStateFactory.CreateCSharpTestState(
                  <Document><![CDATA[
class Class
{
    public void M()
    {
        Class[] x =$$
    }
}]]></Document>,
                  showCompletionInArgumentLists:=showCompletionInArgumentLists)

                state.SendTypeChars(" ")
                Await state.AssertNoCompletionSession()
                state.SendTypeChars("{")
                Assert.Contains("Class[] x = {", state.GetLineTextFromCaretPosition(), StringComparison.Ordinal)
            End Using
        End Function

        <WpfTheory, CombinatorialData>
        <WorkItem("https://github.com/dotnet/roslyn/issues/24432")>
        Public Async Function TestImplicitArrayInitialization_WithTab(showCompletionInArgumentLists As Boolean) As Task
            Using state = TestStateFactory.CreateCSharpTestState(
                  <Document><![CDATA[
class Class
{
    public void M()
    {
        Class[] x = $$
    }
}]]></Document>,
                  showCompletionInArgumentLists:=showCompletionInArgumentLists)

                state.SendTypeChars("ne")
                Await state.AssertSelectedCompletionItem(displayText:="new", isHardSelected:=True)
                state.SendTypeChars(" ")
                Await state.AssertSelectedCompletionItem(displayText:="Class", isSoftSelected:=True)
                Assert.Contains("Class[] x = new ", state.GetLineTextFromCaretPosition(), StringComparison.Ordinal)
                state.SendTab()
                Assert.Contains("Class[] x = new Class", state.GetLineTextFromCaretPosition(), StringComparison.Ordinal)
            End Using
        End Function

        <WpfTheory, CombinatorialData>
        <WorkItem("https://github.com/dotnet/roslyn/issues/24432")>
        Public Async Function TestTypelessImplicitArrayInitialization(showCompletionInArgumentLists As Boolean) As Task
            Using state = TestStateFactory.CreateCSharpTestState(
                  <Document><![CDATA[
class Class
{
    public void M()
    {
        var x = $$
    }
}]]></Document>,
                  showCompletionInArgumentLists:=showCompletionInArgumentLists)

                state.SendTypeChars("ne")
                Await state.AssertSelectedCompletionItem(displayText:="new", isHardSelected:=True)
                state.SendTypeChars(" ")
                Await state.AssertNoCompletionSession()
                state.SendTypeChars("[")
                Assert.Contains("var x = new [", state.GetLineTextFromCaretPosition(), StringComparison.Ordinal)
                state.SendTypeChars("] {")
                Assert.Contains("var x = new [] {", state.GetLineTextFromCaretPosition(), StringComparison.Ordinal)
            End Using
        End Function

        <WpfTheory, CombinatorialData>
        <WorkItem("https://github.com/dotnet/roslyn/issues/24432")>
        Public Async Function TestTypelessImplicitArrayInitialization2(showCompletionInArgumentLists As Boolean) As Task
            Using state = TestStateFactory.CreateCSharpTestState(
                  <Document><![CDATA[
class Class
{
    public void M()
    {
        var x = $$
    }
}]]></Document>,
                  showCompletionInArgumentLists:=showCompletionInArgumentLists)

                state.SendTypeChars("ne")
                Await state.AssertSelectedCompletionItem(displayText:="new", isHardSelected:=True)
                state.SendTypeChars("[")
                Assert.Contains("var x = new[", state.GetLineTextFromCaretPosition(), StringComparison.Ordinal)
            End Using
        End Function

        <WpfTheory, CombinatorialData>
        <WorkItem("https://github.com/dotnet/roslyn/issues/24432")>
        Public Async Function TestTypelessImplicitArrayInitialization3(showCompletionInArgumentLists As Boolean) As Task
            Using state = TestStateFactory.CreateCSharpTestState(
                  <Document><![CDATA[
class Class
{
    public void M()
    {
        var x = $$
    }
}]]></Document>,
                  showCompletionInArgumentLists:=showCompletionInArgumentLists)

                state.SendTypeChars("ne")
                Await state.AssertSelectedCompletionItem(displayText:="new", isHardSelected:=True)
                state.SendTypeChars(" ")
                Assert.Contains("var x = new ", state.GetLineTextFromCaretPosition(), StringComparison.Ordinal)
                state.SendTypeChars("[")
                Assert.Contains("var x = new [", state.GetLineTextFromCaretPosition(), StringComparison.Ordinal)
            End Using
        End Function

        <WpfTheory, CombinatorialData>
        Public Async Function TestPropertyInPropertySubpattern(showCompletionInArgumentLists As Boolean) As Task
            Using state = TestStateFactory.CreateCSharpTestState(
                  <Document><![CDATA[
class Class
{
    int Prop { get; set; }
    int OtherProp { get; set; }
    public void M()
    {
        _ = this is $$
    }
}]]></Document>,
                  showCompletionInArgumentLists:=showCompletionInArgumentLists)

                Await state.AssertNoCompletionSession()
                state.SendTypeChars("C")
                Await state.AssertSelectedCompletionItem(displayText:="Class", isHardSelected:=True)
                state.SendTypeChars(" { P")
                Await state.AssertSelectedCompletionItem(displayText:="Prop", displayTextSuffix:="", isHardSelected:=True)
                state.SendTypeChars(":")
                Assert.Contains("{ Prop:", state.GetLineTextFromCaretPosition(), StringComparison.Ordinal)
                state.SendTypeChars(" 0, ")
                Await state.AssertSelectedCompletionItem(displayText:="OtherProp", displayTextSuffix:="", isSoftSelected:=True)
                state.SendTypeChars("O")
                Await state.AssertSelectedCompletionItem(displayText:="OtherProp", displayTextSuffix:="", isHardSelected:=True)
                state.SendTypeChars(": 1 }")
                Assert.Contains("is Class { Prop: 0, OtherProp: 1 }", state.GetLineTextFromCaretPosition(), StringComparison.Ordinal)
            End Using
        End Function

        <WpfTheory, CombinatorialData>
        Public Async Function TestPropertyInPropertySubpattern_TriggerWithSpace(showCompletionInArgumentLists As Boolean) As Task
            Using state = TestStateFactory.CreateCSharpTestState(
                  <Document><![CDATA[
class Class
{
    int Prop { get; set; }
    int OtherProp { get; set; }
    public void M()
    {
        _ = this is $$
    }
}]]></Document>,
                  showCompletionInArgumentLists:=showCompletionInArgumentLists)

                Await state.AssertNoCompletionSession()
                state.SendTypeChars("C")
                Await state.AssertSelectedCompletionItem(displayText:="Class", isHardSelected:=True)
                state.SendTypeChars(" ")
                Assert.Contains("is Class", state.GetLineTextFromCaretPosition(), StringComparison.Ordinal)
                state.SendTypeChars("{ P")
                Await state.AssertSelectedCompletionItem(displayText:="Prop", displayTextSuffix:="", isHardSelected:=True)
                state.SendTypeChars(" ")
                Assert.Contains("is Class { Prop ", state.GetLineTextFromCaretPosition(), StringComparison.Ordinal)
                state.SendTypeChars(":")
                Assert.Contains("is Class { Prop :", state.GetLineTextFromCaretPosition(), StringComparison.Ordinal)
                state.SendTypeChars(" 0, ")
                Await state.AssertSelectedCompletionItem(displayText:="OtherProp", displayTextSuffix:="", isSoftSelected:=True)
                state.SendTypeChars("O")
                Await state.AssertSelectedCompletionItem(displayText:="OtherProp", displayTextSuffix:="", isHardSelected:=True)
                state.SendTypeChars(" ")
                Assert.Contains("is Class { Prop : 0, OtherProp", state.GetLineTextFromCaretPosition(), StringComparison.Ordinal)
                state.SendTypeChars(": 1 }")
                Assert.Contains("is Class { Prop : 0, OtherProp : 1 }", state.GetLineTextFromCaretPosition(), StringComparison.Ordinal)
            End Using
        End Function

        <WpfTheory, CombinatorialData>
        <WorkItem("https://github.com/dotnet/roslyn/issues/13527")>
        Public Async Function TestSymbolInTupleLiteral(showCompletionInArgumentLists As Boolean) As Task
            Using state = TestStateFactory.CreateCSharpTestState(
                  <Document><![CDATA[
class C
{
    public void Fo()
    {
        ($$)
    }
}]]></Document>,
                  showCompletionInArgumentLists:=showCompletionInArgumentLists)

                state.SendTypeChars("F")
                Await state.AssertSelectedCompletionItem(displayText:="Fo", isHardSelected:=True)
                state.SendTypeChars(":")
                Assert.Contains("(F:", state.GetLineTextFromCaretPosition(), StringComparison.Ordinal)
            End Using
        End Function

        <WpfTheory, CombinatorialData>
        <WorkItem("https://github.com/dotnet/roslyn/issues/13527")>
        Public Async Function TestSymbolInTupleLiteralAfterComma(showCompletionInArgumentLists As Boolean) As Task
            Using state = TestStateFactory.CreateCSharpTestState(
                  <Document><![CDATA[
class C
{
    public void Fo()
    {
        (x, $$)
    }
}]]></Document>,
                  showCompletionInArgumentLists:=showCompletionInArgumentLists)

                state.SendTypeChars("F")
                Await state.AssertSelectedCompletionItem(displayText:="Fo", isHardSelected:=True)
                state.SendTypeChars(":")
                Assert.Contains("(x, F:", state.GetLineTextFromCaretPosition(), StringComparison.Ordinal)
            End Using
        End Function

        <WpfTheory, CombinatorialData>
        <WorkItem("https://github.com/dotnet/roslyn/issues/19335")>
        Public Async Function ColonInTupleNameInTupleLiteral(showCompletionInArgumentLists As Boolean) As Task
            Using state = TestStateFactory.CreateCSharpTestState(
                  <Document><![CDATA[
class C
{
    public void M()
    {
        (int first, int second) t = ($$
    }
}]]></Document>,
                  showCompletionInArgumentLists:=showCompletionInArgumentLists)

                state.SendTypeChars("fi")
                Await state.AssertSelectedCompletionItem(displayText:="first", displayTextSuffix:=":", isHardSelected:=True)
                Assert.Equal("first", state.GetSelectedItem().FilterText)
                state.SendTypeChars(":")
                Assert.Contains("(first:", state.GetLineTextFromCaretPosition(), StringComparison.Ordinal)
            End Using
        End Function

        <WpfTheory, CombinatorialData>
        <WorkItem("https://github.com/dotnet/roslyn/issues/19335")>
        Public Async Function ColonInExactTupleNameInTupleLiteral(showCompletionInArgumentLists As Boolean) As Task
            Using state = TestStateFactory.CreateCSharpTestState(
                  <Document><![CDATA[
class C
{
    public void M()
    {
        (int first, int second) t = ($$
    }
}]]></Document>,
                  showCompletionInArgumentLists:=showCompletionInArgumentLists)

                state.SendTypeChars("first")
                Await state.AssertSelectedCompletionItem(displayText:="first", displayTextSuffix:=":", isHardSelected:=True)
                Assert.Equal("first", state.GetSelectedItem().FilterText)
                state.SendTypeChars(":")
                Assert.Contains("(first:", state.GetLineTextFromCaretPosition(), StringComparison.Ordinal)
            End Using
        End Function

        <WpfTheory, CombinatorialData>
        <WorkItem("https://github.com/dotnet/roslyn/issues/19335")>
        Public Async Function ColonInTupleNameInTupleLiteralAfterComma(showCompletionInArgumentLists As Boolean) As Task
            Using state = TestStateFactory.CreateCSharpTestState(
                  <Document><![CDATA[
class C
{
    public void M()
    {
        (int first, int second) t = (0, $$
    }
}]]></Document>,
                  showCompletionInArgumentLists:=showCompletionInArgumentLists)

                state.SendTypeChars("se")
                Await state.AssertSelectedCompletionItem(displayText:="second", displayTextSuffix:=":", isHardSelected:=True)
                Assert.Equal("second", state.GetSelectedItem().FilterText)
                state.SendTypeChars(":")
                Assert.Contains("(0, second:", state.GetLineTextFromCaretPosition(), StringComparison.Ordinal)
            End Using
        End Function

        <WpfTheory, CombinatorialData>
        <WorkItem("https://github.com/dotnet/roslyn/issues/19335")>
        Public Async Function TabInTupleNameInTupleLiteral(showCompletionInArgumentLists As Boolean) As Task
            Using state = TestStateFactory.CreateCSharpTestState(
                  <Document><![CDATA[
class C
{
    public void M()
    {
        (int first, int second) t = ($$
    }
}]]></Document>,
                  showCompletionInArgumentLists:=showCompletionInArgumentLists)

                state.SendTypeChars("fi")
                Await state.AssertSelectedCompletionItem(displayText:="first", displayTextSuffix:=":", isHardSelected:=True)
                Assert.Equal("first", state.GetSelectedItem().FilterText)
                state.SendTab()
                state.SendTypeChars(":")
                state.SendTypeChars("0")
                Assert.Contains("(first:0", state.GetLineTextFromCaretPosition(), StringComparison.Ordinal)
            End Using
        End Function

        <WpfTheory, CombinatorialData>
        <WorkItem("https://github.com/dotnet/roslyn/issues/19335")>
        Public Async Function TabInExactTupleNameInTupleLiteral(showCompletionInArgumentLists As Boolean) As Task
            Using state = TestStateFactory.CreateCSharpTestState(
                  <Document><![CDATA[
class C
{
    public void M()
    {
        (int first, int second) t = ($$
    }
}]]></Document>,
                  showCompletionInArgumentLists:=showCompletionInArgumentLists)

                state.SendTypeChars("first")
                Await state.AssertSelectedCompletionItem(displayText:="first", displayTextSuffix:=":", isHardSelected:=True)
                Assert.Equal("first", state.GetSelectedItem().FilterText)
                state.SendTab()
                state.SendTypeChars(":")
                state.SendTypeChars("0")
                Assert.Contains("(first:0", state.GetLineTextFromCaretPosition(), StringComparison.Ordinal)
            End Using
        End Function

        <WpfTheory, CombinatorialData>
        <WorkItem("https://github.com/dotnet/roslyn/issues/19335")>
        Public Async Function TabInTupleNameInTupleLiteralAfterComma(showCompletionInArgumentLists As Boolean) As Task
            Using state = TestStateFactory.CreateCSharpTestState(
                  <Document><![CDATA[
class C
{
    public void M()
    {
        (int first, int second) t = (0, $$
    }
}]]></Document>,
                  showCompletionInArgumentLists:=showCompletionInArgumentLists)

                state.SendTypeChars("se")
                Await state.AssertSelectedCompletionItem(displayText:="second", displayTextSuffix:=":", isHardSelected:=True)
                Assert.Equal("second", state.GetSelectedItem().FilterText)
                state.SendTab()
                state.SendTypeChars(":")
                state.SendTypeChars("1")
                Assert.Contains("(0, second:1", state.GetLineTextFromCaretPosition(), StringComparison.Ordinal)
            End Using
        End Function

        <WpfTheory, CombinatorialData>
        <WorkItem("https://github.com/dotnet/roslyn/issues/13527")>
        Public Async Function TestKeywordInTupleLiteral(showCompletionInArgumentLists As Boolean) As Task
            Using state = TestStateFactory.CreateCSharpTestState(
                  <Document><![CDATA[
class C
{
    public void Goo()
    {
        ($$)
    }
}]]></Document>,
                  showCompletionInArgumentLists:=showCompletionInArgumentLists)

                state.SendTypeChars("d")
                Await state.AssertSelectedCompletionItem(displayText:="decimal", isHardSelected:=True)
                state.SendTypeChars(":")
                Assert.Contains("(d:", state.GetLineTextFromCaretPosition(), StringComparison.Ordinal)
            End Using
        End Function

        <WpfTheory, CombinatorialData>
        <WorkItem("https://github.com/dotnet/roslyn/issues/13527")>
        Public Async Function TestTupleType(showCompletionInArgumentLists As Boolean) As Task
            Using state = TestStateFactory.CreateCSharpTestState(
                  <Document><![CDATA[
class C
{
    public void Goo()
    {
        ($$)
    }
}]]></Document>,
                  showCompletionInArgumentLists:=showCompletionInArgumentLists)

                state.SendTypeChars("d")
                Await state.AssertSelectedCompletionItem(displayText:="decimal", isHardSelected:=True)
                state.SendTypeChars(" ")
                Assert.Contains("(decimal ", state.GetLineTextFromCaretPosition(), StringComparison.Ordinal)
            End Using
        End Function

        <WpfTheory, CombinatorialData>
        <WorkItem("https://github.com/dotnet/roslyn/issues/13527")>
        Public Async Function TestDefaultKeyword(showCompletionInArgumentLists As Boolean) As Task
            Using state = TestStateFactory.CreateCSharpTestState(
                  <Document><![CDATA[
class C
{
    public void Goo()
    {
        switch(true)
        {
            $$
        }
    }
}]]></Document>,
                  showCompletionInArgumentLists:=showCompletionInArgumentLists)

                state.SendTypeChars("def")
                Await state.AssertSelectedCompletionItem(displayText:="default", isHardSelected:=True)
                state.SendTypeChars(":")
                Assert.Contains("default:", state.GetLineTextFromCaretPosition(), StringComparison.Ordinal)
            End Using
        End Function

        <WpfTheory, CombinatorialData>
        <WorkItem("https://github.com/dotnet/roslyn/issues/13527")>
        Public Async Function TestInvocationExpression(showCompletionInArgumentLists As Boolean) As Task
            Using state = TestStateFactory.CreateCSharpTestState(
                  <Document><![CDATA[
class C
{
    public void Goo(int Alice)
    {
        Goo($$)
    }
}]]></Document>,
                  showCompletionInArgumentLists:=showCompletionInArgumentLists)

                state.SendTypeChars("A")
                Await state.AssertSelectedCompletionItem(displayText:="Alice", isHardSelected:=True)
                state.SendTypeChars(":")
                Assert.Contains("Goo(Alice:", state.GetLineTextFromCaretPosition(), StringComparison.Ordinal)
            End Using
        End Function

        <WpfTheory, CombinatorialData>
        <WorkItem("https://github.com/dotnet/roslyn/issues/13527")>
        Public Async Function TestImplicitObjectCreationExpression(showCompletionInArgumentLists As Boolean) As Task
            Using state = TestStateFactory.CreateCSharpTestState(
                  <Document><![CDATA[
public class C
{
    public C(int Alice, int Bob) { }
    public C(string ignored) { }

    public void M()
    {
        C c = new($$
    }
}]]></Document>, languageVersion:=LanguageVersion.CSharp9, showCompletionInArgumentLists:=showCompletionInArgumentLists)

                state.SendTypeChars("A")
                Await state.AssertSelectedCompletionItem(displayText:="Alice:", isHardSelected:=True)
                state.SendTypeChars(":")
                Assert.Contains("new(Alice:", state.GetLineTextFromCaretPosition(), StringComparison.Ordinal)
            End Using
        End Function

        <WpfTheory, CombinatorialData>
        <WorkItem("https://github.com/dotnet/roslyn/issues/13527")>
        Public Async Function TestImplicitObjectCreationExpression_WithSpace(showCompletionInArgumentLists As Boolean) As Task
            Using state = TestStateFactory.CreateCSharpTestState(
                  <Document><![CDATA[
public class C
{
    public C(int Alice, int Bob) { }
    public C(string ignored) { }

    public void M()
    {
        C c = new$$
    }
}]]></Document>, languageVersion:=LanguageVersion.CSharp9, showCompletionInArgumentLists:=showCompletionInArgumentLists)

                state.SendTypeChars(" ")
                Await state.AssertSelectedCompletionItem(displayText:="C", isHardSelected:=True)
                state.SendTypeChars("(")
                If showCompletionInArgumentLists Then
                    Await state.AssertSignatureHelpSession()
                Else
                    Await state.AssertNoCompletionSession()
                End If

                state.SendTypeChars("A")
                Await state.AssertSelectedCompletionItem(displayText:="Alice:", isHardSelected:=True)
                state.SendTypeChars(":")
                Assert.Contains("new C(Alice:", state.GetLineTextFromCaretPosition(), StringComparison.Ordinal)
            End Using
        End Function

        <WpfTheory, CombinatorialData>
        <WorkItem("https://github.com/dotnet/roslyn/issues/13527")>
        Public Async Function TestInvocationExpressionAfterComma(showCompletionInArgumentLists As Boolean) As Task
            Using state = TestStateFactory.CreateCSharpTestState(
                  <Document><![CDATA[
class C
{
    public void Goo(int Alice, int Bob)
    {
        Goo(1, $$)
    }
}]]></Document>,
                  showCompletionInArgumentLists:=showCompletionInArgumentLists)

                state.SendTypeChars("B")
                Await state.AssertSelectedCompletionItem(displayText:="Bob", isHardSelected:=True)
                state.SendTypeChars(":")
                Assert.Contains("Goo(1, Bob:", state.GetLineTextFromCaretPosition(), StringComparison.Ordinal)
            End Using
        End Function

        <WpfTheory, CombinatorialData>
        <WorkItem("https://github.com/dotnet/roslyn/issues/13527")>
        Public Async Function TestCaseLabel(showCompletionInArgumentLists As Boolean) As Task
            Using state = TestStateFactory.CreateCSharpTestState(
                  <Document><![CDATA[
class C
{
    public void Fo()
    {
        switch (1)
        {
            case $$
        }
    }
}]]></Document>,
                  showCompletionInArgumentLists:=showCompletionInArgumentLists)

                state.SendTypeChars("F")
                Await state.AssertSelectedCompletionItem(displayText:="Fo", isHardSelected:=True)
                state.SendTypeChars(":")
                Assert.Contains("case Fo:", state.GetLineTextFromCaretPosition(), StringComparison.Ordinal)
            End Using
        End Function

        <WpfTheory, CombinatorialData>
        <WorkItem("http://vstfdevdiv:8080/DevDiv2/DevDiv/_workitems/edit/543268")>
        Public Async Function TestTypePreselection1(showCompletionInArgumentLists As Boolean) As Task
            Using state = TestStateFactory.CreateCSharpTestState(
                  <Document><![CDATA[
partial class C
{
}
partial class C
{
    $$
}]]></Document>,
                  showCompletionInArgumentLists:=showCompletionInArgumentLists)

                state.SendTypeChars("C")
                Await state.AssertSelectedCompletionItem(displayText:="C", isHardSelected:=True)
                state.SendTypeChars(" ")
                Await state.AssertCompletionSession()
            End Using
        End Function

        <WorkItem("http://vstfdevdiv:8080/DevDiv2/DevDiv/_workitems/edit/543519")>
        <WpfTheory, CombinatorialData>
        Public Async Function TestNewPreselectionAfterVar(showCompletionInArgumentLists As Boolean) As Task
            Using state = TestStateFactory.CreateCSharpTestState(
                  <Document><![CDATA[
class C
{
    void M()
    {
        var c = $$
    }
}]]></Document>,
                  showCompletionInArgumentLists:=showCompletionInArgumentLists)

                state.SendTypeChars("new ")
                Await state.AssertNoCompletionSession()
            End Using
        End Function

        <WorkItem("http://vstfdevdiv:8080/DevDiv2/DevDiv/_workitems/edit/543559")>
        <WorkItem("http://vstfdevdiv:8080/DevDiv2/DevDiv/_workitems/edit/543561")>
        <WpfTheory, CombinatorialData>
        Public Async Function TestEscapedIdentifiers(showCompletionInArgumentLists As Boolean) As Task
            Using state = TestStateFactory.CreateCSharpTestState(
                  <Document><![CDATA[
class @return
{
    void goo()
    {
        $$
    }
}
]]></Document>,
                  showCompletionInArgumentLists:=showCompletionInArgumentLists)

                state.SendTypeChars("@")
                Await state.AssertNoCompletionSession()
                state.SendTypeChars("r")
                Await state.AssertSelectedCompletionItem(displayText:="@return", isHardSelected:=True)
                state.SendTab()
                Assert.Contains("@return", state.GetLineTextFromCaretPosition(), StringComparison.Ordinal)
            End Using
        End Function

        <WorkItem("http://vstfdevdiv:8080/DevDiv2/DevDiv/_workitems/edit/543771")>
        <WpfTheory, CombinatorialData>
        Public Async Function TestCommitUniqueItem1(showCompletionInArgumentLists As Boolean) As Task
            Using state = TestStateFactory.CreateCSharpTestState(
                  <Document><![CDATA[
using System;

class Program
{
    static void Main(string[] args)
    {
        Console.WriteL$$();
    }
}]]></Document>,
                  showCompletionInArgumentLists:=showCompletionInArgumentLists)

                Await state.SendCommitUniqueCompletionListItemAsync()
                Await state.AssertNoCompletionSession()
                Assert.Contains("WriteLine()", state.GetLineTextFromCaretPosition(), StringComparison.Ordinal)
            End Using
        End Function

        <WorkItem("http://vstfdevdiv:8080/DevDiv2/DevDiv/_workitems/edit/543771")>
        <WpfTheory, CombinatorialData>
        Public Async Function TestCommitUniqueItem2(showCompletionInArgumentLists As Boolean) As Task
            Using state = TestStateFactory.CreateCSharpTestState(
                  <Document><![CDATA[
using System;

class Program
{
    static void Main(string[] args)
    {
        Console.WriteL$$ine();
    }
}]]></Document>,
                  showCompletionInArgumentLists:=showCompletionInArgumentLists)

                Await state.SendCommitUniqueCompletionListItemAsync()
                Await state.AssertNoCompletionSession()
            End Using
        End Function

        <WpfTheory, CombinatorialData>
        Public Async Function CommitForUsingDirective1(showCompletionInArgumentLists As Boolean) As Task
            Using state = TestStateFactory.CreateCSharpTestState(
                              <Document>
                                  $$
                              </Document>,
                  showCompletionInArgumentLists:=showCompletionInArgumentLists)

                state.SendTypeChars("using Sys")
                Await state.AssertSelectedCompletionItem(displayText:="System", isHardSelected:=True)
                state.SendTypeChars("(")
                Await state.AssertNoCompletionSession()
                Assert.Contains("using Sys(", state.GetLineTextFromCaretPosition(), StringComparison.Ordinal)
            End Using
        End Function

        <WpfTheory, CombinatorialData>
        Public Async Function CommitForUsingDirective2(showCompletionInArgumentLists As Boolean) As Task
            Using state = TestStateFactory.CreateCSharpTestState(
                              <Document>
                                  $$
                              </Document>,
                  showCompletionInArgumentLists:=showCompletionInArgumentLists)

                state.SendTypeChars("using Sys")
                Await state.AssertSelectedCompletionItem(displayText:="System", isHardSelected:=True)
                state.SendTypeChars(".")
                Await state.AssertCompletionSession()
                Assert.Contains("using System.", state.GetLineTextFromCaretPosition(), StringComparison.Ordinal)
            End Using
        End Function

        <WpfTheory, CombinatorialData>
        Public Async Function CommitForUsingDirective3(showCompletionInArgumentLists As Boolean) As Task
            Using state = TestStateFactory.CreateCSharpTestState(
                              <Document>
                                  $$
                              </Document>,
                              extraExportedTypes:={GetType(CSharpFormattingInteractionService)}.ToList(),
                              showCompletionInArgumentLists:=showCompletionInArgumentLists)

                state.SendTypeChars("using Sys")
                Await state.AssertSelectedCompletionItem(displayText:="System", isHardSelected:=True)
                state.SendTypeChars(";")
                Await state.AssertNoCompletionSession()
                state.AssertMatchesTextStartingAtLine(1, "using System;")
            End Using
        End Function

        <WpfTheory, CombinatorialData>
        Public Async Function CommitForUsingDirective4(showCompletionInArgumentLists As Boolean) As Task
            Using state = TestStateFactory.CreateCSharpTestState(
                            <Document>
                                $$
                            </Document>,
                  showCompletionInArgumentLists:=showCompletionInArgumentLists)

                state.SendTypeChars("using Sys")
                Await state.AssertSelectedCompletionItem(displayText:="System", isHardSelected:=True)
                state.SendTypeChars(" ")
                Await state.AssertNoCompletionSession()
                Assert.Contains("using Sys ", state.GetLineTextFromCaretPosition(), StringComparison.Ordinal)
            End Using
        End Function

        <WpfTheory, CombinatorialData>
        Public Async Function KeywordsIncludedInObjectCreationCompletion(showCompletionInArgumentLists As Boolean) As Task
            Using state = TestStateFactory.CreateCSharpTestState(
                              <Document>
class C
{
    void Goo()
    {
        string s = new$$
    }
}
                              </Document>,
                  showCompletionInArgumentLists:=showCompletionInArgumentLists)

                state.SendTypeChars(" ")
                Await state.AssertSelectedCompletionItem(displayText:="string", isHardSelected:=True)
                Await state.AssertCompletionItemsContainAll("int")
            End Using
        End Function

        <WorkItem("http://vstfdevdiv:8080/DevDiv2/DevDiv/_workitems/edit/544293")>
        <WpfTheory, CombinatorialData>
        Public Async Function NoKeywordsOrSymbolsAfterNamedParameterWithCSharp7(showCompletionInArgumentLists As Boolean) As Task
            Using state = TestStateFactory.CreateCSharpTestState(
                                <Document>
class Goo
{
    void Test()
    {
        object m = null;
        Method(obj:m, $$
    }

    void Method(object obj, int num = 23, string str = "")
    {
    }
}
                              </Document>, languageVersion:=LanguageVersion.CSharp7, showCompletionInArgumentLists:=showCompletionInArgumentLists)

                state.SendTypeChars("a")
                Await state.AssertCompletionItemsDoNotContainAny("System", "int")
                Await state.AssertCompletionItemsContain("num", ":")
            End Using
        End Function

        <WpfTheory, CombinatorialData>
        Public Async Function KeywordsOrSymbolsAfterNamedParameter(showCompletionInArgumentLists As Boolean) As Task
            Using state = TestStateFactory.CreateCSharpTestState(
                                <Document>
class Goo
{
    void Test()
    {
        object m = null;
        Method(obj:m, $$
    }

    void Method(object obj, int num = 23, string str = "")
    {
    }
}
                              </Document>,
                  showCompletionInArgumentLists:=showCompletionInArgumentLists)

                state.SendTypeChars("a")
                Await state.AssertCompletionItemsContainAll("System", "int")
                Await state.AssertCompletionItemsContain("num", ":")
            End Using
        End Function

        <WorkItem("http://vstfdevdiv:8080/DevDiv2/DevDiv/_workitems/edit/544017")>
        <WpfTheory, CombinatorialData>
        Public Async Function EnumCompletionTriggeredOnSpace(showCompletionInArgumentLists As Boolean) As Task
            Using state = TestStateFactory.CreateCSharpTestState(
                              <Document>
enum Numeros { Uno, Dos }
class Goo
{
    void Bar(int a, Numeros n) { }
    void Baz()
    {
        Bar(0$$
    }
}
                              </Document>,
                  showCompletionInArgumentLists:=showCompletionInArgumentLists)

                state.SendTypeChars(", ")
                Await state.AssertSelectedCompletionItem(displayText:="Numeros", isHardSelected:=True)
                Assert.Equal(1, state.GetCompletionItems().Where(Function(c) c.DisplayText = "Numeros").Count())
            End Using
        End Function

        <WorkItem("http://vstfdevdiv:8080/DevDiv2/DevDiv/_workitems/edit/479078")>
        <WpfTheory, CombinatorialData>
        Public Async Function EnumCompletionTriggeredOnSpaceForNullables(showCompletionInArgumentLists As Boolean) As Task
            Using state = TestStateFactory.CreateCSharpTestState(
                              <Document>
enum Numeros { Uno, Dos }
class Goo
{
    void Bar(int a, Numeros? n) { }
    void Baz()
    {
        Bar(0$$
    }
}
                              </Document>,
                  showCompletionInArgumentLists:=showCompletionInArgumentLists)

                state.SendTypeChars(", ")
                Await state.AssertSelectedCompletionItem(displayText:="Numeros", isHardSelected:=True)
                Assert.Equal(1, state.GetCompletionItems().Where(Function(c) c.DisplayText = "Numeros").Count())
            End Using
        End Function

        <WpfTheory, CombinatorialData>
        Public Sub EnumCompletionTriggeredOnDot(showCompletionInArgumentLists As Boolean)
            Using state = TestStateFactory.CreateCSharpTestState(
                <Document>
enum Numeros { Uno, Dos }
class Goo
{
    void Bar()
    {
        Numeros num = $$
    }
}
                </Document>,
                  showCompletionInArgumentLists:=showCompletionInArgumentLists)

                state.SendTypeChars("Nu.")
                Assert.Contains("Numeros num = Numeros.", state.GetLineTextFromCaretPosition(), StringComparison.Ordinal)
            End Using
        End Sub

        <WpfTheory, CombinatorialData, WorkItem("https://github.com/dotnet/roslyn/issues/8320")>
        Public Sub EnumParamsCompletion(showCompletionInArgumentLists As Boolean)
            Using state = TestStateFactory.CreateCSharpTestState(
                <Document>
using System;

class C
{
    void X(params DayOfWeek[] x)
    {
        X($$);
    }
}
                </Document>,
                  showCompletionInArgumentLists:=showCompletionInArgumentLists)

                state.SendInvokeCompletionList()
                state.AssertSelectedCompletionItem("DayOfWeek", isHardSelected:=True)
            End Using
        End Sub

        <WpfTheory, CombinatorialData>
        Public Async Function EnumCompletionNotTriggeredOnPlusCommitCharacter(showCompletionInArgumentLists As Boolean) As Task
            Await EnumCompletionNotTriggeredOn("+"c, showCompletionInArgumentLists)
        End Function

        <WpfTheory, CombinatorialData>
        Public Async Function EnumCompletionNotTriggeredOnLeftBraceCommitCharacter(showCompletionInArgumentLists As Boolean) As Task
            Await EnumCompletionNotTriggeredOn("{"c, showCompletionInArgumentLists)
        End Function

        <WpfTheory, CombinatorialData>
        Public Async Function EnumCompletionNotTriggeredOnSpaceCommitCharacter(showCompletionInArgumentLists As Boolean) As Task
            Await EnumCompletionNotTriggeredOn(" "c, showCompletionInArgumentLists)
        End Function

        <WpfTheory, CombinatorialData>
        Public Async Function EnumCompletionNotTriggeredOnSemicolonCommitCharacter(showCompletionInArgumentLists As Boolean) As Task
            Await EnumCompletionNotTriggeredOn(";"c, showCompletionInArgumentLists)
        End Function

        Private Shared Async Function EnumCompletionNotTriggeredOn(c As Char, showCompletionInArgumentLists As Boolean) As Task
            Using state = TestStateFactory.CreateCSharpTestState(
                <Document>
enum Numeros { Uno, Dos }
class Goo
{
    void Bar()
    {
        Numeros num = $$
    }
}
                </Document>,
                  showCompletionInArgumentLists:=showCompletionInArgumentLists)

                state.SendTypeChars("Nu")
                Await state.AssertSelectedCompletionItem(displayText:="Numeros", isHardSelected:=True)
                state.SendTypeChars(c.ToString())
                Await state.AssertSessionIsNothingOrNoCompletionItemLike("Numberos")
                Assert.Contains(String.Format("Numeros num = Nu{0}", c), state.GetLineTextFromCaretPosition(), StringComparison.Ordinal)
            End Using
        End Function

        <WorkItem("https://github.com/dotnet/roslyn/pull/49632")>
        <WpfFact, Trait(Traits.Feature, Traits.Features.Completion)>
        Public Async Function CompletionEnumTypeAndValues() As Task
            Using state = TestStateFactory.CreateCSharpTestState(
                              <Document>
namespace A
{
    public enum Colors
    {
        Red,
        Green
    }
}
namespace B
{
    class Program
    {
        static void Main()
        {
            var color = A.Colors.Red;
            switch (color)
            {
                case $$
        }
    }
}                              </Document>)
                state.SendInvokeCompletionList()
                Await state.AssertCompletionItemsContain(Function(i) i.DisplayText = "A.Colors" AndAlso i.FilterText = "Colors")
                Await state.AssertCompletionItemsContain(Function(i) i.DisplayText = "A.Colors.Green" AndAlso i.FilterText = "A.Colors.Green")
                Await state.AssertCompletionItemsContain(Function(i) i.DisplayText = "A.Colors.Red" AndAlso i.FilterText = "A.Colors.Red")
                Await state.AssertSelectedCompletionItem("A.Colors", isHardSelected:=True)
            End Using
        End Function

        <WorkItem("https://github.com/dotnet/roslyn/pull/49632")>
        <WpfFact, Trait(Traits.Feature, Traits.Features.Completion)>
        Public Async Function CompletionEnumTypeSelectionSequenceTest() As Task
            Using state = TestStateFactory.CreateCSharpTestState(
                              <Document>
public enum Colors
{
    Red,
    Green
}

class Program
{
    void M(Colors color) { }

    static void Main()
    {
        M$$
    }
}                             </Document>)
                state.SendTypeChars("(")
                Await state.AssertCompletionSession
                Await state.AssertCompletionItemsContain("Colors", "")
                Await state.AssertCompletionItemsContain("Colors.Green", "")
                Await state.AssertCompletionItemsContain("Colors.Red", "")
                Await state.AssertSelectedCompletionItem("Colors", isHardSelected:=True)

                state.SendDownKey() 'Select "Colors.Red"
                state.SendTab() ' Insert "Colors.Red"
                state.SendUndo() 'Undo insert
                state.SendInvokeCompletionList()

                Await state.AssertSelectedCompletionItem("Colors", isHardSelected:=True)
            End Using
        End Function

        <WpfFact, Trait(Traits.Feature, Traits.Features.Completion)>
        Public Async Function SelectEnumMemberAdditionalFilterTextMatchOverInferiorFilterTextMatch() As Task
            Using state = TestStateFactory.CreateCSharpTestState(
                              <Document>
public enum Colors
{
    Red,
    Green
}

class Program
{
    Colors GreenNode { get; }                           
    void M()
    {
        Colors c = Green$$
    }
}                               </Document>)
                state.SendInvokeCompletionList()
                Await state.AssertCompletionItemsContainAll("Colors.Green", "GreenNode")
                ' select full match "Colors.Green" over prefix match "GreenNode"
                Await state.AssertSelectedCompletionItem("Colors.Green", isHardSelected:=True)
            End Using
        End Function

        <WpfFact, Trait(Traits.Feature, Traits.Features.Completion)>
        Public Async Function DoNotSelectEnumMemberAdditionalFilterTextMatchOverEqualFilterTextMatch() As Task
            Using state = TestStateFactory.CreateCSharpTestState(
                              <Document>
public enum Colors
{
    Red,
    Green
}

class Program
{            
    Colors Green { get; }               
    void M()
    {
        Colors c = gree$$
    }
}                               </Document>)
                state.SendInvokeCompletionList()
                Await state.AssertCompletionItemsContainAll("Colors.Green", "Green")
                ' Select FilterText match "Green" over AdditionalFilterText match "Colors.Green"
                Await state.AssertSelectedCompletionItem("Green", isHardSelected:=True)
            End Using
        End Function

        <WpfFact, Trait(Traits.Feature, Traits.Features.Completion)>
        Public Async Function SelectStaticMemberAdditionalFilterTextMatchOverInferiorFilterTextMatch() As Task
            Using state = TestStateFactory.CreateCSharpTestState(
                              <Document>
public class MyArray
{
    public static MyArray Empty { get; }
}

class Program
{         
    string EmptyString = "";                 
    void M()
    {                       
        MyArray c = Empty$$
    }
}                               </Document>)
                state.SendInvokeCompletionList()
                Await state.AssertCompletionItemsContainAll("MyArray.Empty", "EmptyString")
                ' select full match "MyArray.Empty" over prefix match "EmptyString"
                Await state.AssertSelectedCompletionItem("MyArray.Empty", isHardSelected:=True)
            End Using
        End Function

        <WpfFact, Trait(Traits.Feature, Traits.Features.Completion)>
        Public Async Function SelectCompletionListStaticMemberAdditionalFilterTextMatchOverInferiorFilterTextMatch() As Task
            Using state = TestStateFactory.CreateCSharpTestState(
                              <Document><![CDATA[
namespace NS
{

    /// <completionlist cref="TypeContainer"/>
    public class SomeType
    { }

    public static class TypeContainer
    {
        public static SomeType Foo1 = new SomeType();
        public static Program Foo2 = new Program();
    }

    public class Program
    {
        void Goo()
        {
            var myFoo = true;
            SomeType c = $$
        }
    }
}                             ]]></Document>)

                state.SendInvokeCompletionList()
                Await state.AssertCompletionItemsContainAll("myFoo", "TypeContainer", "TypeContainer.Foo1", "TypeContainer.Foo2")

                state.SendTypeChars("foo")
                Await state.AssertSelectedCompletionItem("TypeContainer.Foo1", isHardSelected:=True)
            End Using
        End Function

        <WorkItem("https://github.com/dotnet/roslyn/pull/49632")>
        <WpfFact, Trait(Traits.Feature, Traits.Features.Completion)>
        Public Async Function CompletionEnumTypeAndValuesWithAlias() As Task
            Using state = TestStateFactory.CreateCSharpTestState(
                              <Document>
using AT = System.AttributeTargets;

public class Program
{
    static void M(AT attributeTargets) { }
    
    public static void Main()
    {
        M($$
    }
}                              </Document>)
                state.SendInvokeCompletionList()
                Await state.AssertCompletionItemsContain(Function(i) i.DisplayText = "AT" AndAlso i.SortText = "AT" AndAlso i.FilterText = "AT")
                Await state.AssertCompletionItemsContain(Function(i) i.DisplayText = "AT.All" AndAlso i.FilterText = "AT.All")
                Await state.AssertSelectedCompletionItem("AT", isHardSelected:=True)
            End Using
        End Function

        <WorkItem("http://vstfdevdiv:8080/DevDiv2/DevDiv/_workitems/edit/544296")>
        <WpfTheory, CombinatorialData>
        Public Async Function TestVerbatimNamedIdentifierFiltering(showCompletionInArgumentLists As Boolean) As Task
            Using state = TestStateFactory.CreateCSharpTestState(
                              <Document>
class Program
{
    void Goo(int @int)
    {
        Goo($$
    }
}
                              </Document>,
                  showCompletionInArgumentLists:=showCompletionInArgumentLists)

                state.SendTypeChars("i")
                Await state.AssertCompletionSession()
                Await state.AssertCompletionItemsContain("@int", ":")
                state.SendTypeChars("n")
                Await state.AssertCompletionItemsContain("@int", ":")
                state.SendTypeChars("t")
                Await state.AssertCompletionItemsContain("@int", ":")
            End Using
        End Function

        <WorkItem("http://vstfdevdiv:8080/DevDiv2/DevDiv/_workitems/edit/543687")>
        <WpfTheory, CombinatorialData>
        Public Async Function TestNoPreselectInInvalidObjectCreationLocation(showCompletionInArgumentLists As Boolean) As Task
            Using state = TestStateFactory.CreateCSharpTestState(
                              <Document><![CDATA[
using System;

class Program
{
    void Test()
    {
        $$
    }
}

class Bar { }

class Goo<T> : IGoo<T>
{
}

interface IGoo<T>
{
}]]>
                              </Document>,
                  showCompletionInArgumentLists:=showCompletionInArgumentLists)

                state.SendTypeChars("IGoo<Bar> a = new ")
                Await state.AssertNoCompletionSession()
            End Using
        End Function

        <WorkItem("http://vstfdevdiv:8080/DevDiv2/DevDiv/_workitems/edit/544925")>
        <WpfTheory, CombinatorialData>
        Public Sub TestQualifiedEnumSelection(showCompletionInArgumentLists As Boolean)
            Using state = TestStateFactory.CreateCSharpTestState(
                              <Document>
using System;

class Program
{
    void Main()
    {
        Environment.GetFolderPath$$
    }
}
                              </Document>,
                  showCompletionInArgumentLists:=showCompletionInArgumentLists)

                state.SendTypeChars("(")
                state.SendTab()
                Assert.Contains("Environment.SpecialFolder", state.GetLineTextFromCaretPosition(), StringComparison.Ordinal)
            End Using
        End Sub

        <WorkItem("http://vstfdevdiv:8080/DevDiv2/DevDiv/_workitems/edit/545070")>
        <WpfTheory, CombinatorialData>
        Public Async Function TestTextChangeSpanWithAtCharacter(showCompletionInArgumentLists As Boolean) As Task
            Using state = TestStateFactory.CreateCSharpTestState(
                              <Document>
public class @event
{
    $$@event()
    {
    }
}
                              </Document>,
                  showCompletionInArgumentLists:=showCompletionInArgumentLists)

                state.SendTypeChars("public ")
                Await state.AssertNoCompletionSession()
                Assert.Contains("public @event", state.GetLineTextFromCaretPosition(), StringComparison.Ordinal)
            End Using
        End Function

        <WpfTheory, CombinatorialData>
        Public Async Function TestDoNotInsertColonSoThatUserCanCompleteOutAVariableNameThatDoesNotCurrentlyExist_IE_TheCyrusCase(showCompletionInArgumentLists As Boolean) As Task
            Using state = TestStateFactory.CreateCSharpTestState(
                              <Document>
using System.Threading;

class Program
{
    static void Main(string[] args)
    {
        Goo($$)
    }

    void Goo(CancellationToken cancellationToken)
    {
    }
}
                              </Document>,
                  showCompletionInArgumentLists:=showCompletionInArgumentLists)

                state.SendTypeChars("can")
                state.SendTab()
                Await state.AssertNoCompletionSession()
                Assert.Contains("Goo(cancellationToken)", state.GetLineTextFromCaretPosition(), StringComparison.Ordinal)
            End Using
        End Function

#If False Then
    <Scenario Name="Verify correct intellisense selection on ENTER">
        <SetEditorText>
            <![CDATA[class Class1
{
    void Main(string[] args)
    {
        //
    }
}]]>
        </SetEditorText>
        <PlaceCursor Marker="//"/>
        <SendKeys>var a = System.TimeSpan.FromMin{ENTER}{(}</SendKeys>
        <VerifyEditorContainsText>
            <![CDATA[class Class1
{
    void Main(string[] args)
    {
        var a = System.TimeSpan.FromMinutes(
    }
}]]>
        </VerifyEditorContainsText>
    </Scenario>
#End If

        <WorkItem("http://vstfdevdiv:8080/DevDiv2/DevDiv/_workitems/edit/544940")>
        <WpfTheory, CombinatorialData>
        Public Async Function AttributeNamedPropertyCompletionCommitWithTab(showCompletionInArgumentLists As Boolean) As Task
            Using state = TestStateFactory.CreateCSharpTestState(
                            <Document>
class MyAttribute : System.Attribute
{
    public string Name { get; set; }
}

[MyAttribute($$
public class Goo
{
}
                            </Document>,
                  showCompletionInArgumentLists:=showCompletionInArgumentLists)
                state.SendTypeChars("Nam")
                state.SendTab()
                Await state.AssertNoCompletionSession()
                Assert.Equal("[MyAttribute(Name =", state.GetLineTextFromCaretPosition())
            End Using
        End Function

        <WorkItem("http://vstfdevdiv:8080/DevDiv2/DevDiv/_workitems/edit/544940")>
        <WpfTheory, CombinatorialData>
        Public Async Function LocalFunctionAttributeNamedPropertyCompletionCommitWithTab(showCompletionInArgumentLists As Boolean) As Task
            Using state = TestStateFactory.CreateCSharpTestState(
                            <Document>
class MyAttribute : System.Attribute
{
    public string Name { get; set; }
}

public class Goo
{
    void M()
    {
        [MyAttribute($$
        void local1() { }
    }
}
                            </Document>,
                  showCompletionInArgumentLists:=showCompletionInArgumentLists)
                state.SendTypeChars("Nam")
                state.SendTab()
                Await state.AssertNoCompletionSession()
                Assert.Equal("        [MyAttribute(Name =", state.GetLineTextFromCaretPosition())
            End Using
        End Function

        <WorkItem("http://vstfdevdiv:8080/DevDiv2/DevDiv/_workitems/edit/544940")>
        <WpfTheory, CombinatorialData>
        Public Async Function AttributeOnLocalFunctionCompletionCommitWithTab(showCompletionInArgumentLists As Boolean) As Task
            Using state = TestStateFactory.CreateCSharpTestState(
                            <Document>
class MyGoodAttribute : System.Attribute
{
    public string Name { get; set; }
}

public class Goo
{
    void M()
    {
        [$$
        void local1()
        {
        }
    }
}
                            </Document>,
                  showCompletionInArgumentLists:=showCompletionInArgumentLists)
                state.SendTypeChars("MyG")
                state.SendTab()
                Await state.AssertNoCompletionSession()
                Assert.Equal("        [MyGood", state.GetLineTextFromCaretPosition())
            End Using
        End Function

        <WorkItem("http://vstfdevdiv:8080/DevDiv2/DevDiv/_workitems/edit/544940")>
        <WpfTheory, CombinatorialData>
        Public Async Function AttributeOnMissingStatementCompletionCommitWithTab(showCompletionInArgumentLists As Boolean) As Task
            Using state = TestStateFactory.CreateCSharpTestState(
                            <Document>
class MyGoodAttribute : System.Attribute
{
    public string Name { get; set; }
}

public class Goo
{
    void M()
    {
        [$$
    }
}
                            </Document>,
                  showCompletionInArgumentLists:=showCompletionInArgumentLists)
                state.SendTypeChars("MyG")
                state.SendTab()
                Await state.AssertNoCompletionSession()
                Assert.Equal("        [MyGood", state.GetLineTextFromCaretPosition())
            End Using
        End Function

        <WorkItem("http://vstfdevdiv:8080/DevDiv2/DevDiv/_workitems/edit/544940")>
        <WpfTheory, CombinatorialData>
        Public Async Function TypeAfterAttributeListOnStatement(showCompletionInArgumentLists As Boolean) As Task
            Using state = TestStateFactory.CreateCSharpTestState(
                            <Document>
class MyGoodAttribute : System.Attribute
{
    public string Name { get; set; }
}

public class Goo
{
    void M()
    {
        [MyGood] $$
    }
}
                            </Document>,
                  showCompletionInArgumentLists:=showCompletionInArgumentLists)
                state.SendTypeChars("Go")
                state.SendTab()
                Await state.AssertNoCompletionSession()
                Assert.Equal("        [MyGood] Goo", state.GetLineTextFromCaretPosition())
            End Using
        End Function

        <WorkItem("http://vstfdevdiv:8080/DevDiv2/DevDiv/_workitems/edit/544940")>
        <WpfTheory, CombinatorialData>
        Public Async Function AttributeNamedPropertyCompletionCommitWithEquals(showCompletionInArgumentLists As Boolean) As Task
            Using state = TestStateFactory.CreateCSharpTestState(
                            <Document>
class MyAttribute : System.Attribute
{
    public string Name { get; set; }
}

[MyAttribute($$
public class Goo
{
}
                            </Document>,
                  showCompletionInArgumentLists:=showCompletionInArgumentLists)
                state.SendTypeChars("Nam=")
                Await state.AssertNoCompletionSession()
                Assert.Equal("[MyAttribute(Name =", state.GetLineTextFromCaretPosition())
            End Using
        End Function

        <WorkItem("http://vstfdevdiv:8080/DevDiv2/DevDiv/_workitems/edit/544940")>
        <WpfTheory, CombinatorialData>
        Public Async Function AttributeNamedPropertyCompletionCommitWithSpace(showCompletionInArgumentLists As Boolean) As Task
            Using state = TestStateFactory.CreateCSharpTestState(
                            <Document>
class MyAttribute : System.Attribute
{
    public string Name { get; set; }
}

[MyAttribute($$
public class Goo
{
}
                            </Document>,
                  showCompletionInArgumentLists:=showCompletionInArgumentLists)
                state.SendTypeChars("Nam ")
                Await state.AssertNoCompletionSession()
                Assert.Equal("[MyAttribute(Name ", state.GetLineTextFromCaretPosition())
            End Using
        End Function

        <WorkItem("http://vstfdevdiv:8080/DevDiv2/DevDiv/_workitems/edit/545590")>
        <WpfTheory, CombinatorialData>
        Public Async Function TestOverrideDefaultParameter_CSharp7(showCompletionInArgumentLists As Boolean) As Task
            Using state = TestStateFactory.CreateCSharpTestState(
                <Document><![CDATA[
class C
{
    public virtual void Goo<S>(S x = default(S))
    {
    }
}

class D : C
{
    override $$
}
            ]]></Document>,
                   languageVersion:=LanguageVersion.CSharp7, showCompletionInArgumentLists:=showCompletionInArgumentLists)
                state.SendTypeChars(" Goo")
                state.SendTab()
                Await state.AssertNoCompletionSession()
                Assert.Contains("public override void Goo<S>(S x = default(S))", state.SubjectBuffer.CurrentSnapshot.GetText(), StringComparison.Ordinal)
            End Using
        End Function

        <WorkItem("https://github.com/dotnet/roslyn/issues/69153")>
        <WpfTheory, CombinatorialData>
        Public Async Function TestOverrideWithClassWithTrailingSemicolon(showCompletionInArgumentLists As Boolean) As Task
            Using state = TestStateFactory.CreateCSharpTestState(
                <Document><![CDATA[class Class1
{
    override tostring$$
};

class Class2
{

};]]></Document>,
                showCompletionInArgumentLists:=showCompletionInArgumentLists)

                state.SendInvokeCompletionList()
                state.SendTab()
                Await state.AssertNoCompletionSession()
                Assert.Equal("class Class1
{
    public override string ToString()
    {
        return base.ToString();
    }
};

class Class2
{

};", state.SubjectBuffer.CurrentSnapshot.GetText())
            End Using
        End Function

        <WpfTheory, CombinatorialData>
        Public Async Function TestOverrideDefaultParameter(showCompletionInArgumentLists As Boolean) As Task
            Using state = TestStateFactory.CreateCSharpTestState(
                <Document><![CDATA[
class C
{
    public virtual void Goo<S>(S x = default(S))
    {
    }
}

class D : C
{
    override $$
}
            ]]></Document>,
                  showCompletionInArgumentLists:=showCompletionInArgumentLists)
                state.SendTypeChars(" Goo")
                state.SendTab()
                Await state.AssertNoCompletionSession()
                Assert.Contains("public override void Goo<S>(S x = default)", state.SubjectBuffer.CurrentSnapshot.GetText(), StringComparison.Ordinal)
            End Using
        End Function

        <WorkItem("http://vstfdevdiv:8080/DevDiv2/DevDiv/_workitems/edit/545664")>
        <WpfTheory, CombinatorialData>
        Public Async Function TestArrayAfterOptionalParameter(showCompletionInArgumentLists As Boolean) As Task
            Using state = TestStateFactory.CreateCSharpTestState(
                <Document><![CDATA[
class A
{
    public virtual void Goo(int x = 0, int[] y = null) { }
}

class B : A
{
public override void Goo(int x = 0, params int[] y) { }
}

class C : B
{
    override$$
}
            ]]></Document>,
                  showCompletionInArgumentLists:=showCompletionInArgumentLists)
                state.SendTypeChars(" Goo")
                state.SendTab()
                Await state.AssertNoCompletionSession()
                Assert.Contains("    public override void Goo(int x = 0, int[] y = null)", state.SubjectBuffer.CurrentSnapshot.GetText(), StringComparison.Ordinal)
            End Using
        End Function

        <WorkItem("http://vstfdevdiv:8080/DevDiv2/DevDiv/_workitems/edit/545967")>
        <WpfTheory, CombinatorialData>
        Public Async Function TestVirtualSpaces(showCompletionInArgumentLists As Boolean) As Task
            Using state = TestStateFactory.CreateCSharpTestState(
                <Document><![CDATA[
class C
{
    public string P { get; set; }
    void M()
    {
        var v = new C
        {$$
        };
    }
}
            ]]></Document>,
                  showCompletionInArgumentLists:=showCompletionInArgumentLists)
                state.SendReturn()
                Assert.True(state.TextView.Caret.InVirtualSpace)
                Assert.Equal(12, state.TextView.Caret.Position.VirtualSpaces)
                state.SendInvokeCompletionList()
                Await state.AssertCompletionSession()
                Await state.AssertSelectedCompletionItem("P", isSoftSelected:=True)
                state.SendDownKey()
                Await state.AssertSelectedCompletionItem("P", isHardSelected:=True)
                state.SendTab()
                Assert.Equal("            P", state.GetLineFromCurrentCaretPosition().GetText())

                Dim bufferPosition = state.TextView.Caret.Position.BufferPosition
                Assert.Equal(13, bufferPosition.Position - bufferPosition.GetContainingLine().Start.Position)
                Assert.False(state.TextView.Caret.InVirtualSpace)
            End Using
        End Function

        <WorkItem("http://vstfdevdiv:8080/DevDiv2/DevDiv/_workitems/edit/546561")>
        <WpfTheory, CombinatorialData>
        Public Async Function TestNamedParameterAgainstMRU(showCompletionInArgumentLists As Boolean) As Task
            Using state = TestStateFactory.CreateCSharpTestState(
                <Document><![CDATA[
class Program
{
    void Goo(string s) { }

    static void Main()
    {
        $$
    }
}
            ]]></Document>,
                  showCompletionInArgumentLists:=showCompletionInArgumentLists)
                ' prime the MRU
                state.SendTypeChars("string")
                state.SendTab()
                Await state.AssertNoCompletionSession()

                ' Delete what we just wrote.
                state.SendBackspace()
                state.SendBackspace()
                state.SendBackspace()
                state.SendBackspace()
                state.SendBackspace()
                state.SendBackspace()
                state.SendEscape()
                Await state.AssertNoCompletionSession()

                ' ensure we still select the named param even though 'string' is in the MRU.
                state.SendTypeChars("Goo(s")
                Await state.AssertSelectedCompletionItem("s", displayTextSuffix:=":")
            End Using
        End Function

        <WorkItem("http://vstfdevdiv:8080/DevDiv2/DevDiv/_workitems/edit/546403")>
        <WpfTheory, CombinatorialData>
        Public Async Function TestMissingOnObjectCreationAfterVar1(showCompletionInArgumentLists As Boolean) As Task
            Using state = TestStateFactory.CreateCSharpTestState(
                <Document><![CDATA[
class A
{
    void Goo()
    {
        var v = new$$
    }
}
            ]]></Document>,
                  showCompletionInArgumentLists:=showCompletionInArgumentLists)
                state.SendTypeChars(" ")
                Await state.AssertNoCompletionSession()
            End Using
        End Function

        <WorkItem("http://vstfdevdiv:8080/DevDiv2/DevDiv/_workitems/edit/546403")>
        <WpfTheory, CombinatorialData>
        Public Async Function TestMissingOnObjectCreationAfterVar2(showCompletionInArgumentLists As Boolean) As Task
            Using state = TestStateFactory.CreateCSharpTestState(
                <Document><![CDATA[
class A
{
    void Goo()
    {
        var v = new $$
    }
}
            ]]></Document>,
                  showCompletionInArgumentLists:=showCompletionInArgumentLists)
                state.SendTypeChars("X")
                Await state.AssertCompletionItemsDoNotContainAny("X")
            End Using
        End Function

        <WorkItem("http://vstfdevdiv:8080/DevDiv2/DevDiv/_workitems/edit/546917")>
        <WpfTheory, CombinatorialData>
        Public Async Function TestEnumInSwitch(showCompletionInArgumentLists As Boolean) As Task
            Using state = TestStateFactory.CreateCSharpTestState(
                <Document><![CDATA[
enum Numeros
{
}
class C
{
    void M()
    {
        Numeros n;
        switch (n)
        {
            case$$
        }
    }
}
            ]]></Document>,
                  showCompletionInArgumentLists:=showCompletionInArgumentLists)
                state.SendTypeChars(" ")
                Await state.AssertSelectedCompletionItem(displayText:="Numeros")
            End Using
        End Function

        <WorkItem("http://vstfdevdiv:8080/DevDiv2/DevDiv/_workitems/edit/547016")>
        <WpfTheory, CombinatorialData>
        Public Async Function TestAmbiguityInLocalDeclaration(showCompletionInArgumentLists As Boolean) As Task
            Using state = TestStateFactory.CreateCSharpTestState(
                <Document><![CDATA[
class C
{
    public int W;
    public C()
    {
        $$
        W = 0;
    }
}

            ]]></Document>,
                  showCompletionInArgumentLists:=showCompletionInArgumentLists)
                state.SendTypeChars("w")
                Await state.AssertSelectedCompletionItem(displayText:="W")
            End Using
        End Function

        <WorkItem("http://vstfdevdiv:8080/DevDiv2/DevDiv/_workitems/edit/530835")>
        <WpfTheory, CombinatorialData>
        Public Async Function TestCompletionFilterSpanCaretBoundary(showCompletionInArgumentLists As Boolean) As Task
            Using state = TestStateFactory.CreateCSharpTestState(
                <Document><![CDATA[
class C
{
    public void Method()
    {
        $$
    }
}
            ]]></Document>,
                  showCompletionInArgumentLists:=showCompletionInArgumentLists)
                state.SendTypeChars("Met")
                Await state.AssertSelectedCompletionItem(displayText:="Method")
                state.SendLeftKey()
                state.SendLeftKey()
                state.SendLeftKey()
                state.SendTypeChars("new")
                Await state.AssertSelectedCompletionItem(displayText:="Method", isSoftSelected:=True)
            End Using
        End Function

        <WorkItem("https://github.com/dotnet/roslyn/issues/5487")>
        <WpfTheory, CombinatorialData>
        Public Async Function TestCommitCharTypedAtTheBeginingOfTheFilterSpan(showCompletionInArgumentLists As Boolean) As Task
            Using state = TestStateFactory.CreateCSharpTestState(
                  <Document><![CDATA[
class C
{
    public bool Method()
    {
        if ($$
    }
}
            ]]></Document>,
                  showCompletionInArgumentLists:=showCompletionInArgumentLists)

                state.SendTypeChars("Met")
                Await state.AssertCompletionSession()
                state.SendLeftKey()
                state.SendLeftKey()
                state.SendLeftKey()
                Await state.AssertSelectedCompletionItem(isSoftSelected:=True)
                state.SendTypeChars("!")
                Await state.AssertNoCompletionSession()
                Assert.Equal("if (!Met", state.GetLineTextFromCaretPosition().Trim())
                Assert.Equal("M", state.GetCaretPoint().BufferPosition.GetChar())
            End Using
        End Function

        <WorkItem("http://vstfdevdiv:8080/DevDiv2/DevDiv/_workitems/edit/622957")>
        <WpfTheory, CombinatorialData>
        Public Async Function TestBangFiltersInDocComment(showCompletionInArgumentLists As Boolean) As Task
            Using state = TestStateFactory.CreateCSharpTestState(
                  <Document><![CDATA[
using System;

/// $$
/// TestDocComment
/// </summary>
class TestException : Exception { }
]]></Document>,
                  showCompletionInArgumentLists:=showCompletionInArgumentLists)

                state.SendTypeChars("<")
                Await state.AssertCompletionSession()
                state.SendTypeChars("!")
                Await state.AssertCompletionSession()
                Await state.AssertSelectedCompletionItem("!--")
            End Using
        End Function

        <WpfTheory, CombinatorialData>
        Public Async Function InvokeCompletionDoesNotFilter(showCompletionInArgumentLists As Boolean) As Task
            Using state = TestStateFactory.CreateCSharpTestState(
                <Document><![CDATA[
using System;
class C
{
    public void Method()
    {
        string$$
    }
}
            ]]></Document>,
                  showCompletionInArgumentLists:=showCompletionInArgumentLists)
                state.SendInvokeCompletionList()
                Await state.AssertSelectedCompletionItem("string")
                Await state.AssertCompletionItemsContainAll("int", "Method")
            End Using
        End Function

        <WpfTheory, CombinatorialData>
        Public Async Function InvokeBeforeWordDoesNotSelect(showCompletionInArgumentLists As Boolean) As Task
            Using state = TestStateFactory.CreateCSharpTestState(
                <Document><![CDATA[
using System;
class C
{
    public void Method()
    {
        $$string
    }
}
            ]]></Document>,
                  showCompletionInArgumentLists:=showCompletionInArgumentLists)
                state.SendInvokeCompletionList()
                Await state.AssertSelectedCompletionItem("AccessViolationException")
                Await state.AssertCompletionItemsContainAll("int", "Method")
            End Using
        End Function

        <WpfTheory, CombinatorialData>
        Public Async Function InvokeCompletionSelectsWithoutRegardToCaretPosition(showCompletionInArgumentLists As Boolean) As Task
            Using state = TestStateFactory.CreateCSharpTestState(
                <Document><![CDATA[
using System;
class C
{
    public void Method()
    {
        s$$tring
    }
}
            ]]></Document>,
                  showCompletionInArgumentLists:=showCompletionInArgumentLists)
                state.SendInvokeCompletionList()
                Await state.AssertSelectedCompletionItem("string")
                Await state.AssertCompletionItemsContainAll("int", "Method")
            End Using
        End Function

        <WpfTheory, CombinatorialData>
        Public Sub TabAfterQuestionMark(showCompletionInArgumentLists As Boolean)
            Using state = TestStateFactory.CreateCSharpTestState(
                <Document><![CDATA[
using System;
class C
{
    public void Method()
    {
        ?$$
    }
}
            ]]></Document>,
                  showCompletionInArgumentLists:=showCompletionInArgumentLists)
                state.SendTab()
                Assert.Equal(state.GetLineTextFromCaretPosition(), "        ?" + vbTab)
            End Using
        End Sub

        <WorkItem("http://vstfdevdiv:8080/DevDiv2/DevDiv/_workitems/edit/657658")>
        <WpfTheory, CombinatorialData>
        Public Async Function PreselectionIgnoresBrackets(showCompletionInArgumentLists As Boolean) As Task
            Using state = TestStateFactory.CreateCSharpTestState(
                  <Document><![CDATA[
using System;
using System.Collections.Generic;
using System.Linq;
using System.Threading.Tasks;

class Program
{
    $$

    static void Main(string[] args)
    {

    }
}]]></Document>,
                  showCompletionInArgumentLists:=showCompletionInArgumentLists)

                state.SendTypeChars("static void F<T>(int a, Func<T, int> b) { }")
                state.SendEscape()

                state.TextView.Caret.MoveTo(New VisualStudio.Text.SnapshotPoint(state.SubjectBuffer.CurrentSnapshot, 220))

                state.SendTypeChars("F")
                Await state.AssertCompletionSession()
                Await state.AssertSelectedCompletionItem("F", displayTextSuffix:="<>")
            End Using
        End Function

        <WorkItem("http://vstfdevdiv:8080/DevDiv2/DevDiv/_workitems/edit/672474")>
        <WpfTheory, CombinatorialData>
        Public Async Function TestInvokeSnippetCommandDismissesCompletion(showCompletionInArgumentLists As Boolean) As Task
            Using state = TestStateFactory.CreateCSharpTestState(
                              <Document>$$</Document>,
                  showCompletionInArgumentLists:=showCompletionInArgumentLists)

                state.SendTypeChars("us")
                Await state.AssertCompletionSession()
                state.SendInsertSnippetCommand()
                Await state.AssertNoCompletionSession()
            End Using
        End Function

        <WorkItem("http://vstfdevdiv:8080/DevDiv2/DevDiv/_workitems/edit/672474")>
        <WpfTheory, CombinatorialData>
        Public Async Function TestSurroundWithCommandDismissesCompletion(showCompletionInArgumentLists As Boolean) As Task
            Using state = TestStateFactory.CreateCSharpTestState(
                              <Document>$$</Document>,
                  showCompletionInArgumentLists:=showCompletionInArgumentLists)

                state.SendTypeChars("us")
                Await state.AssertCompletionSession()
                state.SendSurroundWithCommand()
                Await state.AssertNoCompletionSession()
            End Using
        End Function

        <WorkItem("http://vstfdevdiv:8080/DevDiv2/DevDiv/_workitems/edit/737239")>
        <WpfTheory, CombinatorialData>
        Public Async Function LetEditorHandleOpenParen(showCompletionInArgumentLists As Boolean) As Task
            Dim expected = <Document><![CDATA[
using System;
using System.Collections.Generic;
using System.Linq;
using System.Threading.Tasks;

class Program
{
    static void Main(string[] args)
    {
        List<int> x = new List<int>(
    }
}]]></Document>.Value.Replace(vbLf, vbCrLf)

            Using state = TestStateFactory.CreateCSharpTestState(<Document><![CDATA[
using System;
using System.Collections.Generic;
using System.Linq;
using System.Threading.Tasks;

class Program
{
    static void Main(string[] args)
    {
        List<int> x = new$$
    }
}]]></Document>,
                  showCompletionInArgumentLists:=showCompletionInArgumentLists)

                state.SendTypeChars(" ")
                Await state.AssertCompletionSession()
                Await state.AssertSelectedCompletionItem("List<int>")
                state.SendTypeChars("(")
                Assert.Equal(expected, state.GetDocumentText())
            End Using
        End Function

        <WorkItem("http://vstfdevdiv:8080/DevDiv2/DevDiv/_workitems/edit/785637")>
        <WpfTheory, CombinatorialData>
        Public Async Function CommitMovesCaretToWordEnd(showCompletionInArgumentLists As Boolean) As Task
            Using state = TestStateFactory.CreateCSharpTestState(
                <Document><![CDATA[
using System;
class C
{
    public void Main()
    {
        M$$ain
    }
}
            ]]></Document>,
                  showCompletionInArgumentLists:=showCompletionInArgumentLists)

                Await state.SendCommitUniqueCompletionListItemAsync()
                Assert.Equal(state.GetLineFromCurrentCaretPosition().End, state.GetCaretPoint().BufferPosition)
            End Using
        End Function

        <WorkItem("http://vstfdevdiv:8080/DevDiv2/DevDiv/_workitems/edit/775370")>
        <WpfTheory, CombinatorialData>
        Public Async Function MatchingConsidersAtSign(showCompletionInArgumentLists As Boolean) As Task
            Using state = TestStateFactory.CreateCSharpTestState(
                <Document><![CDATA[
using System;
class C
{
    public void Main()
    {
        $$
    }
}
            ]]></Document>,
                  showCompletionInArgumentLists:=showCompletionInArgumentLists)
                state.SendTypeChars("var @this = ""goo"";")
                state.SendReturn()
                state.SendTypeChars("string str = this.ToString();")
                state.SendReturn()
                state.SendTypeChars("str = @th")

                Await state.AssertSelectedCompletionItem("@this")
            End Using
        End Function

        <WorkItem("http://vstfdevdiv:8080/DevDiv2/DevDiv/_workitems/edit/865089")>
        <WpfTheory, CombinatorialData>
        Public Async Function AttributeFilterTextRemovesAttributeSuffix(showCompletionInArgumentLists As Boolean) As Task
            Using state = TestStateFactory.CreateCSharpTestState(
                <Document><![CDATA[
[$$]
class AtAttribute : System.Attribute { }]]></Document>,
                  showCompletionInArgumentLists:=showCompletionInArgumentLists)
                state.SendTypeChars("At")
                Await state.AssertSelectedCompletionItem("At")
                Assert.Equal("At", state.GetSelectedItem().FilterText)
            End Using
        End Function

        <WorkItem("http://vstfdevdiv:8080/DevDiv2/DevDiv/_workitems/edit/852578")>
        <WpfTheory, CombinatorialData>
        Public Async Function PreselectExceptionOverSnippet(showCompletionInArgumentLists As Boolean) As Task
            Using state = TestStateFactory.CreateCSharpTestState(
                <Document><![CDATA[
using System;
class C
{
    Exception goo() {
        return new $$
    }
}]]></Document>,
                  showCompletionInArgumentLists:=showCompletionInArgumentLists)
                state.SendTypeChars(" ")
                Await state.AssertSelectedCompletionItem("Exception")
            End Using
        End Function

        <WorkItem("http://vstfdevdiv:8080/DevDiv2/DevDiv/_workitems/edit/868286")>
        <WpfTheory, CombinatorialData>
        Public Sub CommitNameAfterAlias(showCompletionInArgumentLists As Boolean)
            Using state = TestStateFactory.CreateCSharpTestState(
                <Document><![CDATA[
using goo = System$$]]></Document>,
                  showCompletionInArgumentLists:=showCompletionInArgumentLists)
                state.SendTypeChars(".act<")
                state.AssertMatchesTextStartingAtLine(1, "using goo = System.Action<")
            End Using
        End Sub

        <WpfTheory, CombinatorialData>
        Public Async Function TestCompletionInLinkedFiles(showCompletionInArgumentLists As Boolean) As Task
            Using state = TestStateFactory.CreateTestStateFromWorkspace(
                <Workspace>
                    <Project Language="C#" CommonReferences="true" AssemblyName="CSProj" PreprocessorSymbols="Thing2">
                        <Document FilePath="C.cs">
class C
{
    void M()
    {
        $$
    }

#if Thing1
    void Thing1() { }
#elif Thing2
    void Thing2() { }
#endif
}
                              </Document>
                    </Project>
                    <Project Language="C#" CommonReferences="true" PreprocessorSymbols="Thing1">
                        <Document IsLinkFile="true" LinkAssemblyName="CSProj" LinkFilePath="C.cs"/>
                    </Project>
                </Workspace>, showCompletionInArgumentLists:=showCompletionInArgumentLists)

                Dim documents = state.Workspace.Documents
                Dim linkDocument = documents.Single(Function(d) d.IsLinkFile)
                state.SendTypeChars("Thing1")
                Await state.AssertSelectedCompletionItem("Thing1")
                state.SendBackspace()
                state.SendBackspace()
                state.SendBackspace()
                state.SendBackspace()
                state.SendBackspace()
                state.SendBackspace()
                Await state.AssertCompletionSession()
                state.SendEscape()
                state.Workspace.SetDocumentContext(linkDocument.Id)
                state.SendTypeChars("Thing1")
                Await state.AssertSelectedCompletionItem("Thing1")
                Assert.True(state.GetSelectedItem().Tags.Contains(WellKnownTags.Warning))
                state.SendBackspace()
                state.SendBackspace()
                state.SendBackspace()
                state.SendBackspace()
                state.SendBackspace()
                state.SendBackspace()
                Await state.AssertCompletionSession()
                state.SendTypeChars("M")
                Await state.AssertSelectedCompletionItem("M")
                Assert.False(state.GetSelectedItem().Tags.Contains(WellKnownTags.Warning))
            End Using
        End Function

        <WorkItem("http://vstfdevdiv:8080/DevDiv2/DevDiv/_workitems/edit/951726")>
        <WpfTheory, CombinatorialData>
        Public Async Function DismissUponSave(showCompletionInArgumentLists As Boolean) As Task
            Using state = TestStateFactory.CreateCSharpTestState(
                <Document><![CDATA[
class C
{
    $$
}]]></Document>,
                  showCompletionInArgumentLists:=showCompletionInArgumentLists)
                state.SendTypeChars("voi")
                Await state.AssertSelectedCompletionItem("void")
                state.SendSave()
                Await state.AssertNoCompletionSession()
                state.AssertMatchesTextStartingAtLine(3, "    voi")
            End Using
        End Function

        <WorkItem("http://vstfdevdiv:8080/DevDiv2/DevDiv/_workitems/edit/930254")>
        <WpfTheory, CombinatorialData>
        Public Async Function NoCompletionWithBoxSelection(showCompletionInArgumentLists As Boolean) As Task
            Using state = TestStateFactory.CreateCSharpTestState(
                <Document><![CDATA[
class C
{
    {|Selection:$$int x;|}
    {|Selection:int y;|}
}]]></Document>,
                  showCompletionInArgumentLists:=showCompletionInArgumentLists)
                state.SendInvokeCompletionList()
                Await state.AssertNoCompletionSession()
                state.SendTypeChars("goo")
                Await state.AssertNoCompletionSession()
            End Using
        End Function

        <WorkItem("http://vstfdevdiv:8080/DevDiv2/DevDiv/_workitems/edit/839555")>
        <WpfTheory, CombinatorialData>
        Public Async Function TriggeredOnHash(showCompletionInArgumentLists As Boolean) As Task
            Using state = TestStateFactory.CreateCSharpTestState(
                <Document><![CDATA[
$$]]></Document>,
                  showCompletionInArgumentLists:=showCompletionInArgumentLists)
                state.SendTypeChars("#")
                Await state.AssertCompletionSession()
            End Using
        End Function

        <WorkItem("http://vstfdevdiv:8080/DevDiv2/DevDiv/_workitems/edit/771761")>
        <WpfTheory, CombinatorialData>
        Public Async Function RegionCompletionCommitTriggersFormatting_1(showCompletionInArgumentLists As Boolean) As Task
            Using state = TestStateFactory.CreateCSharpTestState(
                <Document><![CDATA[
class C
{
    $$
}]]></Document>,
                  showCompletionInArgumentLists:=showCompletionInArgumentLists)
                state.SendTypeChars("#reg")
                Await state.AssertSelectedCompletionItem("region")
                state.SendReturn()
                state.AssertMatchesTextStartingAtLine(3, "    #region")
            End Using
        End Function

        <WorkItem("http://vstfdevdiv:8080/DevDiv2/DevDiv/_workitems/edit/771761")>
        <WpfTheory, CombinatorialData>
        Public Async Function RegionCompletionCommitTriggersFormatting_2(showCompletionInArgumentLists As Boolean) As Task
            Using state = TestStateFactory.CreateCSharpTestState(
                <Document><![CDATA[
class C
{
    $$
}]]></Document>,
                  showCompletionInArgumentLists:=showCompletionInArgumentLists)
                state.SendTypeChars("#reg")
                Await state.AssertSelectedCompletionItem("region")
                state.SendTypeChars(" ")
                state.AssertMatchesTextStartingAtLine(3, "    #region ")
            End Using
        End Function

        <WorkItem("http://vstfdevdiv:8080/DevDiv2/DevDiv/_workitems/edit/771761")>
        <WpfTheory, CombinatorialData>
        Public Async Function EndRegionCompletionCommitTriggersFormatting_2(showCompletionInArgumentLists As Boolean) As Task
            Using state = TestStateFactory.CreateCSharpTestState(
                <Document><![CDATA[
class C
{
    #region NameIt
    $$
}]]></Document>,
                  showCompletionInArgumentLists:=showCompletionInArgumentLists)
                state.SendTypeChars("#endreg")
                Await state.AssertSelectedCompletionItem("endregion")
                state.SendReturn()
                state.AssertMatchesTextStartingAtLine(4, "    #endregion ")
            End Using
        End Function

        <ExportCompletionProvider(NameOf(SlowProvider), LanguageNames.CSharp)>
        <[Shared]>
        <PartNotDiscoverable>
        Private Class SlowProvider
            Inherits CommonCompletionProvider

            Public checkpoint As Checkpoint = New Checkpoint()

            <ImportingConstructor>
            <Obsolete(MefConstruction.ImportingConstructorMessage, True)>
            Public Sub New()
            End Sub

            Public Overrides Async Function ProvideCompletionsAsync(context As CompletionContext) As Task
                Await checkpoint.Task.ConfigureAwait(False)
            End Function

            Public Overrides Function IsInsertionTrigger(text As SourceText, characterPosition As Integer, options As CompletionOptions) As Boolean
                Return True
            End Function

            Friend Overrides ReadOnly Property Language As String
                Get
                    Return LanguageNames.CSharp
                End Get
            End Property
        End Class

        <WorkItem("http://vstfdevdiv:8080/DevDiv2/DevDiv/_workitems/edit/1015893")>
        <WpfTheory, CombinatorialData>
        Public Async Function BackspaceDismissesIfComputationIsIncomplete(showCompletionInArgumentLists As Boolean) As Task
            Using state = TestStateFactory.CreateCSharpTestState(
                <Document><![CDATA[
class C
{
    void goo()
    {
        goo($$
    }
}]]></Document>,
                extraExportedTypes:={GetType(SlowProvider)}.ToList(),
                showCompletionInArgumentLists:=showCompletionInArgumentLists)

                state.SendTypeChars("f")
                state.SendBackspace()

                ' Send a backspace that goes beyond the session's applicable span
                ' before the model computation has finished. Then, allow the
                ' computation to complete. There should still be no session.
                state.SendBackspace()

                Dim completionService = state.Workspace.Services.GetLanguageServices(LanguageNames.CSharp).GetRequiredService(Of CompletionService)()
                Dim slowProvider = completionService.GetTestAccessor().GetImportedAndBuiltInProviders(ImmutableHashSet(Of String).Empty).OfType(Of SlowProvider)().Single()
                slowProvider.checkpoint.Release()
                Await state.AssertNoCompletionSession()
            End Using
        End Function

        <WorkItem("https://github.com/dotnet/roslyn/issues/31135")>
        <WpfTheory, CombinatorialData>
        Public Async Function TypingWithoutMatchAfterBackspaceDismissesCompletion(showCompletionInArgumentLists As Boolean) As Task
            Using state = TestStateFactory.CreateCSharpTestState(
                <Document><![CDATA[
class$$ C
{
}]]></Document>,
                  showCompletionInArgumentLists:=showCompletionInArgumentLists)

                state.Workspace.GlobalOptions.SetGlobalOption(CompletionOptionsStorage.TriggerOnDeletion, LanguageNames.CSharp, True)

                state.SendBackspace()
                Await state.AssertCompletionSession()
                state.SendTypeChars("w")
                Await state.AssertNoCompletionSession()
            End Using
        End Function

        <WorkItem(36515, "https://github.com/dotnet/roslyn/issues/36513")>
        <WpfTheory, CombinatorialData>
        Public Async Function TypingBackspaceShouldPreserveCase(showCompletionInArgumentLists As Boolean) As Task
            Using state = TestStateFactory.CreateCSharpTestState(
                <Document><![CDATA[
class Program
{
    void M()
    {
        Structure structure;
        structure.$$
    }

    struct Structure
    {
        public int A;
    }
}]]></Document>,
                  showCompletionInArgumentLists:=showCompletionInArgumentLists)

                state.Workspace.GlobalOptions.SetGlobalOption(CompletionOptionsStorage.TriggerOnDeletion, LanguageNames.CSharp, True)

                state.SendBackspace()
                Await state.AssertCompletionSession()
                Await state.AssertSelectedCompletionItem("structure")
                state.SendTypeChars(".")
                Await state.AssertCompletionItemsContainAll("A")
            End Using
        End Function

        <WorkItem("https://github.com/dotnet/roslyn/issues/1594")>
        <WpfTheory, CombinatorialData>
        Public Async Function NoPreselectionOnSpaceWhenAbuttingWord(showCompletionInArgumentLists As Boolean) As Task
            Using state = TestStateFactory.CreateCSharpTestState(
                <Document><![CDATA[
class Program
{
    void Main()
    {
        Program p = new $$Program();
    }
}]]></Document>,
                  showCompletionInArgumentLists:=showCompletionInArgumentLists)
                state.SendTypeChars(" ")
                Await state.AssertNoCompletionSession()
            End Using
        End Function

        <WorkItem("https://github.com/dotnet/roslyn/issues/1594")>
        <WpfTheory, CombinatorialData>
        Public Async Function SpacePreselectionAtEndOfFile(showCompletionInArgumentLists As Boolean) As Task
            Using state = TestStateFactory.CreateCSharpTestState(
                <Document><![CDATA[
class Program
{
    void Main()
    {
        Program p = new $$]]></Document>,
                  showCompletionInArgumentLists:=showCompletionInArgumentLists)
                state.SendTypeChars(" ")
                Await state.AssertCompletionSession()
            End Using
        End Function

        <WorkItem("https://github.com/dotnet/roslyn/issues/1659")>
        <WpfTheory, CombinatorialData>
        Public Async Function DismissOnSelectAllCommand(showCompletionInArgumentLists As Boolean) As Task
            Using state = TestStateFactory.CreateCSharpTestState(
                <Document><![CDATA[
class C
{
    void goo(int x)
    {
        $$]]></Document>,
                  showCompletionInArgumentLists:=showCompletionInArgumentLists)
                ' Note: the caret is at the file, so the Select All command's movement
                ' of the caret to the end of the selection isn't responsible for
                ' dismissing the session.
                state.SendInvokeCompletionList()
                Await state.AssertCompletionSession()
                state.SendSelectAll()
                Await state.AssertNoCompletionSession()
            End Using
        End Function

        <WorkItem("https://github.com/dotnet/roslyn/issues/588")>
        <WpfTheory, CombinatorialData>
        Public Sub CompletionCommitAndFormatAreSeparateUndoTransactions(showCompletionInArgumentLists As Boolean)
            Using state = TestStateFactory.CreateCSharpTestState(
                <Document><![CDATA[
class C
{
    void goo(int x)
    {
        int doodle;
$$]]></Document>,
                extraExportedTypes:={GetType(CSharpFormattingInteractionService)}.ToList(),
                showCompletionInArgumentLists:=showCompletionInArgumentLists)
                state.SendTypeChars("doo;")
                state.AssertMatchesTextStartingAtLine(6, "        doodle;")
                state.SendUndo()
                state.AssertMatchesTextStartingAtLine(6, "doo;")
            End Using
        End Sub

        <WorkItem("https://github.com/dotnet/roslyn/issues/4978")>
        <WpfTheory, CombinatorialData>
        Public Async Function SessionNotStartedWhenCaretNotMappableIntoSubjectBuffer(showCompletionInArgumentLists As Boolean) As Task
            ' In inline diff view, typing delete next to a "deletion",
            ' can cause our CommandChain to be called with a subjectbuffer
            ' and TextView such that the textView's caret can't be mapped
            ' into our subject buffer.
            '
            ' To test this, we create a projection buffer with 2 source
            ' spans: one of "text" content type and one based on a C#
            ' buffer. We create a TextView with that projection as
            ' its buffer, setting the caret such that it maps only
            ' into the "text" buffer. We then call the completionImplementation
            ' command handlers with commandargs based on that TextView
            ' but with the C# buffer as the SubjectBuffer.

            Using state = TestStateFactory.CreateCSharpTestState(
                <Document><![CDATA[
class C
{
    void goo(int x)
    {$$
        /********/
        int doodle;
        }
}]]></Document>,
                extraExportedTypes:={GetType(CSharpFormattingInteractionService)}.ToList(),
                showCompletionInArgumentLists:=showCompletionInArgumentLists)

                Dim textBufferFactoryService = state.GetExportedValue(Of ITextBufferFactoryService)()
                Dim contentTypeService = state.GetExportedValue(Of VisualStudio.Utilities.IContentTypeRegistryService)()
                Dim contentType = contentTypeService.GetContentType(ContentTypeNames.CSharpContentType)
                Dim textViewFactory = state.GetExportedValue(Of ITextEditorFactoryService)()
                Dim editorOperationsFactory = state.GetExportedValue(Of IEditorOperationsFactoryService)()

                Dim otherBuffer = textBufferFactoryService.CreateTextBuffer("text", contentType)
                Dim otherExposedSpan = otherBuffer.CurrentSnapshot.CreateTrackingSpan(0, 4, SpanTrackingMode.EdgeExclusive, TrackingFidelityMode.Forward)

                Dim subjectBufferExposedSpan = state.SubjectBuffer.CurrentSnapshot.CreateTrackingSpan(0, state.SubjectBuffer.CurrentSnapshot.Length, SpanTrackingMode.EdgeExclusive, TrackingFidelityMode.Forward)

                Dim projectionBufferFactory = state.GetExportedValue(Of IProjectionBufferFactoryService)()
                Dim projection = projectionBufferFactory.CreateProjectionBuffer(Nothing, New Object() {otherExposedSpan, subjectBufferExposedSpan}.ToList(), ProjectionBufferOptions.None)

                Using disposableView As DisposableTextView = textViewFactory.CreateDisposableTextView(projection)
                    disposableView.TextView.Caret.MoveTo(New SnapshotPoint(disposableView.TextView.TextBuffer.CurrentSnapshot, 0))

                    Dim editorOperations = editorOperationsFactory.GetEditorOperations(disposableView.TextView)
                    state.SendDeleteToSpecificViewAndBuffer(disposableView.TextView, state.SubjectBuffer)

                    Await state.AssertNoCompletionSession()
                End Using
            End Using
        End Function

        <WorkItem("https://github.com/dotnet/roslyn/issues/588")>
        <WpfTheory, CombinatorialData>
        Public Async Function TestMatchWithTurkishIWorkaround1(showCompletionInArgumentLists As Boolean) As Task
            Using New CultureContext(New CultureInfo("tr-TR", useUserOverride:=False))
                Using state = TestStateFactory.CreateCSharpTestState(
                               <Document><![CDATA[
        class C
        {
            void goo(int x)
            {
                string.$$]]></Document>,
                               extraExportedTypes:={GetType(CSharpFormattingInteractionService)}.ToList(),
                               showCompletionInArgumentLists:=showCompletionInArgumentLists)
                    state.SendTypeChars("is")
                    Await state.AssertSelectedCompletionItem("IsInterned")
                End Using
            End Using

        End Function

        <WorkItem("https://github.com/dotnet/roslyn/issues/588")>
        <WpfTheory, CombinatorialData>
        Public Async Function TestMatchWithTurkishIWorkaround2(showCompletionInArgumentLists As Boolean) As Task
            Using New CultureContext(New CultureInfo("tr-TR", useUserOverride:=False))
                Using state = TestStateFactory.CreateCSharpTestState(
                               <Document><![CDATA[
        class C
        {
            void goo(int x)
            {
                string.$$]]></Document>,
                               extraExportedTypes:={GetType(CSharpFormattingInteractionService)}.ToList(),
                               showCompletionInArgumentLists:=showCompletionInArgumentLists)
                    state.SendTypeChars("ı")
                    Await state.AssertSelectedCompletionItem()
                End Using
            End Using

        End Function

        <WorkItem("https://github.com/dotnet/roslyn/issues/29938")>
        <WpfTheory, CombinatorialData>
        Public Async Function TestMatchWithTurkishIWorkaround3(showCompletionInArgumentLists As Boolean) As Task
            Using New CultureContext(New CultureInfo("tr-TR", useUserOverride:=False))
                Using state = TestStateFactory.CreateCSharpTestState(
                               <Document><![CDATA[
        class TARIFE { }
        class C
        {
            void goo(int x)
            {
                var t = new $$]]></Document>,
                               extraExportedTypes:={GetType(CSharpFormattingInteractionService)}.ToList(),
                               showCompletionInArgumentLists:=showCompletionInArgumentLists)
                    state.SendTypeChars("tarif")
                    Await state.WaitForAsynchronousOperationsAsync()
                    Await state.AssertSelectedCompletionItem("TARIFE")
                End Using
            End Using

        End Function

        <WorkItem("https://github.com/dotnet/roslyn/issues/29938")>
        <WpfTheory, CombinatorialData>
        Public Async Function TestMatchWithTurkishIWorkaround4(showCompletionInArgumentLists As Boolean) As Task
            Using New CultureContext(New CultureInfo("tr-TR", useUserOverride:=False))
                Using state = TestStateFactory.CreateCSharpTestState(
                               <Document><![CDATA[
        class IFADE {}
        class ifTest {}
        class C
        {
            void goo(int x)
            {
              IFADE ifade = null;
              $$]]></Document>,
                               extraExportedTypes:={GetType(CSharpFormattingInteractionService)}.ToList(),
                               showCompletionInArgumentLists:=showCompletionInArgumentLists)
                    state.SendTypeChars("if")
                    Await state.WaitForAsynchronousOperationsAsync()
                    Await state.AssertSelectedCompletionItem("if")
                End Using
            End Using

        End Function

        <WorkItem("https://github.com/dotnet/roslyn/issues/29938")>
        <WpfTheory, CombinatorialData>
        Public Async Function TestMatchWithTurkishIWorkaround5(showCompletionInArgumentLists As Boolean) As Task
            Using New CultureContext(New CultureInfo("tr-TR", useUserOverride:=False))
                Using state = TestStateFactory.CreateCSharpTestState(
                               <Document><![CDATA[
        class İFADE {}
        class ifTest {}
        class C
        {
            void goo(int x)
            {
              İFADE ifade = null;
                $$]]></Document>,
                               extraExportedTypes:={GetType(CSharpFormattingInteractionService)}.ToList(),
                               showCompletionInArgumentLists:=showCompletionInArgumentLists)
                    state.SendTypeChars("if")
                    Await state.WaitForAsynchronousOperationsAsync()
                    Await state.AssertSelectedCompletionItem("if")
                End Using
            End Using

        End Function

        <WorkItem("https://github.com/dotnet/roslyn/issues/29938")>
        <WpfTheory, CombinatorialData>
        Public Async Function TestMatchWithTurkishIWorkaround6(showCompletionInArgumentLists As Boolean) As Task
            Using New CultureContext(New CultureInfo("tr-TR", useUserOverride:=False))
                Using state = TestStateFactory.CreateCSharpTestState(
                               <Document><![CDATA[
        class TARİFE { }
        class C
        {
            void goo(int x)
            {
                var obj = new $$]]></Document>,
                               extraExportedTypes:={GetType(CSharpFormattingInteractionService)}.ToList(),
                               showCompletionInArgumentLists:=showCompletionInArgumentLists)
                    state.SendTypeChars("tarif")
                    Await state.WaitForAsynchronousOperationsAsync()
                    Await state.AssertSelectedCompletionItem("TARİFE")
                End Using
            End Using

        End Function

        <WorkItem("https://github.com/dotnet/roslyn/issues/29938")>
        <WpfTheory, CombinatorialData>
        Public Async Function TestMatchWithTurkishIWorkaround7(showCompletionInArgumentLists As Boolean) As Task
            Using New CultureContext(New CultureInfo("tr-TR", useUserOverride:=False))
                Using state = TestStateFactory.CreateCSharpTestState(
                               <Document><![CDATA[
        class İFADE {}
        class ifTest {}
        class C
        {
            void goo(int x)
            {
              var obj = new $$]]></Document>,
                               extraExportedTypes:={GetType(CSharpFormattingInteractionService)}.ToList(),
                               showCompletionInArgumentLists:=showCompletionInArgumentLists)
                    state.SendTypeChars("ifad")
                    Await state.WaitForAsynchronousOperationsAsync()
                    Await state.AssertSelectedCompletionItem("İFADE")
                End Using
            End Using

        End Function

        <WorkItem("https://github.com/dotnet/roslyn/issues/29938")>
        <WpfTheory, CombinatorialData>
        Public Async Function TestMatchWithTurkishIWorkaround8(showCompletionInArgumentLists As Boolean) As Task
            Using New CultureContext(New CultureInfo("tr-TR", useUserOverride:=False))
                Using state = TestStateFactory.CreateCSharpTestState(
                               <Document><![CDATA[
        class IFADE {}
        class ifTest {}
        class C
        {
            void goo(int x)
            {
              var obj = new $$]]></Document>,
                               extraExportedTypes:={GetType(CSharpFormattingInteractionService)}.ToList(),
                               showCompletionInArgumentLists:=showCompletionInArgumentLists)
                    state.SendTypeChars("ifad")
                    Await state.WaitForAsynchronousOperationsAsync()
                    Await state.AssertSelectedCompletionItem("IFADE")
                End Using
            End Using

        End Function

        <WorkItem("https://github.com/dotnet/roslyn/issues/29938")>
        <WpfTheory, CombinatorialData>
        Public Async Function TestMatchWithTurkishIWorkaround9(showCompletionInArgumentLists As Boolean) As Task
            Using New CultureContext(New CultureInfo("tr-TR", useUserOverride:=False))
                Using state = TestStateFactory.CreateCSharpTestState(
                               <Document><![CDATA[
        class IFADE {}
        class ifTest {}
        class C
        {
            void goo(int x)
            {
              IFADE ifade = null;
              $$]]></Document>,
                               extraExportedTypes:={GetType(CSharpFormattingInteractionService)}.ToList(),
                               showCompletionInArgumentLists:=showCompletionInArgumentLists)
                    state.SendTypeChars("IF")
                    Await state.WaitForAsynchronousOperationsAsync()
                    Await state.AssertSelectedCompletionItem("if")
                End Using
            End Using

        End Function

        <WorkItem("https://github.com/dotnet/roslyn/issues/29938")>
        <WpfTheory, CombinatorialData>
        Public Async Function TestMatchWithTurkishIWorkaround10(showCompletionInArgumentLists As Boolean) As Task
            Using New CultureContext(New CultureInfo("tr-TR", useUserOverride:=False))
                Using state = TestStateFactory.CreateCSharpTestState(
                               <Document><![CDATA[
        class İFADE {}
        class ifTest {}
        class C
        {
            void goo(int x)
            {
              İFADE ifade = null;
                $$]]></Document>, extraExportedTypes:={GetType(CSharpFormattingInteractionService)}.ToList(),
                                  showCompletionInArgumentLists:=showCompletionInArgumentLists)
                    state.SendTypeChars("IF")
                    Await state.WaitForAsynchronousOperationsAsync()
                    Await state.AssertSelectedCompletionItem("if")
                End Using
            End Using

        End Function

        <WpfTheory, CombinatorialData>
        Public Async Function TargetTypePreselection1(showCompletionInArgumentLists As Boolean) As Task
            Using state = TestStateFactory.CreateCSharpTestState(
                           <Document><![CDATA[
using System.Threading;
class Program
{
    void Cancel(int x, CancellationToken cancellationToken)
    {
        Cancel(x + 1, cancellationToken: $$)
    }
}]]></Document>,
                           extraExportedTypes:={GetType(CSharpFormattingInteractionService)}.ToList(),
                           showCompletionInArgumentLists:=showCompletionInArgumentLists)
                state.SendInvokeCompletionList()
                Await state.AssertSelectedCompletionItem("cancellationToken", isHardSelected:=True).ConfigureAwait(True)
            End Using
        End Function

        <WpfTheory, CombinatorialData>
        Public Async Function TargetTypePreselection2(showCompletionInArgumentLists As Boolean) As Task
            Using state = TestStateFactory.CreateCSharpTestState(
                           <Document><![CDATA[
class Program
{
    static void Main(string[] args)
    {
        int aaz = 0;
        args = $$
    }
}]]></Document>,
                           extraExportedTypes:={GetType(CSharpFormattingInteractionService)}.ToList(),
                           showCompletionInArgumentLists:=showCompletionInArgumentLists)
                state.SendTypeChars("a")
                Await state.AssertSelectedCompletionItem("args", isHardSelected:=True).ConfigureAwait(True)
            End Using
        End Function

        <WpfTheory, CombinatorialData>
        Public Async Function TargetTypePreselection_DoesNotOverrideEnumPreselection(showCompletionInArgumentLists As Boolean) As Task
            Using state = TestStateFactory.CreateCSharpTestState(
                           <Document><![CDATA[
enum E
{

}

class Program
{
    static void Main(string[] args)
    {
        E e;
        e = $$
    }
}]]></Document>,
                           extraExportedTypes:={GetType(CSharpFormattingInteractionService)}.ToList(),
                           showCompletionInArgumentLists:=showCompletionInArgumentLists)
                state.SendInvokeCompletionList()
                Await state.AssertSelectedCompletionItem("E", isHardSelected:=True).ConfigureAwait(True)
            End Using
        End Function

        <WpfTheory, CombinatorialData>
        Public Async Function TargetTypePreselection_DoesNotOverrideEnumPreselection2(showCompletionInArgumentLists As Boolean) As Task
            Using state = TestStateFactory.CreateCSharpTestState(
                           <Document><![CDATA[
enum E
{
    A
}

class Program
{
    static void Main(string[] args)
    {
        E e = E.A;
        if (e == $$
    }
}]]></Document>,
                           extraExportedTypes:={GetType(CSharpFormattingInteractionService)}.ToList(),
                           showCompletionInArgumentLists:=showCompletionInArgumentLists)
                state.SendInvokeCompletionList()
                Await state.AssertSelectedCompletionItem("E", isHardSelected:=True).ConfigureAwait(True)
            End Using
        End Function

        <WpfTheory, CombinatorialData>
        Public Async Function TargetTypePreselection3(showCompletionInArgumentLists As Boolean) As Task
            Using state = TestStateFactory.CreateCSharpTestState(
                           <Document><![CDATA[
class D {}

class Program
{
    static void Main(string[] args)
    {
       int cw = 7;
       D cx = new D();
       D cx2 = $$
    }
}]]></Document>,
                           extraExportedTypes:={GetType(CSharpFormattingInteractionService)}.ToList(),
                           showCompletionInArgumentLists:=showCompletionInArgumentLists)
                state.SendTypeChars("c")
                Await state.AssertSelectedCompletionItem("cx", isHardSelected:=True).ConfigureAwait(True)
            End Using
        End Function

        <WpfTheory, CombinatorialData>
        Public Async Function TargetTypePreselectionLocalsOverType(showCompletionInArgumentLists As Boolean) As Task
            Using state = TestStateFactory.CreateCSharpTestState(
                           <Document><![CDATA[
class A {}

class Program
{
    static void Main(string[] args)
    {
       A cx = new A();
       A cx2 = $$
    }
}]]></Document>,
                           extraExportedTypes:={GetType(CSharpFormattingInteractionService)}.ToList(),
                           showCompletionInArgumentLists:=showCompletionInArgumentLists)
                state.SendTypeChars("c")
                Await state.AssertSelectedCompletionItem("cx", isHardSelected:=True).ConfigureAwait(True)
            End Using
        End Function

        <WpfTheory, CombinatorialData>
        Public Async Function TargetTypePreselectionParameterOverMethod(showCompletionInArgumentLists As Boolean) As Task
            Using state = TestStateFactory.CreateCSharpTestState(
                           <Document><![CDATA[
class Program
{
    bool f;

    void goo(bool x) { }

    void Main(string[] args)
    {
        goo($$) // Not "Equals"
    }
}]]></Document>,
                           extraExportedTypes:={GetType(CSharpFormattingInteractionService)}.ToList(),
                           showCompletionInArgumentLists:=showCompletionInArgumentLists)
                state.SendInvokeCompletionList()
                Await state.AssertSelectedCompletionItem("f", isHardSelected:=True).ConfigureAwait(True)
            End Using
        End Function

        <WpfTheory(Skip:="https://github.com/dotnet/roslyn/issues/6942"), CombinatorialData>
        Public Async Function TargetTypePreselectionConvertibility1(showCompletionInArgumentLists As Boolean) As Task
            Using state = TestStateFactory.CreateCSharpTestState(
                           <Document><![CDATA[
abstract class C {}
class D : C {}
class Program
{
    static void Main(string[] args)
    {
       D cx = new D();
       C cx2 = $$
    }
}]]></Document>,
                           extraExportedTypes:={GetType(CSharpFormattingInteractionService)}.ToList(),
                           showCompletionInArgumentLists:=showCompletionInArgumentLists)
                state.SendTypeChars("c")
                Await state.AssertSelectedCompletionItem("cx", isHardSelected:=True).ConfigureAwait(True)
            End Using
        End Function

        <WpfTheory, CombinatorialData>
        Public Async Function TargetTypePreselectionLocalOverProperty(showCompletionInArgumentLists As Boolean) As Task
            Using state = TestStateFactory.CreateCSharpTestState(
                           <Document><![CDATA[
class Program
{
    public int aaa { get; }

     void Main(string[] args)
    {
        int aaq;

        int y = a$$
    }
}]]></Document>,
                           extraExportedTypes:={GetType(CSharpFormattingInteractionService)}.ToList(),
                           showCompletionInArgumentLists:=showCompletionInArgumentLists)
                state.SendInvokeCompletionList()
                Await state.AssertSelectedCompletionItem("aaq", isHardSelected:=True).ConfigureAwait(True)
            End Using
        End Function

        <WpfTheory, CombinatorialData>
        <WorkItem("https://github.com/dotnet/roslyn/issues/12254")>
        Public Sub TestGenericCallOnTypeContainingAnonymousType(showCompletionInArgumentLists As Boolean)
            Using state = TestStateFactory.CreateCSharpTestState(
                           <Document><![CDATA[
using System.Linq;

class Program
{
    static void Main(string[] args)
    {
        new[] { new { x = 1 } }.ToArr$$
    }
}]]></Document>,
                           extraExportedTypes:={GetType(CSharpFormattingInteractionService)}.ToList(),
                           showCompletionInArgumentLists:=showCompletionInArgumentLists)

                state.SendInvokeCompletionList()
                state.SendTypeChars("(")
                state.AssertMatchesTextStartingAtLine(7, "new[] { new { x = 1 } }.ToArray(")
            End Using
        End Sub

        <WpfTheory, CombinatorialData>
        Public Async Function TargetTypePreselectionSetterValuey(showCompletionInArgumentLists As Boolean) As Task
            Using state = TestStateFactory.CreateCSharpTestState(
                           <Document><![CDATA[
class Program
{
    int _x;
    int X
    {
        set
        {
            _x = $$
        }
    }
}]]></Document>,
                           extraExportedTypes:={GetType(CSharpFormattingInteractionService)}.ToList(),
                           showCompletionInArgumentLists:=showCompletionInArgumentLists)
                state.SendInvokeCompletionList()
                Await state.AssertSelectedCompletionItem("value", isHardSelected:=True).ConfigureAwait(True)
            End Using
        End Function

        <WpfTheory, CombinatorialData>
        <WorkItem("https://github.com/dotnet/roslyn/issues/12530")>
        Public Async Function TestAnonymousTypeDescription(showCompletionInArgumentLists As Boolean) As Task
            Using state = TestStateFactory.CreateCSharpTestState(
                           <Document><![CDATA[
using System.Linq;

class Program
{
    static void Main(string[] args)
    {
        new[] { new { x = 1 } }.ToArr$$
    }
}]]></Document>,
                           extraExportedTypes:={GetType(CSharpFormattingInteractionService)}.ToList(),
                           showCompletionInArgumentLists:=showCompletionInArgumentLists)
                state.SendInvokeCompletionList()
                Await state.AssertSelectedCompletionItem(description:=
$"({ CSharpFeaturesResources.extension }) 'a[] System.Collections.Generic.IEnumerable<'a>.ToArray<'a>()

{ FeaturesResources.Types_colon }
    'a { FeaturesResources.is_ } new {{ int x }}")
            End Using
        End Function

        <WpfTheory, CombinatorialData>
        Public Async Function TestRecursiveGenericSymbolKey(showCompletionInArgumentLists As Boolean) As Task
            Using state = TestStateFactory.CreateCSharpTestState(
                           <Document><![CDATA[
using System.Collections.Generic;

class Program
{
    static void ReplaceInList<T>(List<T> list, T oldItem, T newItem)
    {
        $$
    }
}]]></Document>,
                           extraExportedTypes:={GetType(CSharpFormattingInteractionService)}.ToList(),
                           showCompletionInArgumentLists:=showCompletionInArgumentLists)

                state.SendTypeChars("list")
                state.SendTypeChars(".")
                Await state.AssertCompletionSession()
                state.SendTypeChars("Add")

                Await state.AssertSelectedCompletionItem("Add", description:="void List<T>.Add(T item)")
            End Using
        End Function

        <WpfTheory, CombinatorialData>
        Public Async Function TestCommitNamedParameterWithColon(showCompletionInArgumentLists As Boolean) As Task
            Using state = TestStateFactory.CreateCSharpTestState(
                           <Document><![CDATA[
using System.Collections.Generic;

class Program
{
    static void Main(int args)
    {
        Main(args$$
    }
}]]></Document>,
                           extraExportedTypes:={GetType(CSharpFormattingInteractionService)}.ToList(),
                           showCompletionInArgumentLists:=showCompletionInArgumentLists)

                state.SendInvokeCompletionList()
                state.SendTypeChars(":")
                Await state.AssertNoCompletionSession()
                Assert.Contains("args:", state.GetLineTextFromCaretPosition())
            End Using
        End Function

        <WorkItem("https://github.com/dotnet/roslyn/issues/13481")>
        <WpfTheory, CombinatorialData>
        Public Async Function TestBackspaceSelection1(showCompletionInArgumentLists As Boolean) As Task
            Using state = TestStateFactory.CreateCSharpTestState(
                <Document><![CDATA[
using System;

class Program
{
    static void Main()
    {
        DateTimeOffset$$
    }
}
            ]]></Document>,
                  showCompletionInArgumentLists:=showCompletionInArgumentLists)

                state.Workspace.GlobalOptions.SetGlobalOption(CompletionOptionsStorage.TriggerOnDeletion, LanguageNames.CSharp, True)

                For Each c In "Offset"
                    state.SendBackspace()
                    Await state.WaitForAsynchronousOperationsAsync()
                Next

                Await state.AssertSelectedCompletionItem("DateTime")
            End Using
        End Function

        <WorkItem("https://github.com/dotnet/roslyn/issues/13481")>
        <WpfTheory, CombinatorialData>
        Public Async Function TestBackspaceSelection2(showCompletionInArgumentLists As Boolean) As Task
            Using state = TestStateFactory.CreateCSharpTestState(
                <Document><![CDATA[
using System;

class Program
{
    static void Main()
    {
        DateTimeOffset.$$
    }
}
            ]]></Document>,
                  showCompletionInArgumentLists:=showCompletionInArgumentLists)

                state.Workspace.GlobalOptions.SetGlobalOption(CompletionOptionsStorage.TriggerOnDeletion, LanguageNames.CSharp, True)

                For Each c In "Offset."
                    state.SendBackspace()
                    Await state.WaitForAsynchronousOperationsAsync()
                Next

                Await state.AssertSelectedCompletionItem("DateTime")
            End Using
        End Function

        <WorkItem("https://github.com/dotnet/roslyn/issues/14465")>
        <WpfTheory, CombinatorialData>
        Public Async Function TypingNumberShouldNotDismiss1(showCompletionInArgumentLists As Boolean) As Task
            Using state = TestStateFactory.CreateCSharpTestState(
                <Document><![CDATA[
class C
{
    void Moo1()
    {
        new C()$$
    }
}
            ]]></Document>,
                  showCompletionInArgumentLists:=showCompletionInArgumentLists)

                state.SendTypeChars(".")
                Await state.AssertCompletionSession()
                state.SendTypeChars("1")
                Await state.AssertSelectedCompletionItem("Moo1")
            End Using
        End Function

        <WorkItem("https://github.com/dotnet/roslyn/issues/14085")>
        <WpfTheory, CombinatorialData>
        Public Async Function TargetTypingDoesNotOverrideExactMatch(showCompletionInArgumentLists As Boolean) As Task
            Using state = TestStateFactory.CreateCSharpTestState(
                <Document><![CDATA[
using System.IO;
class C
{
    void Moo1()
    {
        string path = $$
    }
}
            ]]></Document>,
                  showCompletionInArgumentLists:=showCompletionInArgumentLists)

                state.SendTypeChars("Path")
                Await state.AssertCompletionSession()
                Await state.AssertSelectedCompletionItem("Path")
            End Using
        End Function

        <WorkItem("https://github.com/dotnet/roslyn/issues/14085")>
        <WpfTheory, CombinatorialData>
        Public Async Function MRUOverTargetTyping(showCompletionInArgumentLists As Boolean) As Task
            Using state = TestStateFactory.CreateCSharpTestState(
                <Document><![CDATA[
using System.IO;
using System.Threading.Tasks;
class C
{
    async Task Moo()
    {
        await Moo().$$
    }
}
            ]]></Document>,
                  showCompletionInArgumentLists:=showCompletionInArgumentLists)

                state.SendTypeChars("Configure")
                state.SendTab()
                For i = 1 To "ConfigureAwait".Length
                    state.SendBackspace()
                Next

                state.SendInvokeCompletionList()
                Await state.AssertCompletionSession()
                Await state.AssertSelectedCompletionItem("ConfigureAwait")
            End Using
        End Function

        <WpfTheory, CombinatorialData>
        Public Async Function MovingCaretToStartSoftSelects(showCompletionInArgumentLists As Boolean) As Task
            Using state = TestStateFactory.CreateCSharpTestState(
                              <Document>
using System;

class C
{
    void M()
    {
        $$
    }
}
                              </Document>,
                  showCompletionInArgumentLists:=showCompletionInArgumentLists)

                state.SendTypeChars("Conso")
                Await state.AssertSelectedCompletionItem(displayText:="Console", isHardSelected:=True)
                For Each ch In "Conso"
                    state.SendLeftKey()
                Next

                Await state.AssertSelectedCompletionItem(displayText:="Console", isHardSelected:=False)

                state.SendRightKey()
                Await state.AssertSelectedCompletionItem(displayText:="Console", isHardSelected:=True)
            End Using
        End Function

        <WpfTheory, CombinatorialData>
        Public Async Function TestNoBlockOnCompletionItems1(showCompletionInArgumentLists As Boolean) As Task
            Using state = TestStateFactory.CreateCSharpTestState(
                              <Document>
                                  using $$
                              </Document>,
                              extraExportedTypes:={GetType(BooleanTaskControlledCompletionProvider)}.ToList(),
                              showCompletionInArgumentLists:=showCompletionInArgumentLists)

                Dim completionService = state.Workspace.Services.GetLanguageServices(LanguageNames.CSharp).GetRequiredService(Of CompletionService)()
                Dim provider = completionService.GetTestAccessor().GetImportedAndBuiltInProviders(ImmutableHashSet(Of String).Empty).OfType(Of BooleanTaskControlledCompletionProvider)().Single()

                state.Workspace.GlobalOptions.SetGlobalOption(CompletionViewOptionsStorage.BlockForCompletionItems, LanguageNames.CSharp, False)

                state.SendTypeChars("Sys.")
                Await state.AssertNoCompletionSession()
                Assert.Contains("Sys.", state.GetLineTextFromCaretPosition())

                provider.completionSource.SetResult(True)
            End Using
        End Function

        <WpfTheory, CombinatorialData>
        Public Async Function TestNoBlockOnCompletionItems2(showCompletionInArgumentLists As Boolean) As Task
            Using state = TestStateFactory.CreateCSharpTestState(
                              <Document>
                                  using $$
                              </Document>,
                              extraExportedTypes:={GetType(CompletedTaskControlledCompletionProvider)}.ToList(),
                              showCompletionInArgumentLists:=showCompletionInArgumentLists)

                state.Workspace.GlobalOptions.SetGlobalOption(CompletionViewOptionsStorage.BlockForCompletionItems, LanguageNames.CSharp, False)

                state.SendTypeChars("Sys")
                Await state.AssertSelectedCompletionItem(displayText:="System")
                state.SendTypeChars(".")
                Assert.Contains("System.", state.GetLineTextFromCaretPosition())
            End Using
        End Function

        <WpfTheory, CombinatorialData>
        Public Async Function TestNoBlockOnCompletionItems4(showCompletionInArgumentLists As Boolean) As Task
            ' This test verifies a scenario with the following conditions:
            ' a. A slow completion provider
            ' b. The block option set to false.
            ' Scenario:
            ' 1. Type 'Sys'
            ' 2. Send CommitIfUnique (Ctrl + space)
            ' 3. Wait for 250ms.
            ' 4. Verify that there is no completion window shown. In the new completion, we can just start the verification and check that the verification is still running.
            ' 5. Check that the commit is not yet provided: there is 'Sys' but no 'System'
            ' 6. Simulate unblocking the provider.
            ' 7. Verify that the completion completes CommitIfUnique.
            Using state = TestStateFactory.CreateCSharpTestState(
                              <Document>
                                  using $$
                              </Document>,
                              extraExportedTypes:={GetType(BooleanTaskControlledCompletionProvider)}.ToList(),
                              showCompletionInArgumentLists:=showCompletionInArgumentLists)

                Dim completionService = state.Workspace.Services.GetLanguageServices(LanguageNames.CSharp).GetRequiredService(Of CompletionService)()
                Dim provider = completionService.GetTestAccessor().GetImportedAndBuiltInProviders(ImmutableHashSet(Of String).Empty).OfType(Of BooleanTaskControlledCompletionProvider)().Single()

                state.Workspace.GlobalOptions.SetGlobalOption(CompletionViewOptionsStorage.BlockForCompletionItems, LanguageNames.CSharp, False)

                Dim task1 As Task = Nothing
                Dim task2 As Task = Nothing

                Dim providerCalledHandler =
                    Sub()
                        task2 = New Task(
                        Sub()
                            Thread.Sleep(250)
                            Try
                                ' 3. Check that the other task is running/deadlocked.
                                Assert.Equal(TaskStatus.Running, task1.Status)
                                Assert.Contains("Sys", state.GetLineTextFromCaretPosition())
                                Assert.DoesNotContain("System", state.GetLineTextFromCaretPosition())
                                ' Need the Finally to avoid deadlocks if any of Asserts failed, the task will never complete and Task.WhenAll will wait forever.
                            Finally
                                ' 4. Unblock the first task and the main thread.
                                provider.completionSource.SetResult(True)
                            End Try
                        End Sub)

                        task1 = Task.Run(
                        Sub()
                            task2.Start()
                            ' 2. Deadlock here as well: getting items is waiting provider to respond.
                            state.CalculateItemsIfSessionExists()
                        End Sub)

                    End Sub

                AddHandler provider.ProviderCalled, providerCalledHandler

                state.SendTypeChars("Sys")

                ' SendCommitUniqueCompletionListItem is a asynchronous operation.
                ' It guarantees that ProviderCalled will be triggered and after that the completion will deadlock waiting for a task to be resolved.
                ' In the new completion, when pressed <ctrl>-<space>, we have to wait for the aggregate operation to complete.
                ' 1. Deadlock here.
                Await state.SendCommitUniqueCompletionListItemAsync()

                Assert.NotNull(task1)
                Assert.NotNull(task2)
                Await Task.WhenAll(task1, task2)

                Await state.AssertNoCompletionSession()
                Assert.Contains("System", state.GetLineTextFromCaretPosition())
            End Using
        End Function

        <WpfTheory, CombinatorialData>
        Public Async Function TestNoBlockOnCompletionItems3(showCompletionInArgumentLists As Boolean) As Task
            ' This test verifies a scenario with the following conditions:
            ' a. A slow completion provider
            ' b. The block option set to false.
            ' Scenario:
            ' 1. Type 'Sys'
            ' 2. Send CommitIfUnique (Ctrl + space)
            ' 3. Wait for 250ms.
            ' 4. Verify that there is no completion window shown. In the new completion, we can just start the verification and check that the verification is still running.
            ' 5. Check that the commit is not yet provided: there is 'Sys' but no 'System'
            ' 6. The next statement in the UI thread after CommitIfUnique is typing 'a'.
            ' 7. Simulate unblocking the provider.
            ' 8. Verify that
            ' 8.a. The old completion adds 'a' to 'Sys' and displays 'Sysa'. CommitIfUnique is canceled because it was interrupted by typing 'a'.
            ' 8.b. The new completion completes CommitIfUnique and then adds 'a'.
            Using state = TestStateFactory.CreateCSharpTestState(
                              <Document>
                                  using $$
                              </Document>,
                              extraExportedTypes:={GetType(BooleanTaskControlledCompletionProvider)}.ToList(),
                              showCompletionInArgumentLists:=showCompletionInArgumentLists)

                Dim completionService = state.Workspace.Services.GetLanguageServices(LanguageNames.CSharp).GetRequiredService(Of CompletionService)()
                Dim provider = completionService.GetTestAccessor().GetImportedAndBuiltInProviders(ImmutableHashSet(Of String).Empty).OfType(Of BooleanTaskControlledCompletionProvider)().Single()

                Dim globalOptions = state.Workspace.GetService(Of IGlobalOptionService)
                globalOptions.SetGlobalOption(CompletionViewOptionsStorage.BlockForCompletionItems, LanguageNames.CSharp, False)

                Dim task1 As Task = Nothing
                Dim task2 As Task = Nothing

                Dim providerCalledHandler =
                    Sub()
                        task2 = New Task(
                            Sub()
                                Thread.Sleep(250)
                                Try
                                    ' 3. Check that the other task is running/deadlocked.
                                    Assert.Equal(TaskStatus.Running, task1.Status)
                                    Assert.Contains("Sys", state.GetLineTextFromCaretPosition())
                                    Assert.DoesNotContain("System", state.GetLineTextFromCaretPosition())
                                    ' Need the Finally to avoid deadlocks if any of Asserts failed, the task will never complete and Task.WhenAll will wait forever.
                                Finally
                                    ' 4. Unblock the first task and the main thread.
                                    provider.completionSource.SetResult(True)
                                End Try
                            End Sub)

                        task1 = Task.Run(
                        Sub()
                            task2.Start()
                            ' 2. Deadlock here as well: getting items is waiting provider to respond.
                            state.CalculateItemsIfSessionExists()
                        End Sub)
                    End Sub

                AddHandler provider.ProviderCalled, providerCalledHandler

                state.SendTypeChars("Sys")

                ' SendCommitUniqueCompletionListItem is an asynchronous operation.
                ' It guarantees that ProviderCalled will be triggered and after that the completion will deadlock waiting for a task to be resolved.
                ' In the new completion, when pressed <ctrl>-<space>, we have to wait for the aggregate operation to complete.
                ' 1. Deadlock here.
                Await state.SendCommitUniqueCompletionListItemAsync()

                ' 5. Put insertion of 'a' into the edtior queue. It can be executed in the foreground thread only
                state.SendTypeChars("a")

                Assert.NotNull(task1)
                Assert.NotNull(task2)
                Await Task.WhenAll(task1, task2)

                Await state.AssertNoCompletionSession()
                ' Here is a difference between the old and the new completions:
                ' The old completion adds 'a' to 'Sys' and displays 'Sysa'. CommitIfUnique is canceled because it was interrupted by typing 'a'.
                ' The new completion completes CommitIfUnique and then adds 'a'.
                Assert.Contains("Systema", state.GetLineTextFromCaretPosition())
            End Using
        End Function

        <WpfTheory, CombinatorialData>
        Public Async Function TestSwitchBetweenBlockingAndNoBlockOnCompletion(showCompletionInArgumentLists As Boolean) As Task
            Using state = TestStateFactory.CreateCSharpTestState(
                              <Document>
                                  using $$
                              </Document>,
                              extraExportedTypes:={GetType(BooleanTaskControlledCompletionProvider)}.ToList(),
                              showCompletionInArgumentLists:=showCompletionInArgumentLists)

                Dim globalOptions = state.Workspace.GetService(Of IGlobalOptionService)
                Dim completionService = state.Workspace.Services.GetLanguageServices(LanguageNames.CSharp).GetRequiredService(Of CompletionService)()
                Dim provider = completionService.GetTestAccessor().GetImportedAndBuiltInProviders(ImmutableHashSet(Of String).Empty).OfType(Of BooleanTaskControlledCompletionProvider)().Single()

#Disable Warning BC42358 ' Because this call is not awaited, execution of the current method continues before the call is completed
                Task.Run(Function()
                             Task.Delay(TimeSpan.FromSeconds(10))
                             provider.completionSource.SetResult(True)
                             Return True
                         End Function)
#Enable Warning BC42358 ' Because this call is not awaited, execution of the current method continues before the call is completed

                state.SendTypeChars("Sys.")
                Assert.Contains("System.", state.GetLineTextFromCaretPosition())

                ' reset the input
                For i As Integer = 1 To "System.".Length
                    state.SendBackspace()
                Next

                state.SendEscape()

                Await state.WaitForAsynchronousOperationsAsync()

                ' reset the task
                provider.Reset()

                ' Switch to the non-blocking mode
                globalOptions.SetGlobalOption(CompletionViewOptionsStorage.BlockForCompletionItems, LanguageNames.CSharp, False)

                ' re-use of TestNoBlockOnCompletionItems1
                state.SendTypeChars("Sys.")
                Await state.AssertNoCompletionSession()
                Assert.Contains("Sys.", state.GetLineTextFromCaretPosition())
                provider.completionSource.SetResult(True)

                For i As Integer = 1 To "Sys.".Length
                    state.SendBackspace()
                Next

                state.SendEscape()

                Await state.WaitForAsynchronousOperationsAsync()

                ' reset the task
                provider.Reset()

                ' Switch to the blocking mode
                globalOptions.SetGlobalOption(CompletionViewOptionsStorage.BlockForCompletionItems, LanguageNames.CSharp, True)

#Disable Warning BC42358 ' Because this call is not awaited, execution of the current method continues before the call is completed
                Task.Run(Function()
                             Task.Delay(TimeSpan.FromSeconds(10))
                             provider.completionSource.SetResult(True)
                             Return True
                         End Function)
#Enable Warning BC42358 ' Because this call is not awaited, execution of the current method continues before the call is completed

                state.SendTypeChars("Sys.")
                Await state.AssertCompletionSession()
                Assert.Contains("System.", state.GetLineTextFromCaretPosition())
            End Using
        End Function

        Private MustInherit Class TaskControlledCompletionProvider
            Inherits CompletionProvider

            Private _task As Task

            Public Event ProviderCalled()

            Public Sub New(task As Task)
                _task = task
            End Sub

            Public Sub UpdateTask(task As Task)
                _task = task
            End Sub

            Public Overrides Function ProvideCompletionsAsync(context As CompletionContext) As Task
                RaiseEvent ProviderCalled()
                Return _task
            End Function
        End Class

        <ExportCompletionProvider(NameOf(CompletedTaskControlledCompletionProvider), LanguageNames.CSharp)>
        <[Shared]>
        <PartNotDiscoverable>
        Private Class CompletedTaskControlledCompletionProvider
            Inherits TaskControlledCompletionProvider

            <ImportingConstructor>
            <Obsolete(MefConstruction.ImportingConstructorMessage, True)>
            Public Sub New()
                MyBase.New(Task.FromResult(True))
            End Sub
        End Class

        <ExportCompletionProvider(NameOf(BooleanTaskControlledCompletionProvider), LanguageNames.CSharp)>
        <[Shared]>
        <PartNotDiscoverable>
        Private Class BooleanTaskControlledCompletionProvider
            Inherits TaskControlledCompletionProvider

            Public completionSource As TaskCompletionSource(Of Boolean)

            <ImportingConstructor>
            <Obsolete(MefConstruction.ImportingConstructorMessage, True)>
            Public Sub New()
                MyBase.New(Task.CompletedTask)
                Reset()
            End Sub

            Public Sub Reset()
                completionSource = New TaskCompletionSource(Of Boolean)
                UpdateTask(completionSource.Task)
            End Sub
        End Class

        <WpfTheory, CombinatorialData>
        Public Async Function Filters_EmptyList1(showCompletionInArgumentLists As Boolean) As Task
            Using state = TestStateFactory.CreateCSharpTestState(
                <Document><![CDATA[
using System.IO;
using System.Threading.Tasks;
class C
{
    async Task Moo()
    {
        var x = asd$$
    }
}
            ]]></Document>,
                  showCompletionInArgumentLists:=showCompletionInArgumentLists)

                Await state.SendInvokeCompletionListAndWaitForUiRenderAsync()

                Dim oldFilters = state.GetCompletionItemFilters()
                Dim newFilters = ArrayBuilder(Of Data.CompletionFilterWithState).GetInstance()
                For Each f In oldFilters
                    Assert.NotEqual(FilterSet.InterfaceFilter.DisplayText, f.Filter.DisplayText)
                    newFilters.Add(f.WithSelected(False))
                Next

                newFilters.Add(New Data.CompletionFilterWithState(FilterSet.InterfaceFilter, isAvailable:=True, isSelected:=True))

                Await state.RaiseFiltersChangedAndWaitForUiRenderAsync(newFilters.ToImmutableAndFree())
                Assert.Null(state.GetSelectedItem())
            End Using
        End Function

        <WpfTheory, CombinatorialData>
        Public Async Function Filters_EmptyList2(showCompletionInArgumentLists As Boolean) As Task
            Using state = TestStateFactory.CreateCSharpTestState(
                <Document><![CDATA[
using System.IO;
using System.Threading.Tasks;
class C
{
    async Task Moo()
    {
        var x = asd$$
    }
}
            ]]></Document>,
                  showCompletionInArgumentLists:=showCompletionInArgumentLists)

                Await state.SendInvokeCompletionListAndWaitForUiRenderAsync()

                Dim oldFilters = state.GetCompletionItemFilters()
                Dim newFilters = ArrayBuilder(Of Data.CompletionFilterWithState).GetInstance()
                For Each f In oldFilters
                    Assert.NotEqual(FilterSet.InterfaceFilter.DisplayText, f.Filter.DisplayText)
                    newFilters.Add(f.WithSelected(False))
                Next

                newFilters.Add(New Data.CompletionFilterWithState(FilterSet.InterfaceFilter, isAvailable:=True, isSelected:=True))

                Await state.RaiseFiltersChangedAndWaitForUiRenderAsync(newFilters.ToImmutableAndFree())
                Assert.Null(state.GetSelectedItem())
                state.SendTab()
                Await state.AssertNoCompletionSession()
            End Using
        End Function

        <WpfTheory, CombinatorialData>
        Public Async Function Filters_EmptyList3(showCompletionInArgumentLists As Boolean) As Task
            Using state = TestStateFactory.CreateCSharpTestState(
                <Document><![CDATA[
using System.IO;
using System.Threading.Tasks;
class C
{
    async Task Moo()
    {
        var x = asd$$
    }
}
            ]]></Document>,
                  showCompletionInArgumentLists:=showCompletionInArgumentLists)

                Await state.SendInvokeCompletionListAndWaitForUiRenderAsync()

                Dim oldFilters = state.GetCompletionItemFilters()
                Dim newFilters = ArrayBuilder(Of Data.CompletionFilterWithState).GetInstance()
                For Each f In oldFilters
                    Assert.NotEqual(FilterSet.InterfaceFilter.DisplayText, f.Filter.DisplayText)
                    newFilters.Add(f.WithSelected(False))
                Next

                newFilters.Add(New Data.CompletionFilterWithState(FilterSet.InterfaceFilter, isAvailable:=True, isSelected:=True))

                Await state.RaiseFiltersChangedAndWaitForUiRenderAsync(newFilters.ToImmutableAndFree())
                Assert.Null(state.GetSelectedItem())
                state.SendReturn()
                Await state.AssertNoCompletionSession()
            End Using
        End Function

        <WpfTheory, CombinatorialData>
        Public Async Function Filters_EmptyList4(showCompletionInArgumentLists As Boolean) As Task
            Using state = TestStateFactory.CreateCSharpTestState(
                <Document><![CDATA[
using System.IO;
using System.Threading.Tasks;
class C
{
    async Task Moo()
    {
        var x = asd$$
    }
}
            ]]></Document>,
                  showCompletionInArgumentLists:=showCompletionInArgumentLists)

                Await state.SendInvokeCompletionListAndWaitForUiRenderAsync()

                Dim oldFilters = state.GetCompletionItemFilters()
                Dim newFilters = ArrayBuilder(Of Data.CompletionFilterWithState).GetInstance()
                For Each f In oldFilters
                    Assert.NotEqual(FilterSet.InterfaceFilter.DisplayText, f.Filter.DisplayText)
                    newFilters.Add(f.WithSelected(False))
                Next

                newFilters.Add(New Data.CompletionFilterWithState(FilterSet.InterfaceFilter, isAvailable:=True, isSelected:=True))

                Await state.RaiseFiltersChangedAndWaitForUiRenderAsync(newFilters.ToImmutableAndFree())
                Assert.Null(state.GetSelectedItem())
                state.SendTypeChars(".")
                Await state.AssertNoCompletionSession()
            End Using
        End Function

        <WpfTheory, CombinatorialData>
        <WorkItem("https://github.com/dotnet/roslyn/issues/15881")>
        Public Async Function CompletionAfterDotBeforeAwaitTask(showCompletionInArgumentLists As Boolean) As Task
            Using state = TestStateFactory.CreateCSharpTestState(
                <Document><![CDATA[
using System.Threading.Tasks;

class C
{
    async Task Moo()
    {
        Task.$$
        await Task.Delay(50);
    }
}
            ]]></Document>,
                  showCompletionInArgumentLists:=showCompletionInArgumentLists)

                state.SendInvokeCompletionList()
                Await state.AssertCompletionSession()
            End Using
        End Function

        <WorkItem("https://github.com/dotnet/roslyn/issues/14704")>
        <WpfTheory, CombinatorialData>
        Public Async Function BackspaceTriggerSubstringMatching(showCompletionInArgumentLists As Boolean) As Task
            Using state = TestStateFactory.CreateCSharpTestState(
                              <Document>
using System;
class Program
{
    static void Main(string[] args)
    {
        if (Environment$$
    }
}
                              </Document>,
                  showCompletionInArgumentLists:=showCompletionInArgumentLists)

                state.Workspace.GlobalOptions.SetGlobalOption(CompletionOptionsStorage.TriggerOnDeletion, LanguageNames.CSharp, True)

                state.SendBackspace()
                Await state.AssertSelectedCompletionItem(displayText:="Environment", isHardSelected:=True)
            End Using
        End Function

        <WorkItem("https://github.com/dotnet/roslyn/issues/16236")>
        <WpfTheory, CombinatorialData>
        Public Async Function AttributeNamedParameterEqualsItemCommittedOnSpace(showCompletionInArgumentLists As Boolean) As Task
            Using state = TestStateFactory.CreateCSharpTestState(
                              <Document>
[A($$)]
class AAttribute: Attribute
{
    public string Skip { get; set; }
} </Document>,
                  showCompletionInArgumentLists:=showCompletionInArgumentLists)
                state.SendTypeChars("Skip")
                Await state.AssertCompletionSession()
                state.SendTypeChars(" ")
                Await state.AssertNoCompletionSession()
                Assert.Equal("[A(Skip )]", state.GetLineTextFromCaretPosition())
            End Using
        End Function

        <WorkItem("https://devdiv.visualstudio.com/DevDiv/_workitems?id=362890")>
        <WpfTheory, CombinatorialData>
        Public Async Function TestFilteringAfterSimpleInvokeShowsAllItemsMatchingFilter(showCompletionInArgumentLists As Boolean) As Task
            Using state = TestStateFactory.CreateCSharpTestState(
                <Document><![CDATA[

static class Color
{
    public const uint Red = 1;
    public const uint Green = 2;
    public const uint Blue = 3;
}

class C
{
    void M()
    {
        Color.Re$$d
    }
}
            ]]></Document>,
                  showCompletionInArgumentLists:=showCompletionInArgumentLists)

                Await state.SendInvokeCompletionListAndWaitForUiRenderAsync()

                Await state.AssertSelectedCompletionItem("Red")
                Await state.AssertCompletionItemsContainAll("Red", "Green", "Blue", "Equals")

                Dim oldFilters = state.GetCompletionItemFilters()
                Dim newFiltersBuilder = ArrayBuilder(Of Data.CompletionFilterWithState).GetInstance()
                For Each f In oldFilters
                    newFiltersBuilder.Add(f.WithSelected(f.Filter.DisplayText = FilterSet.ConstantFilter.DisplayText))
                Next

                Await state.RaiseFiltersChangedAndWaitForUiRenderAsync(newFiltersBuilder.ToImmutableAndFree())

                Await state.AssertSelectedCompletionItem("Red")
                Await state.AssertCompletionItemsContainAll("Red", "Green", "Blue")
                Await state.AssertCompletionItemsDoNotContainAny("Equals")

                oldFilters = state.GetCompletionItemFilters()
                newFiltersBuilder = ArrayBuilder(Of Data.CompletionFilterWithState).GetInstance()
                For Each f In oldFilters
                    newFiltersBuilder.Add(f.WithSelected(False))
                Next

                Await state.RaiseFiltersChangedAndWaitForUiRenderAsync(newFiltersBuilder.ToImmutableAndFree())

                Await state.AssertSelectedCompletionItem("Red")
                Await state.AssertCompletionItemsContainAll({"Red", "Green", "Blue", "Equals"})
            End Using
        End Function

        <WpfFact>
        Public Async Function TestEnumMemberFilter() As Task
            Using state = TestStateFactory.CreateCSharpTestState(
                <Document><![CDATA[

public enum Color
{
    Red,
    Green,
    Blue
}

class C
{
    void M()
    {
        Color x = $$
    }
}
            ]]></Document>)

                Await state.SendInvokeCompletionListAndWaitForUiRenderAsync()

                Await state.AssertCompletionItemsContainAll("Color.Red", "Color.Green", "Color.Blue", "Color")

                Dim oldFilters = state.GetCompletionItemFilters()
                Dim newFiltersBuilder = ArrayBuilder(Of Data.CompletionFilterWithState).GetInstance()

                ' ensure both Enum and EnumMembers filter present, and then select EnumMember filter
                Dim hasEnumerFilter = False, hasEnumMemberFilter = False
                For Each oldState In oldFilters

                    If Object.ReferenceEquals(oldState.Filter, FilterSet.EnumMemberFilter) Then
                        hasEnumMemberFilter = True
                        newFiltersBuilder.Add(oldState.WithSelected(True))
                        Continue For
                    End If

                    If Object.ReferenceEquals(oldState.Filter, FilterSet.EnumFilter) Then
                        hasEnumerFilter = True
                    End If

                    newFiltersBuilder.Add(oldState.WithSelected(False))
                Next

                Assert.True(hasEnumerFilter And hasEnumMemberFilter)

                Await state.RaiseFiltersChangedAndWaitForUiRenderAsync(newFiltersBuilder.ToImmutableAndFree())

                Await state.AssertCompletionItemsContainAll("Color.Red", "Color.Green", "Color.Blue")
                Await state.AssertCompletionItemsDoNotContainAny("Color")
            End Using
        End Function

        <WpfFact>
        Public Async Function TestEnumMembersMatchTargetType() As Task
            Using state = TestStateFactory.CreateCSharpTestState(
                <Document><![CDATA[

public enum Color
{
    Red,
    Green,
    Blue
}

class C
{
    void M()
    {
        Color x = $$
    }
}
            ]]></Document>)

                Await state.SendInvokeCompletionListAndWaitForUiRenderAsync()

                Await state.AssertCompletionItemsContainAll("Color.Red", "Color.Green", "Color.Blue", "Color")

                Dim oldFilters = state.GetCompletionItemFilters()
                Dim newFiltersBuilder = ArrayBuilder(Of Data.CompletionFilterWithState).GetInstance()

                Dim hasTargetTypedFilter = False
                For Each oldState In oldFilters

                    If Object.ReferenceEquals(oldState.Filter, FilterSet.TargetTypedFilter) Then
                        hasTargetTypedFilter = True
                        newFiltersBuilder.Add(oldState.WithSelected(True))
                        Continue For
                    End If

                    newFiltersBuilder.Add(oldState.WithSelected(False))
                Next

                Assert.True(hasTargetTypedFilter)

                Await state.RaiseFiltersChangedAndWaitForUiRenderAsync(newFiltersBuilder.ToImmutableAndFree())

                Await state.AssertCompletionItemsContainAll("Color.Red", "Color.Green", "Color.Blue")
                Await state.AssertCompletionItemsDoNotContainAny("Color")
            End Using
        End Function

        <WorkItem("https://github.com/dotnet/roslyn/issues/16236")>
        <WpfTheory, CombinatorialData>
        Public Async Function NameCompletionSorting(showCompletionInArgumentLists As Boolean) As Task
            Using state = TestStateFactory.CreateCSharpTestState(
                              <Document>
interface ISyntaxFactsService {}
class C
{
    void M()
    {
        ISyntaxFactsService $$
    }
} </Document>,
                  showCompletionInArgumentLists:=showCompletionInArgumentLists)
                state.SendInvokeCompletionList()
                Await state.AssertCompletionSession()

                Dim expectedOrder =
                    {
                        "syntaxFactsService",
                        "syntaxFacts",
                        "factsService",
                        "syntax",
                        "service"
                    }

                state.AssertItemsInOrder(expectedOrder)
            End Using
        End Function

        <WpfTheory, CombinatorialData>
        Public Sub TestLargeChangeBrokenUpIntoSmallTextChanges(showCompletionInArgumentLists As Boolean)
            Using state = TestStateFactory.CreateCSharpTestState(
                <Document><![CDATA[
using System;
class C
{
    void goo() {
        return $$
    }
}]]></Document>,
                extraExportedTypes:={GetType(MultipleChangeCompletionProvider)}.ToList(),
                showCompletionInArgumentLists:=showCompletionInArgumentLists)

                Dim completionService = state.Workspace.Services.GetLanguageServices(LanguageNames.CSharp).GetRequiredService(Of CompletionService)()
                Dim provider = completionService.GetTestAccessor().GetImportedAndBuiltInProviders(ImmutableHashSet(Of String).Empty).OfType(Of MultipleChangeCompletionProvider)().Single()

                Dim testDocument = state.Workspace.Documents(0)
                Dim textBuffer = testDocument.GetTextBuffer()

                Dim snapshotBeforeCommit = textBuffer.CurrentSnapshot
                provider.SetInfo(snapshotBeforeCommit.GetText(), testDocument.CursorPosition.Value)

                ' First send a space to trigger out special completionImplementation provider.
                state.SendInvokeCompletionList()
                state.SendTab()

                ' Verify that we see the entire change
                Dim finalText = textBuffer.CurrentSnapshot.GetText()
                Assert.Equal(
"using NewUsing;
using System;
class C
{
    void goo() {
        return InsertedItem
    }
}", finalText)

                Dim changes = snapshotBeforeCommit.Version.Changes
                ' This should have happened as two text changes to the buffer.
                Assert.Equal(2, changes.Count)

                Dim actualChanges = changes.ToArray()
                Dim firstChange = actualChanges(0)
                Assert.Equal(New Span(0, 0), firstChange.OldSpan)
                Assert.Equal("using NewUsing;", firstChange.NewText)

                Dim secondChange = actualChanges(1)
                Assert.Equal(New Span(testDocument.CursorPosition.Value, 0), secondChange.OldSpan)
                Assert.Equal("InsertedItem", secondChange.NewText)

                ' Make sure new edits happen after the text that was inserted.
                state.SendTypeChars("1")

                finalText = textBuffer.CurrentSnapshot.GetText()
                Assert.Equal(
"using NewUsing;
using System;
class C
{
    void goo() {
        return InsertedItem1
    }
}", finalText)
            End Using
        End Sub

        <WpfTheory, CombinatorialData>
        Public Sub TestLargeChangeBrokenUpIntoSmallTextChanges2(showCompletionInArgumentLists As Boolean)
            Using state = TestStateFactory.CreateCSharpTestState(
                <Document><![CDATA[
using System;
class C
{
    void goo() {
        return Custom$$
    }
}]]></Document>,
                extraExportedTypes:={GetType(MultipleChangeCompletionProvider)}.ToList(),
                showCompletionInArgumentLists:=showCompletionInArgumentLists)

                Dim completionService = state.Workspace.Services.GetLanguageServices(LanguageNames.CSharp).GetRequiredService(Of CompletionService)()
                Dim provider = completionService.GetTestAccessor().GetImportedAndBuiltInProviders(ImmutableHashSet(Of String).Empty).OfType(Of MultipleChangeCompletionProvider)().Single()

                Dim testDocument = state.Workspace.Documents(0)
                Dim textBuffer = testDocument.GetTextBuffer()

                Dim snapshotBeforeCommit = textBuffer.CurrentSnapshot
                provider.SetInfo(snapshotBeforeCommit.GetText(), testDocument.CursorPosition.Value)

                ' First send a space to trigger out special completionImplementation provider.
                state.SendInvokeCompletionList()
                state.SendTab()

                ' Verify that we see the entire change
                Dim finalText = textBuffer.CurrentSnapshot.GetText()
                Assert.Equal(
"using NewUsing;
using System;
class C
{
    void goo() {
        return InsertedItem
    }
}", finalText)

                Dim changes = snapshotBeforeCommit.Version.Changes
                ' This should have happened as two text changes to the buffer.
                Assert.Equal(2, changes.Count)

                Dim actualChanges = changes.ToArray()
                Dim firstChange = actualChanges(0)
                Assert.Equal(New Span(0, 0), firstChange.OldSpan)
                Assert.Equal("using NewUsing;", firstChange.NewText)

                Dim secondChange = actualChanges(1)
                Assert.Equal(New Span(testDocument.CursorPosition.Value - "Custom".Length, "Custom".Length), secondChange.OldSpan)
                Assert.Equal("InsertedItem", secondChange.NewText)

                ' Make sure new edits happen after the text that was inserted.
                state.SendTypeChars("1")

                finalText = textBuffer.CurrentSnapshot.GetText()
                Assert.Equal(
"using NewUsing;
using System;
class C
{
    void goo() {
        return InsertedItem1
    }
}", finalText)
            End Using
        End Sub

        <WorkItem("https://devdiv.visualstudio.com/DevDiv/_workitems?id=296512")>
        <WpfTheory, CombinatorialData>
        Public Async Function TestRegionDirectiveIndentation(showCompletionInArgumentLists As Boolean) As Task
            Using state = TestStateFactory.CreateCSharpTestState(
                              <Document>
class C
{
    $$
}
                              </Document>,
                              includeFormatCommandHandler:=True,
                              showCompletionInArgumentLists:=showCompletionInArgumentLists)

                state.SendTypeChars("#")

                Assert.Equal("#", state.GetLineFromCurrentCaretPosition().GetText())
                Await state.AssertCompletionSession()

                state.SendTypeChars("reg")
                Await state.AssertSelectedCompletionItem(displayText:="region")
                state.SendReturn()
                Await state.AssertNoCompletionSession()
                Assert.Equal("    #region", state.GetLineFromCurrentCaretPosition().GetText())
                Assert.Equal(state.GetLineFromCurrentCaretPosition().End, state.GetCaretPoint().BufferPosition)

                state.SendReturn()
                Assert.Equal("", state.GetLineFromCurrentCaretPosition().GetText())
                state.SendTypeChars("#")

                Assert.Equal("#", state.GetLineFromCurrentCaretPosition().GetText())
                Await state.AssertCompletionSession()

                state.SendTypeChars("endr")
                Await state.AssertSelectedCompletionItem(displayText:="endregion")
                state.SendReturn()
                Assert.Equal("    #endregion", state.GetLineFromCurrentCaretPosition().GetText())
                Assert.Equal(state.GetLineFromCurrentCaretPosition().End, state.GetCaretPoint().BufferPosition)

            End Using
        End Function

        <WpfTheory>
        <InlineData("r")>
        <InlineData("load")>
        <WorkItem("https://github.com/dotnet/roslyn/issues/49861")>
        Public Async Function PathDirective(directive As String) As Task
            Using state = TestStateFactory.CreateCSharpTestState(
                              <Document>
class C
{
    #   <%= directive %>  $$
}
                              </Document>)

                state.Workspace.GlobalOptions.SetGlobalOption(CompletionOptionsStorage.TriggerOnDeletion, LanguageNames.CSharp, True)

                state.SendTypeChars("""")

                Assert.Equal($"    #   {directive}  """, state.GetLineFromCurrentCaretPosition().GetText())
                Await state.AssertCompletionSession()

                state.SendTypeChars("x")

                Assert.Equal($"    #   {directive}  ""x", state.GetLineFromCurrentCaretPosition().GetText())
                Await state.AssertCompletionSession()

                state.SendBackspace()

                Assert.Equal($"    #   {directive}  """, state.GetLineFromCurrentCaretPosition().GetText())
                Await state.AssertCompletionSession()

                state.SendBackspace()

                Assert.Equal($"    #   {directive}  ", state.GetLineFromCurrentCaretPosition().GetText())
                Await state.AssertNoCompletionSession()
            End Using
        End Function

        <WpfTheory, CombinatorialData>
        Public Async Function AfterIdentifierInCaseLabel1(showCompletionInArgumentLists As Boolean) As Task
            Using state = TestStateFactory.CreateCSharpTestState(
                              <Document>
class C
{
    void M()
    {
        switch (true)
        {
            case Identifier $$
        }
    }
}
                              </Document>,
                  showCompletionInArgumentLists:=showCompletionInArgumentLists)

                state.SendTypeChars("w")
                Await state.AssertSelectedCompletionItem(displayText:="when", isHardSelected:=False)

                state.SendBackspace()
                state.SendTypeChars("i")
                Await state.AssertSelectedCompletionItem(displayText:="identifier", isHardSelected:=False)
            End Using
        End Function

        <WpfTheory, CombinatorialData>
        Public Async Function AfterIdentifierInCaseLabel2(showCompletionInArgumentLists As Boolean) As Task
            Using state = TestStateFactory.CreateCSharpTestState(
                              <Document>
class C
{
    void M()
    {
        switch (true)
        {
            case identifier $$
        }
    }
}
                              </Document>,
                  showCompletionInArgumentLists:=showCompletionInArgumentLists)

                Await state.AssertNoCompletionSession()
            End Using
        End Function

        <WpfTheory, CombinatorialData>
        Public Async Function AfterIdentifierInCaseLabel_ColorColor(showCompletionInArgumentLists As Boolean) As Task
            Using state = TestStateFactory.CreateCSharpTestState(
                              <Document>
class identifier { }
class C
{
    const identifier identifier = null;
    void M()
    {
        switch (true)
        {
            case identifier $$
        }
    }
}
                              </Document>,
                  showCompletionInArgumentLists:=showCompletionInArgumentLists)

                state.SendTypeChars("w")
                Await state.AssertSelectedCompletionItem(displayText:="when", isHardSelected:=False)

                state.SendBackspace()
                state.SendTypeChars("i")
                Await state.AssertSelectedCompletionItem(displayText:="identifier", isHardSelected:=False)
            End Using
        End Function

        <WpfTheory, CombinatorialData>
        Public Async Function AfterIdentifierInCaseLabel_ClassNameOnly(showCompletionInArgumentLists As Boolean) As Task
            Using state = TestStateFactory.CreateCSharpTestState(
                              <Document>
class identifier { }
class C
{
    void M()
    {
        switch (true)
        {
            case identifier $$
        }
    }
}
                              </Document>,
                  showCompletionInArgumentLists:=showCompletionInArgumentLists)

                state.SendTypeChars("z")
                Await state.AssertCompletionItemsContain(displayText:="identifier", displayTextSuffix:="")
                state.AssertSuggestedItemSelected(displayText:="z")

                state.SendBackspace()
                state.SendTypeChars("i")
                Await state.AssertSelectedCompletionItem(displayText:="identifier", isHardSelected:=False)
            End Using
        End Function

        <WpfTheory, CombinatorialData>
        Public Async Function AfterIdentifierInCaseLabel_ClassNameOnly_WithMiscLetters(showCompletionInArgumentLists As Boolean) As Task
            Using state = TestStateFactory.CreateCSharpTestState(
                              <Document>
class identifier { }
class C
{
    void M()
    {
        switch (true)
        {
            case identifier $$
        }
    }
}
                              </Document>,
                  showCompletionInArgumentLists:=showCompletionInArgumentLists)

                state.SendTypeChars("a")
                Await state.AssertSelectedCompletionItem(displayText:="and", isHardSelected:=False)

                state.SendBackspace()
                state.SendTypeChars("w")
                Await state.AssertSelectedCompletionItem(displayText:="when", isHardSelected:=False)
            End Using
        End Function

        <WpfTheory, CombinatorialData>
        Public Async Function AfterDoubleIdentifierInCaseLabel(showCompletionInArgumentLists As Boolean) As Task
            Using state = TestStateFactory.CreateCSharpTestState(
                              <Document>
class C
{
    void M()
    {
        switch (true)
        {
            case identifier identifier $$
        }
    }
}
                              </Document>,
                  showCompletionInArgumentLists:=showCompletionInArgumentLists)

                state.SendTypeChars("w")
                Await state.AssertSelectedCompletionItem(displayText:="when", isHardSelected:=True)
            End Using
        End Function

        <WorkItem("https://github.com/dotnet/roslyn/issues/11959")>
        <WpfTheory, CombinatorialData>
        Public Async Function TestGenericAsyncTaskDeclaration(showCompletionInArgumentLists As Boolean) As Task
            Using state = TestStateFactory.CreateCSharpTestState(
                              <Document>
namespace A.B
{
    class TestClass { }
}

namespace A
{
    class C
    {
        async Task&lt;A$$ Method()
        { }
    }
}
                              </Document>,
                  showCompletionInArgumentLists:=showCompletionInArgumentLists)

                state.SendTypeChars(".")
                Await state.AssertSelectedCompletionItem(displayText:="B", isSoftSelected:=True)
            End Using
        End Function

        <WorkItem("https://github.com/dotnet/roslyn/issues/15348")>
        <WpfTheory, CombinatorialData>
        Public Async Function TestAfterCasePatternSwitchLabel(showCompletionInArgumentLists As Boolean) As Task
            Using state = TestStateFactory.CreateCSharpTestState(
                              <Document>
class C
{
    void M()
    {
        object o = 1;
        switch(o)
        {
            case int i:
                $$
                break;
        }
    }
}
                              </Document>,
                  showCompletionInArgumentLists:=showCompletionInArgumentLists)

                state.SendTypeChars("this")
                Await state.AssertSelectedCompletionItem(displayText:="this", isHardSelected:=True)
            End Using
        End Function

        <WpfTheory, CombinatorialData>
        Public Async Function TestBackspaceInMiddleOfSelection(showCompletionInArgumentLists As Boolean) As Task
            Using state = TestStateFactory.CreateCSharpTestState(
                              <Document>
public enum foo
{
    aaa
}

public class Program
{
    public static void Main(string[] args)
    {
        foo.a$$a
    }
}
                              </Document>,
                  showCompletionInArgumentLists:=showCompletionInArgumentLists)

                state.Workspace.GlobalOptions.SetGlobalOption(CompletionOptionsStorage.TriggerOnDeletion, LanguageNames.CSharp, True)

                state.SendInvokeCompletionList()
                state.SendBackspace()
                Await state.AssertSelectedCompletionItem(displayText:="aaa", isHardSelected:=True)
            End Using
        End Function

        <WpfTheory, CombinatorialData>
        Public Async Function TestBackspaceWithMultipleCharactersSelected(showCompletionInArgumentLists As Boolean) As Task
            Using state = TestStateFactory.CreateCSharpTestState(
                              <Document>
using System;

public class Program
{
    public static void Main(string[] args)
    {
        Console.WriteLine$$
    }
}
                              </Document>,
                  showCompletionInArgumentLists:=showCompletionInArgumentLists)

                state.Workspace.GlobalOptions.SetGlobalOption(CompletionOptionsStorage.TriggerOnDeletion, LanguageNames.CSharp, True)

                state.SendInvokeCompletionList()
                state.SelectAndMoveCaret(-6)
                state.SendBackspace()
                Await state.AssertSelectedCompletionItem(displayText:="Write", isHardSelected:=True)
            End Using
        End Function

        <WorkItem("https://github.com/dotnet/roslyn/issues/30097")>
        <WpfTheory, CombinatorialData>
        Public Async Function TestMRUKeepsTwoRecentlyUsedItems(showCompletionInArgumentLists As Boolean) As Task
            Using state = TestStateFactory.CreateCSharpTestState(
                              <Document>
class C
{
    public double Ma(double m) => m;

    public void Test()
    {
        $$
    }
}
                              </Document>,
                  showCompletionInArgumentLists:=showCompletionInArgumentLists)

                state.SendTypeChars("M(M(M(M(")
                Await state.AssertNoCompletionSession()
                Assert.Equal("        Ma(m:(Ma(m:(", state.GetLineTextFromCaretPosition())
            End Using
        End Function

        <WorkItem("https://github.com/dotnet/roslyn/issues/36546")>
        <WpfTheory, CombinatorialData>
        Public Async Function TestDoNotDismissIfEmptyOnBackspaceIfStartedWithBackspace(showCompletionInArgumentLists As Boolean) As Task
            Using state = TestStateFactory.CreateCSharpTestState(
                              <Document>
using System;

class C
{
    public void M()
    {
        Console.W$$
    }
}</Document>,
                  showCompletionInArgumentLists:=showCompletionInArgumentLists)

                state.Workspace.GlobalOptions.SetGlobalOption(CompletionOptionsStorage.TriggerOnDeletion, LanguageNames.CSharp, True)

                state.SendBackspace()
                Await state.AssertCompletionItemsContainAll("WriteLine")
            End Using
        End Function

        <WorkItem("https://github.com/dotnet/roslyn/issues/36546")>
        <WpfTheory, CombinatorialData>
        Public Async Function TestDoNotDismissIfEmptyOnMultipleBackspaceIfStartedInvoke(showCompletionInArgumentLists As Boolean) As Task
            Using state = TestStateFactory.CreateCSharpTestState(
                              <Document>
using System;

class C
{
    public void M()
    {
        Console.Wr$$
    }
}</Document>,
                  showCompletionInArgumentLists:=showCompletionInArgumentLists)

                state.SendInvokeCompletionList()
                Await state.AssertCompletionSession()
                state.SendBackspace()
                state.SendBackspace()
                Await state.AssertCompletionSession()
            End Using
        End Function

        <WorkItem("https://github.com/dotnet/roslyn/issues/30097")>
        <WpfTheory, CombinatorialData>
        Public Async Function TestNamedParameterDoesNotAddExtraColon(showCompletionInArgumentLists As Boolean) As Task
            Using state = TestStateFactory.CreateCSharpTestState(
                              <Document>
class C
{
    public double M(double some) => m;

    public void Test()
    {
        $$
    }
}
                              </Document>,
                  showCompletionInArgumentLists:=showCompletionInArgumentLists)

                state.SendTypeChars("M(some:M(some:")
                Await state.AssertNoCompletionSession()
                Assert.Equal("        M(some:M(some:", state.GetLineTextFromCaretPosition())
            End Using
        End Function

        <WpfTheory, CombinatorialData>
        Public Async Function TestSuggestionMode(showCompletionInArgumentLists As Boolean) As Task
            Using state = TestStateFactory.CreateCSharpTestState(
                              <Document>
class C
{
    void M()
    {    
        $$
    }
}
                              </Document>,
                  showCompletionInArgumentLists:=showCompletionInArgumentLists)

                state.SendToggleCompletionMode()
                Await state.WaitForAsynchronousOperationsAsync()
                state.SendTypeChars("s")
                Await state.AssertCompletionSession()
                Assert.True(state.HasSuggestedItem())
                Await state.AssertSelectedCompletionItem(displayText:="sbyte", isSoftSelected:=True)

                state.SendToggleCompletionMode()
                Await state.AssertCompletionSession()
                Assert.False(state.HasSuggestedItem())
                ' We want to soft select if we were already in soft select mode.
                Await state.AssertSelectedCompletionItem(displayText:="sbyte", isSoftSelected:=True)

                state.SendToggleCompletionMode()
                Await state.AssertCompletionSession()
                Assert.True(state.HasSuggestedItem())
                Await state.AssertSelectedCompletionItem(displayText:="sbyte", isSoftSelected:=True)

                state.SendTypeChars("xyzz")
                Await state.AssertCompletionSession()
                state.AssertSuggestedItemSelected(displayText:="sxyzz")
                Await state.AssertSelectedCompletionItem(displayText:="sxyzz", isSoftSelected:=True)

                state.SendBackspace()
                Await state.AssertCompletionSession()
                state.AssertSuggestedItemSelected(displayText:="sxyz")
                Await state.AssertSelectedCompletionItem(displayText:="sxyz", isSoftSelected:=True)

                state.SendBackspace()
                state.SendBackspace()
                state.SendBackspace()
                Await state.AssertCompletionSession()
                Assert.True(state.HasSuggestedItem())
                Await state.AssertSelectedCompletionItem(displayText:="sbyte", isSoftSelected:=True)
            End Using
        End Function

        <WpfTheory, CombinatorialData>
        Public Async Function TestTabAfterOverride(showCompletionInArgumentLists As Boolean) As Task
            Using state = TestStateFactory.CreateCSharpTestState(
                              <Document>
class C
{
    override $$
    public static void M() { }
}
                              </Document>,
                  showCompletionInArgumentLists:=showCompletionInArgumentLists)

                state.SendTypeChars("gethashcod")
                state.SendTab()
                Await state.AssertNoCompletionSession()
                state.AssertMatchesTextStartingAtLine(3, "    public override int GetHashCode()")
                state.AssertMatchesTextStartingAtLine(4, "    {")
                state.AssertMatchesTextStartingAtLine(5, "        return base.GetHashCode();")
                state.AssertMatchesTextStartingAtLine(6, "    }")
                state.AssertMatchesTextStartingAtLine(7, "    public static void M() { }")
            End Using
        End Function

        <WpfTheory, CombinatorialData>
        Public Async Function TestSuppressNullableWarningExpression(showCompletionInArgumentLists As Boolean) As Task
            Using state = TestStateFactory.CreateCSharpTestState(
                              <Document>
class C
{
    void M()
    {
        var s = "";
        s$$
    }
}
                              </Document>,
                  showCompletionInArgumentLists:=showCompletionInArgumentLists)

                state.SendTypeChars("!")
                Await state.AssertNoCompletionSession()
                state.SendTypeChars(".")
                Await state.AssertCompletionItemsContainAll("ToString", "GetHashCode")
            End Using
        End Function

        <WpfTheory, CombinatorialData>
        Public Async Function TestCommitIfUniqueFiltersIfNotUnique(showCompletionInArgumentLists As Boolean) As Task
            Using state = TestStateFactory.CreateCSharpTestState(
                              <Document>
class C
{
    void Method()
    {
        Me$$
    }
}
                              </Document>,
                  showCompletionInArgumentLists:=showCompletionInArgumentLists)

                Await state.SendCommitUniqueCompletionListItemAsync()
                Await state.AssertCompletionItemsContainAll("MemberwiseClone", "Method")
                Await state.AssertCompletionItemsDoNotContainAny("int", "ToString()", "Microsoft", "Math")
            End Using
        End Function

        <WpfTheory, CombinatorialData>
        Public Async Function TestDismissCompletionOnBacktick(showCompletionInArgumentLists As Boolean) As Task
            Using state = TestStateFactory.CreateCSharpTestState(
                              <Document>
using System;
class C
{
    void Method()
    {
        Con$$
    }
}
                              </Document>,
                  showCompletionInArgumentLists:=showCompletionInArgumentLists)

                state.SendInvokeCompletionList()
                Await state.AssertCompletionSession()
                state.SendTypeChars("`")
                Await state.AssertNoCompletionSession()
            End Using
        End Function

        <WpfTheory, CombinatorialData>
        Public Async Function TestSendCommitIfUnique(showCompletionInArgumentLists As Boolean) As Task
            Using state = TestStateFactory.CreateCSharpTestState(
              <Document>
using System;
class C
{
    void Method()
    {
        var s="";
        s.Len$$
    }
}
                              </Document>,
                  showCompletionInArgumentLists:=showCompletionInArgumentLists)
                Await state.SendCommitUniqueCompletionListItemAsync()
                Await state.AssertNoCompletionSession()
                Assert.Contains("s.Length", state.GetLineTextFromCaretPosition(), StringComparison.Ordinal)
            End Using
        End Function

        <WpfTheory, CombinatorialData>
        Public Async Function TestSendCommitIfUniqueInInsertionSession(showCompletionInArgumentLists As Boolean) As Task
            Using state = TestStateFactory.CreateCSharpTestState(
                              <Document>
class C
{
    void Method()
    {
        var s = "";
        s$$
    }
}
                              </Document>,
                  showCompletionInArgumentLists:=showCompletionInArgumentLists)

                state.SendTypeChars(".len")
                Await state.SendCommitUniqueCompletionListItemAsync()
                Await state.AssertNoCompletionSession()
                Assert.Contains("s.Length", state.GetLineTextFromCaretPosition(), StringComparison.Ordinal)
            End Using
        End Function

        <WpfTheory, CombinatorialData>
        Public Async Function TestSendCommitIfUniqueInDeletionSession1(showCompletionInArgumentLists As Boolean) As Task
            ' We explicitly use a weak matching on Delete.
            ' It matches by the first letter. Therefore, if backspace in s.Length, it matches s.Length and s.LastIndexOf.
            ' In this case, CommitIfUnique is not applied.
            Using state = TestStateFactory.CreateCSharpTestState(
                              <Document>
class C
{
    void Method()
    {
        var s = "";
        s.Normalize$$
    }
}
                              </Document>,
                  showCompletionInArgumentLists:=showCompletionInArgumentLists)

                state.Workspace.GlobalOptions.SetGlobalOption(CompletionOptionsStorage.TriggerOnDeletion, LanguageNames.CSharp, True)

                state.SendBackspace()
                Await state.AssertCompletionSession()
                Await state.SendCommitUniqueCompletionListItemAsync()
                Await state.AssertNoCompletionSession()
                Assert.Contains("s.Normalize", state.GetLineTextFromCaretPosition(), StringComparison.Ordinal)
            End Using
        End Function

        <WorkItem("https://github.com/dotnet/roslyn/issues/37231")>
        <WpfTheory, CombinatorialData>
        Public Async Function TestSendCommitIfUniqueInDeletionSession2(showCompletionInArgumentLists As Boolean) As Task
            Using state = TestStateFactory.CreateCSharpTestState(
                              <Document>
using System;
class C
{
    void Method()
    {
        AccessViolationException$$
    }
}
                              </Document>,
                  showCompletionInArgumentLists:=showCompletionInArgumentLists)

                state.Workspace.GlobalOptions.SetGlobalOption(CompletionOptionsStorage.TriggerOnDeletion, LanguageNames.CSharp, True)

                state.SendBackspace()
                Await state.AssertCompletionSession()
                Await state.SendCommitUniqueCompletionListItemAsync()
                Await state.AssertNoCompletionSession()
                Assert.Contains("AccessViolationException", state.GetLineTextFromCaretPosition(), StringComparison.Ordinal)
            End Using
        End Function

        <WpfTheory, CombinatorialData>
        Public Async Function TestSendCommitIfUniqueWithIntelliCode(showCompletionInArgumentLists As Boolean) As Task
            Using state = TestStateFactory.CreateCSharpTestState(
                              <Document>
class C
{
    void Method()
    {
        var s = "";
        s.Len$$
    }
}
                              </Document>,
                              extraExportedTypes:={GetType(IntelliCodeMockProvider)}.ToList(),
                              showCompletionInArgumentLists:=showCompletionInArgumentLists)

                Dim completionService = state.Workspace.Services.GetLanguageServices(LanguageNames.CSharp).GetRequiredService(Of CompletionService)()
                Dim provider = completionService.GetTestAccessor().GetImportedAndBuiltInProviders(ImmutableHashSet(Of String).Empty).OfType(Of IntelliCodeMockProvider)().Single()

                Await state.SendCommitUniqueCompletionListItemAsync()
                Await state.AssertNoCompletionSession()
                Assert.Contains("s.Length", state.GetLineTextFromCaretPosition(), StringComparison.Ordinal)
            End Using
        End Function

        <WpfTheory, CombinatorialData>
        Public Async Function TestSendCommitIfUniqueInInsertionSessionWithIntelliCode(showCompletionInArgumentLists As Boolean) As Task
            Using state = TestStateFactory.CreateCSharpTestState(
                              <Document>
class C
{
    void Method()
    {
        var s = "";
        s$$
    }
}
                              </Document>,
                              extraExportedTypes:={GetType(IntelliCodeMockProvider)}.ToList(),
                              showCompletionInArgumentLists:=showCompletionInArgumentLists)

                Dim completionService = state.Workspace.Services.GetLanguageServices(LanguageNames.CSharp).GetRequiredService(Of CompletionService)()
                Dim provider = completionService.GetTestAccessor().GetImportedAndBuiltInProviders(ImmutableHashSet(Of String).Empty).OfType(Of IntelliCodeMockProvider)().Single()

                state.SendTypeChars(".len")
                Await state.AssertCompletionItemsContainAll("Length", "★ Length")
                Await state.SendCommitUniqueCompletionListItemAsync()
                Await state.AssertNoCompletionSession()
                Assert.Contains("s.Length", state.GetLineTextFromCaretPosition(), StringComparison.Ordinal)
            End Using
        End Function

        <WpfTheory, CombinatorialData>
        Public Async Function TestSendCommitIfUniqueInDeletionSessionWithIntelliCode(showCompletionInArgumentLists As Boolean) As Task
            ' We explicitly use a weak matching on Delete.
            ' It matches by the first letter. Therefore, if backspace in s.Length, it matches s.Length and s.LastIndexOf.
            ' In this case, CommitIfUnique is not applied.
            Using state = TestStateFactory.CreateCSharpTestState(
                              <Document>
class C
{
    void Method()
    {
        var s = "";
        s.Normalize$$
    }
}
                              </Document>,
                              extraExportedTypes:={GetType(IntelliCodeMockProvider)}.ToList(),
                              showCompletionInArgumentLists:=showCompletionInArgumentLists)

                Dim completionService = state.Workspace.Services.GetLanguageServices(LanguageNames.CSharp).GetRequiredService(Of CompletionService)()
                Dim provider = completionService.GetTestAccessor().GetImportedAndBuiltInProviders(ImmutableHashSet(Of String).Empty).OfType(Of IntelliCodeMockProvider)().Single()

                state.Workspace.GlobalOptions.SetGlobalOption(CompletionOptionsStorage.TriggerOnDeletion, LanguageNames.CSharp, True)

                state.SendBackspace()
                Await state.AssertCompletionItemsContainAll("Normalize", "★ Normalize")
                Await state.SendCommitUniqueCompletionListItemAsync()
                Await state.AssertNoCompletionSession()
                Assert.Contains("s.Normalize", state.GetLineTextFromCaretPosition(), StringComparison.Ordinal)
            End Using
        End Function

        <WpfTheory, CombinatorialData>
        Public Async Function TestAutomationTextPassedToEditor(showCompletionInArgumentLists As Boolean) As Task
            Using state = TestStateFactory.CreateCSharpTestState(
                              <Document>
class C
{
    void Method()
    {
        var s = "";
        s.Len$$
    }
}
                              </Document>,
                              extraExportedTypes:={GetType(IntelliCodeMockProvider)}.ToList(),
                              showCompletionInArgumentLists:=showCompletionInArgumentLists)

                Dim completionService = state.Workspace.Services.GetLanguageServices(LanguageNames.CSharp).GetRequiredService(Of CompletionService)()
                Dim provider = completionService.GetTestAccessor().GetImportedAndBuiltInProviders(ImmutableHashSet(Of String).Empty).OfType(Of IntelliCodeMockProvider)().Single()

                state.SendInvokeCompletionList()
                state.SendSelectCompletionItem("★ Length")
                Await state.AssertSelectedCompletionItem(displayText:="★ Length", automationText:=provider.AutomationTextString)
            End Using
        End Function

        <WpfTheory, CombinatorialData>
        Public Async Function TestSendCommitIfUniqueWithIntelliCodeAndDuplicateItemsFromIntelliCode(showCompletionInArgumentLists As Boolean) As Task
            Using state = TestStateFactory.CreateCSharpTestState(
                              <Document>
class C
{
    void Method()
    {
        var s = "";
        s.Len$$
    }
}
                              </Document>,
                              extraExportedTypes:={GetType(IntelliCodeMockWeirdProvider)}.ToList(),
                              showCompletionInArgumentLists:=showCompletionInArgumentLists)

                Dim completionService = state.Workspace.Services.GetLanguageServices(LanguageNames.CSharp).GetRequiredService(Of CompletionService)()
                Dim provider = completionService.GetTestAccessor().GetImportedAndBuiltInProviders(ImmutableHashSet(Of String).Empty).OfType(Of IntelliCodeMockWeirdProvider)().Single()

                Await state.SendCommitUniqueCompletionListItemAsync()
                Await state.AssertNoCompletionSession()
                Assert.Contains("s.Length", state.GetLineTextFromCaretPosition(), StringComparison.Ordinal)
            End Using
        End Function

        <WpfTheory, CombinatorialData>
        Public Async Function TestSendCommitIfUniqueInInsertionSessionWithIntelliCodeAndDuplicateItemsFromIntelliCode(showCompletionInArgumentLists As Boolean) As Task
            Using state = TestStateFactory.CreateCSharpTestState(
                              <Document>
class C
{
    void Method()
    {
        var s = "";
        s$$
    }
}
                              </Document>,
                              extraExportedTypes:={GetType(IntelliCodeMockWeirdProvider)}.ToList(),
                              showCompletionInArgumentLists:=showCompletionInArgumentLists)

                Dim completionService = state.Workspace.Services.GetLanguageServices(LanguageNames.CSharp).GetRequiredService(Of CompletionService)()
                Dim provider = completionService.GetTestAccessor().GetImportedAndBuiltInProviders(ImmutableHashSet(Of String).Empty).OfType(Of IntelliCodeMockWeirdProvider)().Single()

                state.SendTypeChars(".len")
                Await state.AssertCompletionItemsContainAll("Length", "★ Length", "★ Length2")
                Await state.SendCommitUniqueCompletionListItemAsync()
                Await state.AssertNoCompletionSession()
                Assert.Contains("s.Length", state.GetLineTextFromCaretPosition(), StringComparison.Ordinal)
            End Using
        End Function

        <WpfTheory, CombinatorialData>
        Public Async Function IntelliCodeItemPreferredAfterCommitingIntelliCodeItem(showCompletionInArgumentLists As Boolean) As Task
            Using state = TestStateFactory.CreateCSharpTestState(
                              <Document>
class C
{
    void Method()
    {
        var s = "";
        s$$
    }
}
                              </Document>,
                              extraExportedTypes:={GetType(IntelliCodeMockProvider)}.ToList(),
                              showCompletionInArgumentLists:=showCompletionInArgumentLists)

                Dim completionService = state.Workspace.Services.GetLanguageServices(LanguageNames.CSharp).GetRequiredService(Of CompletionService)()
                Dim provider = completionService.GetTestAccessor().GetImportedAndBuiltInProviders(ImmutableHashSet(Of String).Empty).OfType(Of IntelliCodeMockProvider)().Single()

                state.Workspace.GlobalOptions.SetGlobalOption(CompletionOptionsStorage.TriggerOnDeletion, LanguageNames.CSharp, True)

                state.SendTypeChars(".nor")
                Await state.AssertCompletionItemsContainAll("Normalize", "★ Normalize")
                Await state.AssertSelectedCompletionItem("★ Normalize", displayTextSuffix:="()")
                state.SendTab()
                Await state.AssertNoCompletionSession()
                Assert.Contains("s.Normalize", state.GetLineTextFromCaretPosition(), StringComparison.Ordinal)
                For i = 1 To "ze".Length
                    state.SendBackspace()
                Next

                Await state.AssertSelectedCompletionItem("★ Normalize", displayTextSuffix:="()")

                state.SendEscape()
                For i = 1 To "Normali".Length
                    state.SendBackspace()
                Next

                state.SendEscape()
                Assert.Contains("s.", state.GetLineTextFromCaretPosition(), StringComparison.Ordinal)

                state.SendInvokeCompletionList()
                Await state.AssertSelectedCompletionItem("★ Normalize", displayTextSuffix:="()")
                state.SendEscape()

                state.SendTypeChars("n")
                Await state.AssertSelectedCompletionItem("★ Normalize", displayTextSuffix:="()")
            End Using
        End Function

        <WpfTheory, CombinatorialData>
        Public Async Function IntelliCodeItemPreferredAfterCommitingNonIntelliCodeItem(showCompletionInArgumentLists As Boolean) As Task
            Using state = TestStateFactory.CreateCSharpTestState(
                              <Document>
class C
{
    void Method()
    {
        var s = "";
        s$$
    }
}
                              </Document>,
                              extraExportedTypes:={GetType(IntelliCodeMockProvider)}.ToList(),
                              showCompletionInArgumentLists:=showCompletionInArgumentLists)

                Dim completionService = state.Workspace.Services.GetLanguageServices(LanguageNames.CSharp).GetRequiredService(Of CompletionService)()
                Dim provider = completionService.GetTestAccessor().GetImportedAndBuiltInProviders(ImmutableHashSet(Of String).Empty).OfType(Of IntelliCodeMockProvider)().Single()

                state.Workspace.GlobalOptions.SetGlobalOption(CompletionOptionsStorage.TriggerOnDeletion, LanguageNames.CSharp, True)

                state.SendTypeChars(".nor")
                Await state.AssertCompletionItemsContainAll("Normalize", "★ Normalize")
                Await state.AssertSelectedCompletionItem("★ Normalize", displayTextSuffix:="()")

                state.NavigateToDisplayText("Normalize")
                state.SendTab()

                Await state.AssertNoCompletionSession()
                Assert.Contains("s.Normalize", state.GetLineTextFromCaretPosition(), StringComparison.Ordinal)
                For i = 1 To "ze".Length
                    state.SendBackspace()
                Next

                Await state.AssertSelectedCompletionItem("★ Normalize", displayTextSuffix:="()")

                state.SendEscape()
                For i = 1 To "Normali".Length
                    state.SendBackspace()
                Next

                state.SendEscape()
                Assert.Contains("s.", state.GetLineTextFromCaretPosition(), StringComparison.Ordinal)

                state.SendInvokeCompletionList()
                Await state.AssertSelectedCompletionItem("★ Normalize", displayTextSuffix:="()")
                state.SendEscape()

                state.SendTypeChars("n")
                Await state.AssertSelectedCompletionItem("★ Normalize", displayTextSuffix:="()")
            End Using
        End Function

        <WpfFact>
        Public Async Function WarmUpTypeImportCompletionCache() As Task

            Using state = TestStateFactory.CreateTestStateFromWorkspace(
                <Workspace>
                    <Project Language="C#" LanguageVersion="Preview" CommonReferences="true">
                        <ProjectReference>RefProj</ProjectReference>
                        <Document FilePath="C.cs"><![CDATA[
namespace NS1
    public class C1
    {
        void M()
        {
            Un$$
        }
    }
}
                        ]]></Document>
                    </Project>
                    <Project Language="C#" AssemblyName="RefProj" CommonReferences="true">
                        <Document><![CDATA[
namespace NS2
{
    public class UnimportedType
    {
    }
}
                        ]]></Document>
                    </Project>
                </Workspace>)

                Dim document = state.Workspace.CurrentSolution.GetDocument(state.Workspace.Documents.Single(Function(d) d.Name = "C.cs").Id)

                Dim completionService = document.GetLanguageService(Of CompletionService)()
                completionService.GetTestAccessor().SuppressPartialSemantics()
                state.Workspace.GlobalOptions.SetGlobalOption(CompletionOptionsStorage.ShowItemsFromUnimportedNamespaces, LanguageNames.CSharp, True)

                Dim service = state.Workspace.Services.GetLanguageServices(LanguageNames.CSharp).GetRequiredService(Of ITypeImportCompletionService)()

                service.QueueCacheWarmUpTask(document.Project)
                Await state.WaitForAsynchronousOperationsAsync()

                Await state.SendInvokeCompletionListAndWaitForUiRenderAsync()

                Await state.AssertCompletionItemsContain(displayText:="UnimportedType", displayTextSuffix:="")

                service.QueueCacheWarmUpTask(document.Project)
                Await state.WaitForAsynchronousOperationsAsync()
            End Using
        End Function

        <WpfFact>
        Public Async Function WarmUpExtensionMethodImportCompletionCache() As Task

            Using state = TestStateFactory.CreateTestStateFromWorkspace(
                <Workspace>
                    <Project Language="C#" LanguageVersion="Preview" CommonReferences="true">
                        <ProjectReference>RefProj</ProjectReference>
                        <Document FilePath="C.cs"><![CDATA[
namespace NS1
    public class C1
    {
        void M(int x)
        {
            x.$$
        }
    }
}
                        ]]></Document>
                    </Project>
                    <Project Language="C#" AssemblyName="RefProj" CommonReferences="true">
                        <Document><![CDATA[
namespace NS2
{
    public static class Ext
    {
        public static bool IntegerExtMethod(this int x) => false;
    }
}
                        ]]></Document>
                    </Project>
                </Workspace>)

                Dim document = state.Workspace.CurrentSolution.GetDocument(state.Workspace.Documents.Single(Function(d) d.Name = "C.cs").Id)
                state.Workspace.GlobalOptions.SetGlobalOption(CompletionOptionsStorage.ShowItemsFromUnimportedNamespaces, LanguageNames.CSharp, True)

                Dim completionService = document.GetLanguageService(Of CompletionService)()
                completionService.GetTestAccessor().SuppressPartialSemantics()

                Await ExtensionMethodImportCompletionHelper.WarmUpCacheAsync(document.Project, CancellationToken.None)
                Await state.WaitForAsynchronousOperationsAsync()

                Await state.SendInvokeCompletionListAndWaitForUiRenderAsync()

                Await state.AssertCompletionItemsContain(displayText:="IntegerExtMethod", displayTextSuffix:="")

                ' Make sure any background work would be completed.
                Await ExtensionMethodImportCompletionHelper.WarmUpCacheAsync(document.Project, CancellationToken.None)
                Await state.WaitForAsynchronousOperationsAsync()
            End Using
        End Function

        <WpfTheory, CombinatorialData>
        Public Async Function TestExpanderWithImportCompletionDisabled(showCompletionInArgumentLists As Boolean) As Task
            Using state = TestStateFactory.CreateCSharpTestState(
                  <Document><![CDATA[
namespace NS1
{
    class C
    {
        public void Foo()
        {
            Bar$$
        }
    }
}

namespace NS2
{
    public class Bar { }
}
]]></Document>,
                  showCompletionInArgumentLists:=showCompletionInArgumentLists)

                state.Workspace.GlobalOptions.SetGlobalOption(CompletionOptionsStorage.ForceExpandedCompletionIndexCreation, True)

                ' trigger completion with import completion disabled
                Await state.SendInvokeCompletionListAndWaitForUiRenderAsync()

                ' make sure expander is selected
                Await state.SetCompletionItemExpanderStateAndWaitForUiRenderAsync(isSelected:=True)

                Await state.AssertSelectedCompletionItem(displayText:="Bar", inlineDescription:="NS2")
                state.AssertCompletionItemExpander(isAvailable:=True, isSelected:=True)

                ' unselect expander
                Await state.SetCompletionItemExpanderStateAndWaitForUiRenderAsync(isSelected:=False)

                Await state.AssertCompletionItemsDoNotContainAny("Bar")
                state.AssertCompletionItemExpander(isAvailable:=True, isSelected:=False)

                ' select expander again
                Await state.SetCompletionItemExpanderStateAndWaitForUiRenderAsync(isSelected:=True)

                Await state.AssertSelectedCompletionItem(displayText:="Bar", inlineDescription:="NS2")
                state.AssertCompletionItemExpander(isAvailable:=True, isSelected:=True)

                ' dismiss completion
                state.SendEscape()
                Await state.AssertNoCompletionSession()

                ' trigger completion again
                Await state.SendInvokeCompletionListAndWaitForUiRenderAsync()

                ' should not show unimported item by default
                Await state.AssertCompletionItemsDoNotContainAny({"Bar"})
                state.AssertCompletionItemExpander(isAvailable:=True, isSelected:=False)

            End Using
        End Function

        <WpfTheory, CombinatorialData>
        Public Async Function TestExpanderWithImportCompletionEnabled(showCompletionInArgumentLists As Boolean) As Task
            Using state = TestStateFactory.CreateCSharpTestState(
                  <Document><![CDATA[
namespace NS1
{
    class C
    {
        public void Foo()
        {
            Bar$$
        }
    }
}

namespace NS2
{
    public class Bar { }
}
]]></Document>,
                  showCompletionInArgumentLists:=showCompletionInArgumentLists)

                state.Workspace.GlobalOptions.SetGlobalOption(CompletionOptionsStorage.ForceExpandedCompletionIndexCreation, True)
                state.Workspace.GlobalOptions.SetGlobalOption(CompletionOptionsStorage.ShowItemsFromUnimportedNamespaces, LanguageNames.CSharp, True)

                ' trigger completion with import completion enabled
                Await state.SendInvokeCompletionListAndWaitForUiRenderAsync()

                ' make sure expander is selected
                Await state.SetCompletionItemExpanderStateAndWaitForUiRenderAsync(isSelected:=True)

                Await state.AssertSelectedCompletionItem(displayText:="Bar", inlineDescription:="NS2")
                state.AssertCompletionItemExpander(isAvailable:=True, isSelected:=True)

                ' dismiss completion
                state.SendEscape()
                Await state.AssertNoCompletionSession()

                ' trigger completion again
                Await state.SendInvokeCompletionListAndWaitForUiRenderAsync()

                ' show expanded items by default
                Await state.AssertSelectedCompletionItem(displayText:="Bar", inlineDescription:="NS2")
                state.AssertCompletionItemExpander(isAvailable:=True, isSelected:=True)

            End Using
        End Function

        <WpfTheory, CombinatorialData>
        Public Async Function ExpanderAvailableWhenNotInTypeContextButNotAddingAnyItems(showCompletionInArgumentLists As Boolean) As Task
            Using state = TestStateFactory.CreateCSharpTestState(
                  <Document><![CDATA[
namespace NS1
{
    $$
}
]]></Document>,
                  showCompletionInArgumentLists:=showCompletionInArgumentLists)

                state.Workspace.GlobalOptions.SetGlobalOption(CompletionOptionsStorage.ForceExpandedCompletionIndexCreation, True)
                state.Workspace.GlobalOptions.SetGlobalOption(CompletionOptionsStorage.ShowItemsFromUnimportedNamespaces, LanguageNames.CSharp, True)

                ' trigger completion with import completion enabled
                Await state.SendInvokeCompletionListAndWaitForUiRenderAsync()

                state.AssertCompletionItemExpander(isAvailable:=True, isSelected:=False)
                Dim length = state.GetCompletionItems().Count

                Await state.SetCompletionItemExpanderStateAndWaitForUiRenderAsync(isSelected:=True)

                state.AssertCompletionItemExpander(isAvailable:=True, isSelected:=True)
                Assert.Equal(length, state.GetCompletionItems().Count)
            End Using
        End Function

        <WpfFact>
        Public Async Function ExpandedItemsShouldNotShowInExclusiveContext() As Task
            Using state = TestStateFactory.CreateCSharpTestState(
            <Document>
namespace CC
{
    public class DD
    {
    }
}
public class AA
{
    public AA DDProp1 { get; set; }

    private static void A()
    {
        AA a = new()
            {$$
            };
    }
}</Document>)

                state.TextView.Options.SetOptionValue(DefaultOptions.ResponsiveCompletionOptionId, True)
                state.Workspace.GlobalOptions.SetGlobalOption(CompletionOptionsStorage.ForceExpandedCompletionIndexCreation, True)
                state.Workspace.GlobalOptions.SetGlobalOption(CompletionOptionsStorage.ShowItemsFromUnimportedNamespaces, LanguageNames.CSharp, True)

                Await state.SendInvokeCompletionListAndWaitForUiRenderAsync()

                state.AssertCompletionItemExpander(isAvailable:=True, isSelected:=False)
                Await state.AssertCompletionItemsContain("DDProp1", "")
                Await state.AssertCompletionItemsDoNotContainAny("DD")

                Dim session = Await state.GetCompletionSession()
                Dim sessionData = CompletionSessionData.GetOrCreateSessionData(session)
                Assert.Null(sessionData.ExpandedItemsTask)

                Await state.SendTypeCharsAndWaitForUiRenderAsync("D")

                state.AssertCompletionItemExpander(isAvailable:=True, isSelected:=False)
                Await state.AssertCompletionItemsContain("DDProp1", "")
                Await state.AssertCompletionItemsDoNotContainAny("DD")
            End Using
        End Function

        <WpfFact>
        Public Async Function ExpandedItemsShouldNotShowViaExpanderInExclusiveContext() As Task
            Using state = TestStateFactory.CreateCSharpTestState(
            <Document>
namespace CC
{
    public class DD
    {
    }
}
public class AA
{
    public AA Prop1 { get; set; }
    public int Prop2 { get; set; }

    private static void A()
    {
        AA a = new()
            {$$
            };
    }
}</Document>)

                state.Workspace.GlobalOptions.SetGlobalOption(CompletionOptionsStorage.ForceExpandedCompletionIndexCreation, True)

                Await state.SendInvokeCompletionListAndWaitForUiRenderAsync()

                ' import completion is disabled, so we shouldn't have expander selected by default
                state.AssertCompletionItemExpander(isAvailable:=True, isSelected:=False)
                Await state.AssertCompletionItemsContain("Prop1", "")
                Await state.AssertCompletionItemsDoNotContainAny("DD")

                Await state.SetCompletionItemExpanderStateAndWaitForUiRenderAsync(isSelected:=True)

                ' since we are in exclusive context (property name provider is exclusive in this case), selceting expander is a no-op
                state.AssertCompletionItemExpander(isAvailable:=True, isSelected:=True)
                Await state.AssertCompletionItemsContain("Prop1", "")
                Await state.AssertCompletionItemsDoNotContainAny("DD")
            End Using
        End Function

        <WorkItem("https://github.com/dotnet/roslyn/issues/34943")>
        <WpfTheory, CombinatorialData>
        Public Async Function TypingDotsAfterInt(showCompletionInArgumentLists As Boolean) As Task
            Using state = TestStateFactory.CreateCSharpTestState(
                  <Document><![CDATA[
class C 
{
    void M()
    {
        int first = 3;
        int[] array = new int[100];
        var range = array[first$$];
    }
}
]]></Document>,
                  showCompletionInArgumentLists:=showCompletionInArgumentLists)

                state.SendTypeChars(".")
                Await state.AssertCompletionSession()
                Assert.True(state.IsSoftSelected())
                state.SendTypeChars(".")
                Assert.Contains("var range = array[first..];", state.GetLineTextFromCaretPosition(), StringComparison.Ordinal)
            End Using
        End Function

        <WorkItem("https://github.com/dotnet/roslyn/issues/34943")>
        <WpfTheory, CombinatorialData>
        Public Async Function TypingDotsAfterClassAndAfterIntProperty(showCompletionInArgumentLists As Boolean) As Task
            Using state = TestStateFactory.CreateCSharpTestState(
                  <Document><![CDATA[
class C 
{
    void M()
    {
        var d = new D();
        int[] array = new int[100];
        var range = array[d$$];
    }
}

class D
{
    public int A;
}
]]></Document>,
                  showCompletionInArgumentLists:=showCompletionInArgumentLists)

                state.SendTypeChars(".")
                Await state.AssertSelectedCompletionItem("A", isHardSelected:=True)
                state.SendTypeChars(".")
                Await state.AssertCompletionSession()
                Assert.True(state.IsSoftSelected())
                state.SendTypeChars(".")
                Assert.Contains("var range = array[d.A..];", state.GetLineTextFromCaretPosition(), StringComparison.Ordinal)
            End Using
        End Function

        <WorkItem("https://github.com/dotnet/roslyn/issues/34943")>
        <WpfTheory, CombinatorialData>
        Public Async Function TypingDotsAfterClassAndAfterIntMethod(showCompletionInArgumentLists As Boolean) As Task
            Using state = TestStateFactory.CreateCSharpTestState(
                  <Document><![CDATA[
class C 
{
    void M()
    {
        var d = new D();
        int[] array = new int[100];
        var range = array[d$$];
    }
}

class D
{
    public int A() => 0;
}
]]></Document>,
                  showCompletionInArgumentLists:=showCompletionInArgumentLists)

                state.SendTypeChars(".")
                Await state.AssertSelectedCompletionItem("A", isHardSelected:=True)
                state.SendTypeChars("().")
                Await state.AssertCompletionSession()
                Assert.True(state.IsSoftSelected())
                state.SendTypeChars(".")
                Assert.Contains("var range = array[d.A()..];", state.GetLineTextFromCaretPosition(), StringComparison.Ordinal)
            End Using
        End Function

        <WorkItem("https://github.com/dotnet/roslyn/issues/34943")>
        <WpfTheory, CombinatorialData>
        Public Async Function TypingDotsAfterClassAndAfterDecimalProperty(showCompletionInArgumentLists As Boolean) As Task
            Using state = TestStateFactory.CreateCSharpTestState(
                  <Document><![CDATA[
class C 
{
    void M()
    {
        var d = new D();
        int[] array = new int[100];
        var range = array[d$$];
    }
}

class D
{
    public decimal A;
}
]]></Document>,
                  showCompletionInArgumentLists:=showCompletionInArgumentLists)

                state.SendTypeChars(".")
                Await state.AssertSelectedCompletionItem("GetHashCode", isHardSelected:=True)
                state.SendTypeChars("A.")
                Await state.AssertCompletionSession()
                Assert.True(state.IsSoftSelected())
                state.SendTypeChars(".")
                Assert.Contains("var range = array[d.A..];", state.GetLineTextFromCaretPosition(), StringComparison.Ordinal)
            End Using
        End Function

        <WorkItem("https://github.com/dotnet/roslyn/issues/34943")>
        <WpfTheory, CombinatorialData>
        Public Async Function TypingDotsAfterClassAndAfterDoubleMethod(showCompletionInArgumentLists As Boolean) As Task
            Using state = TestStateFactory.CreateCSharpTestState(
                  <Document><![CDATA[
class C 
{
    void M()
    {
        var d = new D();
        int[] array = new int[100];
        var range = array[d$$];
    }
}

class D
{
    public double A() => 0;
}
]]></Document>,
                  showCompletionInArgumentLists:=showCompletionInArgumentLists)

                state.SendTypeChars(".")
                Await state.AssertSelectedCompletionItem("GetHashCode", isHardSelected:=True)
                state.SendTypeChars("A().")
                Await state.AssertCompletionSession()
                Assert.True(state.IsSoftSelected())
                state.SendTypeChars(".")
                Assert.Contains("var range = array[d.A()..];", state.GetLineTextFromCaretPosition(), StringComparison.Ordinal)
            End Using
        End Function

        <WorkItem("https://github.com/dotnet/roslyn/issues/34943")>
        <WpfTheory, CombinatorialData>
        Public Async Function TypingDotsAfterIntWithinArrayDeclaration(showCompletionInArgumentLists As Boolean) As Task
            Using state = TestStateFactory.CreateCSharpTestState(
                  <Document><![CDATA[
class C 
{
    void M()
    {
        int d = 1;
        var array = new int[d$$];
    }
}
]]></Document>,
                  showCompletionInArgumentLists:=showCompletionInArgumentLists)

                state.SendTypeChars(".")
                Await state.AssertCompletionSession()
                Assert.True(state.IsSoftSelected())
                state.SendTypeChars(".")
                Assert.Contains("var array = new int[d..];", state.GetLineTextFromCaretPosition(), StringComparison.Ordinal)
            End Using
        End Function

        <WorkItem("https://github.com/dotnet/roslyn/issues/34943")>
        <WpfTheory, CombinatorialData>
        Public Async Function TypingDotsAfterIntInVariableDeclaration(showCompletionInArgumentLists As Boolean) As Task
            Using state = TestStateFactory.CreateCSharpTestState(
                  <Document><![CDATA[
class C 
{
    void M()
    {
        int d = 1;
        var e = d$$;
    }
}
]]></Document>,
                  showCompletionInArgumentLists:=showCompletionInArgumentLists)

                state.SendTypeChars(".")
                Await state.AssertCompletionSession()
                Assert.True(state.IsSoftSelected())
                state.SendTypeChars(".")
                Assert.Contains("var e = d..;", state.GetLineTextFromCaretPosition(), StringComparison.Ordinal)
            End Using
        End Function

        <WorkItem("https://github.com/dotnet/roslyn/issues/34943")>
        <WpfTheory, CombinatorialData>
        Public Async Function TypingToStringAfterIntInVariableDeclaration(showCompletionInArgumentLists As Boolean) As Task
            Using state = TestStateFactory.CreateCSharpTestState(
                  <Document><![CDATA[
class C 
{
    void M()
    {
        int d = 1;
        var e = d$$;
    }
}
]]></Document>,
                  showCompletionInArgumentLists:=showCompletionInArgumentLists)

                state.SendTypeChars(".")
                Await state.AssertCompletionSession()
                Assert.True(state.IsSoftSelected())
                state.SendTypeChars("ToStr(")
                Assert.Contains("var e = d.ToString(", state.GetLineTextFromCaretPosition(), StringComparison.Ordinal)
            End Using
        End Function

        <WorkItem("https://github.com/dotnet/roslyn/issues/36187")>
        <WpfTheory, CombinatorialData>
        Public Async Function CompletionWithTwoOverloadsOneOfThemIsEmpty(showCompletionInArgumentLists As Boolean) As Task
            Using state = TestStateFactory.CreateCSharpTestState(
                  <Document><![CDATA[
class C
{
    private enum A
    {
    	A,
    	B,
    }

    private void Get(string a) { }
    private void Get(A a) { }

    private void Test()
    {
    	Get$$
    }
}
]]></Document>,
                  showCompletionInArgumentLists:=showCompletionInArgumentLists)

                state.SendTypeChars("(")
                Await state.AssertSelectedCompletionItem(displayText:="A", isHardSelected:=True)
            End Using
        End Function

        <WpfTheory, CombinatorialData>
        <WorkItem("https://github.com/dotnet/roslyn/issues/24960")>
        Public Async Function TypeParameterTOnType(showCompletionInArgumentLists As Boolean) As Task
            Using state = TestStateFactory.CreateCSharpTestState(
                <Document><![CDATA[
class C<T>
{
    $$
}]]>
                </Document>,
                  showCompletionInArgumentLists:=showCompletionInArgumentLists)

                state.SendTypeChars("T")
                Await state.AssertSelectedCompletionItem("T")
            End Using
        End Function

        <WpfTheory, CombinatorialData>
        <WorkItem("https://github.com/dotnet/roslyn/issues/24960")>
        Public Async Function TypeParameterTOnMethod(showCompletionInArgumentLists As Boolean) As Task
            Using state = TestStateFactory.CreateCSharpTestState(
                <Document><![CDATA[
class C
{
    void M<T>()
    {
        $$
    }
}]]>
                </Document>,
                  showCompletionInArgumentLists:=showCompletionInArgumentLists)

                state.SendTypeChars("T")
                Await state.AssertSelectedCompletionItem("T")
            End Using
        End Function

        <WpfTheory, CombinatorialData>
        Public Async Function CompletionBeforeVarWithEnableNullableReferenceAnalysisIDEFeatures(showCompletionInArgumentLists As Boolean) As Task
            Using state = TestStateFactory.CreateTestStateFromWorkspace(
                 <Workspace>
                     <Project Language="C#" LanguageVersion="8" CommonReferences="true" AssemblyName="CSProj" Features="run-nullable-analysis=always">
                         <Document><![CDATA[
class C
{
    void M(string s)
    {
        s$$
        var o = new object();
    }
}]]></Document>
                     </Project>
                 </Workspace>, showCompletionInArgumentLists:=showCompletionInArgumentLists)

                state.SendTypeChars(".")
                Await state.AssertCompletionItemsContainAll("Length")
            End Using
        End Function

        <WpfTheory, CombinatorialData>
        Public Async Function CompletingWithColonInMethodParametersWithNoInstanceToInsert(showCompletionInArgumentLists As Boolean) As Task
            Using state = TestStateFactory.CreateCSharpTestState(
<Document><![CDATA[class C
{
    void M(string s)
    {
        N(10, $$);
    }

    void N(int id, string serviceName) {}
}]]></Document>,
                  showCompletionInArgumentLists:=showCompletionInArgumentLists)

                state.SendTypeChars("serviceN")
                Await state.AssertCompletionSession()
                state.SendTypeChars(":")
                Assert.Contains("N(10, serviceName:);", state.GetLineTextFromCaretPosition(), StringComparison.Ordinal)
            End Using
        End Function

        <WpfTheory, CombinatorialData>
        Public Async Function CompletingWithSpaceInMethodParametersWithNoInstanceToInsert(showCompletionInArgumentLists As Boolean) As Task
            Using state = TestStateFactory.CreateCSharpTestState(
<Document><![CDATA[class C
{
    void M(string s)
    {
        N(10, $$);
    }

    void N(int id, string serviceName) {}
}]]></Document>,
                  showCompletionInArgumentLists:=showCompletionInArgumentLists)

                state.SendTypeChars("serviceN")
                Await state.AssertCompletionSession()
                state.SendTypeChars(" ")
                Assert.Contains("N(10, serviceName );", state.GetLineTextFromCaretPosition(), StringComparison.Ordinal)
            End Using
        End Function

        <WorkItem("https://github.com/dotnet/roslyn/issues/35163")>
        <WpfTheory, CombinatorialData>
        Public Async Function NonExpandedItemShouldBePreferred_SameDisplayText(showCompletionInArgumentLists As Boolean) As Task
            Using state = TestStateFactory.CreateCSharpTestState(
                  <Document><![CDATA[
namespace NS1
{
    class C
    {
        public void Foo()
        {
            Bar$$
        }
    }

    public class Bar<T>
    {
    } 
}

namespace NS2
{
    public class Bar
    {
    }
}
]]></Document>,
                  showCompletionInArgumentLists:=showCompletionInArgumentLists)

                Dim expectedText = "
namespace NS1
{
    class C
    {
        public void Foo()
        {
            Bar
        }
    }

    public class Bar<T>
    {
    } 
}

namespace NS2
{
    public class Bar
    {
    }
}
"

                state.Workspace.GlobalOptions.SetGlobalOption(CompletionOptionsStorage.ForceExpandedCompletionIndexCreation, True)
                state.Workspace.GlobalOptions.SetGlobalOption(CompletionOptionsStorage.ShowItemsFromUnimportedNamespaces, LanguageNames.CSharp, True)

                Await state.SendInvokeCompletionListAndWaitForUiRenderAsync()

                state.AssertCompletionItemExpander(isAvailable:=True, isSelected:=True)
                Await state.AssertSelectedCompletionItem(displayText:="Bar", displayTextSuffix:="<>")

                state.SendTab()
                Assert.Equal(expectedText, state.GetDocumentText())
            End Using
        End Function

        <WorkItem("https://github.com/dotnet/roslyn/issues/35163")>
        <WpfTheory, CombinatorialData>
        Public Async Function NonExpandedItemShouldBePreferred_SameFullDisplayText(showCompletionInArgumentLists As Boolean) As Task
            Using state = TestStateFactory.CreateCSharpTestState(
                  <Document><![CDATA[
namespace NS1
{
    class C
    {
        public void Foo()
        {
            Bar$$
        }
    }

    public class Bar
    {
    } 
}

namespace NS2
{
    public class Bar
    {
    }
}
]]></Document>,
                  showCompletionInArgumentLists:=showCompletionInArgumentLists)

                Dim expectedText = "
namespace NS1
{
    class C
    {
        public void Foo()
        {
            Bar
        }
    }

    public class Bar
    {
    } 
}

namespace NS2
{
    public class Bar
    {
    }
}
"

                state.Workspace.GlobalOptions.SetGlobalOption(CompletionOptionsStorage.ForceExpandedCompletionIndexCreation, True)
                state.Workspace.GlobalOptions.SetGlobalOption(CompletionOptionsStorage.ShowItemsFromUnimportedNamespaces, LanguageNames.CSharp, True)

                Await state.SendInvokeCompletionListAndWaitForUiRenderAsync()

                state.AssertCompletionItemExpander(isAvailable:=True, isSelected:=True)
                Await state.AssertSelectedCompletionItem(displayText:="Bar")

                state.SendTab()
                Assert.Equal(expectedText, state.GetDocumentText())
            End Using
        End Function

        <WorkItem("https://github.com/dotnet/roslyn/issues/35163")>
        <WpfTheory, CombinatorialData>
        Public Async Function NonExpandedItemShouldBePreferred_ExpandedItemHasBetterButNotCompleteMatch(showCompletionInArgumentLists As Boolean) As Task
            Using state = TestStateFactory.CreateCSharpTestState(
                  <Document><![CDATA[
namespace NS1
{
    class C
    {
        public void Foo()
        {
            bar$$
        }
    }

    public class ABar
    {
    } 
}

namespace NS2
{
    public class Bar1
    {
    }
}
]]></Document>,
                  showCompletionInArgumentLists:=showCompletionInArgumentLists)

                Dim expectedText = "
namespace NS1
{
    class C
    {
        public void Foo()
        {
            ABar
        }
    }

    public class ABar
    {
    } 
}

namespace NS2
{
    public class Bar1
    {
    }
}
"

                state.Workspace.GlobalOptions.SetGlobalOption(CompletionOptionsStorage.ForceExpandedCompletionIndexCreation, True)
                state.Workspace.GlobalOptions.SetGlobalOption(CompletionOptionsStorage.ShowItemsFromUnimportedNamespaces, LanguageNames.CSharp, True)

                Await state.SendInvokeCompletionListAndWaitForUiRenderAsync()

                state.AssertCompletionItemExpander(isAvailable:=True, isSelected:=True)
                Await state.AssertSelectedCompletionItem(displayText:="ABar")

                state.SendTab()
                Assert.Equal(expectedText, state.GetDocumentText())
            End Using
        End Function

        <WorkItem("https://github.com/dotnet/roslyn/issues/38253")>
        <WpfTheory, CombinatorialData>
        Public Async Function NonExpandedItemShouldBePreferred_BothExpandedAndNonExpandedItemsHaveCompleteMatch(showCompletionInArgumentLists As Boolean) As Task
            Using state = TestStateFactory.CreateCSharpTestState(
                  <Document><![CDATA[
namespace NS1
{
    class C
    {
        public void Foo()
        {
            bar$$
        }
    }

    public class Bar
    {
    } 
}

namespace NS2
{
    public class Bar
    {
    }
}
]]></Document>,
                  showCompletionInArgumentLists:=showCompletionInArgumentLists)

                Dim expectedText = "
namespace NS1
{
    class C
    {
        public void Foo()
        {
            Bar
        }
    }

    public class Bar
    {
    } 
}

namespace NS2
{
    public class Bar
    {
    }
}
"

                state.Workspace.GlobalOptions.SetGlobalOption(CompletionOptionsStorage.ForceExpandedCompletionIndexCreation, True)
                state.Workspace.GlobalOptions.SetGlobalOption(CompletionOptionsStorage.ShowItemsFromUnimportedNamespaces, LanguageNames.CSharp, True)

                Await state.SendInvokeCompletionListAndWaitForUiRenderAsync()

                state.AssertCompletionItemExpander(isAvailable:=True, isSelected:=True)
                Await state.AssertSelectedCompletionItem(displayText:="Bar", inlineDescription:="")
                state.SendTab()
                Assert.Equal(expectedText, state.GetDocumentText())
            End Using
        End Function

        <WorkItem("https://github.com/dotnet/roslyn/issues/38253")>
        <WpfTheory, CombinatorialData>
        Public Async Function CompletelyMatchedExpandedItemAndWorseThanPrefixMatchedNonExpandedItem(showCompletionInArgumentLists As Boolean) As Task
            Using state = TestStateFactory.CreateCSharpTestState(
                <Document><![CDATA[
namespace NS1
{
    class C
    {
        public void Foo()
        {
            bar$$
        }
    }

    public class ABar
    {
    } 
}

namespace NS2
{
    public class Bar
    {
    }
}
]]></Document>,
                  showCompletionInArgumentLists:=showCompletionInArgumentLists)

                Dim expectedText = "
using NS2;

namespace NS1
{
    class C
    {
        public void Foo()
        {
            Bar
        }
    }

    public class ABar
    {
    } 
}

namespace NS2
{
    public class Bar
    {
    }
}
"

                state.Workspace.GlobalOptions.SetGlobalOption(CompletionOptionsStorage.ForceExpandedCompletionIndexCreation, True)
                state.Workspace.GlobalOptions.SetGlobalOption(CompletionOptionsStorage.ShowItemsFromUnimportedNamespaces, LanguageNames.CSharp, True)

                Await state.SendInvokeCompletionListAndWaitForUiRenderAsync()

                Await state.AssertSelectedCompletionItem(displayText:="Bar", inlineDescription:="NS2")
                state.AssertCompletionItemExpander(isAvailable:=True, isSelected:=True)

                state.SendTab()
                Assert.Equal(expectedText, state.GetDocumentText())
            End Using
        End Function

        <WpfTheory, CombinatorialData>
        Public Async Function CompletelyMatchedExpandedItemAndPrefixMatchedNonExpandedItem(showCompletionInArgumentLists As Boolean) As Task
            Using state = TestStateFactory.CreateCSharpTestState(
                              <Document>
namespace NS
{
    class C
    {
        void M()
        {
            object designer = null;
            des$$
        }
    }
}
 
namespace OtherNS
{
    public class DES { }                              
}
</Document>,
                              showCompletionInArgumentLists:=showCompletionInArgumentLists)

                state.Workspace.GlobalOptions.SetGlobalOption(CompletionOptionsStorage.ForceExpandedCompletionIndexCreation, True)
                state.Workspace.GlobalOptions.SetGlobalOption(CompletionOptionsStorage.ShowItemsFromUnimportedNamespaces, LanguageNames.CSharp, True)

                Await state.SendInvokeCompletionListAndWaitForUiRenderAsync()

                Await state.AssertSelectedCompletionItem(displayText:="designer")
                state.AssertCompletionItemExpander(isAvailable:=True, isSelected:=True)
            End Using
        End Function

        <WorkItem("https://github.com/dotnet/roslyn/issues/38253")>
        <WpfTheory, CombinatorialData>
        Public Async Function SortItemsByPatternMatch(showCompletionInArgumentLists As Boolean) As Task
            Using state = TestStateFactory.CreateCSharpTestState(
                              <Document>
namespace NS
{
    class C
    {
        void M()
        {
            $$
        }
    }

    class Task { }

    class BTask1 { }
    class BTask2 { }
    class BTask3 { }


    class Task1 { }
    class Task2 { }
    class Task3 { }

    class ATaAaSaKa { }
} </Document>,
                              showCompletionInArgumentLists:=showCompletionInArgumentLists)

                state.SendTypeChars("task")
                Await state.WaitForAsynchronousOperationsAsync()
                Await state.AssertSelectedCompletionItem(displayText:="Task")

                Dim expectedOrder =
                    {
                        "Task",
                        "Task1",
                        "Task2",
                        "Task3",
                        "BTask1",
                        "BTask2",
                        "BTask3",
                        "ATaAaSaKa"
                    }

                state.AssertItemsInOrder(expectedOrder)
            End Using
        End Function

        <WpfTheory, WorkItem("https://github.com/dotnet/roslyn/issues/67081")>
        <InlineData("System", True)>
        <InlineData("System.Collections", True)>
        <InlineData("SystemNamespace", False)>
        <InlineData("MyNamespace1", True)>
        <InlineData("MyNamespace3", False)>
        Public Async Function SortUnimportedItemFromSystemNamespacesFirst(containingNamespace As String, sortedAhead As Boolean) As Task
            Using state = TestStateFactory.CreateCSharpTestState(
                              <Document>
namespace NS1
{
    class C
    {
        void M()
        {
            unimportedtype$$
        }
    }
}

namespace MyNamespace2
{
    public class UnimportedType { }
}

namespace  <%= containingNamespace %>
{
    public class UnimportedType { }
}
</Document>)

                state.Workspace.GlobalOptions.SetGlobalOption(CompletionOptionsStorage.ForceExpandedCompletionIndexCreation, True)
                state.Workspace.GlobalOptions.SetGlobalOption(CompletionOptionsStorage.ShowItemsFromUnimportedNamespaces, LanguageNames.CSharp, True)

                Await state.SendCommitUniqueCompletionListItemAsync()

                ' make sure expander is selected
                state.AssertCompletionItemExpander(isAvailable:=True, isSelected:=True)

                Dim expectedOrder As (String, String)()

                If sortedAhead Then
                    Await state.AssertSelectedCompletionItem(displayText:="UnimportedType", inlineDescription:=containingNamespace)
                    expectedOrder =
                    {
                        ("UnimportedType", containingNamespace),
                        ("UnimportedType", "MyNamespace2")
                    }
                Else
                    Await state.AssertSelectedCompletionItem(displayText:="UnimportedType", inlineDescription:="MyNamespace2")
                    expectedOrder =
                    {
                        ("UnimportedType", "MyNamespace2"),
                        ("UnimportedType", containingNamespace)
                    }
                End If

                state.AssertItemsInOrder(expectedOrder)

            End Using
        End Function

        <WorkItem("https://github.com/dotnet/roslyn/issues/41601")>
        <WpfTheory, CombinatorialData>
        Public Async Function SortItemsByExpandedFlag(showCompletionInArgumentLists As Boolean) As Task
            Using state = TestStateFactory.CreateCSharpTestState(
                              <Document>
namespace NS1
{
    class C
    {
        void M()
        {
            mytask$$
        }
    }

    class MyTask1 { }
    class MyTask2 { }
    class MyTask3 { }
}

namespace NS2
{
    class MyTask1 { }
    class MyTask2 { }
    class MyTask3 { }
}
</Document>,
                              showCompletionInArgumentLists:=showCompletionInArgumentLists)

                state.Workspace.GlobalOptions.SetGlobalOption(CompletionOptionsStorage.ForceExpandedCompletionIndexCreation, True)
                state.Workspace.GlobalOptions.SetGlobalOption(CompletionOptionsStorage.ShowItemsFromUnimportedNamespaces, LanguageNames.CSharp, True)

                Await state.SendCommitUniqueCompletionListItemAsync()

                ' make sure expander is selected
                state.AssertCompletionItemExpander(isAvailable:=True, isSelected:=True)
                Await state.AssertSelectedCompletionItem(displayText:="MyTask1", inlineDescription:="")

                Dim expectedOrder As (String, String)() =
                    {
                        ("MyTask1", ""),
                        ("MyTask2", ""),
                        ("MyTask3", ""),
                        ("MyTask1", "NS2"),
                        ("MyTask2", "NS2"),
                        ("MyTask3", "NS2")
                    }
                state.AssertItemsInOrder(expectedOrder)
            End Using
        End Function

        <WorkItem("https://github.com/dotnet/roslyn/issues/39519")>
        <WpfTheory, CombinatorialData>
        Public Async Function TestSuggestedNamesDoNotStartWithDigit_DigitsInTheMiddle(showCompletionInArgumentLists As Boolean) As Task
            Using state = TestStateFactory.CreateCSharpTestState(
                  <Document><![CDATA[
namespace NS
{
    class C
    {
        public void Foo(Foo123Bar $$)
        {
        }
    }

    public class Foo123Bar
    {
    } 
}
]]></Document>,
                  showCompletionInArgumentLists:=showCompletionInArgumentLists)

                state.Workspace.GlobalOptions.SetGlobalOption(CompletionOptionsStorage.ShowNameSuggestions, LanguageNames.CSharp, True)

                state.SendInvokeCompletionList()
                Await state.AssertCompletionItemsContainAll("foo123Bar", "foo123", "foo", "bar")
                Await state.AssertCompletionItemsDoNotContainAny("123Bar")
            End Using
        End Function

        <WorkItem("https://github.com/dotnet/roslyn/issues/39519")>
        <WpfTheory, CombinatorialData>
        Public Async Function TestSuggestedNamesDoNotStartWithDigit_DigitsOnTheRight(showCompletionInArgumentLists As Boolean) As Task
            Using state = TestStateFactory.CreateCSharpTestState(
                  <Document><![CDATA[
namespace NS
{
    class C
    {
        public void Foo(Foo123 $$)
        {
        }
    }

    public class Foo123
    {
    } 
}
]]></Document>,
                  showCompletionInArgumentLists:=showCompletionInArgumentLists)

                state.Workspace.GlobalOptions.SetGlobalOption(CompletionOptionsStorage.ShowNameSuggestions, LanguageNames.CSharp, True)

                state.SendInvokeCompletionList()
                Await state.AssertCompletionItemsContainAll("foo123", "foo")
                Await state.AssertCompletionItemsDoNotContainAny("123")
            End Using
        End Function

        <WorkItem("https://github.com/dotnet/roslyn/issues/38289")>
        <WpfTheory, CombinatorialData>
        Public Async Function TestShowCompletionsWhenTypingCompilerDirective_SingleDirectiveWord(showCompletionInArgumentLists As Boolean) As Task
            Using state = TestStateFactory.CreateCSharpTestState(
                  <Document><![CDATA[
#nullable$$
]]></Document>,
                  showCompletionInArgumentLists:=showCompletionInArgumentLists)

                state.SendTypeChars(" ")
                Await state.WaitForAsynchronousOperationsAsync()

                Await state.AssertCompletionItemsContainAll("disable", "enable", "restore")
            End Using
        End Function

        <WorkItem("https://github.com/dotnet/roslyn/issues/38289")>
        <WpfTheory, CombinatorialData>
        Public Async Function TestShowCompletionsWhenTypingCompilerDirective_MultipleDirectiveWords(showCompletionInArgumentLists As Boolean) As Task
            Using state = TestStateFactory.CreateCSharpTestState(
                  <Document><![CDATA[
#pragma warning$$
]]></Document>,
                  showCompletionInArgumentLists:=showCompletionInArgumentLists)

                state.SendTypeChars(" ")
                Await state.WaitForAsynchronousOperationsAsync()

                Await state.AssertCompletionItemsContainAll("disable", "enable", "restore")
            End Using
        End Function

        <WorkItem("https://github.com/dotnet/roslyn/issues/38289")>
        <WpfTheory, CombinatorialData>
        Public Async Function TestCompletionsWhenTypingCompilerDirective_DoNotCrashOnDocumentStart(showCompletionInArgumentLists As Boolean) As Task
            Using state = TestStateFactory.CreateCSharpTestState(
                  <Document><![CDATA[nullable$$]]></Document>,
                  showCompletionInArgumentLists:=showCompletionInArgumentLists)

                state.SendTypeChars(" ")
                Await state.WaitForAsynchronousOperationsAsync()

                ' This assertion would fail if any unhandled exception was thrown during computing completions
                Await state.AssertCompletionItemsDoNotContainAny("disable", "enable", "restore")
            End Using
        End Function

        <ExportCompletionProvider(NameOf(MultipleChangeCompletionProvider), LanguageNames.CSharp)>
        <[Shared]>
        <PartNotDiscoverable>
        Private Class MultipleChangeCompletionProvider
            Inherits CompletionProvider

            Private _text As String
            Private _caretPosition As Integer

            <ImportingConstructor>
            <Obsolete(MefConstruction.ImportingConstructorMessage, True)>
            Public Sub New()
            End Sub

            Public Sub SetInfo(text As String, caretPosition As Integer)
                _text = text
                _caretPosition = caretPosition
            End Sub

            Public Overrides Function ProvideCompletionsAsync(context As CompletionContext) As Task
                context.AddItem(CompletionItem.Create(
                    "CustomItem",
                    rules:=CompletionItemRules.Default.WithMatchPriority(1000), isComplexTextEdit:=True))
                Return Task.CompletedTask
            End Function

            Public Overrides Function ShouldTriggerCompletion(text As SourceText, caretPosition As Integer, trigger As CompletionTrigger, options As OptionSet) As Boolean
                Return True
            End Function

            Public Overrides Function GetChangeAsync(document As Document, item As CompletionItem, commitKey As Char?, cancellationToken As CancellationToken) As Task(Of CompletionChange)
                Dim newText =
"using NewUsing;
using System;
class C
{
    void goo() {
        return InsertedItem"

                Dim change = CompletionChange.Create(
                    New TextChange(New TextSpan(0, _caretPosition), newText))
                Return Task.FromResult(change)
            End Function
        End Class

        <ExportCompletionProvider(NameOf(IntelliCodeMockProvider), LanguageNames.CSharp)>
        <[Shared]>
        <PartNotDiscoverable>
        Private Class IntelliCodeMockProvider
            Inherits CompletionProvider

            Public AutomationTextString As String = "Hello from IntelliCode: Length"

            <ImportingConstructor>
            <Obsolete(MefConstruction.ImportingConstructorMessage, True)>
            Public Sub New()
            End Sub

            Public Overrides Function ProvideCompletionsAsync(context As CompletionContext) As Task
                Dim intelliCodeItem = CompletionItem.Create(displayText:="★ Length", filterText:="Length")
                intelliCodeItem.AutomationText = AutomationTextString
                context.AddItem(intelliCodeItem)

                context.AddItem(CompletionItem.Create(displayText:="★ Normalize", filterText:="Normalize", displayTextSuffix:="()"))
                context.AddItem(CompletionItem.Create(displayText:="Normalize", filterText:="Normalize"))
                context.AddItem(CompletionItem.Create(displayText:="Length", filterText:="Length"))
                context.AddItem(CompletionItem.Create(displayText:="ToString", filterText:="ToString", displayTextSuffix:="()"))
                context.AddItem(CompletionItem.Create(displayText:="First", filterText:="First", displayTextSuffix:="()"))
                Return Task.CompletedTask
            End Function

            Public Overrides Function ShouldTriggerCompletion(text As SourceText, caretPosition As Integer, trigger As CompletionTrigger, options As OptionSet) As Boolean
                Return True
            End Function

            Public Overrides Function GetChangeAsync(document As Document, item As CompletionItem, commitKey As Char?, cancellationToken As CancellationToken) As Task(Of CompletionChange)
                Dim commitText = item.DisplayText
                If commitText.StartsWith("★") Then
                    ' remove the star and the following space
                    commitText = commitText.Substring(2)
                End If

                Return Task.FromResult(CompletionChange.Create(New TextChange(item.Span, commitText)))
            End Function
        End Class

        <WorkItem("https://github.com/dotnet/roslyn/issues/43439")>
        <WpfTheory, CombinatorialData>
        Public Async Function TestSelectNullOverNuint(showCompletionInArgumentLists As Boolean) As Task
            Using state = TestStateFactory.CreateCSharpTestState(
                              <Document>
class C
{
    public static void Main()
    {
        object o = $$
    }
                              </Document>,
                              showCompletionInArgumentLists:=showCompletionInArgumentLists)

                ' 'nu' should select 'null' instead of 'nuint' (even though 'nuint' sorts higher in the list textually).
                state.SendTypeChars("nu")
                Await state.AssertSelectedCompletionItem(displayText:="null", isHardSelected:=True)
                Await state.AssertCompletionItemsContain("nuint", "")

                ' even after 'nuint' is selected, deleting the 'i' should still take us back to 'null'.
                state.SendTypeChars("i")
                Await state.AssertSelectedCompletionItem(displayText:="nuint", isHardSelected:=True)
                state.SendBackspace()
                Await state.AssertSelectedCompletionItem(displayText:="null", isHardSelected:=True)
            End Using
        End Function

        <WorkItem("https://github.com/dotnet/roslyn/issues/43439")>
        <WpfTheory, CombinatorialData>
        Public Async Function TestSelectNuintOverNullOnceInMRU(showCompletionInArgumentLists As Boolean) As Task
            Using state = TestStateFactory.CreateCSharpTestState(
                              <Document>
class C
{
    public static void Main()
    {
        object o = $$
    }
                              </Document>,
                              showCompletionInArgumentLists:=showCompletionInArgumentLists)

                state.SendTypeChars("nui")
                Await state.AssertCompletionItemsContain("nuint", "")
                state.SendTab()
                Assert.Contains("nuint", state.GetLineTextFromCaretPosition(), StringComparison.Ordinal)

                state.SendDeleteWordToLeft()

                ' nuint should be in the mru now.  so typing 'nu' should select it instead of null.
                state.SendTypeChars("nu")
                Await state.AssertSelectedCompletionItem(displayText:="nuint", isHardSelected:=True)
            End Using
        End Function

        <WorkItem("https://dev.azure.com/devdiv/DevDiv/_workitems/edit/944031")>
        <WpfTheory, CombinatorialData>
        Public Async Function TestLambdaParameterInferenceInJoin1(showCompletionInArgumentLists As Boolean) As Task
            Using state = TestStateFactory.CreateCSharpTestState(
                              <Document>
using System.Collections.Generic;
using System.Linq;

class Program
{
    public class Book
    {
        public int Id { get; set; }
        public int OwnerId { get; set; }
        public string Name { get; set; }
    }

    public class Person
    {
        public int Id { get; set; }
        public string Nickname { get; set; }
    }

    static void Main()
    {
        var books = new List&lt;Book&gt;();
        var persons = new List&lt;Person&gt;();

        var join = persons.Join(books, person => person.Id, book => book.$$, (person, book) => new
        {
            person.Id,
            person.Nickname,
            book.Name
        });
                              </Document>,
                              showCompletionInArgumentLists:=showCompletionInArgumentLists)

                state.SendInvokeCompletionList()
                Await state.AssertCompletionItemsContain("OwnerId", "")
            End Using
        End Function

        <WorkItem("https://dev.azure.com/devdiv/DevDiv/_workitems/edit/944031")>
        <WpfTheory, CombinatorialData>
        Public Async Function TestLambdaParameterInferenceInJoin2(showCompletionInArgumentLists As Boolean) As Task
            Using state = TestStateFactory.CreateCSharpTestState(
                              <Document>
using System.Collections.Generic;
using System.Linq;

class Program
{
    public class Book
    {
        public int Id { get; set; }
        public int OwnerId { get; set; }
        public string Name { get; set; }
    }

    public class Person
    {
        public int Id { get; set; }
        public string Nickname { get; set; }
    }

    static void Main()
    {
        var books = new List&lt;Book&gt;();
        var persons = new List&lt;Person&gt;();

        var join = persons.Join(books, person => person.Id, book => book.OwnerId, (person, book) => new
        {
            person.Id,
            person.Nickname,
            book.$$
        });
                              </Document>,
                              showCompletionInArgumentLists:=showCompletionInArgumentLists)

                state.SendInvokeCompletionList()
                Await state.AssertCompletionItemsContain("Name", "")
            End Using
        End Function

        <WorkItem("https://dev.azure.com/devdiv/DevDiv/_workitems/edit/944031")>
        <WpfTheory, CombinatorialData>
        Public Async Function TestLambdaParameterInferenceInGroupJoin1(showCompletionInArgumentLists As Boolean) As Task
            Using state = TestStateFactory.CreateCSharpTestState(
                              <Document>
using System.Collections.Generic;
using System.Linq;

class Program
{
    public class Book
    {
        public int Id { get; set; }
        public int OwnerId { get; set; }
        public string Name { get; set; }
    }

    public class Person
    {
        public int Id { get; set; }
        public string Nickname { get; set; }
    }

    static void Main()
    {
        var books = new List&lt;Book&gt;();
        var persons = new List&lt;Person&gt;();

        var join = persons.GroupJoin(books, person => person.Id, book => book.$$, (person, books1) => new
        {
            person.Id,
            person.Nickname,
            books1.Select(s => s.Name)
        });
                              </Document>,
                              showCompletionInArgumentLists:=showCompletionInArgumentLists)

                state.SendInvokeCompletionList()
                Await state.AssertCompletionItemsContain("OwnerId", "")
            End Using
        End Function

        <WorkItem("https://dev.azure.com/devdiv/DevDiv/_workitems/edit/944031")>
        <WpfTheory, CombinatorialData>
        Public Async Function TestLambdaParameterInferenceInGroupJoin2(showCompletionInArgumentLists As Boolean) As Task
            Using state = TestStateFactory.CreateCSharpTestState(
                              <Document>
using System.Collections.Generic;
using System.Linq;

class Program
{
    public class Book
    {
        public int Id { get; set; }
        public int OwnerId { get; set; }
        public string Name { get; set; }
    }

    public class Person
    {
        public int Id { get; set; }
        public string Nickname { get; set; }
    }

    static void Main()
    {
        var books = new List&lt;Book&gt;();
        var persons = new List&lt;Person&gt;();

        var join = persons.GroupJoin(books, person => person.Id, book => book.OwnerId, (person, books1) => new
        {
            person.Id,
            person.Nickname,
            books1.$$
        });
                              </Document>,
                              showCompletionInArgumentLists:=showCompletionInArgumentLists)

                state.SendInvokeCompletionList()
                Await state.AssertCompletionItemsContain("Select", "<>")
            End Using
        End Function

        <WorkItem("https://dev.azure.com/devdiv/DevDiv/_workitems/edit/944031")>
        <WpfTheory, CombinatorialData>
        Public Async Function TestLambdaParameterInferenceInGroupJoin3(showCompletionInArgumentLists As Boolean) As Task
            Using state = TestStateFactory.CreateCSharpTestState(
                              <Document>
using System.Collections.Generic;
using System.Linq;

class Program
{
    public class Book
    {
        public int Id { get; set; }
        public int OwnerId { get; set; }
        public string Name { get; set; }
    }

    public class Person
    {
        public int Id { get; set; }
        public string Nickname { get; set; }
    }

    static void Main()
    {
        var books = new List&lt;Book&gt;();
        var persons = new List&lt;Person&gt;();

        var join = persons.GroupJoin(books, person => person.Id, book => book.OwnerId, (person, books1) => new
        {
            person.Id,
            person.Nickname,
            books1.Select(s => s.$$)
        });
                              </Document>,
                              showCompletionInArgumentLists:=showCompletionInArgumentLists)

                state.SendInvokeCompletionList()
                Await state.AssertCompletionItemsContain("Name", "")
            End Using
        End Function

        <WorkItem("https://devdiv.visualstudio.com/DevDiv/_workitems/edit/1128749")>
        <WpfTheory, CombinatorialData>
        Public Async Function TestFallingBackToItemWithLongestCommonPrefixWhenNoMatch(showCompletionInArgumentLists As Boolean) As Task
            Using state = TestStateFactory.CreateCSharpTestState(
                              <Document>
class SomePrefixAndName {}

class C
{
    void Method()
    {
        SomePrefixOrName$$
    }
}
                              </Document>,
                  showCompletionInArgumentLists:=showCompletionInArgumentLists)

                Await state.SendCommitUniqueCompletionListItemAsync()
                Await state.AssertNoCompletionSession()

                state.SendEscape()
                Await state.WaitForAsynchronousOperationsAsync()

                state.SendInvokeCompletionList()
                Await state.AssertSelectedCompletionItem(displayText:="SomePrefixAndName", isHardSelected:=False)

            End Using
        End Function

        <WorkItem("https://github.com/dotnet/roslyn/pull/47511")>
        <WpfFact, Trait(Traits.Feature, Traits.Features.Completion)>
        Public Sub ConversionsOperatorsAndIndexerAreShownBelowMethodsAndPropertiesAndBeforeUnimportedItems()
            Using state = TestStateFactory.CreateCSharpTestState(
                              <Document>
namespace A
{
    using B;
    public static class CExtensions{
        public static void ExtensionUnimported(this C c) { }
    }
}
namespace B
{
    public static class CExtensions{
        public static void ExtensionImported(this C c) { }
    }

    public class C
    {
        public int A { get; } = default;
        public int Z { get; } = default;
        public void AM() { }
        public void ZM() { }
        public int this[int _] => default;
        public static explicit operator int(C _) => default;
        public static C operator +(C a, C b) => default;
    }

    class Program
    {
        static void Main()
        {
            var c = new C();
            c.$$
        }
    }
}                              </Document>)

                state.Workspace.GlobalOptions.SetGlobalOption(CompletionOptionsStorage.ForceExpandedCompletionIndexCreation, True)
                state.Workspace.GlobalOptions.SetGlobalOption(CompletionOptionsStorage.ShowItemsFromUnimportedNamespaces, LanguageNames.CSharp, True)

                state.SendInvokeCompletionList()
                state.AssertItemsInOrder(New String() {
                    "A", ' Method, properties, and imported extension methods alphabetical ordered
                    "AM",
                    "Equals",
                    "ExtensionImported",
                    "GetHashCode",
                    "GetType",
                    "this[]", ' Indexer
                    "ToString",
                    "Z",
                    "ZM",
                    "(int)", ' Conversions
                    "+", ' Operators
                    "ExtensionUnimported" 'Unimported extension methods
                })
            End Using
        End Sub

        <WpfTheory, CombinatorialData>
        Public Sub TestCompleteMethodParenthesisForSymbolCompletionProvider(showCompletionInArgumentLists As Boolean, <CombinatorialValues(";"c, "."c)> commitChar As Char)
            Using state = TestStateFactory.CreateCSharpTestState(
            <Document>
                public class B
                {
                    private void C11()
                    {
                        $$
                    }
                }</Document>,
                showCompletionInArgumentLists:=showCompletionInArgumentLists)

                Dim expectedText = $"
                public class B
                {{
                    private void C11()
                    {{
                        C11(){commitChar}
                    }}
                }}"
                state.SendTypeChars("C")
                Dim expectingItem = state.GetCompletionItems().First(Function(item) item.DisplayText.Equals("C11"))
                Assert.True(SymbolCompletionItem.GetShouldProvideParenthesisCompletion(expectingItem))

                state.SendSelectCompletionItem("C11")
                state.SendTypeChars(commitChar)
                Assert.Equal(expectedText, state.GetDocumentText())
            End Using
        End Sub

        <WpfTheory, CombinatorialData>
        Public Sub TestNestedMethodCallWhenCommitUsingSemicolon(showCompletionInArgumentLists As Boolean)
            Using state = TestStateFactory.CreateCSharpTestState(
            <Document>
                public class B
                {
                    private void C11()
                    {
                        AAA($$)
                    }

                    private int DDD() => 1;
                    private int AAA(int i) => 1;
                }</Document>,
                showCompletionInArgumentLists:=showCompletionInArgumentLists)

                Dim expectedText = $"
                public class B
                {{
                    private void C11()
                    {{
                        AAA(DDD());
                    }}

                    private int DDD() => 1;
                    private int AAA(int i) => 1;
                }}"
                state.SendTypeChars("D")
                Dim expectingItem = state.GetCompletionItems().First(Function(item) item.DisplayText.Equals("DDD"))
                Assert.True(SymbolCompletionItem.GetShouldProvideParenthesisCompletion(expectingItem))

                state.SendSelectCompletionItem("DDD")
                state.SendTypeChars(";"c)
                Assert.Equal(expectedText, state.GetDocumentText())
            End Using
        End Sub

        <WpfTheory, CombinatorialData>
        Public Sub TestNestedMethodCallUnderDelegateContextWhenCommitUsingSemicolon(showCompletionInArgumentLists As Boolean)
            Using state = TestStateFactory.CreateCSharpTestState(
            <Document>
                using System;
                public class B
                {
                    private void C11()
                    {
                        AAA($$)
                    }

                    private void DDD() {}
                    private int AAA(Action c) => 1;
                }</Document>,
                showCompletionInArgumentLists:=showCompletionInArgumentLists)

                Dim expectedText = $"
                using System;
                public class B
                {{
                    private void C11()
                    {{
                        AAA(DDD);
                    }}

                    private void DDD() {{}}
                    private int AAA(Action c) => 1;
                }}"
                state.SendTypeChars("D")
                Dim expectingItem = state.GetCompletionItems().First(Function(item) item.DisplayText.Equals("DDD"))
                Assert.False(SymbolCompletionItem.GetShouldProvideParenthesisCompletion(expectingItem))

                state.SendSelectCompletionItem("DDD")
                state.SendTypeChars(";"c)
                Assert.Equal(expectedText, state.GetDocumentText())
            End Using
        End Sub

        <WpfTheory, CombinatorialData>
        Public Sub TestNestedMethodCallWhenCommitUsingDot(showCompletionInArgumentLists As Boolean)
            Using state = TestStateFactory.CreateCSharpTestState(
            <Document>
                public class B
                {
                    private void C11()
                    {
                        AAA($$)
                    }

                    private int DDD() => 1;
                    private int AAA(int i) => 1;
                }</Document>,
                showCompletionInArgumentLists:=showCompletionInArgumentLists)

                Dim expectedText = $"
                public class B
                {{
                    private void C11()
                    {{
                        AAA(DDD().)
                    }}

                    private int DDD() => 1;
                    private int AAA(int i) => 1;
                }}"
                state.SendTypeChars("D")
                Dim expectingItem = state.GetCompletionItems().First(Function(item) item.DisplayText.Equals("DDD"))
                Assert.True(SymbolCompletionItem.GetShouldProvideParenthesisCompletion(expectingItem))

                state.SendSelectCompletionItem("DDD")
                state.SendTypeChars("."c)
                Assert.Equal(expectedText, state.GetDocumentText())
            End Using
        End Sub

        <WpfTheory, CombinatorialData>
        Public Sub TestCompleteMethodParenthesisForSymbolCompletionProviderUnderDelegateContext(showCompletionInArgumentLists As Boolean, <CombinatorialValues(";"c, "."c)> commitChar As Char)
            Using state = TestStateFactory.CreateCSharpTestState(
            <Document>
                using System;
                public class B
                {
                    private void C11()
                    {
                        Action t = $$
                    }
                }</Document>,
                showCompletionInArgumentLists:=showCompletionInArgumentLists)

                Dim expectedText = $"
                using System;
                public class B
                {{
                    private void C11()
                    {{
                        Action t = C11{commitChar}
                    }}
                }}"
                state.SendTypeChars("C")
                Dim expectingItem = state.GetCompletionItems().First(Function(item) item.DisplayText.Equals("C11"))
                Assert.False(SymbolCompletionItem.GetShouldProvideParenthesisCompletion(expectingItem))

                state.SendSelectCompletionItem("C11")
                state.SendTypeChars(commitChar)
                Assert.Equal(expectedText, state.GetDocumentText())
            End Using
        End Sub

        <WpfTheory, CombinatorialData>
        Public Sub TestCompleteObjectCreationParenthesisForSymbolCreationCompletionProvider(showCompletionInArgumentLists As Boolean, <CombinatorialValues(";"c, "."c)> commitChar As Char)
            Using state = TestStateFactory.CreateCSharpTestState(
            <Document>
                using Bar = System.String
                public class AA
                {
                    private static void CC()
                    {
                        var a = new $$
                    }
                }</Document>,
                showCompletionInArgumentLists:=showCompletionInArgumentLists)

                Dim expectedText = $"
                using Bar = System.String
                public class AA
                {{
                    private static void CC()
                    {{
                        var a = new Bar(){commitChar}
                    }}
                }}"
                state.SendTypeChars("B")
                Dim expectingItem = state.GetCompletionItems().First(Function(item) item.DisplayText.Equals("AA"))
                Assert.True(SymbolCompletionItem.GetShouldProvideParenthesisCompletion(expectingItem))

                state.SendSelectCompletionItem("Bar")
                state.SendTypeChars(commitChar)
                Assert.Equal(expectedText, state.GetDocumentText())
            End Using
        End Sub

        <WpfTheory, CombinatorialData>
        Public Sub TestCompleteObjectCreationParenthesisForSymbolCreationCompletionProviderUnderNonObjectCreationContext(showCompletionInArgumentLists As Boolean, <CombinatorialValues(";"c, "."c)> commitChar As Char)
            Using state = TestStateFactory.CreateCSharpTestState(
            <Document>
                using Bar = System.String
                public class AA
                {
                    private static void CC()
                    {
                        $$
                    }
                }</Document>,
                showCompletionInArgumentLists:=showCompletionInArgumentLists)

                Dim expectedText = $"
                using Bar = System.String
                public class AA
                {{
                    private static void CC()
                    {{
                        Bar{commitChar}
                    }}
                }}"
                state.SendTypeChars("B")
                Dim expectingItem = state.GetCompletionItems().First(Function(item) item.DisplayText.Equals("AA"))
                Assert.False(SymbolCompletionItem.GetShouldProvideParenthesisCompletion(expectingItem))

                state.SendSelectCompletionItem("Bar")

                state.SendTypeChars(commitChar)
                Assert.Equal(expectedText, state.GetDocumentText())
            End Using
        End Sub

        <WpfTheory, CombinatorialData>
        Public Sub TestCompleteParenthesisForObjectCreationCompletionProvider(showCompletionInArgumentLists As Boolean, <CombinatorialValues(";"c, "."c)> commitChar As Char)
            Using state = TestStateFactory.CreateCSharpTestState(
            <Document>
                public class AA
                {
                    private static void CC()
                    {
                        AA a = new $$
                    }
                }</Document>,
                showCompletionInArgumentLists:=showCompletionInArgumentLists)

                Dim expectedText = $"
                public class AA
                {{
                    private static void CC()
                    {{
                        AA a = new AA(){commitChar}
                    }}
                }}"
                state.SendTypeChars("A")
                state.SendSelectCompletionItem("AA")
                state.SendTypeChars(commitChar)
                Assert.Equal(expectedText, state.GetDocumentText())
            End Using
        End Sub

        <WpfTheory, CombinatorialData>
        Public Sub TestCompleteParenthesisForExtensionMethodImportCompletionProvider(showCompletionInArgumentLists As Boolean, <CombinatorialValues(";"c, "."c)> commitChar As Char)
            Using state = TestStateFactory.CreateCSharpTestState(
            <Document>
namespace CC
{
    public static class DD
    {
        public static int ToInt(this AA a) => 1;
    }
}
public class AA
{
    private static void CC()
    {
        AA a = new AA();
        var value = a.$$
    }
}</Document>,
                showCompletionInArgumentLists:=showCompletionInArgumentLists)

                state.Workspace.GlobalOptions.SetGlobalOption(CompletionOptionsStorage.ForceExpandedCompletionIndexCreation, True)
                state.Workspace.GlobalOptions.SetGlobalOption(CompletionOptionsStorage.ShowItemsFromUnimportedNamespaces, LanguageNames.CSharp, True)

                Dim expectedText = $"
using CC;

namespace CC
{{
    public static class DD
    {{
        public static int ToInt(this AA a) => 1;
    }}
}}
public class AA
{{
    private static void CC()
    {{
        AA a = new AA();
        var value = a.ToInt(){commitChar}
    }}
}}"
                state.SendTypeChars("To")
                state.SendSelectCompletionItem("ToInt")
                state.SendTypeChars(commitChar)
                Assert.Equal(expectedText, state.GetDocumentText())
            End Using
        End Sub

        <WpfTheory, CombinatorialData>
        Public Async Function TestCompleteParenthesisForTypeImportCompletionProvider(showCompletionInArgumentLists As Boolean, <CombinatorialValues(";"c, "."c)> commitChar As Char) As Task
            Using state = TestStateFactory.CreateCSharpTestState(
            <Document>
namespace CC
{
    public class Bar
    {
    }
}
public class AA
{
    private static void CC()
    {
        var a = new $$
    }
}</Document>,
                showCompletionInArgumentLists:=showCompletionInArgumentLists)
                state.Workspace.GlobalOptions.SetGlobalOption(CompletionOptionsStorage.ForceExpandedCompletionIndexCreation, True)
                state.Workspace.GlobalOptions.SetGlobalOption(CompletionOptionsStorage.ShowItemsFromUnimportedNamespaces, LanguageNames.CSharp, True)

                Await state.SendInvokeCompletionListAndWaitForUiRenderAsync()

                ' Make sure expander is selected
                Await state.SetCompletionItemExpanderStateAndWaitForUiRenderAsync(isSelected:=True)

                Dim expectedText = $"
using CC;

namespace CC
{{
    public class Bar
    {{
    }}
}}
public class AA
{{
    private static void CC()
    {{
        var a = new Bar(){commitChar}
    }}
}}"
                state.SendTypeChars("Ba")
                state.SendSelectCompletionItem("Bar")
                state.SendTypeChars(commitChar)
                Assert.Equal(expectedText, state.GetDocumentText())
            End Using
        End Function

        <WpfTheory, CombinatorialData>
        Public Async Function TestCompleteParenthesisForTypeImportCompletionProviderUnderNonObjectCreationContext(showCompletionInArgumentLists As Boolean, <CombinatorialValues(";"c, "."c)> commitChar As Char) As Task
            Using state = TestStateFactory.CreateCSharpTestState(
            <Document>
namespace CC
{
    public class Bar
    {
    }
}
public class AA
{
    private static void CC()
    {
        $$
    }
}</Document>,
                showCompletionInArgumentLists:=showCompletionInArgumentLists)

                state.Workspace.GlobalOptions.SetGlobalOption(CompletionOptionsStorage.ForceExpandedCompletionIndexCreation, True)
                state.Workspace.GlobalOptions.SetGlobalOption(CompletionOptionsStorage.ShowItemsFromUnimportedNamespaces, LanguageNames.CSharp, True)

                Await state.SendInvokeCompletionListAndWaitForUiRenderAsync()

                ' Make sure expander is selected
                Await state.SetCompletionItemExpanderStateAndWaitForUiRenderAsync(isSelected:=True)

                Dim expectedText = $"
using CC;

namespace CC
{{
    public class Bar
    {{
    }}
}}
public class AA
{{
    private static void CC()
    {{
        Bar{commitChar}
    }}
}}"
                state.SendTypeChars("Ba")
                state.SendSelectCompletionItem("Bar")
                state.SendTypeChars(commitChar)
                Assert.Equal(expectedText, state.GetDocumentText())
            End Using
        End Function

        <WpfTheory, CombinatorialData>
        Public Async Function TestTypeImportCompletionAfterScoped(showCompletionInArgumentLists As Boolean) As Task
            Using state = TestStateFactory.CreateCSharpTestState(
            <Document>
namespace MyNamespace
{
    public ref struct MyRefStruct { }
}

namespace Test
{
    class Program
    {
        public static void Main()
        {
            scoped $$
        }
    }
}
</Document>,
                showCompletionInArgumentLists:=showCompletionInArgumentLists)

                state.Workspace.GlobalOptions.SetGlobalOption(CompletionOptionsStorage.ForceExpandedCompletionIndexCreation, True)
                state.Workspace.GlobalOptions.SetGlobalOption(CompletionOptionsStorage.ShowItemsFromUnimportedNamespaces, LanguageNames.CSharp, True)

                state.SendInvokeCompletionList()
                Await state.WaitForAsynchronousOperationsAsync()
                Await state.WaitForUIRenderedAsync()

                ' Make sure expander is selected
                Await state.SetCompletionItemExpanderStateAndWaitForUiRenderAsync(isSelected:=True)

                Dim expectedText = "
using MyNamespace;

namespace MyNamespace
{
    public ref struct MyRefStruct { }
}

namespace Test
{
    class Program
    {
        public static void Main()
        {
            scoped MyRefStruct 
        }
    }
}
"
                state.SendTypeChars("MyR")
                state.SendSelectCompletionItem("MyRefStruct")
                state.SendTypeChars(" ")
                Assert.Equal(expectedText, state.GetDocumentText())
                Await state.AssertLineTextAroundCaret(expectedTextBeforeCaret:="            scoped MyRefStruct ", expectedTextAfterCaret:="")
            End Using
        End Function

        <WpfTheory, CombinatorialData>
        Public Async Function TestTypeImportCompletionAfterScopedInTopLevel(showCompletionInArgumentLists As Boolean) As Task
            Using state = TestStateFactory.CreateCSharpTestState(
            <Document>
scoped $$

namespace MyNamespace
{
    public ref struct MyRefStruct { }
}
</Document>,
                showCompletionInArgumentLists:=showCompletionInArgumentLists)

                state.Workspace.GlobalOptions.SetGlobalOption(CompletionOptionsStorage.ForceExpandedCompletionIndexCreation, True)
                state.Workspace.GlobalOptions.SetGlobalOption(CompletionOptionsStorage.ShowItemsFromUnimportedNamespaces, LanguageNames.CSharp, True)

                state.SendInvokeCompletionList()
                Await state.WaitForAsynchronousOperationsAsync()
                Await state.WaitForUIRenderedAsync()

                ' Make sure expander is selected
                Await state.SetCompletionItemExpanderStateAndWaitForUiRenderAsync(isSelected:=True)

                Dim expectedText = "
using MyNamespace;

scoped MyRefStruct 

namespace MyNamespace
{
    public ref struct MyRefStruct { }
}
"
                state.SendTypeChars("MyR")
                state.SendSelectCompletionItem("MyRefStruct")
                state.SendTypeChars(" ")
                Assert.Equal(expectedText, state.GetDocumentText())
                Await state.AssertLineTextAroundCaret(expectedTextBeforeCaret:="scoped MyRefStruct ", expectedTextAfterCaret:="")
            End Using
        End Function

        <WpfTheory, CombinatorialData>
        Public Async Function TestCompleteParenthesisForMethodUnderNameofContext(showCompletionInArgumentLists As Boolean) As Task
            Using state = TestStateFactory.CreateCSharpTestState(
            <Document>
public class AA
{
    private static void CC()
    {
        var x = nameof($$)
    }
}</Document>,
                showCompletionInArgumentLists:=showCompletionInArgumentLists)

                state.Workspace.GlobalOptions.SetGlobalOption(CompletionOptionsStorage.ForceExpandedCompletionIndexCreation, True)
                state.Workspace.GlobalOptions.SetGlobalOption(CompletionOptionsStorage.ShowItemsFromUnimportedNamespaces, LanguageNames.CSharp, True)

                Await state.SendInvokeCompletionListAndWaitForUiRenderAsync()

                Await state.SetCompletionItemExpanderStateAndWaitForUiRenderAsync(isSelected:=True)

                Dim expectedText = "
public class AA
{
    private static void CC()
    {
        var x = nameof(CC);
    }
}"
                state.SendTypeChars("CC")
                state.SendSelectCompletionItem("CC")
                state.SendTypeChars(";")
                Assert.Equal(expectedText, state.GetDocumentText())
            End Using
        End Function

        <WpfTheory, CombinatorialData>
        Public Async Function TestCompleteParenthesisForGenericMethodUnderNameofContext(showCompletionInArgumentLists As Boolean) As Task
            Using state = TestStateFactory.CreateCSharpTestState(
            <Document>
using System;
public class AA
{
    private static void CC()
    {
        var x = nameof($$)
    }

    private static T GetSomething&lt;T&gt;() => (T)Activator.GetInstance(typeof(T));
}</Document>,
                showCompletionInArgumentLists:=showCompletionInArgumentLists)

                state.Workspace.GlobalOptions.SetGlobalOption(CompletionOptionsStorage.ForceExpandedCompletionIndexCreation, True)
                state.Workspace.GlobalOptions.SetGlobalOption(CompletionOptionsStorage.ShowItemsFromUnimportedNamespaces, LanguageNames.CSharp, True)

                Await state.SendInvokeCompletionListAndWaitForUiRenderAsync()

                Await state.SetCompletionItemExpanderStateAndWaitForUiRenderAsync(isSelected:=True)

                Dim expectedText = "
using System;
public class AA
{
    private static void CC()
    {
        var x = nameof(GetSomething);
    }

    private static T GetSomething<T>() => (T)Activator.GetInstance(typeof(T));
}"
                state.SendTypeChars("Get")
                state.SendSelectCompletionItem("GetSomething<>")
                state.SendTypeChars(";")
                Assert.Equal(expectedText, state.GetDocumentText())
            End Using
        End Function

        <WpfTheory, CombinatorialData>
        Public Async Function TestCompleteParenthesisForFullMethodUnderNameofContext(showCompletionInArgumentLists As Boolean) As Task
            Using state = TestStateFactory.CreateCSharpTestState(
            <Document>
public class AA
{
    private static void CC()
    {
        var x = nameof($$)
    }
}
namespace Bar1
{
    public class Bar2
    {
        public void Bar3() { }
    }
}</Document>,
                showCompletionInArgumentLists:=showCompletionInArgumentLists)

                state.Workspace.GlobalOptions.SetGlobalOption(CompletionOptionsStorage.ForceExpandedCompletionIndexCreation, True)
                state.Workspace.GlobalOptions.SetGlobalOption(CompletionOptionsStorage.ShowItemsFromUnimportedNamespaces, LanguageNames.CSharp, True)

                Await state.SendInvokeCompletionListAndWaitForUiRenderAsync()

                Await state.SetCompletionItemExpanderStateAndWaitForUiRenderAsync(isSelected:=True)

                Dim expectedText = "
public class AA
{
    private static void CC()
    {
        var x = nameof(Bar1.Bar2.Bar3);
    }
}
namespace Bar1
{
    public class Bar2
    {
        public void Bar3() { }
    }
}"
                state.SendTypeChars("Bar1.Bar2.Ba")
                state.SendSelectCompletionItem("Bar3")
                state.SendTypeChars(";")
                Assert.Equal(expectedText, state.GetDocumentText())
            End Using
        End Function

        <WpfTheory, CombinatorialData>
        Public Async Function TestCompleteParenthesisForFunctionPointer(showCompletionInArgumentLists As Boolean) As Task
            Using state = TestStateFactory.CreateCSharpTestState(
            <Document>
using System;
public unsafe class AA
{
    private static void CC()
    {
        delegate*&lt;void&gt; p = $$
    }

    public static void Bar() {}
}</Document>,
                showCompletionInArgumentLists:=showCompletionInArgumentLists)

                state.Workspace.GlobalOptions.SetGlobalOption(CompletionOptionsStorage.ForceExpandedCompletionIndexCreation, True)
                state.Workspace.GlobalOptions.SetGlobalOption(CompletionOptionsStorage.ShowItemsFromUnimportedNamespaces, LanguageNames.CSharp, True)

                Await state.SendInvokeCompletionListAndWaitForUiRenderAsync()

                Await state.SetCompletionItemExpanderStateAndWaitForUiRenderAsync(isSelected:=True)

                Dim expectedText = "
using System;
public unsafe class AA
{
    private static void CC()
    {
        delegate*<void> p = Bar;
    }

    public static void Bar() {}
}"
                state.SendTypeChars("Ba")
                state.SendSelectCompletionItem("Bar")
                state.SendTypeChars(";")
                Assert.Equal(expectedText, state.GetDocumentText())
            End Using
        End Function

        <WpfTheory, CombinatorialData>
        Public Async Function CompletionInPreprocessorIf(showCompletionInArgumentLists As Boolean) As Task
            Using state = TestStateFactory.CreateTestStateFromWorkspace(
                    <Workspace>
                        <Project Language="C#" CommonReferences="true" PreprocessorSymbols="Goo,Bar,Baz">
                            <Document>
#if $$
                            </Document>
                        </Project>
                    </Workspace>,
                              showCompletionInArgumentLists:=showCompletionInArgumentLists)

                state.SendInvokeCompletionList()
                Await state.AssertCompletionItemsContainAll({"Goo", "Bar", "Baz", "true", "false"})
                state.SendTypeChars("Go")
                state.SendTab()
                Await state.AssertNoCompletionSession()
                Assert.Contains("#if Goo", state.GetLineTextFromCaretPosition(), StringComparison.Ordinal)
            End Using
        End Function

        <WpfTheory, CombinatorialData>
        Public Async Function CompletionInPreprocessorElif(showCompletionInArgumentLists As Boolean) As Task
            Using state = TestStateFactory.CreateTestStateFromWorkspace(
                    <Workspace>
                        <Project Language="C#" CommonReferences="true" PreprocessorSymbols="Goo,Bar,Baz">
                            <Document>
#if false
#elif $$
                            </Document>
                        </Project>
                    </Workspace>,
                              showCompletionInArgumentLists:=showCompletionInArgumentLists)

                state.SendInvokeCompletionList()
                Await state.AssertCompletionItemsContainAll({"Goo", "Bar", "Baz", "true", "false"})
                state.SendTypeChars("Go")
                state.SendTab()
                Await state.AssertNoCompletionSession()
                Assert.Contains("#elif Goo", state.GetLineTextFromCaretPosition(), StringComparison.Ordinal)
            End Using
        End Function

        <WpfTheory, CombinatorialData>
        Public Async Function CompletionNotInPreprocessorElse(showCompletionInArgumentLists As Boolean) As Task
            Using state = TestStateFactory.CreateTestStateFromWorkspace(
                    <Workspace>
                        <Project Language="C#" CommonReferences="true" PreprocessorSymbols="Goo,Bar,Baz">
                            <Document>
#if false
#elif false
#else $$
                            </Document>
                        </Project>
                    </Workspace>,
                              showCompletionInArgumentLists:=showCompletionInArgumentLists)

                state.SendInvokeCompletionList()
                Await state.AssertNoCompletionSession()
            End Using
        End Function

        <WpfTheory, CombinatorialData>
        Public Async Function CompletionInPreprocessorParenthesized(showCompletionInArgumentLists As Boolean) As Task
            Using state = TestStateFactory.CreateTestStateFromWorkspace(
                    <Workspace>
                        <Project Language="C#" CommonReferences="true" PreprocessorSymbols="Goo,Bar,Baz">
                            <Document>
#if ($$
                            </Document>
                        </Project>
                    </Workspace>,
                              showCompletionInArgumentLists:=showCompletionInArgumentLists)

                state.SendInvokeCompletionList()
                Await state.AssertCompletionItemsContainAll({"Goo", "Bar", "Baz", "true", "false"})
                state.SendTypeChars("Go")
                state.SendTab()
                Await state.AssertNoCompletionSession()
                Assert.Contains("#if (Goo", state.GetLineTextFromCaretPosition(), StringComparison.Ordinal)
            End Using
        End Function

        <WpfTheory, CombinatorialData>
        Public Async Function CompletionInPreprocessorNot(showCompletionInArgumentLists As Boolean) As Task
            Using state = TestStateFactory.CreateTestStateFromWorkspace(
                    <Workspace>
                        <Project Language="C#" CommonReferences="true" PreprocessorSymbols="Goo,Bar,Baz">
                            <Document>
#if !$$
                            </Document>
                        </Project>
                    </Workspace>,
                              showCompletionInArgumentLists:=showCompletionInArgumentLists)

                state.SendInvokeCompletionList()
                Await state.AssertCompletionItemsContainAll({"Goo", "Bar", "Baz", "true", "false"})
                state.SendTypeChars("Go")
                state.SendTab()
                Await state.AssertNoCompletionSession()
                Assert.Contains("#if !Goo", state.GetLineTextFromCaretPosition(), StringComparison.Ordinal)
            End Using
        End Function

        <WpfTheory, CombinatorialData>
        Public Async Function CompletionInPreprocessorAnd(showCompletionInArgumentLists As Boolean) As Task
            Using state = TestStateFactory.CreateTestStateFromWorkspace(
                    <Workspace>
                        <Project Language="C#" CommonReferences="true" PreprocessorSymbols="Goo,Bar,Baz">
                            <Document>
#if true &amp;&amp; $$
                            </Document>
                        </Project>
                    </Workspace>,
                              showCompletionInArgumentLists:=showCompletionInArgumentLists)

                state.SendInvokeCompletionList()
                Await state.AssertCompletionItemsContainAll({"Goo", "Bar", "Baz", "true", "false"})
                state.SendTypeChars("Go")
                state.SendTab()
                Await state.AssertNoCompletionSession()
                Assert.Contains("#if true && Goo", state.GetLineTextFromCaretPosition(), StringComparison.Ordinal)
            End Using
        End Function

        <WpfTheory, CombinatorialData>
        Public Async Function CompletionInPreprocessorOr(showCompletionInArgumentLists As Boolean) As Task
            Using state = TestStateFactory.CreateTestStateFromWorkspace(
                    <Workspace>
                        <Project Language="C#" CommonReferences="true" PreprocessorSymbols="Goo,Bar,Baz">
                            <Document>
#if true || $$
                            </Document>
                        </Project>
                    </Workspace>,
                              showCompletionInArgumentLists:=showCompletionInArgumentLists)

                state.SendInvokeCompletionList()
                Await state.AssertCompletionItemsContainAll({"Goo", "Bar", "Baz", "true", "false"})
                state.SendTypeChars("Go")
                state.SendTab()
                Await state.AssertNoCompletionSession()
                Assert.Contains("#if true || Goo", state.GetLineTextFromCaretPosition(), StringComparison.Ordinal)
            End Using
        End Function

        <WpfTheory, CombinatorialData>
        Public Async Function CompletionInPreprocessorCasingDifference(showCompletionInArgumentLists As Boolean) As Task
            Using state = TestStateFactory.CreateTestStateFromWorkspace(
                    <Workspace>
                        <Project Language="C#" CommonReferences="true" PreprocessorSymbols="Goo,Bar,BAR,Baz">
                            <Document>
#if $$
                            </Document>
                        </Project>
                    </Workspace>,
                              showCompletionInArgumentLists:=showCompletionInArgumentLists)

                state.SendInvokeCompletionList()
                Await state.AssertCompletionItemsContainAll({"Goo", "Bar", "BAR", "Baz", "true", "false"})
                state.SendTypeChars("Go")
                state.SendTab()
                Await state.AssertNoCompletionSession()
                Assert.Contains("#if Goo", state.GetLineTextFromCaretPosition(), StringComparison.Ordinal)
            End Using
        End Function

        <WpfFact>
        <WorkItem("https://github.com/dotnet/roslyn/issues/63922")>
        <WorkItem("https://github.com/dotnet/roslyn/issues/55546")>
        Public Async Function DoNotSelectMatchPriorityDeprioritizeAndBetterCaseSensitiveWithOnlyLowercaseTyped() As Task
            Using state = TestStateFactory.CreateCSharpTestState(
            <Document>
using System;
public static class Ext
{
    public static bool Should(this int x) => false;
}
public class AA
{
    private static void CC(int x)
    {
        var y = x.$$
    }
}</Document>)
                Await state.SendInvokeCompletionListAndWaitForUiRenderAsync()
                Await state.SendTypeCharsAndWaitForUiRenderAsync("sh")

                ' "(short)" item has a MatchPriority of "Deprioritize", so we don't want to select it over regular item "Should"
                ' even if it matches with filter text better in term of case-sensitivity.
                Await state.AssertSelectedCompletionItem("Should")
                Await state.AssertCompletionItemsContain(Function(item)
                                                             Return item.GetEntireDisplayText() = "(short)"
                                                         End Function)
            End Using
        End Function

        <WpfFact>
        <WorkItem("https://github.com/dotnet/roslyn/issues/55546")>
        <WorkItem("https://github.com/dotnet/roslyn/issues/63922")>
        Public Async Function PreferBestMatchPriorityAndCaseSensitiveOverPreselect() As Task
            Using state = TestStateFactory.CreateCSharpTestState(
            <Document>
public class AA
{
    private static void CC()
    {
        $$
    }
}</Document>,
                extraExportedTypes:={GetType(TestMatchPriorityCompletionProvider)}.ToList())

                Dim completionService = state.Workspace.Services.GetLanguageServices(LanguageNames.CSharp).GetRequiredService(Of CompletionService)()
                Dim provider = completionService.GetTestAccessor().GetImportedAndBuiltInProviders(ImmutableHashSet(Of String).Empty).OfType(Of TestMatchPriorityCompletionProvider)().Single()

                provider.AddItems(New(displayText As String, matchPriority As Integer)() {
                                  ("item1", MatchPriority.Default - 1),
                                  ("item2", MatchPriority.Default + 1),
                                  ("item3", MatchPriority.Default),
                                  ("Item4", MatchPriority.Preselect)})

                Await state.SendInvokeCompletionListAndWaitForUiRenderAsync()
                Await state.SendTypeCharsAndWaitForUiRenderAsync("item")

                ' always prefer case-sensitive match of highest priority, even in the presence of item with MatchPriority.Preselect
                Await state.AssertSelectedCompletionItem("item2")
            End Using
        End Function

        <WpfTheory, CombinatorialData>
        <WorkItem("https://github.com/dotnet/roslyn/issues/55546")>
        <WorkItem("https://github.com/dotnet/roslyn/issues/63922")>
        Public Async Function PreferBestCaseSensitiveWithUppercaseTyped(uppercaseItemIsDeprioritize As Boolean) As Task
            Using state = TestStateFactory.CreateCSharpTestState(
            <Document>
public class AA
{
    private static void CC()
    {
        $$
    }
}</Document>,
                extraExportedTypes:={GetType(TestMatchPriorityCompletionProvider)}.ToList())

                Dim completionService = state.Workspace.Services.GetLanguageServices(LanguageNames.CSharp).GetRequiredService(Of CompletionService)()
                Dim provider = completionService.GetTestAccessor().GetImportedAndBuiltInProviders(ImmutableHashSet(Of String).Empty).OfType(Of TestMatchPriorityCompletionProvider)().Single()

                provider.AddItems(New(displayText As String, matchPriority As Integer)() {
                                  ("item1", MatchPriority.Preselect),
                                  ("item2", MatchPriority.Default + 1),
                                  ("Item3", If(uppercaseItemIsDeprioritize, MatchPriority.Deprioritize, MatchPriority.Default - 1))})

                Await state.SendInvokeCompletionListAndWaitForUiRenderAsync()
                Await state.SendTypeCharsAndWaitForUiRenderAsync("Item")

                ' regardless of priority, if any uppercase letter is typed, ensure we prefer casing over match priority (including Preselect items) if uppercase is typed
                ' even if item with best matched casing has MatchPriority.Deprioritize
                Await state.AssertSelectedCompletionItem("Item3")
            End Using
        End Function

        <PartNotDiscoverable>
        <[Shared], ExportCompletionProvider(NameOf(TestMatchPriorityCompletionProvider), LanguageNames.CSharp)>
        Private Class TestMatchPriorityCompletionProvider
            Inherits CompletionProvider

            Public Property Items As ImmutableArray(Of CompletionItem)

            <ImportingConstructor>
            <Obsolete(MefConstruction.ImportingConstructorMessage, True)>
            Public Sub New()
            End Sub

            Public Sub AddItems(items As (displayText As String, matchPriority As Integer)())
                Dim builder = ArrayBuilder(Of CompletionItem).GetInstance(items.Length)
                For Each item In items
                    builder.Add(CompletionItem.Create(displayText:=item.displayText, rules:=CompletionItemRules.Default.WithMatchPriority(item.matchPriority)))
                Next
                Me.Items = builder.ToImmutableAndFree()
            End Sub

            ' All lowercase items have lower MatchPriority than uppercase item, except one with equal value.
            Public Overrides Function ProvideCompletionsAsync(context As CompletionContext) As Task
                context.AddItems(Items)
                Return Task.CompletedTask
            End Function

            Public Overrides Function ShouldTriggerCompletion(text As SourceText, caretPosition As Integer, trigger As CompletionTrigger, options As OptionSet) As Boolean
                Return True
            End Function
        End Class

        <WpfFact>
        <WorkItem("https://github.com/dotnet/roslyn/issues/63922")>
        Public Async Function DoNotSelectItemWithHigherMatchPriorityButWorseCaseSensitivity() As Task
            Using state = TestStateFactory.CreateCSharpTestState(
            <Document>
using System;
public class AA
{
    public void F(object node)
    {
        var Node = (string)nod$$
    }
}</Document>)

                Await state.SendInvokeCompletionListAndWaitForUiRenderAsync()

                ' test prefix match
                Await state.AssertSelectedCompletionItem("node", isHardSelected:=True)
                Await state.AssertCompletionItemsContain("Node", "")

                Await state.SendTypeCharsAndWaitForUiRenderAsync("e")

                ' test complete match
                Await state.AssertSelectedCompletionItem("node", isHardSelected:=True)
                Await state.AssertCompletionItemsContain("Node", "")
            End Using
        End Function

        <WpfTheory, CombinatorialData>
        Public Async Function TestSuggestionModeWithDeletionTrigger(showCompletionInArgumentLists As Boolean) As Task
            Using state = TestStateFactory.CreateCSharpTestState(
                           <Document><![CDATA[
using System.Collections.Generic;
using System.Linq;

class C
{
    public static void Baz(List<int> list)
    {
        var xml = 0;
        list.FirstOrDefault(xx$$)
    }
}]]></Document>,
                           showCompletionInArgumentLists:=showCompletionInArgumentLists)

                state.Workspace.GlobalOptions.SetGlobalOption(CompletionOptionsStorage.TriggerOnDeletion, LanguageNames.CSharp, True)

                state.SendBackspace()
                Await state.AssertSelectedCompletionItem("xml", isSoftSelected:=True).ConfigureAwait(True)
            End Using
        End Function

        ' Simulates a situation where IntelliCode provides items not included into the Rolsyn original list.
        ' We want to ignore these items in CommitIfUnique.
        ' This situation should not happen. Tests with this provider were added to cover protective scenarios.
        <ExportCompletionProvider(NameOf(IntelliCodeMockWeirdProvider), LanguageNames.CSharp)>
        <[Shared]>
        <PartNotDiscoverable>
        Private Class IntelliCodeMockWeirdProvider
            Inherits IntelliCodeMockProvider

            <ImportingConstructor>
            <Obsolete(MefConstruction.ImportingConstructorMessage, True)>
            Public Sub New()
                MyBase.New()
            End Sub

            Public Overrides Async Function ProvideCompletionsAsync(context As CompletionContext) As Task
                Await MyBase.ProvideCompletionsAsync(context).ConfigureAwait(False)
                context.AddItem(CompletionItem.Create(displayText:="★ Length2", filterText:="Length"))
            End Function
        End Class

        <WorkItem("https://github.com/dotnet/roslyn/issues/49813")>
        <WpfTheory, CombinatorialData>
        Public Async Function TestCaseSensitiveMatchWithLowerMatchPriority(showCompletionInArgumentLists As Boolean) As Task
            ' PreselectionProvider will provide an item "★ length" with filter text "length",
            ' which is a case-insentive match to typed text "Length", but with higher match priority.
            ' In this case, we need to make sure the case-sensitive match "Length" is selected.
            Using state = TestStateFactory.CreateCSharpTestState(
                              <Document>
struct Range
{
    public (int Offset, int Length) GetOffsetAndLength(int length) => (0, 0);
}

class Repro
{
    public int Length { get; }

    public void Test(Range x)
    {
        var (offset, length) = x.GetOffsetAndLength(Length$$);
    }
}
                              </Document>,
                              extraExportedTypes:={GetType(PreselectionProvider)}.ToList(),
                              showCompletionInArgumentLists:=showCompletionInArgumentLists)

                state.Workspace.GlobalOptions.SetGlobalOption(CompletionOptionsStorage.TriggerOnDeletion, LanguageNames.CSharp, True)

                state.SendInvokeCompletionList()
                Await state.AssertCompletionItemsContainAll({"★ length", "length", "Length"})
                Await state.AssertSelectedCompletionItem("Length", isHardSelected:=True)
                state.SendEscape()
                Await state.AssertNoCompletionSession()

                state.SendBackspace()
                Await state.AssertCompletionSession()
                Await state.AssertCompletionItemsContainAll({"★ length", "length", "Length"})
                Await state.AssertSelectedCompletionItem("Length", isHardSelected:=True)
            End Using
        End Function

        <WpfTheory, CombinatorialData>
        Public Async Function CompletionInListPattern(showCompletionInArgumentLists As Boolean) As Task
            Using state = TestStateFactory.CreateCSharpTestState(
                <Document>
public class C
{
    const int Constant = 1;
    void M(C c)
    {
        _ = c is$$
    }
}
                </Document>,
                showCompletionInArgumentLists:=showCompletionInArgumentLists, languageVersion:=LanguageVersion.CSharp12)

                state.SendTypeChars(" [ Co")
                Await state.AssertSelectedCompletionItem(displayText:="Constant", isHardSelected:=True)

                state.SendTab()
                state.SendTypeChars(", Co")
                Await state.AssertSelectedCompletionItem(displayText:="Constant", isHardSelected:=True)

                state.SendTab()
                state.SendTypeChars(", ni")
                Await state.AssertSelectedCompletionItem(displayText:="nint", isHardSelected:=True)

                state.SendTab()
                state.SendTypeChars(", no")
                Await state.AssertSelectedCompletionItem(displayText:="not", isHardSelected:=True)

                state.SendTab()
                state.SendTypeChars(" 1, va")
                Await state.AssertSelectedCompletionItem(displayText:="var", isHardSelected:=True)

                state.SendTab()
                state.SendTypeChars(" x ]")
                Await state.AssertNoCompletionSession()
                Assert.Contains("c is [ Constant, Constant, nint, not 1, var x ]", state.GetLineTextFromCaretPosition(), StringComparison.Ordinal)
            End Using
        End Function

        <WpfTheory, CombinatorialData>
        Public Async Function CompletionInSlicePattern(showCompletionInArgumentLists As Boolean) As Task
            Using state = TestStateFactory.CreateCSharpTestState(
                <Document>
public class RestType
{
    public int IntProperty { get; set; }
}
public class C
{
    public int Length => 0;
    public int this[int i] => 0;
    public RestType Slice(int i, int j) => null;

    void M(C c)
    {
        _ = c is [ $$ ]
    }
}
                </Document>,
                showCompletionInArgumentLists:=showCompletionInArgumentLists, languageVersion:=LanguageVersion.CSharp12)

                state.SendTypeChars("..")
                Await state.AssertNoCompletionSession()

                state.SendInvokeCompletionList()
                Await state.AssertSelectedCompletionItem(displayText:="async", isHardSelected:=False)

                state.SendTypeChars("{ ")
                Await state.AssertSelectedCompletionItem(displayText:="IntProperty", isHardSelected:=False)

                state.SendTypeChars("IP")
                Await state.AssertSelectedCompletionItem(displayText:="IntProperty", isHardSelected:=True)

                state.SendTab()
                state.SendTypeChars(": 1")
                Await state.AssertNoCompletionSession()
                Assert.Contains("c is [ ..{ IntProperty: 1 ]", state.GetLineTextFromCaretPosition(), StringComparison.Ordinal)
            End Using
        End Function

        <WpfTheory, CombinatorialData>
        Public Async Function CompletionInSlicePattern_VarKeyword(showCompletionInArgumentLists As Boolean) As Task
            Using state = TestStateFactory.CreateCSharpTestState(
                <Document>
public class C
{
    public int Length => 0;
    public int this[int i] => 0;
    public C Slice(int i, int j) => null;

    void M(C c)
    {
        _ = c is [$$]
    }
}
                </Document>,
                showCompletionInArgumentLists:=showCompletionInArgumentLists, languageVersion:=LanguageVersion.CSharp12)

                state.SendTypeChars(".. va")
                Await state.AssertSelectedCompletionItem(displayText:="var", isHardSelected:=True)

                state.SendTab()
                state.SendTypeChars(" x")
                Await state.AssertNoCompletionSession()
                Assert.Contains("c is [.. var x]", state.GetLineTextFromCaretPosition(), StringComparison.Ordinal)
            End Using
        End Function

        <WpfTheory, CombinatorialData>
        Public Async Function CompletionInSlicePattern_NullKeyword(showCompletionInArgumentLists As Boolean) As Task
            Using state = TestStateFactory.CreateCSharpTestState(
                <Document>
public class RestType
{
}
public class C
{
    public int Length => 0;
    public int this[int i] => 0;
    public RestType Slice(int i, int j) => null;

    void M(C c)
    {
        _ = c is [ 0, $$ ]
    }
}
                </Document>,
                showCompletionInArgumentLists:=showCompletionInArgumentLists, languageVersion:=LanguageVersion.CSharp12)

                state.SendTypeChars("..")
                Await state.AssertNoCompletionSession()

                state.SendInvokeCompletionList()
                Await state.AssertSelectedCompletionItem(displayText:="async", isHardSelected:=False)

                state.SendTypeChars("nu")
                Await state.AssertSelectedCompletionItem(displayText:="null", isHardSelected:=True)

                state.SendTab()
                Await state.AssertNoCompletionSession()
                Assert.Contains("c is [ 0, ..null ]", state.GetLineTextFromCaretPosition(), StringComparison.Ordinal)
            End Using
        End Function

        <WpfTheory, CombinatorialData>
        Public Async Function CompletionInRawStringLiteralInterpolation_SingleLine(showCompletionInArgumentLists As Boolean) As Task
            Using state = TestStateFactory.CreateCSharpTestState(
                <Document>
class C
{
	void M(int y)
	{
        var s = $"""""{$$}""""";
    }        
}
                </Document>,
                showCompletionInArgumentLists:=showCompletionInArgumentLists, languageVersion:=LanguageVersion.CSharp12)

                state.SendTypeChars("ne")
                Await state.AssertSelectedCompletionItem(displayText:="new", isHardSelected:=True)
            End Using
        End Function

        <WpfTheory, CombinatorialData>
        Public Async Function CompletionInRawStringLiteralInterpolation_SingleLine_MultiBrace(showCompletionInArgumentLists As Boolean) As Task
            Using state = TestStateFactory.CreateCSharpTestState(
                <Document>
class C
{
	void M(int y)
	{
        var s = ${|#0:|}$"""""{{$$}}""""";
    }        
}
                </Document>,
                showCompletionInArgumentLists:=showCompletionInArgumentLists, languageVersion:=LanguageVersion.CSharp12)

                state.SendTypeChars("ne")
                Await state.AssertSelectedCompletionItem(displayText:="new", isHardSelected:=True)
            End Using
        End Function

        <WpfTheory, CombinatorialData>
        Public Async Function CompletionInRawStringLiteralInterpolation_SingleLine_Partial(showCompletionInArgumentLists As Boolean) As Task
            Using state = TestStateFactory.CreateCSharpTestState(
                <Document>
class C
{
	void M(int y)
	{
        var s = $"""""{$$
    }        
}
                </Document>,
                showCompletionInArgumentLists:=showCompletionInArgumentLists, languageVersion:=LanguageVersion.CSharp12)

                state.SendTypeChars("ne")
                Await state.AssertSelectedCompletionItem(displayText:="new", isHardSelected:=True)
            End Using
        End Function

        <WpfTheory, CombinatorialData>
        Public Async Function CompletionInRawStringLiteralInterpolation_MultiLine(showCompletionInArgumentLists As Boolean) As Task
            Using state = TestStateFactory.CreateCSharpTestState(
                <Document>
class C
{
	void M(int y)
	{
        var s = $"""""
        {$$}
        """"";
    }        
}
                </Document>,
                showCompletionInArgumentLists:=showCompletionInArgumentLists, languageVersion:=LanguageVersion.CSharp12)

                state.SendTypeChars("ne")
                Await state.AssertSelectedCompletionItem(displayText:="new", isHardSelected:=True)
            End Using
        End Function

        <WpfTheory, CombinatorialData>
        Public Async Function CompletionInRawStringLiteralInterpolation_MultiLine_MultiBrace(showCompletionInArgumentLists As Boolean) As Task
            Using state = TestStateFactory.CreateCSharpTestState(
                <Document>
class C
{
	void M(int y)
	{
        var s = ${|#0:|}$"""""
        {{$$}}
        """"";
    }        
}
                </Document>,
                showCompletionInArgumentLists:=showCompletionInArgumentLists, languageVersion:=LanguageVersion.CSharp12)

                state.SendTypeChars("ne")
                Await state.AssertSelectedCompletionItem(displayText:="new", isHardSelected:=True)
            End Using
        End Function

        <WpfTheory, CombinatorialData>
        Public Async Function CompletionInRawStringLiteralInterpolation_MultiLine_Partial(showCompletionInArgumentLists As Boolean) As Task
            Using state = TestStateFactory.CreateCSharpTestState(
                <Document>
class C
{
	void M(int y)
	{
        var s = $"""""
        {$$
    }        
}
                </Document>,
                showCompletionInArgumentLists:=showCompletionInArgumentLists, languageVersion:=LanguageVersion.CSharp12)

                state.SendTypeChars("ne")
                Await state.AssertSelectedCompletionItem(displayText:="new", isHardSelected:=True)
            End Using
        End Function

        <WpfTheory, CombinatorialData>
        <Trait(Traits.Feature, Traits.Features.Completion)>
        Public Async Function CompletionForLambdaDefaultParameters_01(showCompletionInArgumentLists As Boolean) As Task
            Using state = TestStateFactory.CreateCSharpTestState(
                <Document>
class C
{
    void M()
    {
        (int x = $$
    }
}
                </Document>,
                showCompletionInArgumentLists:=showCompletionInArgumentLists, languageVersion:=LanguageVersion.CSharp12)

                state.SendTypeChars("int.M")
                Await state.AssertSelectedCompletionItem(displayText:="MaxValue")
            End Using
        End Function

        <WpfTheory, CombinatorialData>
        <Trait(Traits.Feature, Traits.Features.Completion)>
        Public Async Function CompletionForLambdaDefaultParameters_01_AferParameter(showCompletionInArgumentLists As Boolean) As Task
            Using state = TestStateFactory.CreateCSharpTestState(
                <Document>
class C
{
    void M()
    {
        (int y, int x = $$
    }
}
                </Document>,
                showCompletionInArgumentLists:=showCompletionInArgumentLists, languageVersion:=LanguageVersion.CSharp12)

                state.SendTypeChars("int.M")
                Await state.AssertSelectedCompletionItem(displayText:="MaxValue")
            End Using
        End Function

        <WpfTheory, CombinatorialData>
        <Trait(Traits.Feature, Traits.Features.Completion)>
        Public Async Function CompletionForLambdaDefaultParameters_01_AferOptionalParameter(showCompletionInArgumentLists As Boolean) As Task
            Using state = TestStateFactory.CreateCSharpTestState(
                <Document>
class C
{
    void M()
    {
        (int y = 1, int x = $$
    }
}
                </Document>,
                showCompletionInArgumentLists:=showCompletionInArgumentLists, languageVersion:=LanguageVersion.CSharp12)

                state.SendTypeChars("int.M")
                Await state.AssertSelectedCompletionItem(displayText:="MaxValue")
            End Using
        End Function

        <WpfTheory, CombinatorialData>
        <Trait(Traits.Feature, Traits.Features.Completion)>
        Public Async Function CompletionForLambdaDefaultParameters_02(showCompletionInArgumentLists As Boolean) As Task
            Using state = TestStateFactory.CreateCSharpTestState(
                <Document>
class C
{
    const int myConst = 100;
    void M()
    {
        (int x = $$) => x;
    }
}
                </Document>,
                showCompletionInArgumentLists:=showCompletionInArgumentLists, languageVersion:=LanguageVersion.CSharp12)
                state.SendTypeChars("my")
                Await state.AssertCompletionItemsContain("myConst", "")
            End Using
        End Function

        <WpfTheory, CombinatorialData>
        <Trait(Traits.Feature, Traits.Features.Completion)>
        Public Async Function CompletionForLambdaDefaultParameters_02_AferParameter(showCompletionInArgumentLists As Boolean) As Task
            Using state = TestStateFactory.CreateCSharpTestState(
                <Document>
class C
{
    const int myConst = 100;
    void M()
    {
        (int y, int x = $$) => x;
    }
}
                </Document>,
                showCompletionInArgumentLists:=showCompletionInArgumentLists, languageVersion:=LanguageVersion.CSharp12)
                state.SendTypeChars("my")
                Await state.AssertCompletionItemsContain("myConst", "")
            End Using
        End Function

        <WpfTheory, CombinatorialData>
        <Trait(Traits.Feature, Traits.Features.Completion)>
        Public Async Function CompletionForLambdaDefaultParameters_02_AferOptionalParameter(showCompletionInArgumentLists As Boolean) As Task
            Using state = TestStateFactory.CreateCSharpTestState(
                <Document>
class C
{
    const int myConst = 100;
    void M()
    {
        (int y = 1, int x = $$) => x;
    }
}
                </Document>,
                showCompletionInArgumentLists:=showCompletionInArgumentLists, languageVersion:=LanguageVersion.CSharp12)
                state.SendTypeChars("my")
                Await state.AssertCompletionItemsContain("myConst", "")
            End Using
        End Function

        <WpfTheory, CombinatorialData>
        <Trait(Traits.Feature, Traits.Features.Completion)>
        Public Async Function CompletionForLambdaDefaultParameters_02_BeforeParameter(showCompletionInArgumentLists As Boolean) As Task
            Using state = TestStateFactory.CreateCSharpTestState(
                <Document>
class C
{
    const int myConst = 100;
    void M()
    {
        (int x = $$, int y) => x;
    }
}
                </Document>,
                showCompletionInArgumentLists:=showCompletionInArgumentLists, languageVersion:=LanguageVersion.CSharp12)
                state.SendTypeChars("my")
                Await state.AssertCompletionItemsContain("myConst", "")
            End Using
        End Function

        <WpfTheory, CombinatorialData>
        <Trait(Traits.Feature, Traits.Features.Completion)>
        Public Async Function CompletionForLambdaDefaultParameters_02_BeforeOptionalParameter(showCompletionInArgumentLists As Boolean) As Task
            Using state = TestStateFactory.CreateCSharpTestState(
                <Document>
class C
{
    const int myConst = 100;
    void M()
    {
        (int x = $$, int y = 1) => x;
    }
}
                </Document>,
                showCompletionInArgumentLists:=showCompletionInArgumentLists, languageVersion:=LanguageVersion.CSharp12)
                state.SendTypeChars("my")
                Await state.AssertCompletionItemsContain("myConst", "")
            End Using
        End Function

        <WpfTheory, CombinatorialData>
        <Trait(Traits.Feature, Traits.Features.Completion)>
        Public Async Function CompletionForLambdaParamsArray(showCompletionInArgumentLists As Boolean) As Task
            Using state = TestStateFactory.CreateCSharpTestState(
                <Document>
class pType { }
class C
{
    void M()
    {
        string pLocal = "p";
        var lam = ($$
    }
}
                </Document>,
                showCompletionInArgumentLists:=showCompletionInArgumentLists, languageVersion:=LanguageVersion.CSharp12)

                state.SendTypeChars("p")
                Await state.AssertSelectedCompletionItem(displayText:="params")
                Await state.AssertCompletionItemsContainAll("pType", "pLocal")
            End Using
        End Function

        <WpfTheory, CombinatorialData>
        <Trait(Traits.Feature, Traits.Features.Completion)>
        Public Async Function CompletionForLambdaParamsArray_BeforeParameter(showCompletionInArgumentLists As Boolean) As Task
            Using state = TestStateFactory.CreateCSharpTestState(
                <Document>
class pType { }
class C
{
    void M()
    {
        string pLocal = "p";
        var lam = ($$ int[] xs) => { };
    }
}
                </Document>,
                showCompletionInArgumentLists:=showCompletionInArgumentLists, languageVersion:=LanguageVersion.CSharp12)

                state.SendTypeChars("p")
                Await state.AssertSelectedCompletionItem(displayText:="params")
                Await state.AssertCompletionItemsContainAll("pType", "pLocal")
            End Using
        End Function

        <WpfTheory, CombinatorialData>
        <Trait(Traits.Feature, Traits.Features.Completion)>
        Public Async Function CompletionForLambdaParamsArray_AfterParameter(showCompletionInArgumentLists As Boolean) As Task
            Using state = TestStateFactory.CreateCSharpTestState(
                <Document>
class pType { }
class C
{
    void M()
    {
        string pLocal = "p";
        var lam = (int x, $$
    }
}
                </Document>,
                showCompletionInArgumentLists:=showCompletionInArgumentLists, languageVersion:=LanguageVersion.CSharp12)

                state.SendTypeChars("p")
                Await state.AssertSelectedCompletionItem(displayText:="params")
                Await state.AssertCompletionItemsContainAll("pType", "pLocal")
            End Using
        End Function

        <WpfTheory, CombinatorialData>
        <Trait(Traits.Feature, Traits.Features.Completion)>
        Public Async Function CompletionForLambdaParamsArray_AfterOptionalParameter(showCompletionInArgumentLists As Boolean) As Task
            Using state = TestStateFactory.CreateCSharpTestState(
                <Document>
class pType { }
class C
{
    void M()
    {
        string pLocal = "p";
        var lam = (int x = 1, $$) => { };
    }
}
                </Document>,
                showCompletionInArgumentLists:=showCompletionInArgumentLists, languageVersion:=LanguageVersion.CSharp12)

                state.SendTypeChars("p")
                Await state.AssertSelectedCompletionItem(displayText:="params")
                Await state.AssertCompletionItemsContainAll("pType")
                Await state.AssertCompletionItemsDoNotContainAny("pLocal")
            End Using
        End Function

        ' Simulate the situation that some provider (e.g. IntelliCode) provides items with higher match priority that only match case-insensitively.
        <ExportCompletionProvider(NameOf(PreselectionProvider), LanguageNames.CSharp)>
        <[Shared]>
        <PartNotDiscoverable>
        Private Class PreselectionProvider
            Inherits CommonCompletionProvider

            <ImportingConstructor>
            <Obsolete(MefConstruction.ImportingConstructorMessage, True)>
            Public Sub New()
            End Sub

            Friend Overrides ReadOnly Property Language As String
                Get
                    Return LanguageNames.CSharp
                End Get
            End Property

            Public Overrides Function ProvideCompletionsAsync(context As CompletionContext) As Task
                Dim rules = CompletionItemRules.Default.WithSelectionBehavior(CompletionItemSelectionBehavior.HardSelection).WithMatchPriority(MatchPriority.Preselect)
                context.AddItem(CompletionItem.Create(displayText:="★ length", filterText:="length", rules:=rules))
                Return Task.CompletedTask
            End Function

            Public Overrides Function IsInsertionTrigger(text As SourceText, characterPosition As Integer, options As CompletionOptions) As Boolean
                Return True
            End Function
        End Class

        <WorkItem("https://github.com/dotnet/roslyn/issues/53712")>
        <WpfTheory, CombinatorialData>
        Public Async Function TestNotifyCommittingItemCompletionProvider(showCompletionInArgumentLists As Boolean) As Task
            Using state = TestStateFactory.CreateCSharpTestState(
                              <Document>
class C
{
    public void M()
    {
        ItemFromNotifyCommittingItemCompletion$$
    }
}
                              </Document>,
                              extraExportedTypes:={GetType(NotifyCommittingItemCompletionProvider)}.ToList(),
                              showCompletionInArgumentLists:=showCompletionInArgumentLists)

                Dim completionService = state.Workspace.Services.GetLanguageServices(LanguageNames.CSharp).GetRequiredService(Of CompletionService)()
                Dim notifyProvider As NotifyCommittingItemCompletionProvider = completionService.GetTestAccessor().GetImportedAndBuiltInProviders(ImmutableHashSet(Of String).Empty).OfType(Of NotifyCommittingItemCompletionProvider)().Single()
                notifyProvider.Reset()

                state.SendInvokeCompletionList()
                Await state.AssertCompletionItemsContain(NotifyCommittingItemCompletionProvider.DisplayText, "")
                Await state.AssertSelectedCompletionItem(NotifyCommittingItemCompletionProvider.DisplayText, isHardSelected:=True)

                state.SendTab()
                Await state.AssertNoCompletionSession()
                Assert.Contains(NotifyCommittingItemCompletionProvider.DisplayText, state.GetLineTextFromCaretPosition(), StringComparison.Ordinal)

                Await notifyProvider.Checkpoint.Task
                Assert.False(notifyProvider.CalledOnMainThread)
            End Using
        End Function

        <ExportCompletionProvider(NameOf(NotifyCommittingItemCompletionProvider), LanguageNames.CSharp)>
        <[Shared]>
        <PartNotDiscoverable>
        Private Class NotifyCommittingItemCompletionProvider
            Inherits CommonCompletionProvider
            Implements INotifyCommittingItemCompletionProvider

            Private ReadOnly _threadingContext As IThreadingContext
            Public Const DisplayText As String = "ItemFromNotifyCommittingItemCompletionProvider"

            Public Checkpoint As Checkpoint = New Checkpoint()
            Public CalledOnMainThread As Boolean?

            Public Sub Reset()
                Checkpoint = New Checkpoint()
                CalledOnMainThread = Nothing
            End Sub

            <ImportingConstructor>
            <Obsolete(MefConstruction.ImportingConstructorMessage, True)>
            Public Sub New(threadingContext As IThreadingContext)
                _threadingContext = threadingContext
            End Sub

            Friend Overrides ReadOnly Property Language As String
                Get
                    Return LanguageNames.CSharp
                End Get
            End Property

            Public Overrides Function ProvideCompletionsAsync(context As CompletionContext) As Task
                context.AddItem(CompletionItem.Create(displayText:=DisplayText, filterText:=DisplayText))
                Return Task.CompletedTask
            End Function

            Public Overrides Function IsInsertionTrigger(text As SourceText, characterPosition As Integer, options As CompletionOptions) As Boolean
                Return True
            End Function

#Disable Warning IDE0060 ' Remove unused parameter
            Public Function NotifyCommittingItemAsync(document As Document, item As CompletionItem, commitKey As Char?, cancellationToken As CancellationToken) As Task Implements INotifyCommittingItemCompletionProvider.NotifyCommittingItemAsync
#Enable Warning IDE0060 ' Remove unused parameter

                CalledOnMainThread = _threadingContext.HasMainThread AndAlso _threadingContext.JoinableTaskContext.IsOnMainThread

                Checkpoint.Release()
                Return Task.CompletedTask
            End Function
        End Class

        <WpfFact, Trait(Traits.Feature, Traits.Features.Completion)>
        Public Async Function TestNonBlockingExpandCompletionViaTyping() As Task
            Using state = TestStateFactory.CreateCSharpTestState(
                              <Document>
                                  using $$
                              </Document>,
                              extraExportedTypes:={GetType(TestProvider)}.ToList())

                Dim workspace = state.Workspace

                Dim globalOptions = workspace.GetService(Of IGlobalOptionService)
                globalOptions.SetGlobalOption(CompletionViewOptionsStorage.BlockForCompletionItems, LanguageNames.CSharp, True)
                state.Workspace.GlobalOptions.SetGlobalOption(CompletionOptionsStorage.ShowItemsFromUnimportedNamespaces, LanguageNames.CSharp, True)

                state.TextView.Options.SetOptionValue(DefaultOptions.ResponsiveCompletionOptionId, True)

                Dim completionService = workspace.Services.GetLanguageServices(LanguageNames.CSharp).GetRequiredService(Of CompletionService)()
                Dim provider = completionService.GetTestAccessor().GetImportedAndBuiltInProviders(ImmutableHashSet(Of String).Empty).OfType(Of TestProvider)().Single()

                ' completion list shouldn't have expand item until we release the checkpoint
                Await state.SendTypeCharsAndWaitForUiRenderAsync("TestUnimp")
                Await state.AssertCompletionItemsDoNotContainAny("TestUnimportedItem")

                Dim session = Await state.GetCompletionSession()
                Dim sessionData = CompletionSessionData.GetOrCreateSessionData(session)
                Dim expandTask = sessionData.ExpandedItemsTask

                Assert.NotNull(expandTask)
                Assert.False(expandTask.IsCompleted)

                ' following up by typing a few more characters each triggers an list update
                Await state.SendTypeCharsAndWaitForUiRenderAsync("o")
                Await state.AssertCompletionItemsDoNotContainAny("TestUnimportedItem")
                Assert.False(expandTask.IsCompleted)

                Await state.SendTypeCharsAndWaitForUiRenderAsync("r")
                Await state.AssertCompletionItemsDoNotContainAny("TestUnimportedItem")
                Assert.False(expandTask.IsCompleted)
                state.AssertCompletionItemExpander(isAvailable:=True, isSelected:=False)

                provider.Checkpoint.Release()
                Await expandTask

                ' OK, now the expand task is completed,  but we shouldn't have expand item
                ' until a refresh is triggered
                Await state.AssertCompletionItemsDoNotContainAny("TestUnimportedItem")
                Assert.True(expandTask.IsCompleted)

                Await state.SendTypeCharsAndWaitForUiRenderAsync("t")
                Await state.AssertCompletionItemsContain("TestUnimportedItem", "")
                Await state.AssertSelectedCompletionItem("TestUnimportedItem", inlineDescription:="Test.Name.Spaces")
                state.AssertCompletionItemExpander(isAvailable:=True, isSelected:=True)
            End Using
        End Function

        <WpfFact, Trait(Traits.Feature, Traits.Features.Completion)>
        Public Async Function TestNonBlockingExpandCompletionViaExpander() As Task
            Using state = TestStateFactory.CreateCSharpTestState(
                              <Document>
                                  using $$
                              </Document>,
                              extraExportedTypes:={GetType(TestProvider)}.ToList())

                Dim workspace = state.Workspace

                Dim globalOptions = workspace.GetService(Of IGlobalOptionService)
                globalOptions.SetGlobalOption(CompletionViewOptionsStorage.BlockForCompletionItems, LanguageNames.CSharp, True)
                state.Workspace.GlobalOptions.SetGlobalOption(CompletionOptionsStorage.ShowItemsFromUnimportedNamespaces, LanguageNames.CSharp, True)

                state.TextView.Options.SetOptionValue(DefaultOptions.ResponsiveCompletionOptionId, True)

                Dim completionService = workspace.Services.GetLanguageServices(LanguageNames.CSharp).GetRequiredService(Of CompletionService)()
                Dim provider = completionService.GetTestAccessor().GetImportedAndBuiltInProviders(ImmutableHashSet(Of String).Empty).OfType(Of TestProvider)().Single()

                ' completion list shouldn't have expand item until we release the checkpoint
                state.SendTypeChars("TestUnimp")
                Await state.AssertCompletionItemsDoNotContainAny("TestUnimportedItem")

                Dim session = Await state.GetCompletionSession()
                Dim sessionData = CompletionSessionData.GetOrCreateSessionData(session)
                Dim expandTask = sessionData.ExpandedItemsTask

                Assert.NotNull(expandTask)
                Assert.False(expandTask.IsCompleted)

                ' following up by typing more characters each triggers an list update
                Await state.SendTypeCharsAndWaitForUiRenderAsync("o")
                Await state.AssertCompletionItemsDoNotContainAny("TestUnimportedItem")
                state.AssertCompletionItemExpander(isAvailable:=True, isSelected:=False)
                Assert.False(expandTask.IsCompleted)

                provider.Checkpoint.Release()
                Await expandTask

                ' OK, now the expand task is completed,  but we shouldn't have expand item
                ' until a refresh is triggered
                Await state.AssertCompletionItemsDoNotContainAny("TestUnimportedItem")
                Assert.True(expandTask.IsCompleted)

                ' trigger update by using expander
                Await state.SetCompletionItemExpanderStateAndWaitForUiRenderAsync(isSelected:=True)

                state.AssertCompletionItemExpander(isAvailable:=True, isSelected:=True)
                Await state.AssertCompletionItemsContain("TestUnimportedItem", "")
                Await state.AssertSelectedCompletionItem("TestUnimportedItem", inlineDescription:="Test.Name.Spaces")
            End Using
        End Function

        <WpfFact, Trait(Traits.Feature, Traits.Features.Completion)>
        Public Async Function TestNonBlockingExpandCompletionDoesNotChangeItemOrder() As Task
            Using state = TestStateFactory.CreateCSharpTestState(
                              <Document>
                                  Test$$
                              </Document>,
                              extraExportedTypes:={GetType(TestProvider)}.ToList())

                Dim workspace = state.Workspace

                Dim globalOptions = workspace.GetService(Of IGlobalOptionService)
                globalOptions.SetGlobalOption(CompletionViewOptionsStorage.BlockForCompletionItems, LanguageNames.CSharp, True)
                state.Workspace.GlobalOptions.SetGlobalOption(CompletionOptionsStorage.ShowItemsFromUnimportedNamespaces, LanguageNames.CSharp, True)
                state.Workspace.GlobalOptions.SetGlobalOption(CompletionOptionsStorage.ForceExpandedCompletionIndexCreation, True)

                state.TextView.Options.SetOptionValue(DefaultOptions.ResponsiveCompletionOptionId, True)

                Dim completionService = workspace.Services.GetLanguageServices(LanguageNames.CSharp).GetRequiredService(Of CompletionService)()
                Dim provider = completionService.GetTestAccessor().GetImportedAndBuiltInProviders(ImmutableHashSet(Of String).Empty).OfType(Of TestProvider)().Single()

                ' First we enable delay for expand item, and trigger completion with test provider blocked
                ' this would ensure completion list don't have expand item until we release the checkpoint
                state.SendInvokeCompletionList()
                Await state.AssertCompletionItemsDoNotContainAny("TestUnimportedItem")

                Dim session = Await state.GetCompletionSession()
                Dim sessionData = CompletionSessionData.GetOrCreateSessionData(session)
                Dim expandTask = sessionData.ExpandedItemsTask

                Assert.NotNull(expandTask)
                Assert.False(expandTask.IsCompleted)

                provider.Checkpoint.Release()
                Await expandTask

                ' Now delayed expand item task is completed, following up by typing and delete a character to trigger
                ' update so the list would contains all items
                Await state.SendTypeCharsAndWaitForUiRenderAsync("U")
                Await state.AssertCompletionItemsContain("TestUnimportedItem", "")
                state.AssertCompletionItemExpander(isAvailable:=True, isSelected:=True)

                Dim uiRender = state.WaitForUIRenderedAsync()
                state.SendBackspace()
                Await uiRender

                ' Get the full list from session where delay happened
                Dim list1 = state.GetCompletionItems()

                state.SendEscape()
                Await state.AssertNoCompletionSession()

                ' Now disable expand item delay, so initial trigger should contain full list
                state.TextView.Options.SetOptionValue(DefaultOptions.ResponsiveCompletionOptionId, False)

                state.SendInvokeCompletionList()
                Await state.AssertCompletionItemsContain("TestUnimportedItem", "")

                ' Get the full list from session where delay didn't happen
                Dim list2 = state.GetCompletionItems()
                Assert.Equal(list1.Count, list2.Count)

                ' Two list of items should be identical in order.
                For i As Integer = 0 To list1.Count - 1
                    Dim item1 = list1(i)
                    Dim item2 = list2(i)
                    Assert.Equal(item1, item2)
                Next

            End Using
        End Function

        <WpfTheory, CombinatorialData>
        <WorkItem("https://dev.azure.com/devdiv/DevDiv/_workitems/edit/58890")>
        Public Async Function TestComparisionOperatorsInPatternMatchingCompletion(
            showCompletionInArgumentLists As Boolean,
            <CombinatorialValues("", ">", ">=", "<", "<=")> comparisonOperator As String) As Task
            Using state = TestStateFactory.CreateCSharpTestState(
                  <Document>
class Class
{
    int Prop { get; set; }
    int OtherProp { get; set; }
    public void M()
    {
        Prop is <%= comparisonOperator %> $$
    }
}</Document>,
                  showCompletionInArgumentLists:=showCompletionInArgumentLists)

                Await state.AssertNoCompletionSession()
                state.SendTypeChars("O")
                Await state.AssertSelectedCompletionItem(displayText:="OtherProp", isHardSelected:=True)
            End Using
        End Function

        <WpfTheory, CombinatorialData>
        <WorkItem("https://dev.azure.com/devdiv/DevDiv/_workitems/edit/58890")>
        Public Async Function TestComparisionOperatorsInPatternMatchingCompletion_01(
            showCompletionInArgumentLists As Boolean,
            <CombinatorialValues("", ">", ">=", "<", "<=")> comparisonOperator As String) As Task
            Using state = TestStateFactory.CreateCSharpTestState(
                  <Document>
class Class
{
    int Prop { get; set; }
    int OtherProp { get; set; }
    public void M()
    {
        Prop is > 2 and <%= comparisonOperator %> $$
    }
}</Document>,
                  showCompletionInArgumentLists:=showCompletionInArgumentLists)

                Await state.AssertNoCompletionSession()
                state.SendTypeChars("O")
                Await state.AssertSelectedCompletionItem(displayText:="OtherProp", isHardSelected:=True)
            End Using
        End Function

        <WpfTheory>
        <InlineData("string", "string")>
        <InlineData("string", "String")>
        <InlineData("String", "string")>
        <InlineData("String", "String")>
        Public Async Function TestSpecialTypeKeywordSelection(first As String, second As String) As Task
            Using state = TestStateFactory.CreateCSharpTestState(
                  <Document>
using System;
class Class
{
    public void M()
    {
        $$
    }
}</Document>)

                ' filter text decides selection when no type can be inferred.
                state.SendTypeChars(first)
                Await state.AssertCompletionItemsContainAll(first, second)
                Await state.AssertSelectedCompletionItem(displayText:=first, isHardSelected:=True)
                state.SendTab()

                state.SendTypeChars(" x =")

                ' We should let what user has typed to dictate whether to select keyword or type form, even when we can infer the type.
                state.SendTypeChars(second.Substring(0, 3))
                Await state.AssertCompletionItemsContainAll(first, second)
                Await state.AssertSelectedCompletionItem(displayText:=second, isHardSelected:=True)
            End Using
        End Function

        <ExportCompletionProvider(NameOf(TestProvider), LanguageNames.CSharp)>
        <[Shared]>
        <PartNotDiscoverable>
        Private Class TestProvider
            Inherits CommonCompletionProvider

            Public Checkpoint As Checkpoint = New Checkpoint()

            <ImportingConstructor>
            <Obsolete(MefConstruction.ImportingConstructorMessage, True)>
            Public Sub New()
            End Sub

            Public Overrides Async Function ProvideCompletionsAsync(context As CompletionContext) As Task
                Await Checkpoint.Task.ConfigureAwait(False)
                Dim item = ImportCompletionItem.Create("TestUnimportedItem", 0, "Test.Name.Spaces", Glyph.ClassPublic, "", CompletionItemFlags.CachedAndExpanded, Nothing)
                context.AddItem(item)
            End Function

            Public Overrides Function IsInsertionTrigger(text As SourceText, characterPosition As Integer, options As CompletionOptions) As Boolean
                Return True
            End Function

            Friend Overrides ReadOnly Property IsExpandItemProvider As Boolean
                Get
                    Return True
                End Get
            End Property

            Friend Overrides ReadOnly Property Language As String
                Get
                    Return LanguageNames.CSharp
                End Get
            End Property
        End Class

        <WpfFact>
        Public Async Function NamespaceFromMetadataWithoutVisibleMembersShouldBeExcluded() As Task
            Using state = TestStateFactory.CreateTestStateFromWorkspace(
<Workspace>
    <Project Language="C#" CommonReferences="true" AssemblyName="Project1">
        <Document FilePath="SourceDocument">
namespace NS
{
    public class C
    {
        public void M()
        {
            $$
        }
    }
}
        </Document>
        <MetadataReferenceFromSource Language="C#" CommonReferences="true" IncludeXmlDocComments="true" DocumentationMode="Diagnose">
            <Document FilePath="ReferencedDocument">
namespace ReferencedNamespace1
{
    internal class InternalClass {}
}

namespace ReferencedNamespace2
{
    public class PublicClass {}
}
            </Document>
        </MetadataReferenceFromSource>
    </Project>
</Workspace>)
                state.SendInvokeCompletionList()
                Await state.AssertCompletionItemsContain("ReferencedNamespace2", "")
                Await state.AssertCompletionItemsDoNotContainAny({"ReferencedNamespace1"})
            End Using
        End Function

        <WpfFact>
        Public Async Function TestAdditionalFilterTexts() As Task
            Using state = TestStateFactory.CreateCSharpTestState(
                              <Document>
class MyClass
{
    public void MyMethod()
    {
        $$
    }
}
                              </Document>,
                              extraExportedTypes:={GetType(ItemWithAdditionalFilterTextsProvider)}.ToList())

                state.SendTypeChars(" ")
                Await state.AssertCompletionItemsContainAll("Consolation", "Add code that write to console", "Add code that write line to console")

                ' "c" Matches all 3 item's FilterText, so select "Add code that write line to console" which was sorted alphabetically ahead of others
                state.SendTypeChars("c")
                Await state.AssertCompletionItemsContainAll("Add code that write to console", "Add code that write line to console", "Consolation")
                Await state.AssertSelectedCompletionItem("Add code that write line to console", isHardSelected:=True)

                ' "cwl" only matches FilterText of "Add code that write line to console"
                state.SendTypeChars("wl")
                Await state.AssertCompletionItemsDoNotContainAny("Consolation", "Add code that write to console")
                Await state.AssertSelectedCompletionItem("Add code that write line to console", isHardSelected:=True)

                ' "consol" matches FilterText of "Consolation" and AdditionalFilterTexts of other 2 items, and the pattern match scores are same (prefix)
                ' but we select "Consolation" becaseu we prefer FilterText match over AdditionalFilterTexts match
                state.SendBackspaces("wl".Length)
                state.SendTypeChars("onsol")
                Await state.AssertCompletionItemsContainAll("Consolation", "Add code that write to console", "Add code that write line to console")
                Await state.AssertSelectedCompletionItem("Consolation", isHardSelected:=True)

                ' "consola"
                state.SendTypeChars("a")
                Await state.AssertCompletionItemsContain("Consolation", "")
                Await state.AssertCompletionItemsDoNotContainAny("Add code that write to console", "Add code that write line to console")
                Await state.AssertSelectedCompletionItem("Consolation", isHardSelected:=True)

                ' "console" is perfect match for "Add code that write to console" and "Add code that write line to console" (both of AdditionalFilterTexts)
                ' so we select "Add code that write line to console", which was sorted higher alphabetically
                state.SendBackspace()
                state.SendTypeChars("e")
                Await state.AssertCompletionItemsContainAll("Add code that write to console", "Add code that write line to console")
                Await state.AssertCompletionItemsDoNotContainAny("Consolation")
                Await state.AssertSelectedCompletionItem("Add code that write line to console", isHardSelected:=True)

                ' "write" is a perfect match for "Add code that write to console" and prefix match for "Add code that write line to console" (both of AdditionalFilterTexts)
                ' so we select "Add code that write to console"
                state.SendBackspaces("console".Length)
                state.SendTypeChars("write")
                Await state.AssertCompletionItemsContainAll("Add code that write to console", "Add code that write line to console")
                Await state.AssertCompletionItemsDoNotContainAny("Consolation")
                Await state.AssertSelectedCompletionItem("Add code that write to console", isHardSelected:=True)

                ' "writel"
                state.SendTypeChars("l")
                Await state.AssertCompletionItemsDoNotContainAny("Add code that write to console", "Consolation")
                Await state.AssertSelectedCompletionItem("Add code that write line to console", isHardSelected:=True)
            End Using
        End Function

        <ExportCompletionProvider(NameOf(ItemWithAdditionalFilterTextsProvider), LanguageNames.CSharp)>
        <[Shared]>
        <PartNotDiscoverable>
        Private Class ItemWithAdditionalFilterTextsProvider
            Inherits CompletionProvider

            <ImportingConstructor>
            <Obsolete(MefConstruction.ImportingConstructorMessage, True)>
            Public Sub New()
            End Sub

            Public Overrides Function ProvideCompletionsAsync(context As CompletionContext) As Task
                context.AddItem(CompletionItem.Create(displayText:="Consolation"))
                context.AddItem(CompletionItem.Create(displayText:="Add code that write to console", filterText:="cw").WithAdditionalFilterTexts(ImmutableArray.Create("Console", "Write")))
                context.AddItem(CompletionItem.Create(displayText:="Add code that write line to console", filterText:="cwl").WithAdditionalFilterTexts(ImmutableArray.Create("Console", "WriteLine")))
                Return Task.CompletedTask
            End Function

            Public Overrides Function ShouldTriggerCompletion(text As SourceText, caretPosition As Integer, trigger As CompletionTrigger, options As OptionSet) As Boolean
                Return True
            End Function

            Public Overrides Function GetChangeAsync(document As Document, item As CompletionItem, commitKey As Char?, cancellationToken As CancellationToken) As Task(Of CompletionChange)
                Throw New NotImplementedException()
            End Function
        End Class

        <WpfFact>
        Public Async Function TestSortingOfSameNamedCompletionItems() As Task
            Using state = TestStateFactory.CreateCSharpTestState(
                              <Document>
class MyClass
{
    public void MyMethod()
    {
        $$
    }
}
                              </Document>)

                state.Workspace.GlobalOptions.SetGlobalOption(CompletionOptionsStorage.ShowNewSnippetExperienceUserOption, LanguageNames.CSharp, True)
                state.SendTypeChars("if")
                Await state.AssertSelectedCompletionItem(displayText:="if", inlineDescription:=Nothing, isHardSelected:=True)
                state.SendDownKey()
                Await state.AssertSelectedCompletionItem(displayText:="if", description:="if statement" & vbCrLf & "Code snippet for 'if statement'", inlineDescription:="if statement", isHardSelected:=True)
            End Using
        End Function

        <WpfTheory, CombinatorialData>
        Public Async Function HardSelectBreakAfterYieldIfNoYieldType(hasYieldType As Boolean) As Task
            Dim yieldDeclaration = If(hasYieldType, "public class yield{}", String.Empty)

            Using state = TestStateFactory.CreateCSharpTestState(
                <Document>
namespace NS
{
     <%= yieldDeclaration %>

    class C
    {
        public static void M()
        {
            yield bre$$
        }
    }
}
                </Document>)

                state.SendInvokeCompletionList()
                Await state.AssertSelectedCompletionItem(displayText:="break", isHardSelected:=Not hasYieldType)

            End Using
        End Function

        <WpfTheory, CombinatorialData>
        Public Async Function HardSelectReturnAfterYieldIfNoYieldType(hasYieldType As Boolean) As Task
            Dim yieldDeclaration = If(hasYieldType, "public class yield{}", String.Empty)
            Using state = TestStateFactory.CreateCSharpTestState(
                <Document>
namespace NS
{
     <%= yieldDeclaration %>

    class C
    {
        public static void M()
        {
            yield ret$$
        }
    }
}
                </Document>)

                state.SendInvokeCompletionList()
                Await state.AssertSelectedCompletionItem(displayText:="return", isHardSelected:=Not hasYieldType)

            End Using
        End Function

        <WpfFact>
        <Trait(Traits.Feature, Traits.Features.Completion)>
        Public Async Function TestDeclarationNameSuggestionDoNotCrash() As Task
            Using state = TestStateFactory.CreateCSharpTestState(
                              <Document>
using System;
class MyClass
{
    public void MyMethod()
    {
        ArgumentException $$
    }
}
                              </Document>)

                state.Workspace.GlobalOptions.SetGlobalOption(CompletionOptionsStorage.ShowNewSnippetExperienceUserOption, LanguageNames.CSharp, False)
                state.SendInvokeCompletionList()
                ' We should still work normally w/o pythia recommender
                Await state.AssertCompletionItemsContainAll("argumentException", "exception")
            End Using
        End Function

        <WpfFact>
        <Trait(Traits.Feature, Traits.Features.Completion)>
        Public Async Function TestDeclarationNameSuggestionWithPythiaRecommender() As Task
            Using state = TestStateFactory.CreateCSharpTestState(
                              <Document>
using System;
class MyClass
{
    public void MyMethod()
    {
        ArgumentException $$
    }
}
                              </Document>,
                              extraExportedTypes:={GetType(TestPythiaDeclarationNameRecommenderImplmentation)}.ToList())

                state.Workspace.GlobalOptions.SetGlobalOption(CompletionOptionsStorage.ShowNewSnippetExperienceUserOption, LanguageNames.CSharp, False)

                state.SendInvokeCompletionList()
                Dim computedItems = (Await state.GetCompletionSession()).GetComputedItems(CancellationToken.None)

                Assert.NotNull(computedItems.SuggestionItem)

                Dim firstItem = computedItems.Items.First()
                Assert.Equal("PythiaRecommendName", firstItem.DisplayText)
                Assert.True({"PythiaRecommendName", "argumentException", "exception"}.All(Function(v) computedItems.Items.Any(Function(i) i.DisplayText = v)))
            End Using
        End Function

        <Export(GetType(IPythiaDeclarationNameRecommenderImplementation))>
        <[Shared]>
        <PartNotDiscoverable>
        Private Class TestPythiaDeclarationNameRecommenderImplmentation
            Implements IPythiaDeclarationNameRecommenderImplementation

            <ImportingConstructor>
            <Obsolete(MefConstruction.ImportingConstructorMessage, True)>
            Public Sub New()
            End Sub

            Public Function ProvideRecommendationsAsync(context As PythiaDeclarationNameContext, cancellationToken As CancellationToken) As Task(Of ImmutableArray(Of String)) Implements IPythiaDeclarationNameRecommenderImplementation.ProvideRecommendationsAsync
                Dim result = ImmutableArray.Create("PythiaRecommendName")
                Return Task.FromResult(result)
            End Function
        End Class

        <WpfFact, WorkItem("https://github.com/dotnet/roslyn/issues/40393")>
        Public Async Function TestAfterUsingStatement1() As Task
            Using state = TestStateFactory.CreateCSharpTestState(
                <Document>
namespace NS
{
    class C
    {
        public static void M()
        {
            using $$
        }
    }
}
                </Document>)

                state.SendInvokeCompletionList()
                Await state.AssertCompletionItemsContain(displayText:="System", displayTextSuffix:="")
            End Using
        End Function

        <WpfFact, WorkItem("https://github.com/dotnet/roslyn/issues/40393")>
        Public Async Function TestAfterUsingStatement2() As Task
            Using state = TestStateFactory.CreateCSharpTestState(
                <Document>
namespace NS
{
    class C
    {
        public static void M()
        {
            using Sys$$
        }
    }
}
                </Document>)

                state.SendInvokeCompletionList()
                Await state.AssertCompletionItemsContain(displayText:="System", displayTextSuffix:="")
            End Using
        End Function

        <WpfFact, WorkItem("https://github.com/dotnet/roslyn/issues/64531")>
        Public Async Function AttributeCompletionNoColonsIfAlreadyPresent() As Task
            Using state = TestStateFactory.CreateCSharpTestState(
                <Document>
using System;
class TestAttribute : Attribute
{
    public string Text { get; set; }
}
 
[Test($$ = )]
class Goo
{
}
                </Document>)

                state.SendTypeChars("Tex")
                Await state.AssertSelectedCompletionItem("Text", displayTextSuffix:="")

                state.SendTab()
                Await state.WaitForAsynchronousOperationsAsync()
                state.AssertMatchesTextStartingAtLine(7, "[Test(Text = )]")
            End Using
        End Function

        <WpfFact, WorkItem("https://github.com/dotnet/roslyn/issues/64531")>
        Public Async Function AttributeCompletionNoEqualsIfAlreadyPresent() As Task
            Using state = TestStateFactory.CreateCSharpTestState(
                <Document>
using System;
class TestAttribute : Attribute
{
    public TestAttribute(int argument = 42)
    { }
}
[Test($$:)]
class Goo
{ }
                </Document>)

                state.SendTypeChars("argum")
                Await state.AssertSelectedCompletionItem("argument", displayTextSuffix:="")

                state.SendTab()
                Await state.WaitForAsynchronousOperationsAsync()
                state.AssertMatchesTextStartingAtLine(7, "[Test(argument:)]")
            End Using
        End Function

        <WpfFact, WorkItem("https://github.com/dotnet/roslyn/issues/39689")>
        Public Async Function TestFilteringOfExtensionMethodsWithConstraints1() As Task
            Using state = TestStateFactory.CreateCSharpTestState(
                <Document>
using System;

public interface ISomeInterface&lt;T&gt;
{
}

public static class Extensions
{       
    public static bool SomeExtMethod&lt;T1, T2&gt;(this T1 builder, T2 x)
        where T1 : ISomeInterface&lt;T2&gt;
    {
        return true;
    }
}
public class Bar
{
    void M(string[] s)
    {
        s.$$
    }
}
                </Document>)

                state.SendInvokeCompletionList()
                Await state.AssertCompletionItemsDoNotContainAny("SomeExtMethod")
            End Using
        End Function

        <WpfFact, WorkItem("https://github.com/dotnet/roslyn/issues/39689")>
        Public Async Function TestFilteringOfExtensionMethodsWithConstraints2() As Task
            Using state = TestStateFactory.CreateCSharpTestState(
                <Document>
using System;

public interface ISomeInterface&lt;T&gt;
{
}

public static class Extensions
{       
    public static bool SomeExtMethod&lt;T1, T2&gt;(this T1 builder, T2 x)
        where T1 : ISomeInterface&lt;T2&gt;
    {
        return true;
    }
}
public class Bar : ISomeInterface&lt;int&gt;
{
    void M(Bar s)
    {
        s.$$
    }
}
                </Document>)

                state.SendInvokeCompletionList()
                Await state.AssertCompletionItemsContain("SomeExtMethod", displayTextSuffix:="<>")
            End Using
        End Function

        <WpfFact, WorkItem("https://github.com/dotnet/roslyn/issues/39689")>
        Public Async Function TestFilteringOfExtensionMethodsWithConstraints3() As Task
            Using state = TestStateFactory.CreateCSharpTestState(
                <Document>
using System;

public interface ISomeInterface&lt;T&gt;
{
}

public static class Extensions
{       
    public static bool SomeExtMethod&lt;T1, T2&gt;(this T1 builder, T2 x)
        where T1 : ISomeInterface&lt;T2&gt;
    {
        return true;
    }
}
public class Bar&lt;T&gt; : ISomeInterface&lt;T&gt;
{
    void M(Bar&lt;T&gt; s)
    {
        s.$$
    }
}
                </Document>)

                state.SendInvokeCompletionList()
                Await state.AssertCompletionItemsContain("SomeExtMethod", displayTextSuffix:="<>")
            End Using
        End Function

        <WpfFact, WorkItem("https://github.com/dotnet/roslyn/issues/39689")>
        Public Async Function TestFilteringOfExtensionMethodsWithConstraints4() As Task
            Using state = TestStateFactory.CreateCSharpTestState(
                <Document>
using System;

public interface ISomeInterface&lt;T&gt;
{
}

public static class Extensions
{       
    public static bool SomeExtMethod&lt;T1, T2&gt;(this T1 builder, T2 x)
        where T1 : ISomeInterface&lt;T2&gt;
    {
        return true;
    }
}
public class Bar&lt;T&gt;
{
    void M(ISomeInterface&lt;T&gt; s)
    {
        s.$$
    }
}
                </Document>)

                state.SendInvokeCompletionList()
                Await state.AssertCompletionItemsContain("SomeExtMethod", displayTextSuffix:="<>")
            End Using
        End Function

        <WpfFact, WorkItem("https://github.com/dotnet/roslyn/issues/39689")>
        Public Async Function TestFilteringOfExtensionMethodsWithConstraints5() As Task
            Using state = TestStateFactory.CreateCSharpTestState(
                <Document>
using System;

public interface ISomeInterface&lt;T&gt;
{
}

public static class Extensions
{       
    public static bool SomeExtMethod&lt;T1, T2&gt;(this T1 builder, T2 x)
        where T1 : ISomeInterface&lt;T2&gt;
    {
        return true;
    }
}
public class Bar&lt;T&gt;
{
    void M(ISomeInterface&lt;int&gt; s)
    {
        s.$$
    }
}
                </Document>)

                state.SendInvokeCompletionList()
                Await state.AssertCompletionItemsContain("SomeExtMethod", displayTextSuffix:="<>")
            End Using
        End Function

        <WpfFact, WorkItem("https://github.com/dotnet/roslyn/issues/39689")>
        Public Async Function TestFilteringOfExtensionMethodsWithConstraints6() As Task
            Using state = TestStateFactory.CreateCSharpTestState(
                <Document>
using System;

public interface ISomeInterface&lt;T&gt;
{
}

public static class Extensions
{       
    public static bool SomeExtMethod&lt;T1, T2&gt;(this T1 builder, T2 x)
        where T1 : T2
    {
        return true;
    }
}
public class Bar&lt;T&gt;
{
    void M(string[] s)
    {
        s.$$
    }
}
                </Document>)

                state.SendInvokeCompletionList()
                Await state.AssertCompletionItemsContain("SomeExtMethod", displayTextSuffix:="<>")
            End Using
        End Function

        <WpfFact, WorkItem("https://github.com/dotnet/roslyn/issues/39689")>
        Public Async Function TestFilteringOfExtensionMethodsWithConstraints7() As Task
            Using state = TestStateFactory.CreateCSharpTestState(
                <Document>
using System;

public interface ISomeInterface&lt;T&gt;
{
}

public static class Extensions
{       
    public static bool SomeExtMethod&lt;T1, T2&gt;(this T1 builder, T2 x)
        where T1 : ISomeInterface&lt;T2&gt;
    {
        return true;
    }
}
public class Bar&lt;T&gt; : ISomeInterface&lt;T&gt;
{
    void M(Bar&lt;int&gt; s)
    {
        s.$$
    }
}
                </Document>)

                state.SendInvokeCompletionList()
                Await state.AssertCompletionItemsContain("SomeExtMethod", displayTextSuffix:="<>")
            End Using
        End Function

        <WpfFact, WorkItem("https://github.com/dotnet/roslyn/issues/64862")>
        Public Async Function TestAsyncMethodReturningValueTask() As Task
            Using state = TestStateFactory.CreateCSharpTestState(
                <Document>
using System.Threading.Tasks;

class Program
{
    async ValueTask&lt;string&gt; M2Async()
    {
        return new $$;
    }
}
                </Document>)

                state.SendInvokeCompletionList()
                Await state.AssertCompletionItemsContain("string", displayTextSuffix:="")
            End Using
        End Function

        <WpfTheory, CombinatorialData, WorkItem("https://github.com/dotnet/roslyn/issues/21055")>
        Public Async Function CompletionInOutParamWithVariableDirectlyAfter(showCompletionInArgumentLists As Boolean) As Task
            Using state = TestStateFactory.CreateCSharpTestState(
                <Document>
class Program
{
    static void Main(string[] args)
    {
        if (TryParse("", out $$

        Program p = null;
    }

    static bool TryParse(string s, out Program p) { }
}
                </Document>,
                showCompletionInArgumentLists:=showCompletionInArgumentLists, languageVersion:=LanguageVersion.CSharp12)

                state.SendTypeChars("P")
                Await state.AssertSelectedCompletionItem(displayText:="Program", isHardSelected:=True)
            End Using
        End Function

        <WpfTheory, CombinatorialData, WorkItem("https://github.com/dotnet/roslyn/issues/42910")>
        Public Async Function CompletionOffOfNullableLambdaParameter(showCompletionInArgumentLists As Boolean) As Task
            Using state = TestStateFactory.CreateCSharpTestState(
                <Document><![CDATA[
using System;

struct TestStruct
{
    public int TestField;
}

class Program
{
    void Main() => TestMethod1(x => { return x?.$$ });

    void TestMethod1(Predicate<TestStruct?> predicate) => default;
}
]]>
                </Document>,
                showCompletionInArgumentLists:=showCompletionInArgumentLists, languageVersion:=LanguageVersion.CSharp12)

                state.SendInvokeCompletionList()
                Await state.AssertCompletionItemsContain(displayText:="TestField", displayTextSuffix:="")
            End Using
        End Function

        <WpfTheory, CombinatorialData, WorkItem(21055, "https://github.com/dotnet/roslyn/issues/43966")>
        Public Async Function CompletionOnLambaParameter_MatchDelegateParameterCount1(showCompletionInArgumentLists As Boolean) As Task
            Using state = TestStateFactory.CreateCSharpTestState(
                <Document><![CDATA[
using System;

class Goo { public string first; }
class Bar { public string second; }

class Program
{
    static void Quux(Action<Bar> x) { }
    static void Quux(Action<Goo, Bar> x) { }

    static void Main(string[] args)
    {
        Quux(a =>
        {
            a.$$
        });
    }
}
]]>
                </Document>,
                showCompletionInArgumentLists:=showCompletionInArgumentLists, languageVersion:=LanguageVersion.CSharp12)

                state.SendInvokeCompletionList()
                Await state.AssertCompletionItemsContain(displayText:="second", displayTextSuffix:="")
                Await state.AssertCompletionItemsDoNotContainAny("first")
            End Using
        End Function

        <WpfTheory, CombinatorialData, WorkItem(21055, "https://github.com/dotnet/roslyn/issues/43966")>
        Public Async Function CompletionOnLambaParameter_MatchDelegateParameterCount2(showCompletionInArgumentLists As Boolean) As Task
            Using state = TestStateFactory.CreateCSharpTestState(
                <Document><![CDATA[
using System;

class Goo { public string first; }
class Bar { public string second; }

class Program
{
    static void Quux(Action<Bar> x) { }
    static void Quux(Action<Goo, Bar> x) { }

    static void Main(string[] args)
    {
        Quux((a) =>
        {
            a.$$
        });
    }
}
]]>
                </Document>,
                showCompletionInArgumentLists:=showCompletionInArgumentLists, languageVersion:=LanguageVersion.CSharp12)

                state.SendInvokeCompletionList()
                Await state.AssertCompletionItemsContain(displayText:="second", displayTextSuffix:="")
                Await state.AssertCompletionItemsDoNotContainAny("first")
            End Using
        End Function

        <WpfTheory, CombinatorialData, WorkItem(21055, "https://github.com/dotnet/roslyn/issues/43966")>
        Public Async Function CompletionOnLambaParameter_MatchDelegateParameterCount3(showCompletionInArgumentLists As Boolean) As Task
            Using state = TestStateFactory.CreateCSharpTestState(
                <Document><![CDATA[
using System;

class Goo { public string first; }
class Bar { public string second; }

class Program
{
    static void Quux(Action<Bar> x) { }
    static void Quux(Action<Goo, Bar> x) { }

    static void Main(string[] args)
    {
        Quux((a, b) =>
        {
            a.$$
        });
    }
}
]]>
                </Document>,
                showCompletionInArgumentLists:=showCompletionInArgumentLists, languageVersion:=LanguageVersion.CSharp12)

                state.SendInvokeCompletionList()
                Await state.AssertCompletionItemsContain(displayText:="first", displayTextSuffix:="")
                Await state.AssertCompletionItemsDoNotContainAny("second")
            End Using
        End Function

        <WpfTheory, CombinatorialData, WorkItem(21055, "https://github.com/dotnet/roslyn/issues/43966")>
        Public Async Function CompletionOnLambaParameter_MatchDelegateParameterCount4(showCompletionInArgumentLists As Boolean) As Task
            Using state = TestStateFactory.CreateCSharpTestState(
                <Document><![CDATA[
using System;

class Goo { public string first; }
class Bar { public string second; }

class Program
{
    static void Quux(Action<Bar> x) { }
    static void Quux(Action<Goo, Bar> x) { }

    static void Main(string[] args)
    {
        Quux((a, b) =>
        {
            b.$$
        });
    }
}
]]>
                </Document>,
                showCompletionInArgumentLists:=showCompletionInArgumentLists, languageVersion:=LanguageVersion.CSharp12)

                state.SendInvokeCompletionList()
                Await state.AssertCompletionItemsContain(displayText:="second", displayTextSuffix:="")
                Await state.AssertCompletionItemsDoNotContainAny("first")
            End Using
        End Function

        <WpfTheory, CombinatorialData, WorkItem(21055, "https://github.com/dotnet/roslyn/issues/43966")>
        Public Async Function CompletionOnLambaParameter_MatchDelegateParameterCount5(showCompletionInArgumentLists As Boolean) As Task
            Using state = TestStateFactory.CreateCSharpTestState(
                <Document><![CDATA[
using System;

class Goo { public string first; }
class Bar { public string second; }

class Program
{
    static void Quux(Action<Bar> x) { }
    static void Quux(Action<Goo, Bar> x) { }

    static void Main(string[] args)
    {
        Quux((a, b, c) =>
        {
            a.$$
        });
    }
}
]]>
                </Document>,
                showCompletionInArgumentLists:=showCompletionInArgumentLists, languageVersion:=LanguageVersion.CSharp12)

                state.SendInvokeCompletionList()
                Await state.AssertCompletionItemsContain(displayText:="first", displayTextSuffix:="")
                Await state.AssertCompletionItemsContain(displayText:="second", displayTextSuffix:="")
            End Using
        End Function

        <WpfTheory, CombinatorialData, WorkItem(21055, "https://github.com/dotnet/roslyn/issues/43966")>
        Public Async Function CompletionOnLambaParameter_MatchDelegateParameterCount6(showCompletionInArgumentLists As Boolean) As Task
            Using state = TestStateFactory.CreateCSharpTestState(
                <Document><![CDATA[
using System;

class Goo { public string first; }
class Bar { public string second; }

class Program
{
    static void Quux(Action<Bar> x) { }
    static void Quux(Action<Goo, Bar> x) { }

    static void Main(string[] args)
    {
        Quux((a, b, c) =>
        {
            b.$$
        });
    }
}
]]>
                </Document>,
                showCompletionInArgumentLists:=showCompletionInArgumentLists, languageVersion:=LanguageVersion.CSharp12)

                state.SendInvokeCompletionList()
                Await state.AssertCompletionItemsContain(displayText:="second", displayTextSuffix:="")
                Await state.AssertCompletionItemsDoNotContainAny("first")
            End Using
        End Function

        <WpfTheory, CombinatorialData, WorkItem(21055, "https://github.com/dotnet/roslyn/issues/43966")>
        Public Async Function CompletionOnLambaParameter_MatchDelegateParameterCount7(showCompletionInArgumentLists As Boolean) As Task
            Using state = TestStateFactory.CreateCSharpTestState(
                <Document><![CDATA[
using System;

class Goo { public string first; }
class Bar { public string second; }

class Program
{
    static void Quux(Action<Bar> x) { }
    static void Quux(Action<Goo, Bar> x) { }

    static void Main(string[] args)
    {
        Quux((a, b, c) =>
        {
            c.$$
        });
    }
}
]]>
                </Document>,
                showCompletionInArgumentLists:=showCompletionInArgumentLists, languageVersion:=LanguageVersion.CSharp12)

                state.SendInvokeCompletionList()
                Await state.AssertCompletionItemsDoNotContainAny("first", "second")
            End Using
        End Function

        <WpfFact, WorkItem("https://github.com/dotnet/roslyn/issues/67565")>
        Public Async Function NameOf_Flat() As Task
            Using state = TestStateFactory.CreateCSharpTestState(
                <Document><![CDATA[
public class C
{
    public C1 Property0 { get; }
    public C1 Field0;
    public event System.Action Event0;
                
    public static string StaticField =
        nameof($$);
}
                
public class C1
{
    public int Property1 { get; }
    public int Field1;
    public event System.Action Event1;
}
]]>
                </Document>,
                languageVersion:=LanguageVersion.CSharp12)

                state.SendInvokeCompletionList()
                Await state.AssertCompletionItemsContainAll("Property0", "Field0", "Event0")
                Await state.AssertCompletionItemsDoNotContainAny("Property1", "Field1", "Event1")
            End Using
        End Function

        <WpfFact, WorkItem("https://github.com/dotnet/roslyn/issues/67565")>
        Public Async Function NameOf_Nested() As Task
            Using state = TestStateFactory.CreateCSharpTestState(
                <Document><![CDATA[
public class C
{
    public C1 Property0 { get; }
    public C1 Field0;
    public event System.Action Event0;
                
    public static string StaticField =
        nameof(Property0.$$);
}
                
public class C1
{
    public int Property1 { get; }
    public int Field1;
    public event System.Action Event1;
}
]]>
                </Document>,
                languageVersion:=LanguageVersion.CSharp12)

                state.SendInvokeCompletionList()
                Await state.AssertCompletionItemsContainAll("Property1", "Field1", "Event1")
                Await state.AssertCompletionItemsDoNotContainAny("Property0", "Field0", "Event0")
            End Using
        End Function

        <InlineData("""text""u8")>
        <InlineData("""""""text""""""u8")>
        <InlineData("""""""
        text
        """"""u8")>
        <Theory, WorkItem("https://github.com/dotnet/roslyn/issues/68704")>
        Public Async Function TriggerCompletionAtEndOfUtf8StringLiteral(stringText As String) As Task
            Dim workspaceDefinition =
            <Workspace>
                <Project Language="C#" AssemblyName="TestAssembly" CommonReferencesPortable="true" LanguageVersion=<%= LanguageVersion.CSharp12.ToDisplayString() %>>
                    <Document>
public class Class1
{
    public void M()
    { 
        var channel = <%= stringText %>$$
    }
}
                    </Document>
                </Project>
            </Workspace>

            Using workspace = EditorTestWorkspace.Create(workspaceDefinition, composition:=EditorTestCompositions.EditorFeatures)
                Dim cursorDocument = workspace.Documents.First(Function(d As TestHostDocument)
                                                                   Return d.CursorPosition.HasValue
                                                               End Function)
                Dim cursorPosition = cursorDocument.CursorPosition.Value

                Dim document = workspace.CurrentSolution.GetDocument(cursorDocument.Id)
                Dim completionService = document.GetRequiredLanguageService(Of CompletionService)()

                ' This should not throw
                Dim list = Await completionService.GetCompletionsAsync(
                    document, caretPosition:=cursorPosition, CompletionOptions.Default, OptionSet.Empty, CompletionTrigger.Invoke)
            End Using
        End Function

        <WpfFact, WorkItem("https://github.com/dotnet/roslyn/issues/69300")>
        Public Async Function FilterPrimaryConstructorParameters1() As Task
            Using state = TestStateFactory.CreateCSharpTestState(
                <Document><![CDATA[
public class C(int x)
{
    private int _x = $$;
}
]]>
                </Document>,
                languageVersion:=LanguageVersion.CSharp12)

                state.SendInvokeCompletionList()
                Await state.AssertCompletionItemsContain("x", displayTextSuffix:="")
            End Using
        End Function

        <WpfFact, WorkItem("https://github.com/dotnet/roslyn/issues/69300")>
        Public Async Function FilterPrimaryConstructorParameters2() As Task
            Using state = TestStateFactory.CreateCSharpTestState(
                <Document><![CDATA[
public class C(int x)
{
    private int _x;

    void M()
    {
        $$
    }
}
]]>
                </Document>,
                languageVersion:=LanguageVersion.CSharp12)

                state.SendInvokeCompletionList()
                Await state.AssertCompletionItemsContainAll("x", "_x")
            End Using
        End Function

        <WpfFact, WorkItem("https://github.com/dotnet/roslyn/issues/69300")>
        Public Async Function FilterPrimaryConstructorParameters3() As Task
            Using state = TestStateFactory.CreateCSharpTestState(
                <Document><![CDATA[
public class C(int x)
{
    private int _x = x;

    void M()
    {
        $$
    }
}
]]>
                </Document>,
                languageVersion:=LanguageVersion.CSharp12)

                state.SendInvokeCompletionList()
                Await state.AssertCompletionItemsContain("_x", displayTextSuffix:="")
                Await state.AssertCompletionItemsDoNotContainAny("x")
            End Using
        End Function

        <WpfFact, WorkItem("https://github.com/dotnet/roslyn/issues/69300")>
        Public Async Function FilterPrimaryConstructorParameters4() As Task
            Using state = TestStateFactory.CreateCSharpTestState(
                <Document><![CDATA[
public partial class C(int x)
{
    private int _x = x;
}

public partial class C
{
    void M()
    {
        $$
    }
}
]]>
                </Document>,
                languageVersion:=LanguageVersion.CSharp12)

                state.SendInvokeCompletionList()
                Await state.AssertCompletionItemsContain("_x", displayTextSuffix:="")
                Await state.AssertCompletionItemsDoNotContainAny("x")
            End Using
        End Function

        <WpfFact, WorkItem("https://github.com/dotnet/roslyn/issues/69300")>
        Public Async Function FilterPrimaryConstructorParameters5() As Task
            Using state = TestStateFactory.CreateCSharpTestState(
                <Document><![CDATA[
public class C(int x)
{
    private int _x = x + 1;

    void M()
    {
        $$
    }
}
]]>
                </Document>,
                languageVersion:=LanguageVersion.CSharp12)

                state.SendInvokeCompletionList()
                Await state.AssertCompletionItemsContainAll("x", "_x")
            End Using
        End Function

        <WpfFact, WorkItem("https://github.com/dotnet/roslyn/issues/69300")>
        Public Async Function FilterPrimaryConstructorParameters1_Property() As Task
            Using state = TestStateFactory.CreateCSharpTestState(
                <Document><![CDATA[
public class C(int x)
{
    private int X { get; } = $$;
}
]]>
                </Document>,
                languageVersion:=LanguageVersion.CSharp12)

                state.SendInvokeCompletionList()
                Await state.AssertCompletionItemsContain("x", displayTextSuffix:="")
            End Using
        End Function

        <WpfFact, WorkItem("https://github.com/dotnet/roslyn/issues/69300")>
        Public Async Function FilterPrimaryConstructorParameters2_Property() As Task
            Using state = TestStateFactory.CreateCSharpTestState(
                <Document><![CDATA[
public class C(int x)
{
    private int X;

    void M()
    {
        $$
    }
}
]]>
                </Document>,
                languageVersion:=LanguageVersion.CSharp12)

                state.SendInvokeCompletionList()
                Await state.AssertCompletionItemsContainAll("x", "X")
            End Using
        End Function

        <WpfFact, WorkItem("https://github.com/dotnet/roslyn/issues/69300")>
        Public Async Function FilterPrimaryConstructorParameters3_Property() As Task
            Using state = TestStateFactory.CreateCSharpTestState(
                <Document><![CDATA[
public class C(int x)
{
    private int X { get; } = x;

    void M()
    {
        $$
    }
}
]]>
                </Document>,
                languageVersion:=LanguageVersion.CSharp12)

                state.SendInvokeCompletionList()
                Await state.AssertCompletionItemsContain("X", displayTextSuffix:="")
                Await state.AssertCompletionItemsDoNotContainAny("x")
            End Using
        End Function

        <WpfFact, WorkItem("https://github.com/dotnet/roslyn/issues/69300")>
        Public Async Function FilterPrimaryConstructorParameters4_Property() As Task
            Using state = TestStateFactory.CreateCSharpTestState(
                <Document><![CDATA[
public partial class C(int x)
{
    private int X { get; } = x;
}

public partial class C
{
    void M()
    {
        $$
    }
}
]]>
                </Document>,
                languageVersion:=LanguageVersion.CSharp12)

                state.SendInvokeCompletionList()
                Await state.AssertCompletionItemsContain("X", displayTextSuffix:="")
                Await state.AssertCompletionItemsDoNotContainAny("x")
            End Using
        End Function

        <WpfFact, WorkItem("https://github.com/dotnet/roslyn/issues/69300")>
        Public Async Function FilterPrimaryConstructorParameters5_Property() As Task
            Using state = TestStateFactory.CreateCSharpTestState(
                <Document><![CDATA[
public class C(int x)
{
    private int X { get; } = x + 1;

    void M()
    {
        $$
    }
}
]]>
                </Document>,
                languageVersion:=LanguageVersion.CSharp12)

                state.SendInvokeCompletionList()
                Await state.AssertCompletionItemsContainAll("x", "X")
            End Using
        End Function

        <WpfFact, WorkItem("https://github.com/dotnet/roslyn/issues/69300")>
        Public Async Function FilterPrimaryConstructorParameters_BaseType1() As Task
            Using state = TestStateFactory.CreateCSharpTestState(
                <Document><![CDATA[
public class Base
{
    protected int X;
}

public class C(int x) : Base
{
    void M()
    {
        $$
    }
}
]]>
                </Document>,
                languageVersion:=LanguageVersion.CSharp12)

                state.SendInvokeCompletionList()
                Await state.AssertCompletionItemsContainAll("x", "X")
            End Using
        End Function

        <WpfFact, WorkItem("https://github.com/dotnet/roslyn/issues/69300")>
        Public Async Function FilterPrimaryConstructorParameters_BaseType2() As Task
            Using state = TestStateFactory.CreateCSharpTestState(
                <Document><![CDATA[
public class Base
{
    protected int X;

    public Base(int x)
    {
        X = x;
    }
}

public class C(int x) : Base(x + 1)
{
    void M()
    {
        $$
    }
}
]]>
                </Document>,
                languageVersion:=LanguageVersion.CSharp12)

                state.SendInvokeCompletionList()
                Await state.AssertCompletionItemsContainAll("x", "X")
            End Using
        End Function

        <WpfFact, WorkItem("https://github.com/dotnet/roslyn/issues/69300")>
        Public Async Function FilterPrimaryConstructorParameters_BaseType3() As Task
            Using state = TestStateFactory.CreateCSharpTestState(
                <Document><![CDATA[
public class Base
{
    protected int X;

    public Base(int x)
    {
        X = x;
    }
}

public class C(int x) : Base(x)
{
    void M()
    {
        $$
    }
}
]]>
                </Document>,
                languageVersion:=LanguageVersion.CSharp12)

                state.SendInvokeCompletionList()
                Await state.AssertCompletionItemsDoNotContainAny("x")
                Await state.AssertCompletionItemsContainAll("X")
            End Using
        End Function

        <WpfFact, Trait(Traits.Feature, Traits.Features.Completion)>
        Public Async Function TestItemsSorted() As Task
            Using state = TestStateFactory.CreateCSharpTestState(
                <Document><![CDATA[
public class Program
{
    public static void Main()
    {
        $$
    }
}
             ]]></Document>)
                state.Workspace.GlobalOptions.SetGlobalOption(CompletionOptionsStorage.ShowItemsFromUnimportedNamespaces, LanguageNames.CSharp, True)
                state.Workspace.GlobalOptions.SetGlobalOption(CompletionOptionsStorage.ForceExpandedCompletionIndexCreation, True)

                ' trigger completion with import completion enabled
                Await state.SendInvokeCompletionListAndWaitForUiRenderAsync()

                ' make sure expander is selected
                Await state.SetCompletionItemExpanderStateAndWaitForUiRenderAsync(isSelected:=True)

                Dim completionItems = state.GetCompletionItems()
                Dim manuallySortedItems = completionItems.ToList()
                manuallySortedItems.Sort()

                Assert.True(manuallySortedItems.SequenceEqual(completionItems))
            End Using
        End Function

        <WpfFact, WorkItem("https://github.com/dotnet/roslyn/issues/70106")>
        Public Async Function FilterPrimaryConstructorParameters_BaseType4() As Task
            Using state = TestStateFactory.CreateCSharpTestState(
                <Document><![CDATA[
public class Base(int x)
{
}

public class C() : Base($$)
{
}
]]>
                </Document>,
                languageVersion:=LanguageVersion.CSharp12)

                state.SendInvokeCompletionList()
                Await state.AssertCompletionItemsContain("x", ":")
            End Using
        End Function

        <WpfFact, WorkItem("https://github.com/dotnet/roslyn/issues/70106")>
        Public Async Function FilterPrimaryConstructorParameters_BaseType5() As Task
            Using state = TestStateFactory.CreateCSharpTestState(
                <Document><![CDATA[
public abstract class Base(int x)
{
}

public class C() : Base($$)
{
}
]]>
                </Document>,
                languageVersion:=LanguageVersion.CSharp12)

                state.SendInvokeCompletionList()
                Await state.AssertCompletionItemsContain("x", ":")
            End Using
        End Function

        <WpfFact, WorkItem("https://github.com/dotnet/roslyn/issues/66305")>
        Public Async Function TestScopedKeywordRecommender() As Task
            Using state = TestStateFactory.CreateCSharpTestState(
                <Document><![CDATA[
void M()
{
    $$
}
]]>
                </Document>,
                languageVersion:=LanguageVersion.CSharp11)

                state.SendInvokeCompletionList()
                Await state.AssertCompletionItemsContain("scoped", "")
            End Using
        End Function

        <WpfFact>
        <WorkItem("https://github.com/dotnet/razor/issues/9377")>
        Public Async Function TriggerOnTypingShouldNotAffectExplicitInvoke() As Task
            Using state = TestStateFactory.CreateCSharpTestState(
                <Document><![CDATA[
void M()
{
    $$
}
]]>
                </Document>)

                state.Workspace.GlobalOptions.SetGlobalOption(CompletionOptionsStorage.TriggerOnTyping, LanguageNames.CSharp, False)

                ' TriggerOnTyping should not block explicit trigger
                state.SendInvokeCompletionList()
                Await state.AssertCompletionItemsContain("M", "")

                state.SendEscape()
                Await state.AssertNoCompletionSession()

                state.SendTypeChars("M")
                Await state.AssertNoCompletionSession()
            End Using
        End Function

        <WpfTheory, CombinatorialData>
        <WorkItem("https://github.com/dotnet/roslyn/issues/70403")>
        Public Async Function AccessStaticMembersOffOfColorColor1(showCompletionInArgumentLists As Boolean) As Task
            Using state = TestStateFactory.CreateCSharpTestState(
                <Document>
struct Cursor
{
    public static int StaticMember;
    public int InstanceMember;
}

class BaseClass
{
    public Cursor Cursor { get; set; }
}

class Derived : BaseClass
{
    void Method()
    {
        Cursor.$$
        Object o = new Object();
    }
}

                </Document>,
                showCompletionInArgumentLists:=showCompletionInArgumentLists)

                state.SendInvokeCompletionList()
                Await state.AssertCompletionItemsContainAll("StaticMember", "InstanceMember")
            End Using
        End Function

        <WpfTheory, CombinatorialData>
        <WorkItem("https://github.com/dotnet/roslyn/issues/70403")>
        Public Async Function AccessStaticMembersOffOfColorColor2(showCompletionInArgumentLists As Boolean) As Task
            Using state = TestStateFactory.CreateCSharpTestState(
                <Document>
struct Cursor
{
    public static int StaticMember;
    public int InstanceMember;
}

class BaseClass
{
    public Cursor Cursor { get; set; }
}

class Derived : BaseClass
{
    void Method()
    {
        Cursor.$$
    }
}

                </Document>,
                showCompletionInArgumentLists:=showCompletionInArgumentLists)

                state.SendInvokeCompletionList()
                Await state.AssertCompletionItemsContainAll("StaticMember", "InstanceMember")
            End Using
        End Function

        <WorkItem("https://github.com/dotnet/roslyn/issues/70732")>
        <WpfFact, Trait(Traits.Feature, Traits.Features.Completion)>
        Public Async Function TypingCommitCharWhichIsAlsoFilterCharOfAnotherNoMatchingItemShouldCommit() As Task
            Using state = TestStateFactory.CreateCSharpTestState(
                              <Document>
namespace A
{  
    public struct PointF
    {

        public float Y { get; set; }
        
        public float X { get; set; }
        
        public static int operator +(PointF pt, PointF sz) => 0;
        
        public static int operator -(PointF ptA, PointF ptB) => 0;

        public static bool operator ==(PointF ptA, PointF ptB) => true;
        
        public static bool operator !=(PointF ptA, PointF ptB) => true;
    }

    class Program
    {
        static void Main()
        {
            PointF point;
            point$$
        }
    }
}                              </Document>)

                state.SendTypeChars(".x")
                Await state.AssertSelectedCompletionItem(displayText:="X", isHardSelected:=True)
                state.SendTypeChars("+")
                Await state.AssertNoCompletionSession()
                Assert.Contains("point.X+", state.GetLineTextFromCaretPosition(), StringComparison.Ordinal)
            End Using
        End Function

        <WorkItem("https://github.com/dotnet/roslyn/issues/70732")>
        <WpfFact, Trait(Traits.Feature, Traits.Features.Completion)>
        Public Async Function TypingCommitCharWhichIsAlsoFilterCharOfAnotherPotentiallyMatchingItemShouldNotCommit() As Task
            Using state = TestStateFactory.CreateCSharpTestState(
                              <Document>
namespace A
{  
    public struct PointF
    {

        public float Y { get; set; }
        
        public float X { get; set; }
        
        public static int operator +(PointF pt, PointF sz) => 0;
        
        public static int operator -(PointF ptA, PointF ptB) => 0;

        public static bool operator ==(PointF ptA, PointF ptB) => true;
        
        public static bool operator !=(PointF ptA, PointF ptB) => true;
    }

    class Program
    {
        static void Main()
        {
            PointF point;
            point$$
        }
    }
}                              </Document>)

                state.SendTypeChars(".+")
                Await state.AssertSelectedCompletionItem(displayText:="+", inlineDescription:="x + y")
                state.SendTab()
                Assert.Contains("point +", state.GetLineTextFromCaretPosition(), StringComparison.Ordinal)
            End Using
        End Function

        <WpfTheory, CombinatorialData>
        <WorkItem("https://github.com/dotnet/vscode-csharp/issues/6374")>
        Public Sub TestArgumentCompletionTriggerForRegularMethod_NoOverLoad(hasParameter As Boolean)
            Dim parameter As String
            If (hasParameter) Then
                parameter = "int x"
            Else
                parameter = ""
            End If
            Using state = TestStateFactory.CreateCSharpTestState(
                    <Document>
public class Class1
{
    public void M()
    { 
        Bar$$
    }

    private bool Bar(<%= parameter %>) => true;
}
                    </Document>,
                showCompletionInArgumentLists:=True)
                state.SendTypeChars("(")

                If (hasParameter) Then
                    Assert.NotEmpty(state.GetCompletionItems())
                Else
                    state.AssertCompletionSession()
                End If
            End Using
        End Sub

        <WpfFact>
        <WorkItem("https://github.com/dotnet/vscode-csharp/issues/6374")>
        Public Sub TestArgumentCompletionTriggerForRegularMethod_HasOverLoad()
            Using state = TestStateFactory.CreateCSharpTestState(
                    <Document>
public class Class1
{
    public void M()
    { 
        Bar$$
    }

    private bool Bar() => true;
    private bool Bar(int x) => true;
}
                    </Document>,
                showCompletionInArgumentLists:=True)
                state.SendTypeChars("(")

                Assert.NotEmpty(state.GetCompletionItems())
            End Using
        End Sub

        <WpfTheory, CombinatorialData>
        <WorkItem("https://github.com/dotnet/vscode-csharp/issues/6374")>
        Public Sub TestArgumentCompletionTriggerForExtensionMethod_NoOverLoad(hasParameter As Boolean)
            Dim parameter As String
            If (hasParameter) Then
                parameter = ", int x"
            Else
                parameter = ""
            End If
            Using state = TestStateFactory.CreateCSharpTestState(
                    <Document>
public class Class1
{
    public void M(string x)
    { 
        x.Bar$$
    }
}

public static class Ext
{
    public static bool Bar(this string <%= parameter %>) => true;
}
                    </Document>,
                showCompletionInArgumentLists:=True)
                state.SendTypeChars("(")

                If (hasParameter) Then
                    Assert.NotEmpty(state.GetCompletionItems())
                Else
                    state.AssertCompletionSession()
                End If
            End Using
        End Sub

        <WpfFact>
        <WorkItem("https://github.com/dotnet/vscode-csharp/issues/6374")>
        Public Sub TestArgumentCompletionTriggerForExtensionMethod_HasOverLoad()
            Using state = TestStateFactory.CreateCSharpTestState(
                    <Document>
public class Class1
{
    public void M(string x)
    { 
        x.Bar$$
    }
}

public static class Ext
{
    public static bool Bar(this string) => true;
    public static bool Bar(this string, int x) => true;
}
                    </Document>,
                showCompletionInArgumentLists:=True)
                state.SendTypeChars("(")

                Assert.NotEmpty(state.GetCompletionItems())
            End Using
        End Sub

        <WpfFact, WorkItem("https://github.com/dotnet/vscode-csharp/issues/6374")>
        Public Sub TestArgumentCompletionTriggerForExtensionMethod_DirectInvoke()
            Using state = TestStateFactory.CreateCSharpTestState(
                    <Document>
public class Class1
{
    public void M(string x)
    { 
        Ext.Bar$$
    }
}

public static class Ext
{
    public static bool Bar(this string) => true;
}
                    </Document>,
                showCompletionInArgumentLists:=True)
                state.SendTypeChars("(")

                Assert.NotEmpty(state.GetCompletionItems())
            End Using
        End Sub

        <WpfTheory>
        <InlineData("task$$", True)>
        <InlineData("task$$", False)>
        <InlineData("class C { void M() { c$$ } }", True)>
        <InlineData("class C { void M() { c$$ } }", False)>
        <InlineData("class C { void M() { System.Threading.CancellationToken $$ } }", True)>
        <InlineData("class C { void M() { System.Threading.CancellationToken $$ } }", False)>
        <InlineData("class C { void M(string x) { x.$$ } }", True)>
        <InlineData("class C { void M(string x) { x.$$ } }", False)>
        <InlineData("class C
        {
            override $$
        }", True)>
        <InlineData("class C
        {
            override $$
        }", False)>
        <WorkItem("https://devdiv.visualstudio.com/DevDiv/_workitems/edit/1884712")>
        Public Async Function TestCalculatingCompletionDoNotRunSourceGenerator(code As String, hasCompilationAvailable As Boolean) As Task

            Using state = TestStateFactory.CreateCSharpTestState(
                    <Document>
                        <%= code %>
                    </Document>)

                ' Disable features that would try to get full compilation outside of completion code path under test

                CompilationAvailableHelpers.TestAccessor.SkipComputation = True
                state.Workspace.GlobalOptions.SetGlobalOption(EditorComponentOnOffOptions.Tagger, False)
                state.Workspace.GlobalOptions.SetGlobalOption(SemanticColorizerOptionsStorage.SemanticColorizer, False)
                state.Workspace.GlobalOptions.SetGlobalOption(SyntacticColorizerOptionsStorage.SyntacticColorizer, False)
                state.Workspace.GlobalOptions.SetGlobalOption(CompletionOptionsStorage.ForceExpandedCompletionIndexCreation, True)
                state.Workspace.GlobalOptions.SetGlobalOption(CompletionOptionsStorage.ShowItemsFromUnimportedNamespaces, LanguageNames.CSharp, True)

                Dim partialSolutionsTestHook = state.Workspace.CurrentSolution.Services.GetRequiredService(Of IWorkspacePartialSolutionsTestHook)()
                partialSolutionsTestHook.IsPartialSolutionDisabled = False

                ' this will be set to true when the generator ran
                Dim generatorRan = False
                Dim analyzerReference = New TestGeneratorReference(New CallbackGenerator(onInit:=Sub(x)
                                                                                                 End Sub,
                                                                                         onExecute:=Sub(y)
                                                                                                        generatorRan = True
                                                                                                    End Sub))

                ' Add the generator reference to the project
                Dim projectWithGenerator = state.Workspace.CurrentSolution.Projects.Single().AddAnalyzerReference(analyzerReference)
                Dim document = projectWithGenerator.Documents.Single()
                Await state.Workspace.ChangeProjectAsync(projectWithGenerator.Id, projectWithGenerator.Solution)

                Dim completionService = document.GetRequiredLanguageService(Of CompletionService)()

                Assert.False(generatorRan)

                Dim compilation As Compilation = Nothing
                If (hasCompilationAvailable) Then
                    ' Ensure the compilation is created therefore a non-frozen document would be used for completion
                    ' See CompletionService.GetDocumentWithFrozenPartialSemanticsAsync for how it is implemented
                    compilation = Await projectWithGenerator.GetCompilationAsync()

                    ' We should have ran the generator
                    Assert.True(generatorRan)

                    ' Reset
                    generatorRan = False
                End If

                state.SendInvokeCompletionList()
                Dim list = state.GetCompletionItems()

                Assert.NotEmpty(list)

                ' We should not have ran the generator as part of the calculating completion list
                Assert.False(generatorRan)

                ' Go through items from each provider and make sure getting change won't run generator
                Dim seenProvider = New HashSet(Of String)
                For Each item In list
                    If (seenProvider.Add(item.ProviderName)) Then
                        Dim change = Await completionService.GetChangeAsync(document, item)

                        ' We should not have ran the generator as part of the GetChangeAsync
                        Assert.False(generatorRan, item.ProviderName)
                    End If
                Next

                Assert.NotEmpty(seenProvider)
            End Using
        End Function

        <WpfFact, WorkItem("https://github.com/dotnet/roslyn/issues/8623")>
        Public Async Function TestGenerics1() As Task
            Using state = TestStateFactory.CreateCSharpTestState(
        <Document><![CDATA[
class C
{
    /// <summary>
    /// <see cref="$$"/>
    /// </summary>
    public void M() { }
}

class Ddd { }
class Ddd<T1> { }
class Ddd<T1, T2> { }
                    ]]></Document>,
    showCompletionInArgumentLists:=True)
                state.SendTypeChars("ddd")

                Await state.AssertCompletionSession()
                state.AssertItemsInOrder({"Ddd", "Ddd{T1}", "Ddd{T1, T2}"})
            End Using
        End Function

        <WpfFact, WorkItem("https://github.com/dotnet/roslyn/issues/8623")>
        Public Async Function TestGenerics2() As Task
            Using state = TestStateFactory.CreateCSharpTestState(
        <Document><![CDATA[
class C
{
    /// <summary>
    /// <see cref="$$"/>
    /// </summary>
    public void M() { }

    void Ddd() { }
    void Ddd<T1>() { }
    void Ddd<T1, T2>() { }
}
                    ]]></Document>,
    showCompletionInArgumentLists:=True)
                state.SendTypeChars("ddd")

                Await state.AssertCompletionSession()
                state.AssertItemsInOrder({"Ddd()", "Ddd{T1}()", "Ddd{T1, T2}()"})
            End Using
        End Function

        <WpfFact, WorkItem("https://github.com/dotnet/roslyn/issues/21418")>
        Public Async Function TestOverrideFiltering1() As Task
            Using state = TestStateFactory.CreateCSharpTestState(
                    <Document>
public class A
{
    public sealed override bool Equals(object obj) => throw null;
    public sealed override int GetHashCode() => throw null;
    public sealed override string ToString() => throw null;

    public virtual void Moo() { }
}

public class B : A
{
    public new virtual void Moo() { }
}

public class C : B
{
   override$$
}

                    </Document>,
                showCompletionInArgumentLists:=True)
                state.SendTypeChars(" ")

                Await state.AssertCompletionSession()
                Await state.AssertCompletionItemsContain("Moo()", "")
            End Using
        End Function

        <WpfFact, WorkItem("https://github.com/dotnet/roslyn/issues/21418")>
        Public Async Function TestOverrideFiltering2() As Task
            Using state = TestStateFactory.CreateCSharpTestState(
                    <Document>
public class A
{
    public sealed override bool Equals(object obj) => throw null;
    public sealed override int GetHashCode() => throw null;
    public sealed override string ToString() => throw null;

    public virtual void Moo() { }
}

public class B : A
{
    public new virtual void Moo() { }
}

public class C : B
{
    public override void Moo() { }
    override$$
}

                    </Document>,
                showCompletionInArgumentLists:=True)
                state.SendTypeChars(" ")

                Await state.AssertNoCompletionSession()
            End Using
        End Function

        <WpfFact, WorkItem("https://github.com/dotnet/roslyn/discussions/71432")>
        Public Async Function TestAccessibilityChecksInPatterns1() As Task
            Using state = TestStateFactory.CreateCSharpTestState(
                    <Document>
object x = null;
bool b = x is N.$$;

namespace N
{
    public class C
    {
        private class B1 { }
        public class B2 { }
    }
}
                    </Document>,
                showCompletionInArgumentLists:=True)
                state.SendInvokeCompletionList()

                Await state.AssertCompletionSession()
                Await state.AssertCompletionItemsContain("C", displayTextSuffix:="")
            End Using
        End Function

        <WpfFact, WorkItem("https://github.com/dotnet/roslyn/discussions/71432")>
        Public Async Function TestAccessibilityChecksInPatterns2() As Task
            Using state = TestStateFactory.CreateCSharpTestState(
                    <Document>
object x = null;
bool b = x is N.C.$$;

namespace N
{
    public class C
    {
        private class B1 { }
        public class B2 { }
    }
}
                    </Document>,
                showCompletionInArgumentLists:=True)
                state.SendInvokeCompletionList()

                Await state.AssertCompletionSession()
                Await state.AssertCompletionItemsContain("B2", displayTextSuffix:="")
                Await state.AssertCompletionItemsDoNotContainAny("B1")
            End Using
        End Function

        <WpfTheory, CombinatorialData>
        <WorkItem("https://github.com/dotnet/roslyn/issues/72392")>
        Public Async Function AliasToDynamicType(showCompletionInArgumentLists As Boolean) As Task
            Using state = TestStateFactory.CreateCSharpTestState(
                <Document>
using System = dynamic;
$$
                </Document>,
                showCompletionInArgumentLists:=showCompletionInArgumentLists, languageVersion:=LanguageVersion.CSharp12)

                state.SendInvokeCompletionList()
                Await state.AssertCompletionSession()
                Await state.AssertCompletionItemsContain("System", displayTextSuffix:="")
            End Using
        End Function

        <WpfTheory, CombinatorialData>
        <WorkItem("https://github.com/dotnet/roslyn/pull/74484")>
        Public Async Function ReferenceToMethodThatFollow(showCompletionInArgumentLists As Boolean) As Task
            Using state = TestStateFactory.CreateCSharpTestState(
                <Document>
                class C
                {
                    void M()
                    {
                        if (true)
                        {
                            this.Sw$$

                    private void SwitchColor() { }
                }
                </Document>,
                showCompletionInArgumentLists:=showCompletionInArgumentLists, languageVersion:=LanguageVersion.CSharp12)

                state.SendInvokeCompletionList()
                Await state.AssertCompletionSession()
                Await state.AssertCompletionItemsContain("SwitchColor", displayTextSuffix:="")
            End Using
        End Function

        <WpfTheory, CombinatorialData>
<<<<<<< HEAD
        <WorkItem("https://github.com/dotnet/roslyn/issues/73120")>
        Public Async Function TestAfterPrimaryConstructorAttribute(showCompletionInArgumentLists As Boolean) As Task
            Using state = TestStateFactory.CreateCSharpTestState(
                <Document>
                class C([X] $$ client)
                {
                }
=======
        <WorkItem("https://github.com/dotnet/roslyn/issues/72872")>
        Public Async Function CompletionInsideImplicitObjectCreationInsideCollectionExpression(showCompletionInArgumentLists As Boolean) As Task
            Using state = TestStateFactory.CreateCSharpTestState(
                <Document><![CDATA[
using System.Collections.Generic;

public record Parent
{
    public List<Child>? Children { get; init; }
}

public record Child
{
    public string? Id { get; init; }
}


internal class Program
{
    public string ProgramProp { get; set; }

    public void Main(string[] args)
    {
        var V1 = new Parent()
        {
            Children = [
                new()
                {
                    $$
                },
            ],
        };

    }
}]]>
>>>>>>> e2425679
                </Document>,
                showCompletionInArgumentLists:=showCompletionInArgumentLists, languageVersion:=LanguageVersion.CSharp12)

                state.SendInvokeCompletionList()
                Await state.AssertCompletionSession()
<<<<<<< HEAD
                Await state.AssertCompletionItemsContain("int", displayTextSuffix:="")
                Await state.AssertCompletionItemsContain("System", displayTextSuffix:="")
=======
                Await state.AssertCompletionItemsContain("Id", displayTextSuffix:="")
>>>>>>> e2425679
            End Using
        End Function
    End Class
End Namespace<|MERGE_RESOLUTION|>--- conflicted
+++ resolved
@@ -12622,7 +12622,6 @@
         End Function
 
         <WpfTheory, CombinatorialData>
-<<<<<<< HEAD
         <WorkItem("https://github.com/dotnet/roslyn/issues/73120")>
         Public Async Function TestAfterPrimaryConstructorAttribute(showCompletionInArgumentLists As Boolean) As Task
             Using state = TestStateFactory.CreateCSharpTestState(
@@ -12630,7 +12629,16 @@
                 class C([X] $$ client)
                 {
                 }
-=======
+                </Document>,
+                showCompletionInArgumentLists:=showCompletionInArgumentLists, languageVersion:=LanguageVersion.CSharp12)
+
+                state.SendInvokeCompletionList()
+                Await state.AssertCompletionSession()
+                Await state.AssertCompletionItemsContain("int", displayTextSuffix:="")
+                Await state.AssertCompletionItemsContain("System", displayTextSuffix:="")
+            End Using
+        End Function
+
         <WorkItem("https://github.com/dotnet/roslyn/issues/72872")>
         Public Async Function CompletionInsideImplicitObjectCreationInsideCollectionExpression(showCompletionInArgumentLists As Boolean) As Task
             Using state = TestStateFactory.CreateCSharpTestState(
@@ -12666,18 +12674,12 @@
 
     }
 }]]>
->>>>>>> e2425679
                 </Document>,
                 showCompletionInArgumentLists:=showCompletionInArgumentLists, languageVersion:=LanguageVersion.CSharp12)
 
                 state.SendInvokeCompletionList()
                 Await state.AssertCompletionSession()
-<<<<<<< HEAD
-                Await state.AssertCompletionItemsContain("int", displayTextSuffix:="")
-                Await state.AssertCompletionItemsContain("System", displayTextSuffix:="")
-=======
                 Await state.AssertCompletionItemsContain("Id", displayTextSuffix:="")
->>>>>>> e2425679
             End Using
         End Function
     End Class
