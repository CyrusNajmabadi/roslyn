--- conflicted
+++ resolved
@@ -42,10 +42,6 @@
                 Dim list = Await completionService.GetCompletionsAsync(
                     document, caretPosition:=0, options:=CompletionOptions.Default, trigger:=CompletionTrigger.Invoke)
 
-<<<<<<< HEAD
-                Assert.NotNull(list)
-=======
->>>>>>> 217ae3be
                 Assert.NotEmpty(list.Items)
                 Assert.True(list.Items.Length = 2, "Completion List does not contain exactly two items.")
                 Assert.Equal(String.Format(CompletionItemExclusive, 2), list.Items.First.DisplayText)
