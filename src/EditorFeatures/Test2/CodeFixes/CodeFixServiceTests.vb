﻿' Licensed to the .NET Foundation under one or more agreements.
' The .NET Foundation licenses this file to you under the MIT license.
' See the LICENSE file in the project root for more information.

Imports System.Collections.Immutable
Imports System.Composition
Imports System.Diagnostics.CodeAnalysis
Imports System.Reflection
Imports System.Threading
Imports Microsoft.CodeAnalysis.CodeActions
Imports Microsoft.CodeAnalysis.CodeFixes
Imports Microsoft.CodeAnalysis.Diagnostics
Imports Microsoft.CodeAnalysis.Editor.Implementation.Diagnostics.UnitTests
Imports Microsoft.CodeAnalysis.Editor.UnitTests
Imports Microsoft.CodeAnalysis.Editor.UnitTests.Diagnostics
Imports Microsoft.CodeAnalysis.Editor.UnitTests.Workspaces
Imports Microsoft.CodeAnalysis.ErrorLogger
Imports Microsoft.CodeAnalysis.Host
Imports Microsoft.CodeAnalysis.Host.Mef
Imports Roslyn.Utilities

Namespace Microsoft.CodeAnalysis.Editor.Implementation.CodeFixes.UnitTests

    <[UseExportProvider]>
    Public Class CodeFixServiceTests

        Private Shared ReadOnly s_compositionWithMockDiagnosticUpdateSourceRegistrationService As TestComposition = EditorTestCompositions.EditorFeatures _
            .AddExcludedPartTypes(GetType(IDiagnosticUpdateSourceRegistrationService)) _
            .AddParts(GetType(MockDiagnosticUpdateSourceRegistrationService))

        Private ReadOnly _assemblyLoader As IAnalyzerAssemblyLoader = New InMemoryAssemblyLoader()

        Public Function CreateAnalyzerFileReference(ByVal fullPath As String) As AnalyzerFileReference
            Return New AnalyzerFileReference(fullPath, _assemblyLoader)
        End Function

        <Fact, Trait(Traits.Feature, Traits.Features.Diagnostics)>
        Public Async Function TestProjectCodeFix() As Task
            Dim test = <Workspace>
                           <Project Language="C#" CommonReferences="true">
                               <Document FilePath="Test.cs">
                                        class Goo { }
                                    </Document>
                           </Project>
                       </Workspace>

            Using workspace = TestWorkspace.Create(test, composition:=s_compositionWithMockDiagnosticUpdateSourceRegistrationService)
                Dim workspaceDiagnosticAnalyzer = New WorkspaceDiagnosticAnalyzer()
                Dim workspaceCodeFixProvider = New WorkspaceCodeFixProvider()

                Dim analyzerReference = New AnalyzerImageReference(ImmutableArray.Create(Of DiagnosticAnalyzer)(workspaceDiagnosticAnalyzer))
                workspace.TryApplyChanges(workspace.CurrentSolution.WithAnalyzerReferences({analyzerReference}))

                Dim project = workspace.CurrentSolution.Projects(0)

                Assert.IsType(Of MockDiagnosticUpdateSourceRegistrationService)(workspace.GetService(Of IDiagnosticUpdateSourceRegistrationService)())
                Dim diagnosticService = Assert.IsType(Of DiagnosticAnalyzerService)(workspace.GetService(Of IDiagnosticAnalyzerService)())
                Dim analyzer = diagnosticService.CreateIncrementalAnalyzer(workspace)
                Dim logger = SpecializedCollections.SingletonEnumerable(New Lazy(Of IErrorLoggerService)(Function() workspace.Services.GetService(Of IErrorLoggerService)))
                Dim codefixService = New CodeFixService(
                    diagnosticService,
                    logger,
                    {New Lazy(Of CodeFixProvider, Mef.CodeChangeProviderMetadata)(
                        Function() workspaceCodeFixProvider,
                        New Mef.CodeChangeProviderMetadata(New Dictionary(Of String, Object)() From {{"Name", "C#"}, {"Languages", {LanguageNames.CSharp}}}))},
                    SpecializedCollections.EmptyEnumerable(Of Lazy(Of IConfigurationFixProvider, Mef.CodeChangeProviderMetadata)))

                ' Verify available diagnostics
                Dim document = project.Documents.Single()
                Dim diagnostics = Await diagnosticService.GetDiagnosticsForSpanAsync(document,
                    (Await document.GetSyntaxRootAsync()).FullSpan)

                Assert.Equal(1, diagnostics.Count())

                ' Verify available codefix with a global fixer
                Dim fixes = Await codefixService.GetFixesAsync(document,
                    (Await document.GetSyntaxRootAsync()).FullSpan,
<<<<<<< HEAD
                    includeSuppressionFixes:=True, cancellationToken:=CancellationToken.None)
=======
                    cancellationToken:=CancellationToken.None)
>>>>>>> 1c3e97d9
                Assert.Equal(0, fixes.Count())

                ' Verify available codefix with a global fixer + a project fixer
                ' We will use this assembly as a project fixer provider.
                Dim _assembly = Assembly.GetExecutingAssembly()
                Dim projectAnalyzerReference = CreateAnalyzerFileReference(_assembly.Location)

                Dim projectAnalyzerReferences = ImmutableArray.Create(Of AnalyzerReference)(projectAnalyzerReference)
                project = project.WithAnalyzerReferences(projectAnalyzerReferences)
                document = project.Documents.Single()
                fixes = Await codefixService.GetFixesAsync(document,
                                                     (Await document.GetSyntaxRootAsync()).FullSpan,
<<<<<<< HEAD
                                                     includeSuppressionFixes:=True, cancellationToken:=CancellationToken.None)
=======
                                                     cancellationToken:=CancellationToken.None)
>>>>>>> 1c3e97d9
                Assert.Equal(1, fixes.Count())

                ' Remove a project analyzer
                project = project.RemoveAnalyzerReference(projectAnalyzerReference)
                document = project.Documents.Single()
                fixes = Await codefixService.GetFixesAsync(document,
                                                     (Await document.GetSyntaxRootAsync()).FullSpan,
<<<<<<< HEAD
                                                     includeSuppressionFixes:=True, cancellationToken:=CancellationToken.None)
=======
                                                     cancellationToken:=CancellationToken.None)
>>>>>>> 1c3e97d9
                Assert.Equal(0, fixes.Count())
            End Using
        End Function

        <Fact, Trait(Traits.Feature, Traits.Features.Diagnostics)>
        Public Async Function TestDifferentLanguageProjectCodeFix() As Task
            Dim test = <Workspace>
                           <Project Language="Visual Basic" CommonReferences="true">
                               <Document FilePath="Test.vb">
                                        Class Goo
                                        End Class
                                    </Document>
                           </Project>
                       </Workspace>

            Using workspace = TestWorkspace.Create(test, composition:=s_compositionWithMockDiagnosticUpdateSourceRegistrationService)
                Dim workspaceDiagnosticAnalyzer = New WorkspaceDiagnosticAnalyzer()
                Dim workspaceCodeFixProvider = New WorkspaceCodeFixProvider()

                Dim analyzerReference = New AnalyzerImageReference(ImmutableArray.Create(Of DiagnosticAnalyzer)(workspaceDiagnosticAnalyzer))
                workspace.TryApplyChanges(workspace.CurrentSolution.WithAnalyzerReferences({analyzerReference}))

                Dim project = workspace.CurrentSolution.Projects(0)

                Assert.IsType(Of MockDiagnosticUpdateSourceRegistrationService)(workspace.GetService(Of IDiagnosticUpdateSourceRegistrationService)())
                Dim diagnosticService = Assert.IsType(Of DiagnosticAnalyzerService)(workspace.GetService(Of IDiagnosticAnalyzerService)())
                Dim analyzer = diagnosticService.CreateIncrementalAnalyzer(workspace)
                Dim logger = SpecializedCollections.SingletonEnumerable(New Lazy(Of IErrorLoggerService)(Function() workspace.Services.GetService(Of IErrorLoggerService)))
                Dim codefixService = New CodeFixService(
                    diagnosticService,
                    logger,
                    {New Lazy(Of CodeFixProvider, Mef.CodeChangeProviderMetadata)(
                        Function() workspaceCodeFixProvider,
                        New Mef.CodeChangeProviderMetadata(New Dictionary(Of String, Object)() From {{"Name", "C#"}, {"Languages", {LanguageNames.CSharp}}}))},
                    SpecializedCollections.EmptyEnumerable(Of Lazy(Of IConfigurationFixProvider, Mef.CodeChangeProviderMetadata)))

                ' Verify available diagnostics
                Dim document = project.Documents.Single()
                Dim diagnostics = Await diagnosticService.GetDiagnosticsForSpanAsync(document,
                    (Await document.GetSyntaxRootAsync()).FullSpan)

                Assert.Equal(1, diagnostics.Count())

                ' Verify no codefix with a global fixer
                Dim fixes = Await codefixService.GetFixesAsync(document,
                                                         (Await document.GetSyntaxRootAsync()).FullSpan,
<<<<<<< HEAD
                                                         includeSuppressionFixes:=True, cancellationToken:=CancellationToken.None)
=======
                                                         cancellationToken:=CancellationToken.None)
>>>>>>> 1c3e97d9
                Assert.Equal(0, fixes.Count())

                ' Verify no codefix with a global fixer + a project fixer
                ' We will use this assembly as a project fixer provider.
                Dim _assembly = Assembly.GetExecutingAssembly()
                Dim projectAnalyzerReference = CreateAnalyzerFileReference(_assembly.Location)

                Dim projectAnalyzerReferences = ImmutableArray.Create(Of AnalyzerReference)(projectAnalyzerReference)
                project = project.WithAnalyzerReferences(projectAnalyzerReferences)
                document = project.Documents.Single()
                fixes = Await codefixService.GetFixesAsync(document,
<<<<<<< HEAD
                    (Await document.GetSyntaxRootAsync()).FullSpan,
                    includeSuppressionFixes:=True, cancellationToken:=CancellationToken.None)
=======
                                                     (Await document.GetSyntaxRootAsync()).FullSpan,
                                                     cancellationToken:=CancellationToken.None)
>>>>>>> 1c3e97d9
                Assert.Equal(0, fixes.Count())
            End Using
        End Function

        Private Class WorkspaceDiagnosticAnalyzer
            Inherits AbstractDiagnosticAnalyzer

            Public ReadOnly Descriptor As DiagnosticDescriptor = New DiagnosticDescriptor("TEST1111",
                                                                                          "WorkspaceDiagnosticDescription",
                                                                                          "WorkspaceDiagnosticMessage",
                                                                                          "WorkspaceDiagnosticCategory",
                                                                                          DiagnosticSeverity.Warning,
                                                                                          isEnabledByDefault:=True)

            Public Overrides ReadOnly Property DiagDescriptor As DiagnosticDescriptor
                Get
                    Return Descriptor
                End Get
            End Property
        End Class

        Private MustInherit Class AbstractDiagnosticAnalyzer
            Inherits DiagnosticAnalyzer

            Public MustOverride ReadOnly Property DiagDescriptor As DiagnosticDescriptor

            Public Overrides ReadOnly Property SupportedDiagnostics As ImmutableArray(Of DiagnosticDescriptor)
                Get
                    Return ImmutableArray.Create(DiagDescriptor)
                End Get
            End Property

            Public Overrides Sub Initialize(context As AnalysisContext)
                context.RegisterSymbolAction(AddressOf AnalyzeSymbol, SymbolKind.NamedType)
            End Sub

            Public Sub AnalyzeSymbol(context As SymbolAnalysisContext)
                context.ReportDiagnostic(Diagnostic.Create(DiagDescriptor, context.Symbol.Locations.First(), context.Symbol.Locations.Skip(1)))
            End Sub

        End Class

        <ExportCodeFixProvider(LanguageNames.CSharp, Name:="WorkspaceCodeFixProvider"), [Shared]>
        Private Class WorkspaceCodeFixProvider
            Inherits CodeFixProvider

            <ImportingConstructor>
            <SuppressMessage("RoslynDiagnosticsReliability", "RS0033:Importing constructor should be [Obsolete]", Justification:="Used in test code: https://github.com/dotnet/roslyn/issues/42814")>
            Public Sub New()
            End Sub

            Public NotOverridable Overrides ReadOnly Property FixableDiagnosticIds As ImmutableArray(Of String)
                Get
                    Return ImmutableArray.Create("TEST0000")
                End Get
            End Property

            Public NotOverridable Overrides Async Function RegisterCodeFixesAsync(context As CodeFixContext) As Task
                Contract.ThrowIfFalse(context.Document.Project.Language = LanguageNames.CSharp)
                Dim root = Await context.Document.GetSyntaxRootAsync(context.CancellationToken).ConfigureAwait(False)

#Disable Warning RS0005
                context.RegisterCodeFix(CodeAction.Create("FIX_TEST0000", Function(ct) Task.FromResult(context.Document.WithSyntaxRoot(root))), context.Diagnostics)
#Enable Warning RS0005
            End Function
        End Class

        <ExportCodeFixProvider(LanguageNames.CSharp, Name:="ProjectCodeFixProvider"), [Shared]>
        Public Class ProjectCodeFixProvider
            Inherits CodeFixProvider

            <ImportingConstructor>
            <Obsolete(MefConstruction.ImportingConstructorMessage, True)>
            Public Sub New()
            End Sub

            Public NotOverridable Overrides ReadOnly Property FixableDiagnosticIds As ImmutableArray(Of String)
                Get
                    Return ImmutableArray.Create("TEST1111")
                End Get
            End Property

            Public NotOverridable Overrides Async Function RegisterCodeFixesAsync(context As CodeFixContext) As Task
                Contract.ThrowIfFalse(context.Document.Project.Language = LanguageNames.CSharp)
                Dim root = Await context.Document.GetSyntaxRootAsync(context.CancellationToken).ConfigureAwait(False)

#Disable Warning RS0005
                context.RegisterCodeFix(CodeAction.Create("FIX_TEST1111", Function(ct) Task.FromResult(context.Document.WithSyntaxRoot(root))), context.Diagnostics)
#Enable Warning RS0005
            End Function
        End Class
    End Class
End Namespace<|MERGE_RESOLUTION|>--- conflicted
+++ resolved
@@ -75,11 +75,7 @@
                 ' Verify available codefix with a global fixer
                 Dim fixes = Await codefixService.GetFixesAsync(document,
                     (Await document.GetSyntaxRootAsync()).FullSpan,
-<<<<<<< HEAD
-                    includeSuppressionFixes:=True, cancellationToken:=CancellationToken.None)
-=======
                     cancellationToken:=CancellationToken.None)
->>>>>>> 1c3e97d9
                 Assert.Equal(0, fixes.Count())
 
                 ' Verify available codefix with a global fixer + a project fixer
@@ -92,11 +88,7 @@
                 document = project.Documents.Single()
                 fixes = Await codefixService.GetFixesAsync(document,
                                                      (Await document.GetSyntaxRootAsync()).FullSpan,
-<<<<<<< HEAD
-                                                     includeSuppressionFixes:=True, cancellationToken:=CancellationToken.None)
-=======
                                                      cancellationToken:=CancellationToken.None)
->>>>>>> 1c3e97d9
                 Assert.Equal(1, fixes.Count())
 
                 ' Remove a project analyzer
@@ -104,11 +96,7 @@
                 document = project.Documents.Single()
                 fixes = Await codefixService.GetFixesAsync(document,
                                                      (Await document.GetSyntaxRootAsync()).FullSpan,
-<<<<<<< HEAD
-                                                     includeSuppressionFixes:=True, cancellationToken:=CancellationToken.None)
-=======
                                                      cancellationToken:=CancellationToken.None)
->>>>>>> 1c3e97d9
                 Assert.Equal(0, fixes.Count())
             End Using
         End Function
@@ -155,11 +143,7 @@
                 ' Verify no codefix with a global fixer
                 Dim fixes = Await codefixService.GetFixesAsync(document,
                                                          (Await document.GetSyntaxRootAsync()).FullSpan,
-<<<<<<< HEAD
-                                                         includeSuppressionFixes:=True, cancellationToken:=CancellationToken.None)
-=======
                                                          cancellationToken:=CancellationToken.None)
->>>>>>> 1c3e97d9
                 Assert.Equal(0, fixes.Count())
 
                 ' Verify no codefix with a global fixer + a project fixer
@@ -171,13 +155,8 @@
                 project = project.WithAnalyzerReferences(projectAnalyzerReferences)
                 document = project.Documents.Single()
                 fixes = Await codefixService.GetFixesAsync(document,
-<<<<<<< HEAD
-                    (Await document.GetSyntaxRootAsync()).FullSpan,
-                    includeSuppressionFixes:=True, cancellationToken:=CancellationToken.None)
-=======
                                                      (Await document.GetSyntaxRootAsync()).FullSpan,
                                                      cancellationToken:=CancellationToken.None)
->>>>>>> 1c3e97d9
                 Assert.Equal(0, fixes.Count())
             End Using
         End Function
