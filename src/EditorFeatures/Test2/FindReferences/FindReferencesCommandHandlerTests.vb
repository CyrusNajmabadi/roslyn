﻿' Copyright (c) Microsoft.  All Rights Reserved.  Licensed under the Apache License, Version 2.0.  See License.txt in the project root for license information.

Imports System.Threading.Tasks
Imports Microsoft.CodeAnalysis.Editor.FindReferences
Imports Microsoft.CodeAnalysis.Editor.Host
Imports Microsoft.CodeAnalysis.Editor.UnitTests.Workspaces
Imports Microsoft.CodeAnalysis.FindUsages
Imports Microsoft.CodeAnalysis.Shared.TestHooks
Imports Microsoft.CodeAnalysis.Text.Shared.Extensions
Imports Microsoft.VisualStudio.Text.Editor.Commanding.Commands

Namespace Microsoft.CodeAnalysis.Editor.UnitTests.FindReferences
    Public Class FindReferencesCommandHandlerTests
        <WorkItem(47594, "https://developercommunity.visualstudio.com/content/problem/47594/c-postfix-operators-inhibit-find-all-references-sh.html")>
        <WpfFact(Skip:="https://github.com/dotnet/roslyn/issues/24794"), Trait(Traits.Feature, Traits.Features.Completion)>
        Public Async Function TestSelection() As Task
            Dim source = "
class C
{
    void M()
    {
        int {|Definition:yyy|} = 0;
        {|Reference:{|Selection:yyy|}|}++;
        {|Reference:yyy|}++;
    }
}"
            Using workspace = TestWorkspace.CreateCSharp(source)
                Dim testDocument = workspace.Documents.Single()

                Dim view = testDocument.GetTextView()
                Dim textBuffer = view.TextBuffer
                Dim snapshot = textBuffer.CurrentSnapshot

                view.Selection.Select(
                    testDocument.AnnotatedSpans("Selection").Single().ToSnapshotSpan(snapshot), isReversed:=False)

                Dim listenerProvider = workspace.ExportProvider.GetExportedValue(Of IAsynchronousOperationListenerProvider)

                Dim context = New FindReferencesTests.TestContext()
                Dim commandHandler = New FindReferencesCommandHandler(
<<<<<<< HEAD
                    workspace.GetService(Of IWaitIndicator),
=======
>>>>>>> 62bb55cf
                    {New Lazy(Of IStreamingFindUsagesPresenter)(Function() New MockStreamingFindReferencesPresenter(context))},
                    listenerProvider)

                Dim document = workspace.CurrentSolution.GetDocument(testDocument.Id)
                commandHandler.ExecuteCommand(
                    New FindReferencesCommandArgs(view, textBuffer), Utilities.TestCommandExecutionContext.Create())

                ' Wait for the find refs to be done.
                Await listenerProvider.GetWaiter(FeatureAttribute.FindReferences).CreateWaitTask()

                Assert.Equal(1, context.Definitions.Count)
                Assert.Equal(testDocument.AnnotatedSpans("Definition").Single(),
                             context.Definitions(0).SourceSpans.Single().SourceSpan)
                Assert.Equal(testDocument.AnnotatedSpans("Reference").Count,
                             context.References.Count)

                AssertEx.SetEqual(testDocument.AnnotatedSpans("Reference"),
                                  context.References.Select(Function(r) r.SourceSpan.SourceSpan))
            End Using
        End Function

        Private Class MockStreamingFindReferencesPresenter
            Implements IStreamingFindUsagesPresenter

            Private ReadOnly _context As FindReferencesTests.TestContext

            Public Sub New(context As FindReferencesTests.TestContext)
                _context = context
            End Sub

            Public Sub ClearAll() Implements IStreamingFindUsagesPresenter.ClearAll
            End Sub

            Public Function StartSearch(title As String, supportsReferences As Boolean) As FindUsagesContext Implements IStreamingFindUsagesPresenter.StartSearch
                Return _context
            End Function
        End Class
    End Class
End Namespace<|MERGE_RESOLUTION|>--- conflicted
+++ resolved
@@ -38,10 +38,6 @@
 
                 Dim context = New FindReferencesTests.TestContext()
                 Dim commandHandler = New FindReferencesCommandHandler(
-<<<<<<< HEAD
-                    workspace.GetService(Of IWaitIndicator),
-=======
->>>>>>> 62bb55cf
                     {New Lazy(Of IStreamingFindUsagesPresenter)(Function() New MockStreamingFindReferencesPresenter(context))},
                     listenerProvider)
 
