﻿' Licensed to the .NET Foundation under one or more agreements.
' The .NET Foundation licenses this file to you under the MIT license.
' See the LICENSE file in the project root for more information.

Imports Microsoft.CodeAnalysis.Completion
Imports Microsoft.CodeAnalysis.Options
Imports Microsoft.CodeAnalysis.VisualBasic.Completion.Providers

Namespace Microsoft.CodeAnalysis.Editor.VisualBasic.UnitTests.Completion.CompletionProviders

    <UseExportProvider>
    Public Class ExtensionMethodImportCompletionProviderTests
        Inherits AbstractVisualBasicCompletionProviderTests

<<<<<<< HEAD
        Private Property IsExpandedCompletion As Boolean = True

        ' -1 would disable timebox, whereas 0 means always timeout.
        Private Property TimeoutInMilliseconds As Integer = -1

        Private Property ShowImportCompletionItemsOptionValue As Boolean = True

        Protected Overrides Function WithChangedOptions(options As OptionSet) As OptionSet
            Return MyBase.WithChangedOptions(options) _
                .WithChangedOption(CompletionOptions.ShowItemsFromUnimportedNamespaces, LanguageNames.VisualBasic, ShowImportCompletionItemsOptionValue) _
                .WithChangedOption(CompletionServiceOptions.IsExpandedCompletion, IsExpandedCompletion) _
                .WithChangedOption(CompletionServiceOptions.TimeoutInMillisecondsForExtensionMethodImportCompletion, TimeoutInMilliseconds)
        End Function
=======
        Public Sub New()
            ShowImportCompletionItemsOptionValue = True
            IsExpandedCompletion = True
            TimeoutInMilliseconds = -1 ' -1 would disable timebox
        End Sub
>>>>>>> 67d940c4

        Friend Overrides Function GetCompletionProviderType() As Type
            Return GetType(ExtensionMethodImportCompletionProvider)
        End Function

        Public Enum ReferenceType
            None
            Project
            Metadata
        End Enum

        Public Shared Function ReferenceTypeData() As IEnumerable(Of Object())
            Return (New ReferenceType() {ReferenceType.None, ReferenceType.Project, ReferenceType.Metadata}).Select(Function(refType)
                                                                                                                        Return New Object() {refType}
                                                                                                                    End Function)
        End Function

        Private Shared Function GetMarkup(current As String, referenced As String, refType As ReferenceType, Optional currentLanguage As String = LanguageNames.VisualBasic, Optional referencedLanguage As String = LanguageNames.VisualBasic) As String
            If refType = ReferenceType.None Then
                Return CreateMarkupForSingleProject(current, referenced, currentLanguage)
            ElseIf refType = ReferenceType.Project Then
                Return GetMarkupWithReference(current, referenced, currentLanguage, referencedLanguage, True)
            ElseIf refType = ReferenceType.Metadata Then
                Return GetMarkupWithReference(current, referenced, currentLanguage, referencedLanguage, False)
            Else
                Return Nothing
            End If
        End Function

        <InlineData(ReferenceType.None)>
        <InlineData(ReferenceType.Project)>
        <Theory, Trait(Traits.Feature, Traits.Features.Completion)>
        Public Async Function TestExtensionAttribute(refType As ReferenceType) As Task

            ' attribute suffix isn't capitalized
            Dim file1 = <Text><![CDATA[
Imports System
Imports System.Runtime.CompilerServices

Namespace Foo
    Public Module ExtensionModule

        <System.Runtime.CompilerServices.Extension()>
        Public Sub ExtensionMethod1(aString As String)
            Console.WriteLine(aString)
        End Sub

        <Extension>
        Public Sub ExtensionMethod2(aString As String)
            Console.WriteLine(aString)
        End Sub

        <ExtensionAttribute>
        Public Sub ExtensionMethod3(aString As String)
            Console.WriteLine(aString)
        End Sub
        
        <Extension()>
        Public Sub ExtensionMethod4(aString As String)
            Console.WriteLine(aString)
        End Sub

        <System.Runtime.CompilerServices.ExtensionAttribute>
        Public Sub ExtensionMethod5(aString As String)
            Console.WriteLine(aString)
        End Sub

        <extension()>
        Public Sub ExtensionMethod6(aString As String)
            Console.WriteLine(aString)
        End Sub

        Public Sub ExtensionMethod7(aString As String)
            Console.WriteLine(aString)
        End Sub
    End Module
End Namespace]]></Text>.Value

            Dim file2 = <Text><![CDATA[
Public Class Bar
    Sub Main()
        dim x = ""
        x.$$
    End Sub
End Class]]></Text>.Value

            Dim markup = GetMarkup(file2, file1, refType)
            Await VerifyItemExistsAsync(markup, "ExtensionMethod1", glyph:=Glyph.ExtensionMethodPublic, inlineDescription:="Foo")
            Await VerifyItemExistsAsync(markup, "ExtensionMethod2", glyph:=Glyph.ExtensionMethodPublic, inlineDescription:="Foo")
            Await VerifyItemExistsAsync(markup, "ExtensionMethod3", glyph:=Glyph.ExtensionMethodPublic, inlineDescription:="Foo")
            Await VerifyItemExistsAsync(markup, "ExtensionMethod4", glyph:=Glyph.ExtensionMethodPublic, inlineDescription:="Foo")
            Await VerifyItemExistsAsync(markup, "ExtensionMethod5", glyph:=Glyph.ExtensionMethodPublic, inlineDescription:="Foo")
            Await VerifyItemExistsAsync(markup, "ExtensionMethod6", glyph:=Glyph.ExtensionMethodPublic, inlineDescription:="Foo")
            Await VerifyItemIsAbsentAsync(markup, "ExtensionMethod7", inlineDescription:="Foo")
        End Function

        <InlineData(ReferenceType.None)>
        <InlineData(ReferenceType.Project)>
        <Theory, Trait(Traits.Feature, Traits.Features.Completion)>
        Public Async Function TestCaseMismatchInTargetType(refType As ReferenceType) As Task

            ' attribute suffix isn't capitalized
            Dim file1 = <Text><![CDATA[
Imports System
Imports System.Runtime.CompilerServices

Namespace Foo
    Public Module ExtensionModule

        <Extension>
        Public Sub ExtensionMethod1(exp As exception)
        End Sub

        <Extension>
        Public Sub ExtensionMethod2(exp As Exception)
            Console.WriteLine(aString)
        End Sub
    End Module
End Namespace]]></Text>.Value

            Dim file2 = <Text><![CDATA[
Imports System

Public Class Bar
    Sub M(x as exception)
        x.$$
    End Sub
End Class]]></Text>.Value

            Dim markup = GetMarkup(file2, file1, refType)
            Await VerifyItemExistsAsync(markup, "ExtensionMethod1", glyph:=Glyph.ExtensionMethodPublic, inlineDescription:="Foo")
            Await VerifyItemExistsAsync(markup, "ExtensionMethod2", glyph:=Glyph.ExtensionMethodPublic, inlineDescription:="Foo")
        End Function

        <InlineData(ReferenceType.None)>
        <InlineData(ReferenceType.Project)>
        <Theory, Trait(Traits.Feature, Traits.Features.Completion)>
        Public Async Function TestCaseMismatchInNamespaceImport(refType As ReferenceType) As Task

            ' attribute suffix isn't capitalized
            Dim file1 = <Text><![CDATA[
Imports System
Imports System.Runtime.CompilerServices

Namespace foo
    Public Module ExtensionModule

        <Extension>
        Public Sub ExtensionMethod1(exp As exception)
        End Sub

        <Extension>
        Public Sub ExtensionMethod2(exp As Exception)
            Console.WriteLine(aString)
        End Sub
    End Module
End Namespace]]></Text>.Value

            Dim file2 = <Text><![CDATA[
Imports System
Imports Foo

Public Class Bar
    Sub M(x as exception)
        x.$$
    End Sub
End Class]]></Text>.Value

            Dim markup = GetMarkup(file2, file1, refType)
            Await VerifyItemIsAbsentAsync(markup, "ExtensionMethod1", inlineDescription:="Foo")
            Await VerifyItemIsAbsentAsync(markup, "ExtensionMethod2", inlineDescription:="Foo")
        End Function

        <InlineData(ReferenceType.None)>
        <InlineData(ReferenceType.Project)>
        <Theory, Trait(Traits.Feature, Traits.Features.Completion)>
        Public Async Function TestImplicitTarget1(refType As ReferenceType) As Task

            Dim file1 = <Text><![CDATA[
Imports System
Imports System.Runtime.CompilerServices

Namespace NS
    Public Module Foo
        <Extension>
        Public Function ExtentionMethod(x As Bar) As Boolean
            Return True
        End Function
    End Module

    Public Class Bar
        Public X As Boolean
    End Class
End Namespace]]></Text>.Value

            Dim file2 = <Text><![CDATA[
Imports System

Public Class Baz
    Sub M()
        Dim x = New Bar() {.$$}
    End Sub
End Class]]></Text>.Value

            Dim markup = GetMarkup(file2, file1, refType)
            Await VerifyItemIsAbsentAsync(markup, "ExtentionMethod", inlineDescription:="NS")
        End Function

        <InlineData(ReferenceType.None)>
        <InlineData(ReferenceType.Project)>
        <Theory, Trait(Traits.Feature, Traits.Features.Completion)>
        Public Async Function TestImplicitTarget2(refType As ReferenceType) As Task

            Dim file1 = <Text><![CDATA[
Imports System
Imports System.Runtime.CompilerServices

Namespace NS
    Public Module Foo
        <Extension>
        Public Function ExtentionMethod(x As Bar) As Boolean
            Return True
        End Function
    End Module

    Public Class Bar
        Public X As Boolean
    End Class
End Namespace]]></Text>.Value

            Dim file2 = <Text><![CDATA[
Imports System

Public Class Baz
    Sub M()
        Dim x = New Bar() {.X = .$$}
    End Sub
End Class]]></Text>.Value

            Dim markup = GetMarkup(file2, file1, refType)
            Await VerifyItemIsAbsentAsync(markup, "ExtentionMethod", inlineDescription:="NS")
        End Function

        <InlineData(ReferenceType.Project, "()", "ExtentionMethod2")>
        <InlineData(ReferenceType.Project, "()()", "ExtentionMethod3")>
        <InlineData(ReferenceType.Project, "(,)", "ExtentionMethod4")>
        <InlineData(ReferenceType.Project, "()(,)", "ExtentionMethod5")>
        <InlineData(ReferenceType.None, "()", "ExtentionMethod2")>
        <InlineData(ReferenceType.None, "()()", "ExtentionMethod3")>
        <InlineData(ReferenceType.None, "(,)", "ExtentionMethod4")>
        <InlineData(ReferenceType.None, "()(,)", "ExtentionMethod5")>
        <Theory, Trait(Traits.Feature, Traits.Features.Completion)>
        Public Async Function TestExtensionMethodsForArrayType(refType As ReferenceType, rank As String, expectedName As String) As Task

            Dim file1 = <Text><![CDATA[
Imports System
Imports System.Runtime.CompilerServices

Namespace NS
    Public Module Foo
        <Extension>
        Public Function ExtentionMethod1(x As Integer) As Boolean
            Return True
        End Function
        <Extension>
        Public Function ExtentionMethod2(x As Integer()) As Boolean
            Return True
        End Function
        <Extension>
        Public Function ExtentionMethod3(x As Integer()()) As Boolean
            Return True
        End Function
        <Extension>
        Public Function ExtentionMethod4(x As Integer(,)) As Boolean
            Return True
        End Function
        <Extension>
        Public Function ExtentionMethod5(x As Integer()(,)) As Boolean
            Return True
        End Function
    End Module
End Namespace]]></Text>.Value

            Dim file2 As String = $"
Imports System

Public Class Baz
    Sub M(x As Integer{rank})
        x.$$
    End Sub
End Class"

            Dim markup = GetMarkup(file2, file1, refType)
            Await VerifyItemExistsAsync(markup, expectedName, glyph:=Glyph.ExtensionMethodPublic, inlineDescription:="NS")
        End Function
    End Class
End Namespace<|MERGE_RESOLUTION|>--- conflicted
+++ resolved
@@ -12,27 +12,11 @@
     Public Class ExtensionMethodImportCompletionProviderTests
         Inherits AbstractVisualBasicCompletionProviderTests
 
-<<<<<<< HEAD
-        Private Property IsExpandedCompletion As Boolean = True
-
-        ' -1 would disable timebox, whereas 0 means always timeout.
-        Private Property TimeoutInMilliseconds As Integer = -1
-
-        Private Property ShowImportCompletionItemsOptionValue As Boolean = True
-
-        Protected Overrides Function WithChangedOptions(options As OptionSet) As OptionSet
-            Return MyBase.WithChangedOptions(options) _
-                .WithChangedOption(CompletionOptions.ShowItemsFromUnimportedNamespaces, LanguageNames.VisualBasic, ShowImportCompletionItemsOptionValue) _
-                .WithChangedOption(CompletionServiceOptions.IsExpandedCompletion, IsExpandedCompletion) _
-                .WithChangedOption(CompletionServiceOptions.TimeoutInMillisecondsForExtensionMethodImportCompletion, TimeoutInMilliseconds)
-        End Function
-=======
         Public Sub New()
             ShowImportCompletionItemsOptionValue = True
             IsExpandedCompletion = True
             TimeoutInMilliseconds = -1 ' -1 would disable timebox
         End Sub
->>>>>>> 67d940c4
 
         Friend Overrides Function GetCompletionProviderType() As Type
             Return GetType(ExtensionMethodImportCompletionProvider)
