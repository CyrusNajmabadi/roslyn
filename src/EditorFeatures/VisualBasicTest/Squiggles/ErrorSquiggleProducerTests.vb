--- conflicted
+++ resolved
@@ -25,15 +25,11 @@
     Public Class ErrorSquiggleProducerTests
 
         Private Shared Async Function ProduceSquiggles(content As String) As Task(Of ImmutableArray(Of ITagSpan(Of IErrorTag)))
-<<<<<<< HEAD
-            Using workspace = TestWorkspace.CreateVisualBasic(content)
+            Using workspace = EditorTestWorkspace.CreateVisualBasic(content)
 
                 Assert.True(workspace.TryApplyChanges(workspace.CurrentSolution.WithOptions(
                     workspace.CurrentSolution.Options.WithChangedOption(New OptionKey(DiagnosticOptionsStorage.PullDiagnosticsFeatureFlag), False))))
 
-=======
-            Using workspace = EditorTestWorkspace.CreateVisualBasic(content)
->>>>>>> 1a925fe0
                 Return (Await TestDiagnosticTagProducer(Of DiagnosticsSquiggleTaggerProvider, IErrorTag).GetDiagnosticsAndErrorSpans(workspace)).Item2
             End Using
         End Function
@@ -126,15 +122,10 @@
                 }
             }
 
-<<<<<<< HEAD
-            Using workspace = TestWorkspace.CreateVisualBasic(content, composition:=SquiggleUtilities.CompositionWithSolutionCrawler)
-
+            Using workspace = EditorTestWorkspace.CreateVisualBasic(content, composition:=SquiggleUtilities.CompositionWithSolutionCrawler)
                 Assert.True(workspace.TryApplyChanges(workspace.CurrentSolution.WithOptions(
                     workspace.CurrentSolution.Options.WithChangedOption(New OptionKey(DiagnosticOptionsStorage.PullDiagnosticsFeatureFlag), False))))
 
-=======
-            Using workspace = EditorTestWorkspace.CreateVisualBasic(content, composition:=SquiggleUtilities.CompositionWithSolutionCrawler)
->>>>>>> 1a925fe0
                 Dim language = workspace.Projects.Single().Language
 
                 workspace.GlobalOptions.SetGlobalOption(
