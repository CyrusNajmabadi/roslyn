﻿' Copyright (c) Microsoft.  All Rights Reserved.  Licensed under the Apache License, Version 2.0.  See License.txt in the project root for license information.

Imports Microsoft.CodeAnalysis.Editor.Shared
Imports Microsoft.CodeAnalysis.Editor.UnitTests
Imports Microsoft.CodeAnalysis.Editor.UnitTests.Utilities
Imports Microsoft.CodeAnalysis.Editor.UnitTests.Workspaces
Imports Microsoft.CodeAnalysis.Editor.VisualBasic.EncapsulateField
Imports Microsoft.CodeAnalysis.Shared.TestHooks
Imports Microsoft.CodeAnalysis.VisualBasic.EncapsulateField
Imports Microsoft.VisualStudio.Composition
Imports Microsoft.VisualStudio.Text.Editor.Commanding.Commands
Imports Microsoft.VisualStudio.Text.Operations

Namespace Microsoft.CodeAnalysis.Editor.VisualBasic.UnitTests.EncapsulateField
    Friend Class EncapsulateFieldTestState
        Implements IDisposable

        Private _testDocument As TestHostDocument
        Public Workspace As TestWorkspace
        Public TargetDocument As Document

        Private Shared ReadOnly s_exportProvider As ExportProvider = MinimalTestExportProvider.CreateExportProvider(
            TestExportProvider.MinimumCatalogWithCSharpAndVisualBasic.WithParts(
                GetType(VisualBasicEncapsulateFieldService),
                GetType(DefaultDocumentSupportsFeatureService)))

        Private Sub New(workspace As TestWorkspace)
            Me.Workspace = workspace
            _testDocument = workspace.Documents.Single(Function(d) d.CursorPosition.HasValue OrElse d.SelectedSpans.Any())
            TargetDocument = workspace.CurrentSolution.GetDocument(_testDocument.Id)
        End Sub

        Public Shared Function Create(markup As String) As EncapsulateFieldTestState
            Dim workspace = TestWorkspace.CreateVisualBasic(markup, exportProvider:=s_exportProvider)
            Return New EncapsulateFieldTestState(workspace)
        End Function

        Public Sub Encapsulate()
            Dim args = New EncapsulateFieldCommandArgs(_testDocument.GetTextView(), _testDocument.GetTextBuffer())
<<<<<<< HEAD
            Dim commandHandler = New EncapsulateFieldCommandHandler(Workspace.GetService(Of ITextBufferUndoManagerProvider)(),
                                                                    Workspace.ExportProvider.GetExportedValue(Of IAsynchronousOperationListenerProvider))
            commandHandler.ExecuteCommand(args, TestCommandExecutionContext.Create())
=======
            Dim commandHandler = New EncapsulateFieldCommandHandler(TestWaitIndicator.Default, Workspace.GetService(Of ITextBufferUndoManagerProvider)(),
                                                                    Workspace.ExportProvider.GetExportedValues(Of Lazy(Of IAsynchronousOperationListener, FeatureMetadata)))
            commandHandler.ExecuteCommand(args, Nothing)
>>>>>>> 2aa793ee
        End Sub

        Public Sub AssertEncapsulateAs(expected As String)
            Encapsulate()
            Assert.Equal(expected, _testDocument.GetTextBuffer().CurrentSnapshot.GetText().ToString())
        End Sub

        Public Sub Dispose() Implements IDisposable.Dispose
            If Workspace IsNot Nothing Then
                Workspace.Dispose()
            End If
        End Sub

    End Class
End Namespace<|MERGE_RESOLUTION|>--- conflicted
+++ resolved
@@ -37,15 +37,9 @@
 
         Public Sub Encapsulate()
             Dim args = New EncapsulateFieldCommandArgs(_testDocument.GetTextView(), _testDocument.GetTextBuffer())
-<<<<<<< HEAD
             Dim commandHandler = New EncapsulateFieldCommandHandler(Workspace.GetService(Of ITextBufferUndoManagerProvider)(),
-                                                                    Workspace.ExportProvider.GetExportedValue(Of IAsynchronousOperationListenerProvider))
+                                                                    Workspace.ExportProvider.GetExportedValues(Of Lazy(Of IAsynchronousOperationListener, FeatureMetadata)))
             commandHandler.ExecuteCommand(args, TestCommandExecutionContext.Create())
-=======
-            Dim commandHandler = New EncapsulateFieldCommandHandler(TestWaitIndicator.Default, Workspace.GetService(Of ITextBufferUndoManagerProvider)(),
-                                                                    Workspace.ExportProvider.GetExportedValues(Of Lazy(Of IAsynchronousOperationListener, FeatureMetadata)))
-            commandHandler.ExecuteCommand(args, Nothing)
->>>>>>> 2aa793ee
         End Sub
 
         Public Sub AssertEncapsulateAs(expected As String)
