﻿// Licensed to the .NET Foundation under one or more agreements.
// The .NET Foundation licenses this file to you under the MIT license.
// See the LICENSE file in the project root for more information.

#nullable disable

using System;
using System.Collections.Generic;
using System.Composition;
using System.Linq;
using System.Threading;
using System.Threading.Tasks;
using Microsoft.CodeAnalysis.Editor.Test;
using Microsoft.CodeAnalysis.Editor.UnitTests.Workspaces;
using Microsoft.CodeAnalysis.Host.Mef;
using Microsoft.CodeAnalysis.Notification;
using Microsoft.CodeAnalysis.Options;
using Microsoft.CodeAnalysis.Shared.TestHooks;
using Microsoft.CodeAnalysis.SolutionCrawler;
using Microsoft.CodeAnalysis.Test.Utilities;
using Microsoft.CodeAnalysis.Text;
using Microsoft.VisualStudio.Composition;
using Roslyn.Test.Utilities;
using Roslyn.Utilities;
using Xunit;

namespace Microsoft.CodeAnalysis.Editor.UnitTests.SolutionCrawler
{
    [UseExportProvider]
    public class WorkCoordinatorTests : TestBase
    {
        private const string SolutionCrawlerWorkspaceKind = "SolutionCrawler";

        [Fact]
        public async Task RegisterService()
        {
            using var workspace = new WorkCoordinatorWorkspace(SolutionCrawlerWorkspaceKind);

            Assert.Empty(workspace.ExportProvider.GetExports<IIncrementalAnalyzerProvider>());
            var registrationService = Assert.IsType<SolutionCrawlerRegistrationService>(workspace.Services.GetService<ISolutionCrawlerRegistrationService>());

            // register and unregister workspace to the service
            registrationService.Register(workspace);
            registrationService.Unregister(workspace);

            // make sure we wait for all waiter. the test wrongly assumed there won't be
            // any pending async event which is implementation detail when creating workspace
            // and changing options.
            await WaitWaiterAsync(workspace.ExportProvider);
        }

        [Fact]
        public async Task DynamicallyAddAnalyzer()
        {
            using var workspace = new WorkCoordinatorWorkspace(SolutionCrawlerWorkspaceKind);
            // create solution and wait for it to settle
            var solution = GetInitialSolutionInfo_2Projects_10Documents();
            workspace.OnSolutionAdded(solution);
            await WaitWaiterAsync(workspace.ExportProvider);

            // create solution crawler and add new analyzer provider dynamically
            Assert.Empty(workspace.ExportProvider.GetExports<IIncrementalAnalyzerProvider>());
            var service = Assert.IsType<SolutionCrawlerRegistrationService>(workspace.Services.GetService<ISolutionCrawlerRegistrationService>());

            service.Register(workspace);

            var worker = new Analyzer();
            var provider = new AnalyzerProvider(worker);
            service.AddAnalyzerProvider(provider, Metadata.Crawler);

            // wait for everything to settle
            await WaitAsync(service, workspace);

            service.Unregister(workspace);

            // check whether everything ran as expected
            Assert.Equal(10, worker.SyntaxDocumentIds.Count);
            Assert.Equal(10, worker.DocumentIds.Count);
        }

        [InlineData(BackgroundAnalysisScope.ActiveFile)]
        [InlineData(BackgroundAnalysisScope.OpenFilesAndProjects)]
        [InlineData(BackgroundAnalysisScope.FullSolution)]
        [Theory, WorkItem(747226, "http://vstfdevdiv:8080/DevDiv2/DevDiv/_workitems/edit/747226")]
        internal async Task SolutionAdded_Simple(BackgroundAnalysisScope analysisScope)
        {
            using var workspace = WorkCoordinatorWorkspace.CreateWithAnalysisScope(analysisScope, SolutionCrawlerWorkspaceKind, incrementalAnalyzer: typeof(AnalyzerProviderNoWaitNoBlock));
            var solutionId = SolutionId.CreateNewId();
            var projectId = ProjectId.CreateNewId();

            var solutionInfo = SolutionInfo.Create(SolutionId.CreateNewId(), VersionStamp.Create(),
                    projects: new[]
                    {
                            ProjectInfo.Create(projectId, VersionStamp.Create(), "P1", "P1", LanguageNames.CSharp,
                                documents: new[]
                                {
                                    DocumentInfo.Create(DocumentId.CreateNewId(projectId), "D1")
                                })
                    });

            var expectedDocumentEvents = 1;

            var worker = await ExecuteOperation(workspace, w => w.OnSolutionAdded(solutionInfo));

            Assert.Equal(expectedDocumentEvents, worker.SyntaxDocumentIds.Count);
        }

        [InlineData(BackgroundAnalysisScope.ActiveFile)]
        [InlineData(BackgroundAnalysisScope.OpenFilesAndProjects)]
        [InlineData(BackgroundAnalysisScope.FullSolution)]
        [Theory]
        internal async Task SolutionAdded_Complex(BackgroundAnalysisScope analysisScope)
        {
            using var workspace = WorkCoordinatorWorkspace.CreateWithAnalysisScope(analysisScope, SolutionCrawlerWorkspaceKind, incrementalAnalyzer: typeof(AnalyzerProviderNoWaitNoBlock));
            var solution = GetInitialSolutionInfo_2Projects_10Documents();

            var expectedDocumentEvents = 10;

            var worker = await ExecuteOperation(workspace, w => w.OnSolutionAdded(solution));
            Assert.Equal(expectedDocumentEvents, worker.SyntaxDocumentIds.Count);
        }

        [InlineData(BackgroundAnalysisScope.ActiveFile)]
        [InlineData(BackgroundAnalysisScope.OpenFilesAndProjects)]
        [InlineData(BackgroundAnalysisScope.FullSolution)]
        [Theory]
        internal async Task Solution_Remove(BackgroundAnalysisScope analysisScope)
        {
            using var workspace = WorkCoordinatorWorkspace.CreateWithAnalysisScope(analysisScope, SolutionCrawlerWorkspaceKind, incrementalAnalyzer: typeof(AnalyzerProviderNoWaitNoBlock));
            var solution = GetInitialSolutionInfo_2Projects_10Documents();
            workspace.OnSolutionAdded(solution);
            await WaitWaiterAsync(workspace.ExportProvider);

            var worker = await ExecuteOperation(workspace, w => w.OnSolutionRemoved());
            Assert.Equal(10, worker.InvalidateDocumentIds.Count);
        }

        [InlineData(BackgroundAnalysisScope.ActiveFile)]
        [InlineData(BackgroundAnalysisScope.OpenFilesAndProjects)]
        [InlineData(BackgroundAnalysisScope.FullSolution)]
        [Theory]
        internal async Task Solution_Clear(BackgroundAnalysisScope analysisScope)
        {
            using var workspace = WorkCoordinatorWorkspace.CreateWithAnalysisScope(analysisScope, SolutionCrawlerWorkspaceKind, incrementalAnalyzer: typeof(AnalyzerProviderNoWaitNoBlock));
            var solution = GetInitialSolutionInfo_2Projects_10Documents();
            workspace.OnSolutionAdded(solution);
            await WaitWaiterAsync(workspace.ExportProvider);

            var worker = await ExecuteOperation(workspace, w => w.ClearSolution());
            Assert.Equal(10, worker.InvalidateDocumentIds.Count);
        }

        [InlineData(BackgroundAnalysisScope.ActiveFile)]
        [InlineData(BackgroundAnalysisScope.OpenFilesAndProjects)]
        [InlineData(BackgroundAnalysisScope.FullSolution)]
        [Theory]
        internal async Task Solution_Reload(BackgroundAnalysisScope analysisScope)
        {
            using var workspace = WorkCoordinatorWorkspace.CreateWithAnalysisScope(analysisScope, SolutionCrawlerWorkspaceKind, incrementalAnalyzer: typeof(AnalyzerProviderNoWaitNoBlock));
            var solution = GetInitialSolutionInfo_2Projects_10Documents();
            workspace.OnSolutionAdded(solution);
            await WaitWaiterAsync(workspace.ExportProvider);

            var expectedDocumentEvents = 10;
            var expectedProjectEvents = 2;

            var worker = await ExecuteOperation(workspace, w => w.OnSolutionReloaded(solution));
            Assert.Equal(expectedDocumentEvents, worker.DocumentIds.Count);
            Assert.Equal(expectedProjectEvents, worker.ProjectIds.Count);
        }

        [InlineData(BackgroundAnalysisScope.ActiveFile)]
        [InlineData(BackgroundAnalysisScope.OpenFilesAndProjects)]
        [InlineData(BackgroundAnalysisScope.FullSolution)]
        [Theory]
        internal async Task Solution_Change(BackgroundAnalysisScope analysisScope)
        {
            using var workspace = WorkCoordinatorWorkspace.CreateWithAnalysisScope(analysisScope, SolutionCrawlerWorkspaceKind, incrementalAnalyzer: typeof(AnalyzerProviderNoWaitNoBlock));
            var solutionInfo = GetInitialSolutionInfo_2Projects_10Documents();
            workspace.OnSolutionAdded(solutionInfo);
            await WaitWaiterAsync(workspace.ExportProvider);

            var solution = workspace.CurrentSolution;
            var documentId = solution.Projects.First().DocumentIds[0];
            solution = solution.RemoveDocument(documentId);

            var changedSolution = solution.AddProject("P3", "P3", LanguageNames.CSharp).AddDocument("D1", "").Project.Solution;

            var expectedDocumentEvents = 1;

            var worker = await ExecuteOperation(workspace, w => w.ChangeSolution(changedSolution));
            Assert.Equal(expectedDocumentEvents, worker.SyntaxDocumentIds.Count);
        }

        [InlineData(BackgroundAnalysisScope.ActiveFile)]
        [InlineData(BackgroundAnalysisScope.OpenFilesAndProjects)]
        [InlineData(BackgroundAnalysisScope.FullSolution)]
        [Theory]
        internal async Task Project_Add(BackgroundAnalysisScope analysisScope)
        {
            using var workspace = WorkCoordinatorWorkspace.CreateWithAnalysisScope(analysisScope, SolutionCrawlerWorkspaceKind, incrementalAnalyzer: typeof(AnalyzerProviderNoWaitNoBlock));
            var solution = GetInitialSolutionInfo_2Projects_10Documents();
            workspace.OnSolutionAdded(solution);
            await WaitWaiterAsync(workspace.ExportProvider);

            var projectId = ProjectId.CreateNewId();
            var projectInfo = ProjectInfo.Create(
                projectId, VersionStamp.Create(), "P3", "P3", LanguageNames.CSharp,
                documents: new List<DocumentInfo>
                    {
                            DocumentInfo.Create(DocumentId.CreateNewId(projectId), "D1"),
                            DocumentInfo.Create(DocumentId.CreateNewId(projectId), "D2")
                    });

            var expectedDocumentEvents = 2;

            var worker = await ExecuteOperation(workspace, w => w.OnProjectAdded(projectInfo));
            Assert.Equal(expectedDocumentEvents, worker.SyntaxDocumentIds.Count);
        }

        [InlineData(BackgroundAnalysisScope.ActiveFile)]
        [InlineData(BackgroundAnalysisScope.OpenFilesAndProjects)]
        [InlineData(BackgroundAnalysisScope.FullSolution)]
        [Theory]
        internal async Task Project_Remove(BackgroundAnalysisScope analysisScope)
        {
            using var workspace = WorkCoordinatorWorkspace.CreateWithAnalysisScope(analysisScope, SolutionCrawlerWorkspaceKind, incrementalAnalyzer: typeof(AnalyzerProviderNoWaitNoBlock));
            var solution = GetInitialSolutionInfo_2Projects_10Documents();
            workspace.OnSolutionAdded(solution);
            await WaitWaiterAsync(workspace.ExportProvider);

            var projectid = workspace.CurrentSolution.ProjectIds[0];

            var worker = await ExecuteOperation(workspace, w => w.OnProjectRemoved(projectid));
            Assert.Equal(0, worker.SyntaxDocumentIds.Count);
            Assert.Equal(5, worker.InvalidateDocumentIds.Count);
        }

        [InlineData(BackgroundAnalysisScope.ActiveFile)]
        [InlineData(BackgroundAnalysisScope.OpenFilesAndProjects)]
        [InlineData(BackgroundAnalysisScope.FullSolution)]
        [Theory]
        internal async Task Project_Change(BackgroundAnalysisScope analysisScope)
        {
            using var workspace = WorkCoordinatorWorkspace.CreateWithAnalysisScope(analysisScope, SolutionCrawlerWorkspaceKind, incrementalAnalyzer: typeof(AnalyzerProviderNoWaitNoBlock));
            var solutionInfo = GetInitialSolutionInfo_2Projects_10Documents();
            workspace.OnSolutionAdded(solutionInfo);
            await WaitWaiterAsync(workspace.ExportProvider);

            var project = workspace.CurrentSolution.Projects.First();
            var documentId = project.DocumentIds[0];
            var solution = workspace.CurrentSolution.RemoveDocument(documentId);

            var worker = await ExecuteOperation(workspace, w => w.ChangeProject(project.Id, solution));
            Assert.Equal(0, worker.SyntaxDocumentIds.Count);
            Assert.Equal(1, worker.InvalidateDocumentIds.Count);
        }

        [InlineData(BackgroundAnalysisScope.ActiveFile, false)]
        [InlineData(BackgroundAnalysisScope.ActiveFile, true)]
        [InlineData(BackgroundAnalysisScope.OpenFilesAndProjects, false)]
        [InlineData(BackgroundAnalysisScope.FullSolution, false)]
        [Theory]
        internal async Task Project_AssemblyName_Change(BackgroundAnalysisScope analysisScope, bool firstDocumentActive)
        {
            using var workspace = WorkCoordinatorWorkspace.CreateWithAnalysisScope(analysisScope, SolutionCrawlerWorkspaceKind, incrementalAnalyzer: typeof(AnalyzerProviderNoWaitNoBlock));
            var solutionInfo = GetInitialSolutionInfo_2Projects_10Documents();
            workspace.OnSolutionAdded(solutionInfo);
            var project = workspace.CurrentSolution.Projects.First(p => p.Name == "P1");
            if (firstDocumentActive)
            {
                MakeFirstDocumentActive(project);
            }

            await WaitWaiterAsync(workspace.ExportProvider);

            project = project.WithAssemblyName("newName");
            var worker = await ExecuteOperation(workspace, w => w.ChangeProject(project.Id, project.Solution));

            var expectedDocumentEvents = 5;

            Assert.Equal(expectedDocumentEvents, worker.SyntaxDocumentIds.Count);
            Assert.Equal(expectedDocumentEvents, worker.DocumentIds.Count);
        }

        [InlineData(BackgroundAnalysisScope.ActiveFile, false)]
        [InlineData(BackgroundAnalysisScope.ActiveFile, true)]
        [InlineData(BackgroundAnalysisScope.OpenFilesAndProjects, false)]
        [InlineData(BackgroundAnalysisScope.FullSolution, false)]
        [Theory]
        internal async Task Project_DefaultNamespace_Change(BackgroundAnalysisScope analysisScope, bool firstDocumentActive)
        {
            using var workspace = WorkCoordinatorWorkspace.CreateWithAnalysisScope(analysisScope, SolutionCrawlerWorkspaceKind, incrementalAnalyzer: typeof(AnalyzerProviderNoWaitNoBlock));
            var solutionInfo = GetInitialSolutionInfo_2Projects_10Documents();
            workspace.OnSolutionAdded(solutionInfo);
            var project = workspace.CurrentSolution.Projects.First(p => p.Name == "P1");
            if (firstDocumentActive)
            {
                MakeFirstDocumentActive(project);
            }

            await WaitWaiterAsync(workspace.ExportProvider);

            project = project.WithDefaultNamespace("newNamespace");
            var worker = await ExecuteOperation(workspace, w => w.ChangeProject(project.Id, project.Solution));

            var expectedDocumentEvents = 5;

            Assert.Equal(expectedDocumentEvents, worker.SyntaxDocumentIds.Count);
            Assert.Equal(expectedDocumentEvents, worker.DocumentIds.Count);
        }

        [InlineData(BackgroundAnalysisScope.ActiveFile, false)]
        [InlineData(BackgroundAnalysisScope.ActiveFile, true)]
        [InlineData(BackgroundAnalysisScope.OpenFilesAndProjects, false)]
        [InlineData(BackgroundAnalysisScope.FullSolution, false)]
        [Theory]
        internal async Task Project_AnalyzerOptions_Change(BackgroundAnalysisScope analysisScope, bool firstDocumentActive)
        {
            using var workspace = WorkCoordinatorWorkspace.CreateWithAnalysisScope(analysisScope, SolutionCrawlerWorkspaceKind, incrementalAnalyzer: typeof(AnalyzerProviderNoWaitNoBlock));
            var solutionInfo = GetInitialSolutionInfo_2Projects_10Documents();
            workspace.OnSolutionAdded(solutionInfo);
            var project = workspace.CurrentSolution.Projects.First(p => p.Name == "P1");
            if (firstDocumentActive)
            {
                MakeFirstDocumentActive(project);
            }

            await WaitWaiterAsync(workspace.ExportProvider);

            project = project.AddAdditionalDocument("a1", SourceText.From("")).Project;
            var worker = await ExecuteOperation(workspace, w => w.ChangeProject(project.Id, project.Solution));

            var expectedDocumentEvents = 5;

            Assert.Equal(expectedDocumentEvents, worker.SyntaxDocumentIds.Count);
            Assert.Equal(expectedDocumentEvents, worker.DocumentIds.Count);

            Assert.Equal(1, worker.NonSourceDocumentIds.Count);
        }

        [InlineData(BackgroundAnalysisScope.ActiveFile, false)]
        [InlineData(BackgroundAnalysisScope.ActiveFile, true)]
        [InlineData(BackgroundAnalysisScope.OpenFilesAndProjects, false)]
        [InlineData(BackgroundAnalysisScope.FullSolution, false)]
        [Theory]
        internal async Task Project_OutputFilePath_Change(BackgroundAnalysisScope analysisScope, bool firstDocumentActive)
        {
            using var workspace = WorkCoordinatorWorkspace.CreateWithAnalysisScope(analysisScope, SolutionCrawlerWorkspaceKind, incrementalAnalyzer: typeof(AnalyzerProviderNoWaitNoBlock));
            var solutionInfo = GetInitialSolutionInfo_2Projects_10Documents();
            workspace.OnSolutionAdded(solutionInfo);
            var project = workspace.CurrentSolution.Projects.First(p => p.Name == "P1");
            if (firstDocumentActive)
            {
                MakeFirstDocumentActive(project);
            }

            await WaitWaiterAsync(workspace.ExportProvider);

            var newSolution = workspace.CurrentSolution.WithProjectOutputFilePath(project.Id, "/newPath");
            var worker = await ExecuteOperation(workspace, w => w.ChangeProject(project.Id, newSolution));

            var expectedDocumentEvents = 5;

            Assert.Equal(expectedDocumentEvents, worker.SyntaxDocumentIds.Count);
            Assert.Equal(expectedDocumentEvents, worker.DocumentIds.Count);
        }

        [InlineData(BackgroundAnalysisScope.ActiveFile, false)]
        [InlineData(BackgroundAnalysisScope.ActiveFile, true)]
        [InlineData(BackgroundAnalysisScope.OpenFilesAndProjects, false)]
        [InlineData(BackgroundAnalysisScope.FullSolution, false)]
        [Theory]
        internal async Task Project_OutputRefFilePath_Change(BackgroundAnalysisScope analysisScope, bool firstDocumentActive)
        {
            using var workspace = WorkCoordinatorWorkspace.CreateWithAnalysisScope(analysisScope, SolutionCrawlerWorkspaceKind, incrementalAnalyzer: typeof(AnalyzerProviderNoWaitNoBlock));
            var solutionInfo = GetInitialSolutionInfo_2Projects_10Documents();
            workspace.OnSolutionAdded(solutionInfo);
            var project = workspace.CurrentSolution.Projects.First(p => p.Name == "P1");
            if (firstDocumentActive)
            {
                MakeFirstDocumentActive(project);
            }

            await WaitWaiterAsync(workspace.ExportProvider);

            var newSolution = workspace.CurrentSolution.WithProjectOutputRefFilePath(project.Id, "/newPath");
            var worker = await ExecuteOperation(workspace, w => w.ChangeProject(project.Id, newSolution));

            var expectedDocumentEvents = 5;

            Assert.Equal(expectedDocumentEvents, worker.SyntaxDocumentIds.Count);
            Assert.Equal(expectedDocumentEvents, worker.DocumentIds.Count);
        }

        [InlineData(BackgroundAnalysisScope.ActiveFile, false)]
        [InlineData(BackgroundAnalysisScope.ActiveFile, true)]
        [InlineData(BackgroundAnalysisScope.OpenFilesAndProjects, false)]
        [InlineData(BackgroundAnalysisScope.FullSolution, false)]
        [Theory]
        internal async Task Project_CompilationOutputInfo_Change(BackgroundAnalysisScope analysisScope, bool firstDocumentActive)
        {
            using var workspace = WorkCoordinatorWorkspace.CreateWithAnalysisScope(analysisScope, SolutionCrawlerWorkspaceKind, incrementalAnalyzer: typeof(AnalyzerProviderNoWaitNoBlock));
            var solutionInfo = GetInitialSolutionInfo_2Projects_10Documents();
            workspace.OnSolutionAdded(solutionInfo);
            var project = workspace.CurrentSolution.Projects.First(p => p.Name == "P1");
            if (firstDocumentActive)
            {
                MakeFirstDocumentActive(project);
            }

            await WaitWaiterAsync(workspace.ExportProvider);

            var newSolution = workspace.CurrentSolution.WithProjectCompilationOutputInfo(project.Id, new CompilationOutputInfo(assemblyPath: "/newPath"));
            var worker = await ExecuteOperation(workspace, w => w.ChangeProject(project.Id, newSolution));

            var expectedDocumentEvents = 5;

            Assert.Equal(expectedDocumentEvents, worker.SyntaxDocumentIds.Count);
            Assert.Equal(expectedDocumentEvents, worker.DocumentIds.Count);
        }

        [InlineData(BackgroundAnalysisScope.ActiveFile, false)]
        [InlineData(BackgroundAnalysisScope.ActiveFile, true)]
        [InlineData(BackgroundAnalysisScope.OpenFilesAndProjects, false)]
        [InlineData(BackgroundAnalysisScope.FullSolution, false)]
        [Theory]
        internal async Task Project_RunAnalyzers_Change(BackgroundAnalysisScope analysisScope, bool firstDocumentActive)
        {
            using var workspace = WorkCoordinatorWorkspace.CreateWithAnalysisScope(analysisScope, SolutionCrawlerWorkspaceKind, incrementalAnalyzer: typeof(AnalyzerProviderNoWaitNoBlock));
            var solutionInfo = GetInitialSolutionInfo_2Projects_10Documents();
            workspace.OnSolutionAdded(solutionInfo);
            var project = workspace.CurrentSolution.Projects.First(p => p.Name == "P1");
            if (firstDocumentActive)
            {
                MakeFirstDocumentActive(project);
            }

            await WaitWaiterAsync(workspace.ExportProvider);

            Assert.True(project.State.RunAnalyzers);

            var newSolution = workspace.CurrentSolution.WithRunAnalyzers(project.Id, false);
            var worker = await ExecuteOperation(workspace, w => w.ChangeProject(project.Id, newSolution));

            project = workspace.CurrentSolution.GetProject(project.Id);
            Assert.False(project.State.RunAnalyzers);

            var expectedDocumentEvents = 5;

            Assert.Equal(expectedDocumentEvents, worker.SyntaxDocumentIds.Count);
            Assert.Equal(expectedDocumentEvents, worker.DocumentIds.Count);
        }

        [Fact]
        public async Task Test_NeedsReanalysisOnOptionChanged()
        {
            using var workspace = new WorkCoordinatorWorkspace(SolutionCrawlerWorkspaceKind, incrementalAnalyzer: typeof(AnalyzerProviderNoWaitNoBlock));
            var solutionInfo = GetInitialSolutionInfo_2Projects_10Documents();
            workspace.OnSolutionAdded(solutionInfo);
            await WaitWaiterAsync(workspace.ExportProvider);

            var worker = await ExecuteOperation(workspace, w => w.TryApplyChanges(w.CurrentSolution.WithOptions(w.CurrentSolution.Options.WithChangedOption(Analyzer.TestOption, false))));

            Assert.Equal(10, worker.SyntaxDocumentIds.Count);
            Assert.Equal(10, worker.DocumentIds.Count);
            Assert.Equal(2, worker.ProjectIds.Count);
        }

        [Fact]
        public async Task Test_BackgroundAnalysisScopeOptionChanged_ActiveFile()
        {
            using var workspace = new WorkCoordinatorWorkspace(SolutionCrawlerWorkspaceKind, incrementalAnalyzer: typeof(AnalyzerProviderNoWaitNoBlock));
            var solutionInfo = GetInitialSolutionInfo_2Projects_10Documents();
            workspace.OnSolutionAdded(solutionInfo);
            MakeFirstDocumentActive(workspace.CurrentSolution.Projects.First());
            await WaitWaiterAsync(workspace.ExportProvider);

            Assert.Equal(BackgroundAnalysisScope.Default, SolutionCrawlerOptions.GetBackgroundAnalysisScope(workspace.Options, LanguageNames.CSharp));

            var newAnalysisScope = BackgroundAnalysisScope.ActiveFile;
            var worker = await ExecuteOperation(workspace, w => w.TryApplyChanges(w.CurrentSolution.WithOptions(w.CurrentSolution.Options.WithChangedOption(SolutionCrawlerOptions.BackgroundAnalysisScopeOption, LanguageNames.CSharp, newAnalysisScope))));

            Assert.Equal(newAnalysisScope, SolutionCrawlerOptions.GetBackgroundAnalysisScope(workspace.Options, LanguageNames.CSharp));
            Assert.Equal(10, worker.SyntaxDocumentIds.Count);
            Assert.Equal(10, worker.DocumentIds.Count);
            Assert.Equal(2, worker.ProjectIds.Count);
        }

        [Fact]
        public async Task Test_BackgroundAnalysisScopeOptionChanged_FullSolution()
        {
            using var workspace = new WorkCoordinatorWorkspace(SolutionCrawlerWorkspaceKind, incrementalAnalyzer: typeof(AnalyzerProviderNoWaitNoBlock));
            var solutionInfo = GetInitialSolutionInfo_2Projects_10Documents();
            workspace.OnSolutionAdded(solutionInfo);
            await WaitWaiterAsync(workspace.ExportProvider);

            Assert.Equal(BackgroundAnalysisScope.Default, SolutionCrawlerOptions.GetBackgroundAnalysisScope(workspace.Options, LanguageNames.CSharp));

            var newAnalysisScope = BackgroundAnalysisScope.FullSolution;
            var worker = await ExecuteOperation(workspace, w => w.TryApplyChanges(w.CurrentSolution.WithOptions(w.CurrentSolution.Options.WithChangedOption(SolutionCrawlerOptions.BackgroundAnalysisScopeOption, LanguageNames.CSharp, newAnalysisScope))));

            Assert.Equal(newAnalysisScope, SolutionCrawlerOptions.GetBackgroundAnalysisScope(workspace.Options, LanguageNames.CSharp));
            Assert.Equal(10, worker.SyntaxDocumentIds.Count);
            Assert.Equal(10, worker.DocumentIds.Count);
            Assert.Equal(2, worker.ProjectIds.Count);
        }

        [InlineData(BackgroundAnalysisScope.ActiveFile)]
        [InlineData(BackgroundAnalysisScope.OpenFilesAndProjects)]
        [InlineData(BackgroundAnalysisScope.FullSolution)]
        [Theory]
        internal async Task Project_Reload(BackgroundAnalysisScope analysisScope)
        {
            using var workspace = WorkCoordinatorWorkspace.CreateWithAnalysisScope(analysisScope, SolutionCrawlerWorkspaceKind, incrementalAnalyzer: typeof(AnalyzerProviderNoWaitNoBlock));
            var solution = GetInitialSolutionInfo_2Projects_10Documents();
            workspace.OnSolutionAdded(solution);
            await WaitWaiterAsync(workspace.ExportProvider);

            var expectedDocumentEvents = 5;
            var expectedProjectEvents = 1;

            var project = solution.Projects[0];
            var worker = await ExecuteOperation(workspace, w => w.OnProjectReloaded(project));
            Assert.Equal(expectedDocumentEvents, worker.DocumentIds.Count);
            Assert.Equal(expectedProjectEvents, worker.ProjectIds.Count);
        }

        [InlineData(BackgroundAnalysisScope.ActiveFile, false)]
        [InlineData(BackgroundAnalysisScope.ActiveFile, true)]
        [InlineData(BackgroundAnalysisScope.OpenFilesAndProjects, false)]
        [InlineData(BackgroundAnalysisScope.FullSolution, false)]
        [Theory]
        internal async Task Document_Add(BackgroundAnalysisScope analysisScope, bool activeDocument)
        {
            using var workspace = WorkCoordinatorWorkspace.CreateWithAnalysisScope(analysisScope, SolutionCrawlerWorkspaceKind, incrementalAnalyzer: typeof(AnalyzerProviderNoWaitNoBlock));
            var solution = GetInitialSolutionInfo_2Projects_10Documents();
            workspace.OnSolutionAdded(solution);
            await WaitWaiterAsync(workspace.ExportProvider);

            var project = workspace.CurrentSolution.Projects.First(p => p.Name == "P1");
            var info = DocumentInfo.Create(DocumentId.CreateNewId(project.Id), "D6");

            var worker = await ExecuteOperation(workspace, w =>
                {
                    w.OnDocumentAdded(info);

                    if (activeDocument)
                    {
                        var document = w.CurrentSolution.GetDocument(info.Id);
                        MakeDocumentActive(document);
                    }
                });

            var expectedDocumentSyntaxEvents = 1;
            var expectedDocumentSemanticEvents = 6;

            Assert.Equal(expectedDocumentSyntaxEvents, worker.SyntaxDocumentIds.Count);
            Assert.Equal(expectedDocumentSemanticEvents, worker.DocumentIds.Count);
        }

        [InlineData(BackgroundAnalysisScope.ActiveFile, false)]
        [InlineData(BackgroundAnalysisScope.ActiveFile, true)]
        [InlineData(BackgroundAnalysisScope.OpenFilesAndProjects, false)]
        [InlineData(BackgroundAnalysisScope.FullSolution, false)]
        [Theory]
        internal async Task Document_Remove(BackgroundAnalysisScope analysisScope, bool removeActiveDocument)
        {
            using var workspace = WorkCoordinatorWorkspace.CreateWithAnalysisScope(analysisScope, SolutionCrawlerWorkspaceKind, incrementalAnalyzer: typeof(AnalyzerProviderNoWaitNoBlock));
            var solution = GetInitialSolutionInfo_2Projects_10Documents();
            workspace.OnSolutionAdded(solution);
            var document = workspace.CurrentSolution.Projects.First().Documents.First();
            if (removeActiveDocument)
            {
                MakeDocumentActive(document);
            }

            await WaitWaiterAsync(workspace.ExportProvider);

            var worker = await ExecuteOperation(workspace, w => w.OnDocumentRemoved(document.Id));

            var expectedDocumentInvalidatedEvents = 1;
            var expectedDocumentSyntaxEvents = 0;
            var expectedDocumentSemanticEvents = 4;

            Assert.Equal(expectedDocumentSyntaxEvents, worker.SyntaxDocumentIds.Count);
            Assert.Equal(expectedDocumentSemanticEvents, worker.DocumentIds.Count);
            Assert.Equal(expectedDocumentInvalidatedEvents, worker.InvalidateDocumentIds.Count);
        }

        [InlineData(BackgroundAnalysisScope.ActiveFile, false)]
        [InlineData(BackgroundAnalysisScope.ActiveFile, true)]
        [InlineData(BackgroundAnalysisScope.OpenFilesAndProjects, false)]
        [InlineData(BackgroundAnalysisScope.FullSolution, false)]
        [Theory]
        internal async Task Document_Reload(BackgroundAnalysisScope analysisScope, bool reloadActiveDocument)
        {
            using var workspace = WorkCoordinatorWorkspace.CreateWithAnalysisScope(analysisScope, SolutionCrawlerWorkspaceKind, incrementalAnalyzer: typeof(AnalyzerProviderNoWaitNoBlock));
            var solution = GetInitialSolutionInfo_2Projects_10Documents();
            workspace.OnSolutionAdded(solution);
            var info = solution.Projects[0].Documents[0];
            if (reloadActiveDocument)
            {
                var document = workspace.CurrentSolution.GetDocument(info.Id);
                MakeDocumentActive(document);
            }

            await WaitWaiterAsync(workspace.ExportProvider);

            var worker = await ExecuteOperation(workspace, w => w.OnDocumentReloaded(info));
            Assert.Equal(0, worker.SyntaxDocumentIds.Count);
            Assert.Equal(0, worker.DocumentIds.Count);
            Assert.Equal(0, worker.InvalidateDocumentIds.Count);
        }

        [InlineData(BackgroundAnalysisScope.ActiveFile, false)]
        [InlineData(BackgroundAnalysisScope.ActiveFile, true)]
        [InlineData(BackgroundAnalysisScope.OpenFilesAndProjects, false)]
        [InlineData(BackgroundAnalysisScope.FullSolution, false)]
        [Theory]
        internal async Task Document_Reanalyze(BackgroundAnalysisScope analysisScope, bool reanalyzeActiveDocument)
        {
            using var workspace = WorkCoordinatorWorkspace.CreateWithAnalysisScope(analysisScope, SolutionCrawlerWorkspaceKind, incrementalAnalyzer: typeof(AnalyzerProviderNoWaitNoBlock));
            var solution = GetInitialSolutionInfo_2Projects_10Documents();
            workspace.OnSolutionAdded(solution);
            var info = solution.Projects[0].Documents[0];
            if (reanalyzeActiveDocument)
            {
                var document = workspace.CurrentSolution.GetDocument(info.Id);
                MakeDocumentActive(document);
            }

            await WaitWaiterAsync(workspace.ExportProvider);

            var lazyWorker = Assert.Single(workspace.ExportProvider.GetExports<IIncrementalAnalyzerProvider, IncrementalAnalyzerProviderMetadata>());
            Assert.Equal(Metadata.Crawler, lazyWorker.Metadata);
            var worker = Assert.IsType<Analyzer>(Assert.IsAssignableFrom<AnalyzerProvider>(lazyWorker.Value).Analyzer);
            Assert.False(worker.WaitForCancellation);
            Assert.False(worker.BlockedRun);
            var service = Assert.IsType<SolutionCrawlerRegistrationService>(workspace.Services.GetService<ISolutionCrawlerRegistrationService>());

            service.Register(workspace);

            // don't rely on background parser to have tree. explicitly do it here.
            await TouchEverything(workspace.CurrentSolution);

            service.Reanalyze(workspace, worker, projectIds: null, documentIds: SpecializedCollections.SingletonEnumerable(info.Id), highPriority: false);

            await TouchEverything(workspace.CurrentSolution);

            await WaitAsync(service, workspace);

            service.Unregister(workspace);

            var expectedReanalyzeDocumentCount = 1;

            Assert.Equal(expectedReanalyzeDocumentCount, worker.SyntaxDocumentIds.Count);
            Assert.Equal(expectedReanalyzeDocumentCount, worker.DocumentIds.Count);
        }

        [InlineData(BackgroundAnalysisScope.ActiveFile, false)]
        [InlineData(BackgroundAnalysisScope.ActiveFile, true)]
        [InlineData(BackgroundAnalysisScope.OpenFilesAndProjects, false)]
        [InlineData(BackgroundAnalysisScope.FullSolution, false)]
        [Theory, WorkItem(670335, "http://vstfdevdiv:8080/DevDiv2/DevDiv/_workitems/edit/670335")]
        internal async Task Document_Change(BackgroundAnalysisScope analysisScope, bool changeActiveDocument)
        {
            using var workspace = WorkCoordinatorWorkspace.CreateWithAnalysisScope(analysisScope, SolutionCrawlerWorkspaceKind, incrementalAnalyzer: typeof(AnalyzerProviderNoWaitNoBlock));
            var solution = GetInitialSolutionInfo_2Projects_10Documents();
            workspace.OnSolutionAdded(solution);
            var document = workspace.CurrentSolution.Projects.First().Documents.First();
            if (changeActiveDocument)
            {
                MakeDocumentActive(document);
            }

            await WaitWaiterAsync(workspace.ExportProvider);

            var worker = await ExecuteOperation(workspace, w => w.ChangeDocument(document.Id, SourceText.From("//")));

            var expectedDocumentEvents = 1;

            Assert.Equal(expectedDocumentEvents, worker.SyntaxDocumentIds.Count);
        }

        [InlineData(BackgroundAnalysisScope.ActiveFile, false)]
        [InlineData(BackgroundAnalysisScope.ActiveFile, true)]
        [InlineData(BackgroundAnalysisScope.OpenFilesAndProjects, false)]
        [InlineData(BackgroundAnalysisScope.FullSolution, false)]
        [Theory]
        internal async Task Document_AdditionalFileChange(BackgroundAnalysisScope analysisScope, bool firstDocumentActive)
        {
            using var workspace = WorkCoordinatorWorkspace.CreateWithAnalysisScope(analysisScope, SolutionCrawlerWorkspaceKind, incrementalAnalyzer: typeof(AnalyzerProviderNoWaitNoBlock));
            var solution = GetInitialSolutionInfo_2Projects_10Documents();
            workspace.OnSolutionAdded(solution);
            var project = workspace.CurrentSolution.Projects.First();
            if (firstDocumentActive)
            {
                MakeFirstDocumentActive(project);
            }

            await WaitWaiterAsync(workspace.ExportProvider);

            var expectedDocumentSyntaxEvents = 5;
            var expectedDocumentSemanticEvents = 5;
<<<<<<< HEAD
=======
            var expectedNonSourceDocumentEvents = 1;
>>>>>>> 67d940c4

            var ncfile = DocumentInfo.Create(DocumentId.CreateNewId(project.Id), "D6");

            var worker = await ExecuteOperation(workspace, w => w.OnAdditionalDocumentAdded(ncfile));
            Assert.Equal(expectedDocumentSyntaxEvents, worker.SyntaxDocumentIds.Count);
            Assert.Equal(expectedDocumentSemanticEvents, worker.DocumentIds.Count);
            Assert.Equal(expectedNonSourceDocumentEvents, worker.NonSourceDocumentIds.Count);

            worker = await ExecuteOperation(workspace, w => w.ChangeAdditionalDocument(ncfile.Id, SourceText.From("//")));

            Assert.Equal(expectedDocumentSyntaxEvents, worker.SyntaxDocumentIds.Count);
            Assert.Equal(expectedDocumentSemanticEvents, worker.DocumentIds.Count);
            Assert.Equal(expectedNonSourceDocumentEvents, worker.NonSourceDocumentIds.Count);

            worker = await ExecuteOperation(workspace, w => w.OnAdditionalDocumentRemoved(ncfile.Id));

            Assert.Equal(expectedDocumentSyntaxEvents, worker.SyntaxDocumentIds.Count);
            Assert.Equal(expectedDocumentSemanticEvents, worker.DocumentIds.Count);
            Assert.Empty(worker.NonSourceDocumentIds);
        }

        [InlineData(BackgroundAnalysisScope.ActiveFile, false)]
        [InlineData(BackgroundAnalysisScope.ActiveFile, true)]
        [InlineData(BackgroundAnalysisScope.OpenFilesAndProjects, false)]
        [InlineData(BackgroundAnalysisScope.FullSolution, false)]
        [Theory]
        internal async Task Document_AnalyzerConfigFileChange(BackgroundAnalysisScope analysisScope, bool firstDocumentActive)
        {
            using var workspace = WorkCoordinatorWorkspace.CreateWithAnalysisScope(analysisScope, SolutionCrawlerWorkspaceKind, incrementalAnalyzer: typeof(AnalyzerProviderNoWaitNoBlock));
            var solution = GetInitialSolutionInfo_2Projects_10Documents();
            workspace.OnSolutionAdded(solution);
            var project = workspace.CurrentSolution.Projects.First();
            if (firstDocumentActive)
            {
                MakeFirstDocumentActive(project);
            }

            await WaitWaiterAsync(workspace.ExportProvider);

            var expectedDocumentSyntaxEvents = 5;
            var expectedDocumentSemanticEvents = 5;

            var analyzerConfigDocFilePath = PathUtilities.CombineAbsoluteAndRelativePaths(Temp.CreateDirectory().Path, ".editorconfig");
            var analyzerConfigFile = DocumentInfo.Create(DocumentId.CreateNewId(project.Id), ".editorconfig", filePath: analyzerConfigDocFilePath);

            var worker = await ExecuteOperation(workspace, w => w.OnAnalyzerConfigDocumentAdded(analyzerConfigFile));
            Assert.Equal(expectedDocumentSyntaxEvents, worker.SyntaxDocumentIds.Count);
            Assert.Equal(expectedDocumentSemanticEvents, worker.DocumentIds.Count);

            worker = await ExecuteOperation(workspace, w => w.ChangeAnalyzerConfigDocument(analyzerConfigFile.Id, SourceText.From("//")));

            Assert.Equal(expectedDocumentSyntaxEvents, worker.SyntaxDocumentIds.Count);
            Assert.Equal(expectedDocumentSemanticEvents, worker.DocumentIds.Count);

            worker = await ExecuteOperation(workspace, w => w.OnAnalyzerConfigDocumentRemoved(analyzerConfigFile.Id));

            Assert.Equal(expectedDocumentSyntaxEvents, worker.SyntaxDocumentIds.Count);
            Assert.Equal(expectedDocumentSemanticEvents, worker.DocumentIds.Count);
        }

        [InlineData(BackgroundAnalysisScope.ActiveFile, false)]
        [InlineData(BackgroundAnalysisScope.ActiveFile, true)]
        [InlineData(BackgroundAnalysisScope.OpenFilesAndProjects, false)]
        [InlineData(BackgroundAnalysisScope.FullSolution, false)]
        [Theory, WorkItem(670335, "http://vstfdevdiv:8080/DevDiv2/DevDiv/_workitems/edit/670335")]
        internal async Task Document_Cancellation(BackgroundAnalysisScope analysisScope, bool activeDocument)
        {
            using var workspace = WorkCoordinatorWorkspace.CreateWithAnalysisScope(analysisScope, SolutionCrawlerWorkspaceKind, incrementalAnalyzer: typeof(AnalyzerProviderWaitNoBlock));
            var solution = GetInitialSolutionInfo_2Projects_10Documents();
            workspace.OnSolutionAdded(solution);
            var document = workspace.CurrentSolution.Projects.First().Documents.First();
            if (activeDocument)
            {
                MakeDocumentActive(document);
            }

            await WaitWaiterAsync(workspace.ExportProvider);

            var lazyWorker = Assert.Single(workspace.ExportProvider.GetExports<IIncrementalAnalyzerProvider, IncrementalAnalyzerProviderMetadata>());
            Assert.Equal(Metadata.Crawler, lazyWorker.Metadata);
            var analyzer = Assert.IsType<Analyzer>(Assert.IsAssignableFrom<AnalyzerProvider>(lazyWorker.Value).Analyzer);
            Assert.True(analyzer.WaitForCancellation);
            Assert.False(analyzer.BlockedRun);
            var service = Assert.IsType<SolutionCrawlerRegistrationService>(workspace.Services.GetService<ISolutionCrawlerRegistrationService>());

            service.Register(workspace);

            var expectedDocumentSyntaxEvents = 1;
            var expectedDocumentSemanticEvents = 5;

            var listenerProvider = GetListenerProvider(workspace.ExportProvider);

            // start an operation that allows an expedited wait to cover the remainder of the delayed operations in the test
            var token = listenerProvider.GetListener(FeatureAttribute.SolutionCrawler).BeginAsyncOperation("Test operation");
            var expeditedWait = listenerProvider.GetWaiter(FeatureAttribute.SolutionCrawler).ExpeditedWaitAsync();

            workspace.ChangeDocument(document.Id, SourceText.From("//"));
            if (expectedDocumentSyntaxEvents > 0 || expectedDocumentSemanticEvents > 0)
            {
                analyzer.RunningEvent.Wait();
            }

            token.Dispose();

            workspace.ChangeDocument(document.Id, SourceText.From("// "));
            await WaitAsync(service, workspace);
            await expeditedWait;

            service.Unregister(workspace);

            Assert.Equal(expectedDocumentSyntaxEvents, analyzer.SyntaxDocumentIds.Count);
            Assert.Equal(expectedDocumentSemanticEvents, analyzer.DocumentIds.Count);
        }

        [InlineData(BackgroundAnalysisScope.ActiveFile, false)]
        [InlineData(BackgroundAnalysisScope.ActiveFile, true)]
        [InlineData(BackgroundAnalysisScope.OpenFilesAndProjects, false)]
        [InlineData(BackgroundAnalysisScope.FullSolution, false)]
        [Theory, WorkItem(670335, "http://vstfdevdiv:8080/DevDiv2/DevDiv/_workitems/edit/670335")]
        internal async Task Document_Cancellation_MultipleTimes(BackgroundAnalysisScope analysisScope, bool activeDocument)
        {
            using var workspace = WorkCoordinatorWorkspace.CreateWithAnalysisScope(analysisScope, SolutionCrawlerWorkspaceKind, incrementalAnalyzer: typeof(AnalyzerProviderWaitNoBlock));
            var solution = GetInitialSolutionInfo_2Projects_10Documents();
            workspace.OnSolutionAdded(solution);
            var document = workspace.CurrentSolution.Projects.First().Documents.First();
            if (activeDocument)
            {
                MakeDocumentActive(document);
            }

            await WaitWaiterAsync(workspace.ExportProvider);

            var expectedDocumentSyntaxEvents = 1;
            var expectedDocumentSemanticEvents = 5;

            var lazyWorker = Assert.Single(workspace.ExportProvider.GetExports<IIncrementalAnalyzerProvider, IncrementalAnalyzerProviderMetadata>());
            Assert.Equal(Metadata.Crawler, lazyWorker.Metadata);
            var analyzer = Assert.IsType<Analyzer>(Assert.IsAssignableFrom<AnalyzerProvider>(lazyWorker.Value).Analyzer);
            Assert.True(analyzer.WaitForCancellation);
            Assert.False(analyzer.BlockedRun);
            var service = Assert.IsType<SolutionCrawlerRegistrationService>(workspace.Services.GetService<ISolutionCrawlerRegistrationService>());

            service.Register(workspace);

            var listenerProvider = GetListenerProvider(workspace.ExportProvider);

            // start an operation that allows an expedited wait to cover the remainder of the delayed operations in the test
            var token = listenerProvider.GetListener(FeatureAttribute.SolutionCrawler).BeginAsyncOperation("Test operation");
            var expeditedWait = listenerProvider.GetWaiter(FeatureAttribute.SolutionCrawler).ExpeditedWaitAsync();

            workspace.ChangeDocument(document.Id, SourceText.From("//"));
            if (expectedDocumentSyntaxEvents > 0 || expectedDocumentSemanticEvents > 0)
            {
                analyzer.RunningEvent.Wait();
                analyzer.RunningEvent.Reset();
            }

            workspace.ChangeDocument(document.Id, SourceText.From("// "));
            if (expectedDocumentSyntaxEvents > 0 || expectedDocumentSemanticEvents > 0)
            {
                analyzer.RunningEvent.Wait();
            }

            token.Dispose();

            workspace.ChangeDocument(document.Id, SourceText.From("//  "));
            await WaitAsync(service, workspace);
            await expeditedWait;

            service.Unregister(workspace);

            Assert.Equal(expectedDocumentSyntaxEvents, analyzer.SyntaxDocumentIds.Count);
            Assert.Equal(expectedDocumentSemanticEvents, analyzer.DocumentIds.Count);
        }

        [Fact(Skip = "https://github.com/dotnet/roslyn/issues/21082"), WorkItem(670335, "http://vstfdevdiv:8080/DevDiv2/DevDiv/_workitems/edit/670335")]
        public async Task Document_InvocationReasons()
        {
            using var workspace = new WorkCoordinatorWorkspace(SolutionCrawlerWorkspaceKind, incrementalAnalyzer: typeof(AnalyzerProviderNoWaitBlock));
            var solution = GetInitialSolutionInfo_2Projects_10Documents();
            workspace.OnSolutionAdded(solution);
            await WaitWaiterAsync(workspace.ExportProvider);

            var id = workspace.CurrentSolution.Projects.First().DocumentIds[0];

            var lazyWorker = Assert.Single(workspace.ExportProvider.GetExports<IIncrementalAnalyzerProvider, IncrementalAnalyzerProviderMetadata>());
            Assert.Equal(Metadata.Crawler, lazyWorker.Metadata);
            var analyzer = Assert.IsType<Analyzer>(Assert.IsAssignableFrom<AnalyzerProvider>(lazyWorker.Value).Analyzer);
            Assert.False(analyzer.WaitForCancellation);
            Assert.True(analyzer.BlockedRun);
            var service = Assert.IsType<SolutionCrawlerRegistrationService>(workspace.Services.GetService<ISolutionCrawlerRegistrationService>());

            service.Register(workspace);

            // first invocation will block worker
            workspace.ChangeDocument(id, SourceText.From("//"));
            analyzer.RunningEvent.Wait();

            var openReady = new ManualResetEventSlim(initialState: false);
            var closeReady = new ManualResetEventSlim(initialState: false);

            workspace.DocumentOpened += (o, e) => openReady.Set();
            workspace.DocumentClosed += (o, e) => closeReady.Set();

            // cause several different request to queue up
            workspace.ChangeDocument(id, SourceText.From("// "));
            workspace.OpenDocument(id);
            workspace.CloseDocument(id);

            openReady.Set();
            closeReady.Set();
            analyzer.BlockEvent.Set();

            await WaitAsync(service, workspace);

            service.Unregister(workspace);

            Assert.Equal(1, analyzer.SyntaxDocumentIds.Count);
            Assert.Equal(5, analyzer.DocumentIds.Count);
        }

        [InlineData(BackgroundAnalysisScope.ActiveFile, false)]
        [InlineData(BackgroundAnalysisScope.ActiveFile, true)]
        [InlineData(BackgroundAnalysisScope.OpenFilesAndProjects, false)]
        [InlineData(BackgroundAnalysisScope.FullSolution, false)]
        [Theory, WorkItem(670335, "http://vstfdevdiv:8080/DevDiv2/DevDiv/_workitems/edit/670335")]
        internal async Task Document_ActiveDocumentChanged(BackgroundAnalysisScope analysisScope, bool hasActiveDocumentBefore)
        {
            using var workspace = WorkCoordinatorWorkspace.CreateWithAnalysisScope(analysisScope, SolutionCrawlerWorkspaceKind, incrementalAnalyzer: typeof(AnalyzerProviderNoWaitNoBlock));
            var solution = GetInitialSolutionInfo_2Projects_10Documents();
            workspace.OnSolutionAdded(solution);

            var documents = workspace.CurrentSolution.Projects.First().Documents.ToArray();
            var firstDocument = documents[0];
            var secondDocument = documents[1];
            if (hasActiveDocumentBefore)
            {
                MakeDocumentActive(firstDocument);
            }

            await WaitWaiterAsync(workspace.ExportProvider);

            var expectedSyntaxDocumentEvents = (analysisScope, hasActiveDocumentBefore) switch
            {
                (BackgroundAnalysisScope.ActiveFile, _) => 1,
                (BackgroundAnalysisScope.OpenFilesAndProjects or BackgroundAnalysisScope.FullSolution, _) => 0,
                _ => throw ExceptionUtilities.Unreachable,
            };

            var expectedDocumentEvents = (analysisScope, hasActiveDocumentBefore) switch
            {
                (BackgroundAnalysisScope.ActiveFile, _) => 5,
                (BackgroundAnalysisScope.OpenFilesAndProjects or BackgroundAnalysisScope.FullSolution, _) => 0,
                _ => throw ExceptionUtilities.Unreachable,
            };

            // Switch to another active source document and verify expected document analysis callbacks
            var worker = await ExecuteOperation(workspace, w => MakeDocumentActive(secondDocument));
            Assert.Equal(expectedSyntaxDocumentEvents, worker.SyntaxDocumentIds.Count);
            Assert.Equal(expectedDocumentEvents, worker.DocumentIds.Count);
            Assert.Equal(0, worker.InvalidateDocumentIds.Count);

            // Switch from an active source document to an active non-source document and verify no document analysis callbacks
            worker = await ExecuteOperation(workspace, w => ClearActiveDocument(w));
            Assert.Equal(0, worker.SyntaxDocumentIds.Count);
            Assert.Equal(0, worker.DocumentIds.Count);
            Assert.Equal(0, worker.InvalidateDocumentIds.Count);

            // Switch from an active non-source document to an active source document and verify document analysis callbacks
            worker = await ExecuteOperation(workspace, w => MakeDocumentActive(firstDocument));
            Assert.Equal(expectedSyntaxDocumentEvents, worker.SyntaxDocumentIds.Count);
            Assert.Equal(expectedDocumentEvents, worker.DocumentIds.Count);
            Assert.Equal(0, worker.InvalidateDocumentIds.Count);
        }

        [Fact]
        public async Task Document_TopLevelType_Whitespace()
        {
            var code = @"class C { $$ }";
            var textToInsert = " ";

            await InsertText(code, textToInsert, expectDocumentAnalysis: true);
        }

        [Fact]
        public async Task Document_TopLevelType_Character()
        {
            var code = @"class C { $$ }";
            var textToInsert = "int";

            await InsertText(code, textToInsert, expectDocumentAnalysis: true);
        }

        [Fact]
        public async Task Document_TopLevelType_NewLine()
        {
            var code = @"class C { $$ }";
            var textToInsert = "\r\n";

            await InsertText(code, textToInsert, expectDocumentAnalysis: true);
        }

        [Fact]
        public async Task Document_TopLevelType_NewLine2()
        {
            var code = @"class C { $$";
            var textToInsert = "\r\n";

            await InsertText(code, textToInsert, expectDocumentAnalysis: true);
        }

        [Fact]
        public async Task Document_EmptyFile()
        {
            var code = @"$$";
            var textToInsert = "class";

            await InsertText(code, textToInsert, expectDocumentAnalysis: true);
        }

        [Fact]
        public async Task Document_TopLevel1()
        {
            var code = @"class C
{
    public void Test($$";
            var textToInsert = "int";

            await InsertText(code, textToInsert, expectDocumentAnalysis: true);
        }

        [Fact]
        public async Task Document_TopLevel2()
        {
            var code = @"class C
{
    public void Test(int $$";
            var textToInsert = " ";

            await InsertText(code, textToInsert, expectDocumentAnalysis: true);
        }

        [Fact]
        public async Task Document_TopLevel3()
        {
            var code = @"class C
{
    public void Test(int i,$$";
            var textToInsert = "\r\n";

            await InsertText(code, textToInsert, expectDocumentAnalysis: true);
        }

        [Fact]
        public async Task Document_InteriorNode1()
        {
            var code = @"class C
{
    public void Test()
    {$$";
            var textToInsert = "\r\n";

            await InsertText(code, textToInsert, expectDocumentAnalysis: false);
        }

        [Fact]
        public async Task Document_InteriorNode2()
        {
            var code = @"class C
{
    public void Test()
    {
        $$
    }";
            var textToInsert = "int";

            await InsertText(code, textToInsert, expectDocumentAnalysis: false);
        }

        [Fact]
        public async Task Document_InteriorNode_Field()
        {
            var code = @"class C
{
    int i = $$
}";
            var textToInsert = "1";

            await InsertText(code, textToInsert, expectDocumentAnalysis: false);
        }

        [Fact]
        public async Task Document_InteriorNode_Field1()
        {
            var code = @"class C
{
    int i = 1 + $$
}";
            var textToInsert = "1";

            await InsertText(code, textToInsert, expectDocumentAnalysis: false);
        }

        [Fact]
        public async Task Document_InteriorNode_Accessor()
        {
            var code = @"class C
{
    public int A
    {
        get 
        {
            $$
        }
    }
}";
            var textToInsert = "return";

            await InsertText(code, textToInsert, expectDocumentAnalysis: false);
        }

        [Fact]
        public async Task Document_TopLevelWhitespace()
        {
            var code = @"class C
{
    /// $$
    public int A()
    {
    }
}";
            var textToInsert = "return";

            await InsertText(code, textToInsert, expectDocumentAnalysis: true);
        }

        [Fact]
        public async Task Document_TopLevelWhitespace2()
        {
            var code = @"/// $$
class C
{
    public int A()
    {
    }
}";
            var textToInsert = "return";

            await InsertText(code, textToInsert, expectDocumentAnalysis: true);
        }

        [Fact]
        public async Task Document_InteriorNode_Malformed()
        {
            var code = @"class C
{
    public void Test()
    {
        $$";
            var textToInsert = "int";

            await InsertText(code, textToInsert, expectDocumentAnalysis: true);
        }

        [Fact, WorkItem(739943, "http://vstfdevdiv:8080/DevDiv2/DevDiv/_workitems/edit/739943")]
        public async Task SemanticChange_Propagation_Transitive()
        {
            var solution = GetInitialSolutionInfoWithP2P();

            using var workspace = new WorkCoordinatorWorkspace(SolutionCrawlerWorkspaceKind, incrementalAnalyzer: typeof(AnalyzerProviderNoWaitNoBlock));
            workspace.TryApplyChanges(workspace.CurrentSolution.WithOptions(workspace.Options
                .WithChangedOption(InternalSolutionCrawlerOptions.DirectDependencyPropagationOnly, false)));

            workspace.OnSolutionAdded(solution);
            await WaitWaiterAsync(workspace.ExportProvider);

            var id = solution.Projects[0].Id;
            var info = DocumentInfo.Create(DocumentId.CreateNewId(id), "D6");

            var worker = await ExecuteOperation(workspace, w => w.OnDocumentAdded(info));

            Assert.Equal(1, worker.SyntaxDocumentIds.Count);
            Assert.Equal(4, worker.DocumentIds.Count);
        }

        [Fact, WorkItem(739943, "http://vstfdevdiv:8080/DevDiv2/DevDiv/_workitems/edit/739943")]
        public async Task SemanticChange_Propagation_Direct()
        {
            var solution = GetInitialSolutionInfoWithP2P();

            using var workspace = new WorkCoordinatorWorkspace(SolutionCrawlerWorkspaceKind, incrementalAnalyzer: typeof(AnalyzerProviderNoWaitNoBlock));
            workspace.TryApplyChanges(workspace.CurrentSolution.WithOptions(workspace.Options
                .WithChangedOption(InternalSolutionCrawlerOptions.DirectDependencyPropagationOnly, true)));

            workspace.OnSolutionAdded(solution);
            await WaitWaiterAsync(workspace.ExportProvider);

            var id = solution.Projects[0].Id;
            var info = DocumentInfo.Create(DocumentId.CreateNewId(id), "D6");

            var worker = await ExecuteOperation(workspace, w => w.OnDocumentAdded(info));

            Assert.Equal(1, worker.SyntaxDocumentIds.Count);
            Assert.Equal(3, worker.DocumentIds.Count);
        }

        [Fact(Skip = "https://github.com/dotnet/roslyn/issues/23657")]
        public async Task ProgressReporterTest()
        {
            var solution = GetInitialSolutionInfoWithP2P();

            using var workspace = new WorkCoordinatorWorkspace(SolutionCrawlerWorkspaceKind);
            await WaitWaiterAsync(workspace.ExportProvider);

            var service = workspace.Services.GetService<ISolutionCrawlerService>();
            var reporter = service.GetProgressReporter(workspace);
            Assert.False(reporter.InProgress);

            // set up events
            var started = false;
            var stopped = false;

            reporter.ProgressChanged += (o, s) =>
            {
                if (s.Status == ProgressStatus.Started)
                {
                    started = true;
                }
                else if (s.Status == ProgressStatus.Stopped)
                {
                    stopped = true;
                }
            };

            var registrationService = workspace.Services.GetService<ISolutionCrawlerRegistrationService>();
            registrationService.Register(workspace);

            // first mutation
            workspace.OnSolutionAdded(solution);

            await WaitAsync((SolutionCrawlerRegistrationService)registrationService, workspace);

            Assert.True(started);
            Assert.True(stopped);

            // reset
            started = false;
            stopped = false;

            // second mutation
            workspace.OnDocumentAdded(DocumentInfo.Create(DocumentId.CreateNewId(solution.Projects[0].Id), "D6"));

            await WaitAsync((SolutionCrawlerRegistrationService)registrationService, workspace);

            Assert.True(started);
            Assert.True(stopped);

            registrationService.Unregister(workspace);
        }

        [Fact]
        [WorkItem(26244, "https://github.com/dotnet/roslyn/issues/26244")]
        public async Task FileFromSameProjectTogetherTest()
        {
            var projectId1 = ProjectId.CreateNewId();
            var projectId2 = ProjectId.CreateNewId();
            var projectId3 = ProjectId.CreateNewId();

            var solution = SolutionInfo.Create(SolutionId.CreateNewId(), VersionStamp.Create(),
                projects: new[]
                {
                    ProjectInfo.Create(projectId1, VersionStamp.Create(), "P1", "P1", LanguageNames.CSharp,
                        documents: GetDocuments(projectId1, count: 5)),
                    ProjectInfo.Create(projectId2, VersionStamp.Create(), "P2", "P2", LanguageNames.CSharp,
                        documents: GetDocuments(projectId2, count: 5)),
                    ProjectInfo.Create(projectId3, VersionStamp.Create(), "P3", "P3", LanguageNames.CSharp,
                        documents: GetDocuments(projectId3, count: 5))
                });

            using var workspace = new WorkCoordinatorWorkspace(SolutionCrawlerWorkspaceKind, incrementalAnalyzer: typeof(AnalyzerProvider2));
            await WaitWaiterAsync(workspace.ExportProvider);

            // add analyzer
            var lazyWorker = Assert.Single(workspace.ExportProvider.GetExports<IIncrementalAnalyzerProvider, IncrementalAnalyzerProviderMetadata>());
            Assert.Equal(Metadata.Crawler, lazyWorker.Metadata);
            var worker = Assert.IsType<Analyzer2>(Assert.IsAssignableFrom<AnalyzerProvider>(lazyWorker.Value).Analyzer);

            // enable solution crawler
            var service = Assert.IsType<SolutionCrawlerRegistrationService>(workspace.Services.GetService<ISolutionCrawlerRegistrationService>());
            service.Register(workspace);

            await WaitWaiterAsync(workspace.ExportProvider);

            var listenerProvider = GetListenerProvider(workspace.ExportProvider);

            // start an operation that allows an expedited wait to cover the remainder of the delayed operations in the test
            var token = listenerProvider.GetListener(FeatureAttribute.SolutionCrawler).BeginAsyncOperation("Test operation");
            var expeditedWait = listenerProvider.GetWaiter(FeatureAttribute.SolutionCrawler).ExpeditedWaitAsync();

            // we want to test order items processed by solution crawler.
            // but since everything async, lazy and cancellable, order is not 100% deterministic. an item might 
            // start to be processed, and get cancelled due to newly enqueued item requiring current work to be re-processed 
            // (ex, new file being added).
            // this behavior is expected in real world, but it makes testing hard. so to make ordering deterministic
            // here we first block solution crawler from processing any item using global operation.
            // and then make sure all delayed work item enqueue to be done through waiters. work item enqueue is async
            // and delayed since one of responsibility of solution cralwer is aggregating workspace events to fewer
            // work items.
            // once we are sure everything is stablized, we let solution crawler to process by releasing global operation.
            // what this test is interested in is the order solution crawler process the pending works. so this should
            // let the test not care about cancellation or work not enqueued yet.

            // block solution cralwer from processing.
            var globalOperation = workspace.Services.GetService<IGlobalOperationNotificationService>();
            using (var operation = globalOperation.Start("Block SolutionCrawler"))
            {
                // make sure global operaiton is actually started
                // otherwise, solution crawler might processed event we are later waiting for
                var operationWaiter = GetListenerProvider(workspace.ExportProvider).GetWaiter(FeatureAttribute.GlobalOperation);
                await operationWaiter.ExpeditedWaitAsync();

                // mutate solution
                workspace.OnSolutionAdded(solution);

                // wait for workspace events to be all processed
                var workspaceWaiter = GetListenerProvider(workspace.ExportProvider).GetWaiter(FeatureAttribute.Workspace);
                await workspaceWaiter.ExpeditedWaitAsync();

                // now wait for semantic processor to finish
                var crawlerListener = (AsynchronousOperationListener)GetListenerProvider(workspace.ExportProvider).GetListener(FeatureAttribute.SolutionCrawler);

                // first, wait for first work to be queued.
                //
                // since asyncToken doesn't distinguish whether (1) certain event is happened but all processed or (2) it never happened yet,
                // to check (1), we must wait for first item, and then wait for all items to be processed.
                await crawlerListener.WaitUntilConditionIsMetAsync(
                    pendingTokens => pendingTokens.Any(token => token.Tag == (object)SolutionCrawlerRegistrationService.EnqueueItem));

                // and then wait them to be processed
                await crawlerListener.WaitUntilConditionIsMetAsync(pendingTokens => pendingTokens.Where(token => token.Tag == workspace).IsEmpty());

                // let analyzer to process
                operation.Done();
            }

            token.Dispose();

            // wait analyzers to finish process
            await WaitAsync(service, workspace);
            await expeditedWait;

            Assert.Equal(1, worker.DocumentIds.Take(5).Select(d => d.ProjectId).Distinct().Count());
            Assert.Equal(1, worker.DocumentIds.Skip(5).Take(5).Select(d => d.ProjectId).Distinct().Count());
            Assert.Equal(1, worker.DocumentIds.Skip(10).Take(5).Select(d => d.ProjectId).Distinct().Count());

            service.Unregister(workspace);
        }

        private static async Task InsertText(string code, string text, bool expectDocumentAnalysis, string language = LanguageNames.CSharp)
        {
            using var workspace = TestWorkspace.Create(
                language,
                compilationOptions: null,
                parseOptions: null,
                new[] { code },
                composition: EditorTestCompositions.EditorFeatures.AddExcludedPartTypes(typeof(IIncrementalAnalyzerProvider)).AddParts(typeof(AnalyzerProviderNoWaitNoBlock)),
                workspaceKind: SolutionCrawlerWorkspaceKind);

            var testDocument = workspace.Documents.First();
            var textBuffer = testDocument.GetTextBuffer();

            var lazyWorker = Assert.Single(workspace.ExportProvider.GetExports<IIncrementalAnalyzerProvider, IncrementalAnalyzerProviderMetadata>());
            Assert.Equal(Metadata.Crawler, lazyWorker.Metadata);
            var analyzer = Assert.IsType<Analyzer>(Assert.IsAssignableFrom<AnalyzerProvider>(lazyWorker.Value).Analyzer);
            Assert.False(analyzer.WaitForCancellation);
            Assert.False(analyzer.BlockedRun);
            var service = Assert.IsType<SolutionCrawlerRegistrationService>(workspace.Services.GetService<ISolutionCrawlerRegistrationService>());

            service.Register(workspace);

            var insertPosition = testDocument.CursorPosition;

            using (var edit = textBuffer.CreateEdit())
            {
                edit.Insert(insertPosition.Value, text);
                edit.Apply();
            }

            await WaitAsync(service, workspace);

            service.Unregister(workspace);

            Assert.Equal(1, analyzer.SyntaxDocumentIds.Count);
            Assert.Equal(expectDocumentAnalysis ? 1 : 0, analyzer.DocumentIds.Count);
        }

        private static async Task<Analyzer> ExecuteOperation(TestWorkspace workspace, Action<TestWorkspace> operation)
        {
            var lazyWorker = Assert.Single(workspace.ExportProvider.GetExports<IIncrementalAnalyzerProvider, IncrementalAnalyzerProviderMetadata>());
            Assert.Equal(Metadata.Crawler, lazyWorker.Metadata);
            var worker = Assert.IsType<Analyzer>(Assert.IsAssignableFrom<AnalyzerProvider>(lazyWorker.Value).Analyzer);
            Assert.False(worker.WaitForCancellation);
            Assert.False(worker.BlockedRun);
            var service = Assert.IsType<SolutionCrawlerRegistrationService>(workspace.Services.GetService<ISolutionCrawlerRegistrationService>());
            worker.Reset();

            service.Register(workspace);

            // don't rely on background parser to have tree. explicitly do it here.
            await TouchEverything(workspace.CurrentSolution);
            operation(workspace);
            await TouchEverything(workspace.CurrentSolution);

            await WaitAsync(service, workspace);

            service.Unregister(workspace);

            return worker;
        }

        private static async Task TouchEverything(Solution solution)
        {
            foreach (var project in solution.Projects)
            {
                foreach (var document in project.Documents)
                {
                    await document.GetTextAsync();
                    await document.GetSyntaxRootAsync();
                    await document.GetSemanticModelAsync();
                }
            }
        }

        private static async Task WaitAsync(SolutionCrawlerRegistrationService service, TestWorkspace workspace)
        {
            await WaitWaiterAsync(workspace.ExportProvider);

            service.GetTestAccessor().WaitUntilCompletion(workspace);
        }

        private static async Task WaitWaiterAsync(ExportProvider provider)
        {
            var workspaceWaiter = GetListenerProvider(provider).GetWaiter(FeatureAttribute.Workspace);
            await workspaceWaiter.ExpeditedWaitAsync();

            var solutionCrawlerWaiter = GetListenerProvider(provider).GetWaiter(FeatureAttribute.SolutionCrawler);
            await solutionCrawlerWaiter.ExpeditedWaitAsync();
        }

        private static SolutionInfo GetInitialSolutionInfoWithP2P()
        {
            var projectId1 = ProjectId.CreateNewId();
            var projectId2 = ProjectId.CreateNewId();
            var projectId3 = ProjectId.CreateNewId();
            var projectId4 = ProjectId.CreateNewId();
            var projectId5 = ProjectId.CreateNewId();

            var solution = SolutionInfo.Create(SolutionId.CreateNewId(), VersionStamp.Create(),
                projects: new[]
                {
                    ProjectInfo.Create(projectId1, VersionStamp.Create(), "P1", "P1", LanguageNames.CSharp,
                        documents: new[] { DocumentInfo.Create(DocumentId.CreateNewId(projectId1), "D1") }),
                    ProjectInfo.Create(projectId2, VersionStamp.Create(), "P2", "P2", LanguageNames.CSharp,
                        documents: new[] { DocumentInfo.Create(DocumentId.CreateNewId(projectId2), "D2") },
                        projectReferences: new[] { new ProjectReference(projectId1) }),
                    ProjectInfo.Create(projectId3, VersionStamp.Create(), "P3", "P3", LanguageNames.CSharp,
                        documents: new[] { DocumentInfo.Create(DocumentId.CreateNewId(projectId3), "D3") },
                        projectReferences: new[] { new ProjectReference(projectId2) }),
                    ProjectInfo.Create(projectId4, VersionStamp.Create(), "P4", "P4", LanguageNames.CSharp,
                        documents: new[] { DocumentInfo.Create(DocumentId.CreateNewId(projectId4), "D4") }),
                    ProjectInfo.Create(projectId5, VersionStamp.Create(), "P5", "P5", LanguageNames.CSharp,
                        documents: new[] { DocumentInfo.Create(DocumentId.CreateNewId(projectId5), "D5") },
                        projectReferences: new[] { new ProjectReference(projectId4) }),
                });

            return solution;
        }

        private static SolutionInfo GetInitialSolutionInfo_2Projects_10Documents()
        {
            var projectId1 = ProjectId.CreateNewId();
            var projectId2 = ProjectId.CreateNewId();

            return SolutionInfo.Create(SolutionId.CreateNewId(), VersionStamp.Create(),
                        projects: new[]
                        {
                            ProjectInfo.Create(projectId1, VersionStamp.Create(), "P1", "P1", LanguageNames.CSharp,
                                documents: GetDocuments(projectId1, count: 5)),
                            ProjectInfo.Create(projectId2, VersionStamp.Create(), "P2", "P2", LanguageNames.CSharp,
                                documents: GetDocuments(projectId2, count: 5))
                        });
        }

        private static IEnumerable<DocumentInfo> GetDocuments(ProjectId projectId, int count)
        {
            for (var i = 0; i < count; i++)
            {
                yield return DocumentInfo.Create(DocumentId.CreateNewId(projectId), $"D{i + 1}");
            }
        }

        private static AsynchronousOperationListenerProvider GetListenerProvider(ExportProvider provider)
            => provider.GetExportedValue<AsynchronousOperationListenerProvider>();

        private static void MakeFirstDocumentActive(Project project)
            => MakeDocumentActive(project.Documents.First());

        private static void MakeDocumentActive(Document document)
        {
            var documentTrackingService = (TestDocumentTrackingService)document.Project.Solution.Workspace.Services.GetRequiredService<IDocumentTrackingService>();
            documentTrackingService.SetActiveDocument(document.Id);
        }

        private static void ClearActiveDocument(Workspace workspace)
        {
            var documentTrackingService = (TestDocumentTrackingService)workspace.Services.GetService<IDocumentTrackingService>();
            documentTrackingService.SetActiveDocument(null);
        }

        private class WorkCoordinatorWorkspace : TestWorkspace
        {
            private static readonly TestComposition s_composition = EditorTestCompositions.EditorFeatures.AddParts(typeof(TestDocumentTrackingService)).AddExcludedPartTypes(typeof(IIncrementalAnalyzerProvider));

            private readonly IAsynchronousOperationWaiter _workspaceWaiter;
            private readonly IAsynchronousOperationWaiter _solutionCrawlerWaiter;

            public WorkCoordinatorWorkspace(string workspaceKind = null, bool disablePartialSolutions = true, Type incrementalAnalyzer = null)
                : base(composition: incrementalAnalyzer is null ? s_composition : s_composition.AddParts(incrementalAnalyzer), workspaceKind: workspaceKind, disablePartialSolutions: disablePartialSolutions)
            {
                _workspaceWaiter = GetListenerProvider(ExportProvider).GetWaiter(FeatureAttribute.Workspace);
                _solutionCrawlerWaiter = GetListenerProvider(ExportProvider).GetWaiter(FeatureAttribute.SolutionCrawler);

                Assert.False(_workspaceWaiter.HasPendingWork);
                Assert.False(_solutionCrawlerWaiter.HasPendingWork);
            }

            public static WorkCoordinatorWorkspace CreateWithAnalysisScope(BackgroundAnalysisScope analysisScope, string workspaceKind = null, bool disablePartialSolutions = true, Type incrementalAnalyzer = null)
            {
                var workspace = new WorkCoordinatorWorkspace(workspaceKind, disablePartialSolutions, incrementalAnalyzer);
                workspace.TryApplyChanges(workspace.CurrentSolution.WithOptions(workspace.Options
                    .WithChangedOption(SolutionCrawlerOptions.BackgroundAnalysisScopeOption, LanguageNames.CSharp, analysisScope)));
                return workspace;
            }

            protected override void Dispose(bool finalize)
            {
                base.Dispose(finalize);

                Assert.False(_workspaceWaiter.HasPendingWork);
                Assert.False(_solutionCrawlerWaiter.HasPendingWork);
            }
        }

        private class AnalyzerProvider : IIncrementalAnalyzerProvider
        {
            public readonly IIncrementalAnalyzer Analyzer;

            public AnalyzerProvider(IIncrementalAnalyzer analyzer)
                => Analyzer = analyzer;

            public IIncrementalAnalyzer CreateIncrementalAnalyzer(Workspace workspace)
                => Analyzer;
        }

        [ExportIncrementalAnalyzerProvider(name: "TestAnalyzer", workspaceKinds: new[] { SolutionCrawlerWorkspaceKind })]
        [Shared]
        [PartNotDiscoverable]
        private class AnalyzerProviderNoWaitNoBlock : AnalyzerProvider
        {
            [ImportingConstructor]
            [Obsolete(MefConstruction.ImportingConstructorMessage, error: true)]
            public AnalyzerProviderNoWaitNoBlock()
                : base(new Analyzer())
            {
            }
        }

        [ExportIncrementalAnalyzerProvider(name: "TestAnalyzer", workspaceKinds: new[] { SolutionCrawlerWorkspaceKind })]
        [Shared]
        [PartNotDiscoverable]
        private class AnalyzerProviderWaitNoBlock : AnalyzerProvider
        {
            [ImportingConstructor]
            [Obsolete(MefConstruction.ImportingConstructorMessage, error: true)]
            public AnalyzerProviderWaitNoBlock()
                : base(new Analyzer(waitForCancellation: true))
            {
            }
        }

        [ExportIncrementalAnalyzerProvider(name: "TestAnalyzer", workspaceKinds: new[] { SolutionCrawlerWorkspaceKind })]
        [Shared]
        [PartNotDiscoverable]
        private class AnalyzerProviderNoWaitBlock : AnalyzerProvider
        {
            [ImportingConstructor]
            [Obsolete(MefConstruction.ImportingConstructorMessage, error: true)]
            public AnalyzerProviderNoWaitBlock()
                : base(new Analyzer(blockedRun: true))
            {
            }
        }

        [ExportIncrementalAnalyzerProvider(name: "TestAnalyzer", workspaceKinds: new[] { SolutionCrawlerWorkspaceKind })]
        [Shared]
        [PartNotDiscoverable]
        private class AnalyzerProvider2 : AnalyzerProvider
        {
            [ImportingConstructor]
            [Obsolete(MefConstruction.ImportingConstructorMessage, error: true)]
            public AnalyzerProvider2()
                : base(new Analyzer2())
            {
            }
        }

        internal static class Metadata
        {
            public static readonly IncrementalAnalyzerProviderMetadata Crawler = new IncrementalAnalyzerProviderMetadata(new Dictionary<string, object> { { "WorkspaceKinds", new[] { SolutionCrawlerWorkspaceKind } }, { "HighPriorityForActiveFile", false }, { "Name", "TestAnalyzer" } });
        }

        private class Analyzer : IIncrementalAnalyzer2
        {
            public static readonly Option<bool> TestOption = new Option<bool>("TestOptions", "TestOption", defaultValue: true);

            public readonly ManualResetEventSlim BlockEvent;
            public readonly ManualResetEventSlim RunningEvent;

            public readonly HashSet<DocumentId> SyntaxDocumentIds = new HashSet<DocumentId>();
            public readonly HashSet<DocumentId> DocumentIds = new HashSet<DocumentId>();
            public readonly HashSet<DocumentId> NonSourceDocumentIds = new HashSet<DocumentId>();
            public readonly HashSet<ProjectId> ProjectIds = new HashSet<ProjectId>();

            public readonly HashSet<DocumentId> InvalidateDocumentIds = new HashSet<DocumentId>();
            public readonly HashSet<ProjectId> InvalidateProjectIds = new HashSet<ProjectId>();

            public Analyzer(bool waitForCancellation = false, bool blockedRun = false)
            {
                WaitForCancellation = waitForCancellation;
                BlockedRun = blockedRun;

                this.BlockEvent = new ManualResetEventSlim(initialState: false);
                this.RunningEvent = new ManualResetEventSlim(initialState: false);
            }

            public bool WaitForCancellation { get; }

            public bool BlockedRun { get; }

            public void Reset()
            {
                BlockEvent.Reset();
                RunningEvent.Reset();

                SyntaxDocumentIds.Clear();
                DocumentIds.Clear();
                NonSourceDocumentIds.Clear();
                ProjectIds.Clear();

                InvalidateDocumentIds.Clear();
                InvalidateProjectIds.Clear();
            }

            public Task AnalyzeProjectAsync(Project project, bool semanticsChanged, InvocationReasons reasons, CancellationToken cancellationToken)
            {
                this.ProjectIds.Add(project.Id);
                return Task.CompletedTask;
            }

            public Task AnalyzeDocumentAsync(Document document, SyntaxNode bodyOpt, InvocationReasons reasons, CancellationToken cancellationToken)
            {
                if (bodyOpt == null)
                {
                    this.DocumentIds.Add(document.Id);
                }

                return Task.CompletedTask;
            }

            public Task AnalyzeSyntaxAsync(Document document, InvocationReasons reasons, CancellationToken cancellationToken)
            {
                this.SyntaxDocumentIds.Add(document.Id);
                Process(document.Id, cancellationToken);
                return Task.CompletedTask;
            }

            public Task AnalyzeNonSourceDocumentAsync(TextDocument textDocument, InvocationReasons reasons, CancellationToken cancellationToken)
            {
                this.NonSourceDocumentIds.Add(textDocument.Id);
                return Task.CompletedTask;
            }

            public Task RemoveDocumentAsync(DocumentId documentId, CancellationToken cancellationToken)
            {
                InvalidateDocumentIds.Add(documentId);
                return Task.CompletedTask;
            }

            public Task RemoveProjectAsync(ProjectId projectId, CancellationToken cancellationToken)
            {
                InvalidateProjectIds.Add(projectId);
                return Task.CompletedTask;
            }

            private void Process(DocumentId _, CancellationToken cancellationToken)
            {
                if (BlockedRun && !RunningEvent.IsSet)
                {
                    this.RunningEvent.Set();

                    // Wait until unblocked
                    this.BlockEvent.Wait();
                }

                if (WaitForCancellation && !RunningEvent.IsSet)
                {
                    this.RunningEvent.Set();

                    cancellationToken.WaitHandle.WaitOne();
                    cancellationToken.ThrowIfCancellationRequested();
                }
            }

            public bool NeedsReanalysisOnOptionChanged(object sender, OptionChangedEventArgs e)
            {
                return e.Option == TestOption
                    || e.Option == SolutionCrawlerOptions.BackgroundAnalysisScopeOption
                    || e.Option == SolutionCrawlerOptions.SolutionBackgroundAnalysisScopeOption;
            }

            #region unused 
            public Task NewSolutionSnapshotAsync(Solution solution, CancellationToken cancellationToken)
                => Task.CompletedTask;

            public Task DocumentOpenAsync(Document document, CancellationToken cancellationToken)
                => Task.CompletedTask;

            public Task DocumentCloseAsync(Document document, CancellationToken cancellationToken)
                => Task.CompletedTask;

            public Task DocumentResetAsync(Document document, CancellationToken cancellationToken)
                => Task.CompletedTask;

            public Task NonSourceDocumentOpenAsync(TextDocument textDocument, CancellationToken cancellationToken)
                => Task.CompletedTask;

            public Task NonSourceDocumentCloseAsync(TextDocument textDocument, CancellationToken cancellationToken)
                => Task.CompletedTask;

            public Task NonSourceDocumentResetAsync(TextDocument textDocument, CancellationToken cancellationToken)
                => Task.CompletedTask;
            #endregion
        }

        private class Analyzer2 : IIncrementalAnalyzer
        {
            public readonly List<DocumentId> DocumentIds = new List<DocumentId>();

            public Task AnalyzeDocumentAsync(Document document, SyntaxNode bodyOpt, InvocationReasons reasons, CancellationToken cancellationToken)
            {
                this.DocumentIds.Add(document.Id);
                return Task.CompletedTask;
            }

            #region unused 
            public bool NeedsReanalysisOnOptionChanged(object sender, OptionChangedEventArgs e) => false;
            public Task NewSolutionSnapshotAsync(Solution solution, CancellationToken cancellationToken) => Task.CompletedTask;
            public Task DocumentOpenAsync(Document document, CancellationToken cancellationToken) => Task.CompletedTask;
            public Task DocumentCloseAsync(Document document, CancellationToken cancellationToken) => Task.CompletedTask;
            public Task DocumentResetAsync(Document document, CancellationToken cancellationToken) => Task.CompletedTask;
            public Task AnalyzeSyntaxAsync(Document document, InvocationReasons reasons, CancellationToken cancellationToken) => Task.CompletedTask;
            public Task AnalyzeProjectAsync(Project project, bool semanticsChanged, InvocationReasons reasons, CancellationToken cancellationToken) => Task.CompletedTask;
            public Task RemoveDocumentAsync(DocumentId documentId, CancellationToken cancellationToken) => Task.CompletedTask;
            public Task RemoveProjectAsync(ProjectId projectId, CancellationToken cancellationToken) => Task.CompletedTask;
            #endregion
        }

#if false
        private string GetListenerTrace(ExportProvider provider)
        {
            var sb = new StringBuilder();

            var workspaceWaiter = GetListeners(provider).First(l => l.Metadata.FeatureName == FeatureAttribute.Workspace).Value as TestAsynchronousOperationListener;
            sb.AppendLine("workspace");
            sb.AppendLine(workspaceWaiter.Trace());

            var solutionCrawlerWaiter = GetListeners(provider).First(l => l.Metadata.FeatureName == FeatureAttribute.SolutionCrawler).Value as TestAsynchronousOperationListener;
            sb.AppendLine("solutionCrawler");
            sb.AppendLine(solutionCrawlerWaiter.Trace());

            return sb.ToString();
        }

        internal abstract partial class TestAsynchronousOperationListener : IAsynchronousOperationListener, IAsynchronousOperationWaiter
        {
            private readonly object gate = new object();
            private readonly HashSet<TaskCompletionSource<bool>> pendingTasks = new HashSet<TaskCompletionSource<bool>>();
            private readonly StringBuilder sb = new StringBuilder();

            private int counter;

            public TestAsynchronousOperationListener()
            {
            }

            public IAsyncToken BeginAsyncOperation(string name, object tag = null)
            {
                lock (gate)
                {
                    return new AsyncToken(this, name);
                }
            }

            private void Increment(string name)
            {
                lock (gate)
                {
                    sb.AppendLine("i -> " + name + ":" + counter++);
                }
            }

            private void Decrement(string name)
            {
                lock (gate)
                {
                    counter--;
                    if (counter == 0)
                    {
                        foreach (var task in pendingTasks)
                        {
                            task.SetResult(true);
                        }

                        pendingTasks.Clear();
                    }

                    sb.AppendLine("d -> " + name + ":" + counter);
                }
            }

            public virtual Task CreateWaitTask()
            {
                lock (gate)
                {
                    var source = new TaskCompletionSource<bool>();
                    if (counter == 0)
                    {
                        // There is nothing to wait for, so we are immediately done
                        source.SetResult(true);
                    }
                    else
                    {
                        pendingTasks.Add(source);
                    }

                    return source.Task;
                }
            }

            public bool TrackActiveTokens { get; set; }

            public bool HasPendingWork
            {
                get
                {
                    return counter != 0;
                }
            }

            private class AsyncToken : IAsyncToken
            {
                private readonly TestAsynchronousOperationListener listener;
                private readonly string name;
                private bool disposed;

                public AsyncToken(TestAsynchronousOperationListener listener, string name)
                {
                    this.listener = listener;
                    this.name = name;

                    listener.Increment(name);
                }

                public void Dispose()
                {
                    lock (listener.gate)
                    {
                        if (disposed)
                        {
                            throw new InvalidOperationException("Double disposing of an async token");
                        }

                        disposed = true;
                        listener.Decrement(this.name);
                    }
                }
            }

            public string Trace()
            {
                return sb.ToString();
            }
        }
#endif
    }
}<|MERGE_RESOLUTION|>--- conflicted
+++ resolved
@@ -703,10 +703,7 @@
 
             var expectedDocumentSyntaxEvents = 5;
             var expectedDocumentSemanticEvents = 5;
-<<<<<<< HEAD
-=======
             var expectedNonSourceDocumentEvents = 1;
->>>>>>> 67d940c4
 
             var ncfile = DocumentInfo.Create(DocumentId.CreateNewId(project.Id), "D6");
 
