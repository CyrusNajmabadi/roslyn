﻿// Licensed to the .NET Foundation under one or more agreements.
// The .NET Foundation licenses this file to you under the MIT license.
// See the LICENSE file in the project root for more information.

#nullable disable

using System;
using System.Collections.Generic;
using System.Collections.Immutable;
using System.Linq;
using System.Threading;
using System.Threading.Tasks;
using Microsoft.CodeAnalysis.CSharp.RemoveUnnecessarySuppressions;
using Microsoft.CodeAnalysis.Diagnostics;
using Microsoft.CodeAnalysis.Diagnostics.CSharp;
using Microsoft.CodeAnalysis.Editor.UnitTests.Extensions;
using Microsoft.CodeAnalysis.Options;
using Microsoft.CodeAnalysis.PooledObjects;
using Microsoft.CodeAnalysis.Remote.Testing;
using Microsoft.CodeAnalysis.Serialization;
using Microsoft.CodeAnalysis.Shared.Extensions;
using Microsoft.CodeAnalysis.SolutionCrawler;
using Microsoft.CodeAnalysis.Test.Utilities;
using Microsoft.CodeAnalysis.Text;
using Roslyn.Test.Utilities;
using Roslyn.Test.Utilities.TestGenerators;
using Roslyn.Utilities;
using Xunit;
using static Microsoft.CodeAnalysis.CommonDiagnosticAnalyzers;

namespace Microsoft.CodeAnalysis.Editor.UnitTests.Diagnostics;

[UseExportProvider]
public sealed class DiagnosticAnalyzerServiceTests
{
    private static readonly TestComposition s_featuresCompositionWithMockDiagnosticUpdateSourceRegistrationService = EditorTestCompositions.EditorFeatures
        .AddParts(typeof(TestDocumentTrackingService));

    private static readonly TestComposition s_editorFeaturesCompositionWithMockDiagnosticUpdateSourceRegistrationService = EditorTestCompositions.EditorFeatures;

    private static AdhocWorkspace CreateWorkspace(Type[] additionalParts = null)
        => new AdhocWorkspace(s_featuresCompositionWithMockDiagnosticUpdateSourceRegistrationService.AddParts(additionalParts).GetHostServices());

    private static IGlobalOptionService GetGlobalOptions(Workspace workspace)
        => workspace.Services.SolutionServices.ExportProvider.GetExportedValue<IGlobalOptionService>();

    private static void OpenDocumentAndMakeActive(Document document, Workspace workspace)
    {
        workspace.OpenDocument(document.Id);

        var documentTrackingService = (TestDocumentTrackingService)workspace.Services.GetRequiredService<IDocumentTrackingService>();
        documentTrackingService.SetActiveDocument(document.Id);
    }

    [Fact]
    public async Task TestHasSuccessfullyLoadedBeingFalse()
    {
        using var workspace = CreateWorkspace();

        var analyzerReference = new AnalyzerImageReference([new Analyzer()]);
        workspace.TryApplyChanges(workspace.CurrentSolution.WithAnalyzerReferences([analyzerReference]));

        var document = GetDocumentFromIncompleteProject(workspace);

        var service = workspace.Services.GetRequiredService<IDiagnosticAnalyzerService>();

        var diagnostics = await service.GetDiagnosticsForIdsAsync(
            workspace.CurrentSolution.Projects.Single(), documentIds: default, diagnosticIds: null, shouldIncludeAnalyzer: null,
            includeLocalDocumentDiagnostics: true, CancellationToken.None);
        Assert.NotEmpty(diagnostics);
    }

    [Fact]
    public async Task TestHasSuccessfullyLoadedBeingFalseFSAOn()
    {
        using var workspace = CreateWorkspace();

        var analyzerReference = new AnalyzerImageReference([new Analyzer()]);

        var globalOptions = GetGlobalOptions(workspace);
        globalOptions.SetGlobalOption(SolutionCrawlerOptionsStorage.BackgroundAnalysisScopeOption, LanguageNames.CSharp, BackgroundAnalysisScope.FullSolution);

        workspace.TryApplyChanges(workspace.CurrentSolution.WithAnalyzerReferences([analyzerReference]));
        var document = GetDocumentFromIncompleteProject(workspace);

        OpenDocumentAndMakeActive(document, workspace);

        await TestAnalyzerAsync(workspace, document, AnalyzerResultSetter, expectedSyntax: true, expectedSemantic: true);
    }

    [Fact]
    public async Task TestHasSuccessfullyLoadedBeingFalseWhenFileOpened()
    {
        using var workspace = CreateWorkspace();

        var analyzerReference = new AnalyzerImageReference([new Analyzer()]);
        workspace.TryApplyChanges(workspace.CurrentSolution.WithAnalyzerReferences([analyzerReference]));

        var document = GetDocumentFromIncompleteProject(workspace);

        OpenDocumentAndMakeActive(document, workspace);

        await TestAnalyzerAsync(workspace, document, AnalyzerResultSetter, expectedSyntax: true, expectedSemantic: true);
    }

    [Fact]
    public async Task TestHasSuccessfullyLoadedBeingFalseWhenFileOpenedWithCompilerAnalyzer()
    {
        using var workspace = CreateWorkspace();

        var analyzerReference = new AnalyzerImageReference([new CSharpCompilerDiagnosticAnalyzer()]);
        workspace.TryApplyChanges(workspace.CurrentSolution.WithAnalyzerReferences([analyzerReference]));

        var document = GetDocumentFromIncompleteProject(workspace);

        // open document
        workspace.OpenDocument(document.Id);

        await TestAnalyzerAsync(workspace, document, CompilerAnalyzerResultSetter, expectedSyntax: true, expectedSemantic: false);
    }

    [Fact]
    public async Task TestHasSuccessfullyLoadedBeingFalseWithCompilerAnalyzerFSAOn()
    {
        using var workspace = CreateWorkspace();

        var analyzerReference = new AnalyzerImageReference([new CSharpCompilerDiagnosticAnalyzer()]);

        var globalOptions = GetGlobalOptions(workspace);
        globalOptions.SetGlobalOption(SolutionCrawlerOptionsStorage.BackgroundAnalysisScopeOption, LanguageNames.CSharp, BackgroundAnalysisScope.FullSolution);

        workspace.TryApplyChanges(workspace.CurrentSolution.WithAnalyzerReferences([analyzerReference]));

        var document = GetDocumentFromIncompleteProject(workspace);

        await TestAnalyzerAsync(workspace, document, CompilerAnalyzerResultSetter, expectedSyntax: true, expectedSemantic: false);
    }

    [Theory]
    [InlineData(true)]
    [InlineData(false)]
    public async Task TestDisabledByDefaultAnalyzerEnabledWithEditorConfig(bool enabledWithEditorconfig)
    {
        using var workspace = CreateWorkspace();

        var analyzerReference = new AnalyzerImageReference([new DisabledByDefaultAnalyzer()]);

        var globalOptions = GetGlobalOptions(workspace);
        globalOptions.SetGlobalOption(SolutionCrawlerOptionsStorage.BackgroundAnalysisScopeOption, LanguageNames.CSharp, BackgroundAnalysisScope.FullSolution);

        workspace.TryApplyChanges(workspace.CurrentSolution.WithAnalyzerReferences([analyzerReference]));

        var project = workspace.AddProject(
            ProjectInfo.Create(
                ProjectId.CreateNewId(),
                VersionStamp.Create(),
                "CSharpProject",
                "CSharpProject",
                LanguageNames.CSharp,
                filePath: "z:\\CSharpProject.csproj"));

        if (enabledWithEditorconfig)
        {
            project = project.AddAnalyzerConfigDocument(".editorconfig", filePath: "z:\\.editorconfig", text: SourceText.From($"""
                [*.cs]
                dotnet_diagnostic.{DisabledByDefaultAnalyzer.s_syntaxRule.Id}.severity = warning
                dotnet_diagnostic.{DisabledByDefaultAnalyzer.s_semanticRule.Id}.severity = warning
                dotnet_diagnostic.{DisabledByDefaultAnalyzer.s_compilationRule.Id}.severity = warning
                """)).Project;
        }

        var document = project.AddDocument("test.cs", SourceText.From("class A {}"), filePath: "z:\\test.cs");
        var applied = workspace.TryApplyChanges(document.Project.Solution);
        Assert.True(applied);

        var service = workspace.Services.GetRequiredService<IDiagnosticAnalyzerService>();

        // listen to events
        var syntaxDiagnostic = false;
        var semanticDiagnostic = false;
        var compilationDiagnostic = false;

        // open document
        workspace.OpenDocument(document.Id);

        var diagnostics = await service.ForceAnalyzeProjectAsync(document.Project, CancellationToken.None);

        foreach (var diagnostic in diagnostics)
        {
            if (diagnostic.Id == DisabledByDefaultAnalyzer.s_syntaxRule.Id)
            {
                syntaxDiagnostic = true;
            }
            else if (diagnostic.Id == DisabledByDefaultAnalyzer.s_semanticRule.Id)
            {
                semanticDiagnostic = true;
            }
            else if (diagnostic.Id == DisabledByDefaultAnalyzer.s_compilationRule.Id)
            {
                compilationDiagnostic = true;
            }
        }

        Assert.Equal(enabledWithEditorconfig, syntaxDiagnostic);
        Assert.Equal(enabledWithEditorconfig, semanticDiagnostic);
        Assert.Equal(enabledWithEditorconfig, compilationDiagnostic);
    }

    private static async Task TestAnalyzerAsync(
        AdhocWorkspace workspace,
        Document document,
        Func<bool, bool, ImmutableArray<DiagnosticData>, (bool, bool)> resultSetter,
        bool expectedSyntax, bool expectedSemantic)
    {
        var service = workspace.Services.GetRequiredService<IDiagnosticAnalyzerService>();

        var syntax = false;
        var semantic = false;

        var diagnostics = await service.ForceAnalyzeProjectAsync(document.Project, CancellationToken.None);

        (syntax, semantic) = resultSetter(syntax, semantic, diagnostics);

        // two should have been called.
        Assert.Equal(expectedSyntax, syntax);
        Assert.Equal(expectedSemantic, semantic);
    }

    [Fact]
    public async Task TestHostAnalyzerErrorNotLeaking()
    {
        using var workspace = CreateWorkspace();

        var solution = workspace.CurrentSolution;

        var analyzerReference = new AnalyzerImageReference([new LeakDocumentAnalyzer()]);

        var globalOptions = GetGlobalOptions(workspace);
        globalOptions.SetGlobalOption(SolutionCrawlerOptionsStorage.BackgroundAnalysisScopeOption, LanguageNames.CSharp, BackgroundAnalysisScope.FullSolution);

        workspace.TryApplyChanges(solution.WithAnalyzerReferences([analyzerReference]));

        var projectId = ProjectId.CreateNewId();
        var project = workspace.AddProject(
                      ProjectInfo.Create(
                          projectId,
                          VersionStamp.Create(),
                          "Dummy",
                          "Dummy",
                          LanguageNames.CSharp,
                          documents: [
                              DocumentInfo.Create(
                                  DocumentId.CreateNewId(projectId),
                                  "test.cs",
                                  loader: TextLoader.From(TextAndVersion.Create(SourceText.From("class A {}"), VersionStamp.Create(), filePath: "test.cs")),
                                  filePath: "test.cs")]));

        var service = workspace.Services.GetRequiredService<IDiagnosticAnalyzerService>();

        var diagnostics = await service.ForceAnalyzeProjectAsync(project, CancellationToken.None);
        Assert.NotEmpty(diagnostics);
    }

    [Fact, WorkItem("https://github.com/dotnet/roslyn/issues/42353")]
    public async Task TestFullSolutionAnalysisForHiddenAnalyzers()
    {
        // By default, hidden analyzer does not execute in full solution analysis.
        using var workspace = CreateWorkspaceWithProjectAndAnalyzer(new NamedTypeAnalyzer(DiagnosticSeverity.Hidden));
        var project = workspace.CurrentSolution.Projects.Single();

        await TestFullSolutionAnalysisForProjectAsync(workspace, project, expectAnalyzerExecuted: false);
    }

    [Fact, WorkItem("https://github.com/dotnet/roslyn/issues/42353")]
    public async Task TestFullSolutionAnalysisForHiddenAnalyzers_SeverityInCompilationOptions()
    {
        // Escalating the analyzer to non-hidden effective severity through compilation options
        // ensures that analyzer executes in full solution analysis.
        using var workspace = CreateWorkspaceWithProjectAndAnalyzer(new NamedTypeAnalyzer(DiagnosticSeverity.Hidden));
        var project = workspace.CurrentSolution.Projects.Single();

        var newSpecificOptions = project.CompilationOptions.SpecificDiagnosticOptions.Add(NamedTypeAnalyzer.DiagnosticId, ReportDiagnostic.Warn);
        project = project.WithCompilationOptions(project.CompilationOptions.WithSpecificDiagnosticOptions(newSpecificOptions));
        await TestFullSolutionAnalysisForProjectAsync(workspace, project, expectAnalyzerExecuted: true);
    }

    [Fact, WorkItem("https://github.com/dotnet/roslyn/issues/42353")]
    public async Task TestFullSolutionAnalysisForHiddenAnalyzers_SeverityInAnalyzerConfigOptions()
    {
        using var workspace = CreateWorkspaceWithProjectAndAnalyzer(new NamedTypeAnalyzer(DiagnosticSeverity.Hidden));
        var project = workspace.CurrentSolution.Projects.Single();

        // Escalating the analyzer to non-hidden effective severity through analyzer config options
        // ensures that analyzer executes in full solution analysis.

        project = project.AddAnalyzerConfigDocument(
            ".editorconfig",
            text: SourceText.From($"""
            [*.cs]
            dotnet_diagnostic.{NamedTypeAnalyzer.DiagnosticId}.severity = warning
            """),
            filePath: "z:\\.editorconfig").Project;

        await TestFullSolutionAnalysisForProjectAsync(workspace, project, expectAnalyzerExecuted: true);
    }

    private static AdhocWorkspace CreateWorkspaceWithProjectAndAnalyzer(DiagnosticAnalyzer analyzer)
    {
        var workspace = CreateWorkspace();

        var globalOptions = GetGlobalOptions(workspace);
        globalOptions.SetGlobalOption(SolutionCrawlerOptionsStorage.BackgroundAnalysisScopeOption, LanguageNames.CSharp, BackgroundAnalysisScope.FullSolution);

        var projectId = ProjectId.CreateNewId();
        var solution = workspace.CurrentSolution;

        solution = solution
            .AddAnalyzerReference(new AnalyzerImageReference([analyzer]))
            .AddProject(
                ProjectInfo.Create(
                    projectId,
                    VersionStamp.Create(),
                    "Dummy",
                    "Dummy",
                    LanguageNames.CSharp,
                    filePath: "z:\\Dummy.csproj",
                    documents: [
                        DocumentInfo.Create(
                            DocumentId.CreateNewId(projectId),
                            "test.cs",
                            loader: TextLoader.From(TextAndVersion.Create(SourceText.From("class A {}"), VersionStamp.Create(), filePath: "test.cs")),
                            filePath: "z:\\test.cs")]));

        Assert.True(workspace.TryApplyChanges(solution));

        return workspace;
    }

    private static async Task TestFullSolutionAnalysisForProjectAsync(AdhocWorkspace workspace, Project project, bool expectAnalyzerExecuted)
    {
        var service = workspace.Services.GetRequiredService<IDiagnosticAnalyzerService>();

        var diagnostics = await service.ForceAnalyzeProjectAsync(project, CancellationToken.None);

        if (expectAnalyzerExecuted)
        {
            Assert.NotEmpty(diagnostics);
        }
        else
        {
            Assert.Empty(diagnostics);
        }
    }

    [Theory, CombinatorialData]
    internal async Task TestAdditionalFileAnalyzer(bool registerFromInitialize, bool testMultiple)
    {
        using var workspace = CreateWorkspace();

        var globalOptions = GetGlobalOptions(workspace);

        var projectInfo = ProjectInfo.Create(ProjectId.CreateNewId(), VersionStamp.Create(), "CSharpProject", "CSharpProject", LanguageNames.CSharp);
        var project = workspace.AddProject(projectInfo);

        var diagnosticSpan = new TextSpan(2, 2);
        var analyzer = new AdditionalFileAnalyzer(registerFromInitialize, diagnosticSpan, id: "ID0001");
        var analyzers = ImmutableArray.Create<DiagnosticAnalyzer>(analyzer);
        if (testMultiple)
        {
            analyzer = new AdditionalFileAnalyzer2(registerFromInitialize, diagnosticSpan, id: "ID0002");
            analyzers = analyzers.Add(analyzer);
        }

        var analyzerReference = new AnalyzerImageReference(analyzers);
        project = project.WithAnalyzerReferences([analyzerReference])
            .AddAdditionalDocument(name: "dummy.txt", text: "Additional File Text", filePath: "dummy.txt").Project;
        if (testMultiple)
        {
            project = project.AddAdditionalDocument(name: "dummy2.txt", text: "Additional File2 Text", filePath: "dummy2.txt").Project;
        }

        SerializerService.TestAccessor.AddAnalyzerImageReferences(project.AnalyzerReferences);
        var applied = workspace.TryApplyChanges(project.Solution);
        Assert.True(applied);

        var service = workspace.Services.GetRequiredService<IDiagnosticAnalyzerService>();

        var firstAdditionalDocument = project.AdditionalDocuments.FirstOrDefault();

        workspace.OpenAdditionalDocument(firstAdditionalDocument.Id);

        var diagnostics = await service.ForceAnalyzeProjectAsync(project, CancellationToken.None);

        var expectedCount = testMultiple ? 4 : 1;

        Assert.Equal(expectedCount, diagnostics.Length);

        for (var i = 0; i < analyzers.Length; i++)
        {
            analyzer = (AdditionalFileAnalyzer)analyzers[i];
            foreach (var additionalDoc in project.AdditionalDocuments)
            {
                var applicableDiagnostics = diagnostics.Where(
                    d => d.Id == analyzer.Descriptor.Id && d.DataLocation.UnmappedFileSpan.Path == additionalDoc.FilePath);

                var text = await additionalDoc.GetTextAsync();

                var diagnostic = Assert.Single(applicableDiagnostics);
                Assert.Equal(diagnosticSpan, diagnostic.DataLocation.UnmappedFileSpan.GetClampedTextSpan(text));
                diagnostics = diagnostics.Remove(diagnostic);
            }
        }

        Assert.Empty(diagnostics);
    }

    private sealed class AdditionalFileAnalyzer2 : AdditionalFileAnalyzer
    {
        public AdditionalFileAnalyzer2(bool registerFromInitialize, TextSpan diagnosticSpan, string id)
            : base(registerFromInitialize, diagnosticSpan, id)
        {
        }
    }

    [Theory, CombinatorialData]
    internal async Task TestDiagnosticSuppressor(bool includeAnalyzer, bool includeSuppressor, BackgroundAnalysisScope analysisScope)
    {
        var analyzers = ArrayBuilder<DiagnosticAnalyzer>.GetInstance();
        if (includeAnalyzer)
        {
            analyzers.Add(new NamedTypeAnalyzer());
        }

        if (includeSuppressor)
        {
            analyzers.Add(new DiagnosticSuppressorForId(NamedTypeAnalyzer.DiagnosticId));
        }

        var analyzerReference = new AnalyzerImageReference(analyzers.ToImmutableArray());

        using var workspace = EditorTestWorkspace.CreateCSharp("class A {}", composition: s_editorFeaturesCompositionWithMockDiagnosticUpdateSourceRegistrationService.AddParts(typeof(TestDocumentTrackingService)));

        workspace.GlobalOptions.SetGlobalOption(SolutionCrawlerOptionsStorage.BackgroundAnalysisScopeOption, LanguageNames.CSharp, analysisScope);

        workspace.TryApplyChanges(workspace.CurrentSolution.WithAnalyzerReferences([analyzerReference]));

        var project = workspace.CurrentSolution.Projects.Single();
        var document = project.Documents.Single();

        var service = workspace.Services.GetRequiredService<IDiagnosticAnalyzerService>();
        var globalOptions = workspace.GetService<IGlobalOptionService>();

        switch (analysisScope)
        {
            case BackgroundAnalysisScope.None:
            case BackgroundAnalysisScope.VisibleFilesAndOpenFilesWithPreviouslyReportedDiagnostics:
                workspace.OpenDocument(document.Id);
                var documentTrackingService = (TestDocumentTrackingService)workspace.Services.GetService<IDocumentTrackingService>();
                documentTrackingService.SetActiveDocument(document.Id);
                break;

            case BackgroundAnalysisScope.OpenFiles:
                workspace.OpenDocument(document.Id);
                break;

            case BackgroundAnalysisScope.FullSolution:
                break;

            default:
                throw ExceptionUtilities.UnexpectedValue(analysisScope);
        }

        var diagnostics = await service.ForceAnalyzeProjectAsync(project, CancellationToken.None);

        var diagnostic = diagnostics.SingleOrDefault();
        if (includeAnalyzer)
        {
            Assert.True(diagnostic != null);
            Assert.Equal(NamedTypeAnalyzer.DiagnosticId, diagnostic.Id);
            Assert.Equal(includeSuppressor, diagnostic.IsSuppressed);
        }
        else
        {
            Assert.True(diagnostic == null);
        }
    }

    [Theory, CombinatorialData]
    internal async Task TestRemoveUnnecessaryInlineSuppressionsAnalyzer(BackgroundAnalysisScope analysisScope, bool isSourceGenerated, bool testPragma)
    {
        var analyzers = ImmutableArray.Create<DiagnosticAnalyzer>(
            new CSharpCompilerDiagnosticAnalyzer(),
            new NamedTypeAnalyzer(),
            new CSharpRemoveUnnecessaryInlineSuppressionsDiagnosticAnalyzer());

        var analyzerReference = new AnalyzerImageReference(analyzers);

        string code;
        if (testPragma)
        {
            code = $$"""
                #pragma warning disable {{NamedTypeAnalyzer.DiagnosticId}} // Unnecessary
                #pragma warning disable CS0168 // Variable is declared but never used - Unnecessary

                #pragma warning disable {{NamedTypeAnalyzer.DiagnosticId}} // Necessary
                class A
                {
                    void M()
                    {
                #pragma warning disable CS0168 // Variable is declared but never used - Necessary
                        int x;
                    }
                }
                """;
        }
        else
        {
            code = $$"""
                [System.Diagnostics.CodeAnalysis.SuppressMessage("Category1", "{{NamedTypeAnalyzer.DiagnosticId}}")] // Necessary
                class A
                {
                    [System.Diagnostics.CodeAnalysis.SuppressMessage("Category2", "{{NamedTypeAnalyzer.DiagnosticId}}")] // Unnecessary
                    [System.Diagnostics.CodeAnalysis.SuppressMessage("Category3", "CS0168")] // Unnecessary
                    void M()
                    {
                #pragma warning disable CS0168 // Variable is declared but never used - Necessary
                        int x;
                    }
                }
                """;
        }

        string[] files;
        string[] sourceGeneratedFiles;
        if (isSourceGenerated)
        {
            files = [];
            sourceGeneratedFiles = [code];
        }
        else
        {
            files = [code];
            sourceGeneratedFiles = [];
        }

        var composition = s_editorFeaturesCompositionWithMockDiagnosticUpdateSourceRegistrationService.AddParts(
            typeof(TestDocumentTrackingService));

        using var workspace = new EditorTestWorkspace(composition);

        workspace.GlobalOptions.SetGlobalOption(SolutionCrawlerOptionsStorage.BackgroundAnalysisScopeOption, LanguageNames.CSharp, analysisScope);

        var compilerDiagnosticsScope = analysisScope.ToEquivalentCompilerDiagnosticsScope();
        workspace.GlobalOptions.SetGlobalOption(SolutionCrawlerOptionsStorage.CompilerDiagnosticsScopeOption, LanguageNames.CSharp, compilerDiagnosticsScope);

        workspace.InitializeDocuments(TestWorkspace.CreateWorkspaceElement(LanguageNames.CSharp, files: files, sourceGeneratedFiles: sourceGeneratedFiles), openDocuments: false);
        workspace.TryApplyChanges(workspace.CurrentSolution.WithAnalyzerReferences([analyzerReference]));

        var project = workspace.CurrentSolution.Projects.Single();
        var document = isSourceGenerated ? (await project.GetSourceGeneratedDocumentsAsync(CancellationToken.None)).Single() : project.Documents.Single();
        if (isSourceGenerated)
            Assert.IsType<SourceGeneratedDocument>(document);
        else
            Assert.IsType<Document>(document);

        var service = workspace.Services.GetRequiredService<IDiagnosticAnalyzerService>();

        var text = await document.GetTextAsync();

        switch (analysisScope)
        {
            case BackgroundAnalysisScope.None:
            case BackgroundAnalysisScope.VisibleFilesAndOpenFilesWithPreviouslyReportedDiagnostics:
                if (isSourceGenerated)
                    workspace.OpenSourceGeneratedDocument(document.Id);
                else
                    workspace.OpenDocument(document.Id);

                var documentTrackingService = (TestDocumentTrackingService)workspace.Services.GetRequiredService<IDocumentTrackingService>();
                documentTrackingService.SetActiveDocument(document.Id);
                break;

            case BackgroundAnalysisScope.OpenFiles:
                if (isSourceGenerated)
                    workspace.OpenSourceGeneratedDocument(document.Id);
                else
                    workspace.OpenDocument(document.Id);

                break;

            case BackgroundAnalysisScope.FullSolution:
                break;
        }

        var diagnostics = await service.ForceAnalyzeProjectAsync(project, CancellationToken.None);

        diagnostics = [.. diagnostics
            .Where(d => d.Id == IDEDiagnosticIds.RemoveUnnecessarySuppressionDiagnosticId)
            .OrderBy(d => d.DataLocation.UnmappedFileSpan.GetClampedTextSpan(text))];

        var root = await document.GetSyntaxRootAsync();
        text = await document.GetTextAsync();

        Assert.Equal(2, diagnostics.Length);
        if (testPragma)
        {
            var pragma1 = root.FindTrivia(diagnostics[0].DataLocation.UnmappedFileSpan.GetClampedTextSpan(text).Start).ToString();
            Assert.Equal($"#pragma warning disable {NamedTypeAnalyzer.DiagnosticId} // Unnecessary", pragma1);
            var pragma2 = root.FindTrivia(diagnostics[1].DataLocation.UnmappedFileSpan.GetClampedTextSpan(text).Start).ToString();
            Assert.Equal($"#pragma warning disable CS0168 // Variable is declared but never used - Unnecessary", pragma2);
        }
        else
        {
            var attribute1 = root.FindNode(diagnostics[0].DataLocation.UnmappedFileSpan.GetClampedTextSpan(text)).ToString();
            Assert.Equal($@"System.Diagnostics.CodeAnalysis.SuppressMessage(""Category2"", ""{NamedTypeAnalyzer.DiagnosticId}"")", attribute1);
            var attribute2 = root.FindNode(diagnostics[1].DataLocation.UnmappedFileSpan.GetClampedTextSpan(text)).ToString();
            Assert.Equal($@"System.Diagnostics.CodeAnalysis.SuppressMessage(""Category3"", ""CS0168"")", attribute2);
        }
    }

    [Theory, CombinatorialData]
    [WorkItem("https://github.com/dotnet/roslyn/issues/49698")]
    internal async Task TestOnlyRequiredAnalyzerExecutedDuringDiagnosticComputation(bool documentAnalysis)
    {
        using var workspace = TestWorkspace.CreateCSharp("class A { }");

        // Verify that requesting analyzer diagnostics for analyzer1 does not lead to invoking analyzer2.
        var analyzer1 = new NamedTypeAnalyzerWithConfigurableEnabledByDefault(isEnabledByDefault: true, DiagnosticSeverity.Warning, throwOnAllNamedTypes: false);
        var analyzer2 = new NamedTypeAnalyzer();
        var analyzerReference = new AnalyzerImageReference([analyzer1, analyzer2]);
        workspace.TryApplyChanges(workspace.CurrentSolution.WithAnalyzerReferences([analyzerReference]));
        var project = workspace.CurrentSolution.Projects.Single();
        var document = documentAnalysis ? project.Documents.Single() : null;

        var service = project.Solution.Services.GetRequiredService<IDiagnosticAnalyzerService>();
        var diagnosticsMapResults = await service.GetDiagnosticsForIdsAsync(
            project, documentIds: default, [analyzer1.Descriptor.Id], shouldIncludeAnalyzer: null, includeLocalDocumentDiagnostics: true, CancellationToken.None);
        Assert.False(analyzer2.ReceivedSymbolCallback);

        Assert.Equal(1, diagnosticsMapResults.Length);
        var diagnostic = diagnosticsMapResults.Single();
        Assert.Equal(analyzer1.Descriptor.Id, diagnostic.Id);
    }

    [Theory, CombinatorialData]
    [WorkItem("https://github.com/dotnet/roslyn/issues/79706")]
    internal async Task TestAnalysisWithAnalyzerInBothProjectAndHost_SameAnalyzerInstance(bool documentAnalysis)
    {
        using var workspace = TestWorkspace.CreateCSharp("class A { }");

        var analyzer = new NamedTypeAnalyzerWithConfigurableEnabledByDefault(isEnabledByDefault: true, DiagnosticSeverity.Warning, throwOnAllNamedTypes: false);
        var analyzerReference = new AnalyzerImageReference([analyzer]);

        workspace.TryApplyChanges(
            workspace.CurrentSolution.WithAnalyzerReferences([analyzerReference])
            .Projects.Single().AddAnalyzerReference(analyzerReference).Solution);

        var project = workspace.CurrentSolution.Projects.Single();
        var document = documentAnalysis ? project.Documents.Single() : null;
        var service = project.Solution.Services.GetRequiredService<IDiagnosticAnalyzerService>();
        var diagnosticsMapResults = await service.GetDiagnosticsForIdsAsync(
            project, documentIds: default, [analyzer.Descriptor.Id], shouldIncludeAnalyzer: null, includeLocalDocumentDiagnostics: true, CancellationToken.None);

        // In this case, since the analyzer identity is identical, we ran it once
        Assert.Single(diagnosticsMapResults);
    }

    [Theory, CombinatorialData]
    [WorkItem("https://github.com/dotnet/roslyn/issues/79706")]
    internal async Task TestAnalysisWithAnalyzerInBothProjectAndHost_DifferentAnalyzerInstancesFromNonEqualReferences(bool documentAnalysis)
    {
        using var workspace = TestWorkspace.CreateCSharp("class A { }");

        var analyzerProject = new NamedTypeAnalyzerWithConfigurableEnabledByDefault(isEnabledByDefault: true, DiagnosticSeverity.Warning, throwOnAllNamedTypes: false);
        var analyzerProjectReference = new AnalyzerImageReference([analyzerProject]);

        var analyzerHost = new NamedTypeAnalyzerWithConfigurableEnabledByDefault(isEnabledByDefault: true, DiagnosticSeverity.Warning, throwOnAllNamedTypes: false);
        var analyzerHostReference = new AnalyzerImageReference([analyzerHost]);

        SerializerService.TestAccessor.AddAnalyzerImageReferences([analyzerProjectReference, analyzerHostReference]);

        // AnalyzerImageReference will create a separate AnalyzerImageReference.Id for each instance created, so these will be different.
        Assert.NotEqual(analyzerProjectReference.Id, analyzerHostReference.Id);
        Assert.Equal(analyzerProject.GetAnalyzerId(), analyzerHost.GetAnalyzerId());

        workspace.TryApplyChanges(
            workspace.CurrentSolution.WithAnalyzerReferences([analyzerHostReference])
            .Projects.Single().AddAnalyzerReference(analyzerProjectReference).Solution);

        var project = workspace.CurrentSolution.Projects.Single();
        var document = documentAnalysis ? project.Documents.Single() : null;
        var service = project.Solution.Services.GetRequiredService<IDiagnosticAnalyzerService>();
        var diagnosticsMapResults = await service.GetDiagnosticsForIdsAsync(
            project, documentIds: default, [analyzerProject.Descriptor.Id, analyzerHost.Descriptor.Id],
            shouldIncludeAnalyzer: null, includeLocalDocumentDiagnostics: true, CancellationToken.None);

        // In this case, since the analyzer reference identity is identical, we ran it once
        var analyzerResults = diagnosticsMapResults.Single();
        Assert.Single(diagnosticsMapResults);
    }

    [Theory, CombinatorialData]
    [WorkItem("https://github.com/dotnet/roslyn/issues/79706")]
    internal async Task TestAnalysisWithAnalyzerInBothProjectAndHost_DifferentAnalyzerInstancesFromEqualReferences(bool documentAnalysis, bool includeExtraProjectReference, bool includeExtraHostReference)
    {
        using var workspace = TestWorkspace.CreateCSharp("class A { }");

        var analyzerProject = new NamedTypeAnalyzerWithConfigurableEnabledByDefault(isEnabledByDefault: true, DiagnosticSeverity.Warning, throwOnAllNamedTypes: false);
        var analyzerProjectReference = CreateAnalyzerReferenceWithSameId(analyzerProject);

        var analyzerHost = new NamedTypeAnalyzerWithConfigurableEnabledByDefault(isEnabledByDefault: true, DiagnosticSeverity.Warning, throwOnAllNamedTypes: false);
        var analyzerHostReference = CreateAnalyzerReferenceWithSameId(analyzerHost);

        Assert.Equal(analyzerProjectReference.Id, analyzerHostReference.Id);
        Assert.Equal(analyzerProject.GetAnalyzerId(), analyzerHost.GetAnalyzerId());

        workspace.TryApplyChanges(
            workspace.CurrentSolution.WithAnalyzerReferences(AddExtraReferenceIfNeeded(analyzerHostReference, includeExtraHostReference))
            .Projects.Single().AddAnalyzerReferences(AddExtraReferenceIfNeeded(analyzerProjectReference, includeExtraProjectReference)).Solution);

        var project = workspace.CurrentSolution.Projects.Single();
        var document = documentAnalysis ? project.Documents.Single() : null;
        var service = project.Solution.Services.GetRequiredService<IDiagnosticAnalyzerService>();
        var diagnosticsMapResults = await service.GetDiagnosticsForIdsAsync(
            project, documentIds: default, [analyzerProject.Descriptor.Id, analyzerHost.Descriptor.Id],
            shouldIncludeAnalyzer: null, includeLocalDocumentDiagnostics: true, CancellationToken.None);

        // We should only get one diagnostic as the two analyzers have the same ID and will be deduped.
        Assert.Equal(1, diagnosticsMapResults.Length);

        static AnalyzerReference CreateAnalyzerReferenceWithSameId(DiagnosticAnalyzer analyzer)
        {
            var map = new Dictionary<string, ImmutableArray<DiagnosticAnalyzer>>()
            {
                { LanguageNames.CSharp, [analyzer] }
            };

            return new TestAnalyzerReferenceByLanguage(map);
        }

        ImmutableArray<AnalyzerReference> AddExtraReferenceIfNeeded(AnalyzerReference mainReference, bool addExtraReference)
        {
            if (addExtraReference)
            {
                var imageReference = new AnalyzerImageReference([new FieldAnalyzer("FA1234", syntaxTreeAction: false)]);
                SerializerService.TestAccessor.AddAnalyzerImageReference(imageReference);
                return [mainReference, imageReference];
            }
            else
            {
                return [mainReference];
            }
        }
    }

    [Theory, CombinatorialData]
    [WorkItem("https://github.com/dotnet/roslyn/issues/79706")]
    internal async Task TestAnalysisWithAnalyzerInBothProjectAndHost_SameAnalyzerInstancesFromEqualReferences(bool documentAnalysis)
    {
        using var workspace = TestWorkspace.CreateCSharp("class A { }");

        var analyzer = new NamedTypeAnalyzerWithConfigurableEnabledByDefault(isEnabledByDefault: true, DiagnosticSeverity.Warning, throwOnAllNamedTypes: false);
        var analyzerProjectReference = CreateAnalyzerReferenceWithSameId(analyzer);
        var analyzerHostReference = CreateAnalyzerReferenceWithSameId(analyzer);

        Assert.Equal(analyzerProjectReference.Id, analyzerHostReference.Id);

        workspace.TryApplyChanges(
            workspace.CurrentSolution.WithAnalyzerReferences([analyzerHostReference])
            .Projects.Single().AddAnalyzerReference(analyzerProjectReference).Solution);

        var project = workspace.CurrentSolution.Projects.Single();
        var document = documentAnalysis ? project.Documents.Single() : null;
        var service = project.Solution.Services.GetRequiredService<IDiagnosticAnalyzerService>();
        var diagnosticsMapResults = await service.GetDiagnosticsForIdsAsync(
            project, documentIds: default, [analyzer.Descriptor.Id],
            shouldIncludeAnalyzer: null, includeLocalDocumentDiagnostics: true, CancellationToken.None);

        Assert.Single(diagnosticsMapResults);

        static AnalyzerReference CreateAnalyzerReferenceWithSameId(DiagnosticAnalyzer analyzer)
        {
            var map = new Dictionary<string, ImmutableArray<DiagnosticAnalyzer>>()
            {
                { LanguageNames.CSharp, [analyzer] }
            };

            return new TestAnalyzerReferenceByLanguage(map);
        }
    }

    [Theory, WorkItem(67257, "https://github.com/dotnet/roslyn/issues/67257")]
    [CombinatorialData]
    public async Task TestFilterSpanOnContextAsync(FilterSpanTestAnalyzer.AnalysisKind kind)
    {
        var source = """
            class B
            {
                void M()
                {
                    int x = 1;
                }
            }
            """;
        using var workspace = TestWorkspace.CreateCSharp(source);
        var project = workspace.CurrentSolution.Projects.Single();
        project = project.AddAdditionalDocument("additional.txt", @"This is an additional file!").Project;

        var analyzer = new FilterSpanTestAnalyzer(kind);
        var analyzerReference = new AnalyzerImageReference([analyzer]);
        SerializerService.TestAccessor.AddAnalyzerImageReference(analyzerReference);
        project = project.AddAnalyzerReference(analyzerReference);

        workspace.TryApplyChanges(project.Solution);

        project = workspace.CurrentSolution.Projects.Single();
        var document = project.Documents.Single();
        var additionalDocument = project.AdditionalDocuments.Single();

        var root = await document.GetRequiredSyntaxRootAsync(CancellationToken.None);
        var localDeclaration = root.DescendantNodes().OfType<CodeAnalysis.CSharp.Syntax.LocalDeclarationStatementSyntax>().First();
        var filterSpan = kind == FilterSpanTestAnalyzer.AnalysisKind.AdditionalFile
            ? new TextSpan(0, 1)
            : localDeclaration.Span;
        // Invoke "GetDiagnosticsAsync" for a sub-span and then
        // for the entire document span and verify FilterSpan/FilterTree on the callback context.
        Assert.Null(analyzer.CallbackFilterSpan);
        Assert.Null(analyzer.CallbackFilterTree);
        await VerifyCallbackSpanAsync(filterSpan);
        await VerifyCallbackSpanAsync(filterSpan: null);

        async Task VerifyCallbackSpanAsync(TextSpan? filterSpan)
        {
            var analysisKind = kind is FilterSpanTestAnalyzer.AnalysisKind.SyntaxTree or FilterSpanTestAnalyzer.AnalysisKind.AdditionalFile
                ? DiagnosticKind.AnalyzerSyntax
                : DiagnosticKind.AnalyzerSemantic;
            var documentToAnalyze = kind == FilterSpanTestAnalyzer.AnalysisKind.AdditionalFile ? additionalDocument : document;
            var service = project.Solution.Services.GetRequiredService<IDiagnosticAnalyzerService>();
            _ = await service.GetDiagnosticsForSpanAsync(
                documentToAnalyze, filterSpan, analysisKind, CancellationToken.None);
            Assert.Equal(filterSpan, analyzer.CallbackFilterSpan);
            if (kind == FilterSpanTestAnalyzer.AnalysisKind.AdditionalFile)
            {
                var expectedText = additionalDocument.GetTextSynchronously(CancellationToken.None).ToString();
                var actualText = analyzer.CallbackFilterFile.GetText().ToString();
                Assert.Equal(expectedText, actualText);
                Assert.Null(analyzer.CallbackFilterTree);
            }
            else
            {
                Assert.Equal(root.SyntaxTree, analyzer.CallbackFilterTree);
                Assert.Null(analyzer.CallbackFilterFile);
            }
        }
    }

    [Theory, CombinatorialData]
    [WorkItem("https://github.com/dotnet/roslyn/issues/67084")]
    internal async Task TestCancellationDuringDiagnosticComputation_OutOfProc(AnalyzerRegisterActionKind actionKind)
    {
        // This test verifies that we do no attempt to re-use CompilationWithAnalyzers instance in IDE OutOfProc diagnostic computation in presence of an OperationCanceledException during analysis.
        // Attempting to do so has led to large number of reliability issues and flakiness in diagnostic computation, which we want to avoid.
        // NOTE: Unfortunately, we cannot perform an end-to-end OutOfProc test, similar to the InProc test above because AnalyzerImageReference is not serializable.
        //       So, we perform a very targeted test which directly uses the 'DiagnosticComputer' type that is used for all OutOfProc diagnostic computation.

        var source = """
            class A
            {
                void M()
                {
                    int x = 0;
                }
            }
            """;

        using var workspace = TestWorkspace.CreateCSharp(source);

        var analyzer = new CancellationTestAnalyzer(actionKind);
        var analyzerReference = new AnalyzerImageReference([analyzer]);
        workspace.TryApplyChanges(workspace.CurrentSolution.WithAnalyzerReferences([analyzerReference]));

        var project = workspace.CurrentSolution.Projects.Single();
        var document = project.Documents.Single();

        var kind = actionKind == AnalyzerRegisterActionKind.SyntaxTree ? AnalysisKind.Syntax : AnalysisKind.Semantic;

        // First invoke analysis with cancellation token, and verify canceled compilation and no reported diagnostics.
        Assert.Empty(analyzer.CanceledCompilations);
        var service = project.Solution.Services.GetRequiredService<IDiagnosticAnalyzerService>();
        try
        {
<<<<<<< HEAD
            var diagnostics = await service.GetDiagnosticsForIdsAsync(
=======
            _ = await service.GetDiagnosticsForIdsAsync(
>>>>>>> aff20ed9
                project, [document.Id], diagnosticIds: null, shouldIncludeAnalyzer: null, includeLocalDocumentDiagnostics: true,
                analyzer.CancellationToken);

            throw ExceptionUtilities.Unreachable();
        }
        catch (OperationCanceledException) when (analyzer.CancellationToken.IsCancellationRequested)
        {
        }

        // Then invoke analysis without cancellation token, and verify non-cancelled diagnostic.
        var diagnosticsMap = await service.GetDiagnosticsForIdsAsync(
            project, [document.Id], diagnosticIds: null, shouldIncludeAnalyzer: null, includeLocalDocumentDiagnostics: true, CancellationToken.None);
        Assert.Equal(CancellationTestAnalyzer.DiagnosticId, diagnosticsMap.Single().Id);
    }

    [Theory, WorkItem("https://devdiv.visualstudio.com/DevDiv/_workitems/edit/1909806")]
    [CombinatorialData]
    internal async Task TestGeneratorProducedDiagnostics(bool fullSolutionAnalysis, bool analyzeProject, TestHost testHost)
    {
        using var workspace = EditorTestWorkspace.CreateCSharp("// This file will get a diagnostic", composition: s_featuresCompositionWithMockDiagnosticUpdateSourceRegistrationService.WithTestHostParts(testHost));

        var globalOptions = workspace.GetService<IGlobalOptionService>();

        var generator = new DiagnosticProducingGenerator(c => Location.Create(c.Compilation.SyntaxTrees.Single(), new TextSpan(0, 10)));
        Assert.True(workspace.TryApplyChanges(workspace.CurrentSolution.Projects.Single().AddAnalyzerReference(new TestGeneratorReference(generator)).Solution));

        var project = workspace.CurrentSolution.Projects.Single();
        var document = project.Documents.Single();

        globalOptions.SetGlobalOption(SolutionCrawlerOptionsStorage.BackgroundAnalysisScopeOption, LanguageNames.CSharp,
            fullSolutionAnalysis ? BackgroundAnalysisScope.FullSolution : BackgroundAnalysisScope.OpenFiles);

        // If we aren't testing FSA or analyzing document diagnostics, then open the file.
        if (!fullSolutionAnalysis || !analyzeProject)
        {
            workspace.OpenDocument(document.Id);
        }

        var service = workspace.Services.GetRequiredService<IDiagnosticAnalyzerService>();

        var diagnostics = await service.ForceAnalyzeProjectAsync(project, CancellationToken.None);

        Assert.NotEmpty(diagnostics);
    }

    private static Document GetDocumentFromIncompleteProject(AdhocWorkspace workspace)
    {
        var project = workspace.AddProject(
                        ProjectInfo.Create(
                            ProjectId.CreateNewId(),
                            VersionStamp.Create(),
                            "CSharpProject",
                            "CSharpProject",
                            LanguageNames.CSharp).WithHasAllInformation(hasAllInformation: false));

        return workspace.AddDocument(project.Id, "Empty.cs", SourceText.From("class A { B B {get} }"));
    }

    private static (bool, bool) AnalyzerResultSetter(bool syntax, bool semantic, ImmutableArray<DiagnosticData> diagnostics)
    {
        foreach (var diagnostic in diagnostics)
        {
            syntax |= diagnostic.Id == Analyzer.s_syntaxRule.Id;
            semantic |= diagnostic.Id == Analyzer.s_semanticRule.Id;
        }

        return (syntax, semantic);
    }

    private static (bool, bool) CompilerAnalyzerResultSetter(bool syntax, bool semantic, ImmutableArray<DiagnosticData> diagnostics)
    {
        syntax |= diagnostics.Any(d => d.Properties["Origin"] == "Syntactic");
        semantic |= diagnostics.Any(d => d.Properties["Origin"] != "Syntactic");

        return (syntax, semantic);
    }

    private sealed class Analyzer : DiagnosticAnalyzer
    {
        internal static readonly DiagnosticDescriptor s_syntaxRule = new DiagnosticDescriptor("syntax", "test", "test", "test", DiagnosticSeverity.Error, isEnabledByDefault: true);
        internal static readonly DiagnosticDescriptor s_semanticRule = new DiagnosticDescriptor("semantic", "test", "test", "test", DiagnosticSeverity.Error, isEnabledByDefault: true);
        internal static readonly DiagnosticDescriptor s_compilationRule = new DiagnosticDescriptor("compilation", "test", "test", "test", DiagnosticSeverity.Error, isEnabledByDefault: true);

        public override ImmutableArray<DiagnosticDescriptor> SupportedDiagnostics => [s_syntaxRule, s_semanticRule, s_compilationRule];

        public override void Initialize(AnalysisContext context)
        {
            context.RegisterSyntaxTreeAction(c => c.ReportDiagnostic(Diagnostic.Create(s_syntaxRule, c.Tree.GetRoot().GetLocation())));
            context.RegisterSemanticModelAction(c => c.ReportDiagnostic(Diagnostic.Create(s_semanticRule, c.SemanticModel.SyntaxTree.GetRoot().GetLocation())));
            context.RegisterCompilationAction(c => c.ReportDiagnostic(Diagnostic.Create(s_compilationRule, c.Compilation.SyntaxTrees.First().GetRoot().GetLocation())));
        }
    }

    private sealed class DisabledByDefaultAnalyzer : DiagnosticAnalyzer
    {
        internal static readonly DiagnosticDescriptor s_syntaxRule = new DiagnosticDescriptor("syntax", "test", "test", "test", DiagnosticSeverity.Error, isEnabledByDefault: false);
        internal static readonly DiagnosticDescriptor s_semanticRule = new DiagnosticDescriptor("semantic", "test", "test", "test", DiagnosticSeverity.Error, isEnabledByDefault: false);
        internal static readonly DiagnosticDescriptor s_compilationRule = new DiagnosticDescriptor("compilation", "test", "test", "test", DiagnosticSeverity.Error, isEnabledByDefault: false);

        public override ImmutableArray<DiagnosticDescriptor> SupportedDiagnostics => [s_syntaxRule, s_semanticRule, s_compilationRule];

        public override void Initialize(AnalysisContext context)
        {
            context.RegisterSyntaxTreeAction(c => c.ReportDiagnostic(Diagnostic.Create(s_syntaxRule, c.Tree.GetRoot().GetLocation())));
            context.RegisterSemanticModelAction(c => c.ReportDiagnostic(Diagnostic.Create(s_semanticRule, c.SemanticModel.SyntaxTree.GetRoot().GetLocation())));
            context.RegisterCompilationAction(c => c.ReportDiagnostic(Diagnostic.Create(s_compilationRule, c.Compilation.SyntaxTrees.First().GetRoot().GetLocation())));
        }
    }

    private class PriorityTestDocumentDiagnosticAnalyzer : DocumentDiagnosticAnalyzer
    {
        protected PriorityTestDocumentDiagnosticAnalyzer(int priority)
            => Priority = priority;

        public override int Priority { get; }
        public override ImmutableArray<DiagnosticDescriptor> SupportedDiagnostics => [];
    }

    private sealed class LeakDocumentAnalyzer : DocumentDiagnosticAnalyzer
    {
        internal static readonly DiagnosticDescriptor s_syntaxRule = new DiagnosticDescriptor("leak", "test", "test", "test", DiagnosticSeverity.Error, isEnabledByDefault: true);

        public override ImmutableArray<DiagnosticDescriptor> SupportedDiagnostics => [s_syntaxRule];

        public override Task<ImmutableArray<Diagnostic>> AnalyzeSyntaxAsync(TextDocument document, SyntaxTree tree, CancellationToken cancellationToken)
        {
            return Task.FromResult<ImmutableArray<Diagnostic>>(
                [Diagnostic.Create(s_syntaxRule, tree.GetRoot(cancellationToken).GetLocation())]);
        }
    }

    [DiagnosticAnalyzer(LanguageNames.CSharp)]
    private sealed class NamedTypeAnalyzer : DiagnosticAnalyzer
    {
        public const string DiagnosticId = "test";
        private readonly ImmutableArray<DiagnosticDescriptor> _supportedDiagnostics;

        public NamedTypeAnalyzer(DiagnosticSeverity defaultSeverity = DiagnosticSeverity.Warning)
            => _supportedDiagnostics = [new DiagnosticDescriptor(DiagnosticId, "test", "test", "test", defaultSeverity, isEnabledByDefault: true)];

        public override ImmutableArray<DiagnosticDescriptor> SupportedDiagnostics => _supportedDiagnostics;
        public bool ReceivedSymbolCallback { get; private set; }

        public override void Initialize(AnalysisContext context)
        {
            context.RegisterSymbolAction(c =>
            {
                ReceivedSymbolCallback = true;
                c.ReportDiagnostic(Diagnostic.Create(_supportedDiagnostics[0], c.Symbol.Locations[0]));
            }, SymbolKind.NamedType);
        }
    }
}<|MERGE_RESOLUTION|>--- conflicted
+++ resolved
@@ -889,11 +889,7 @@
         var service = project.Solution.Services.GetRequiredService<IDiagnosticAnalyzerService>();
         try
         {
-<<<<<<< HEAD
-            var diagnostics = await service.GetDiagnosticsForIdsAsync(
-=======
             _ = await service.GetDiagnosticsForIdsAsync(
->>>>>>> aff20ed9
                 project, [document.Id], diagnosticIds: null, shouldIncludeAnalyzer: null, includeLocalDocumentDiagnostics: true,
                 analyzer.CancellationToken);
 
