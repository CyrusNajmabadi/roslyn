--- conflicted
+++ resolved
@@ -382,13 +382,11 @@
 # IDE0077
 dotnet_diagnostic.IDE0077.severity = %value%
 
-<<<<<<< HEAD
 # IDE0078
 csharp_style_prefer_pattern_matching = false:silent
-=======
+
 # IDE0080
 dotnet_diagnostic.IDE0080.severity = %value%
->>>>>>> f943a1a2
 
 # IDE1005
 csharp_style_conditional_delegate_call = true:suggestion
@@ -908,13 +906,11 @@
 # IDE0077
 No editorconfig based code style option
 
-<<<<<<< HEAD
 # IDE0078, PreferPatternMatching
 csharp_style_prefer_pattern_matching = false:silent
-=======
+
 # IDE0080
 No editorconfig based code style option
->>>>>>> f943a1a2
 
 # IDE1005, PreferConditionalDelegateCall
 csharp_style_conditional_delegate_call = true:suggestion
