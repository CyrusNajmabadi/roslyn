--- conflicted
+++ resolved
@@ -32,12 +32,8 @@
         {
         }
 
-<<<<<<< HEAD
-        public ValueTask<ImmutableArray<DiagnosticData>> GetPullDiagnosticsAsync(Workspace workspace, ProjectId? projectId, DocumentId? documentId, object? id, bool includeSuppressedDiagnostics, CancellationToken cancellationToken)
-=======
         public ValueTask<ImmutableArray<DiagnosticData>> GetDiagnosticsAsync(
             Workspace workspace, ProjectId? projectId, DocumentId? documentId, object? id, bool includeSuppressedDiagnostics, CancellationToken cancellationToken)
->>>>>>> 0d6ace52
         {
             return new ValueTask<ImmutableArray<DiagnosticData>>(GetDiagnostics(workspace, projectId, documentId));
         }
@@ -50,12 +46,8 @@
             return _diagnosticData == null ? ImmutableArray<DiagnosticData>.Empty : ImmutableArray.Create(_diagnosticData);
         }
 
-<<<<<<< HEAD
-        public ImmutableArray<DiagnosticBucket> GetPullDiagnosticBuckets(Workspace workspace, ProjectId? projectId, DocumentId? documentId, CancellationToken cancellationToken)
-=======
         public ImmutableArray<DiagnosticBucket> GetDiagnosticBuckets(
             Workspace workspace, ProjectId? projectId, DocumentId? documentId, CancellationToken cancellationToken)
->>>>>>> 0d6ace52
         {
             Assert.Equal(projectId, GetProjectId(workspace));
             Assert.Equal(documentId, GetDocumentId(workspace));
