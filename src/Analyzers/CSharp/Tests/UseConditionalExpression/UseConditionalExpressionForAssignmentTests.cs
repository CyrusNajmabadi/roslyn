--- conflicted
+++ resolved
@@ -2146,87 +2146,6 @@
         }.RunAsync();
     }
 
-<<<<<<< HEAD
-    [Fact, WorkItem("https://github.com/dotnet/roslyn/issues/63441")]
-    public async Task TestNullCheck1()
-    {
-        await TestMissingAsync("""
-            using System;
-
-            public class Program
-            {
-                public static void TestMethod(Test test)
-                {
-                    if (test != null && test.Field == null)
-                    {
-                        test.Field = string.Empty;
-                    }
-                    else
-                    {
-                        throw new InvalidOperationException();
-                    }
-                }
-
-                public class Test
-                {
-                    public string Field;
-                }
-            }
-            """);
-    }
-
-    [Fact, WorkItem("https://github.com/dotnet/roslyn/issues/63441")]
-    public async Task TestNullCheck1_B()
-    {
-        await TestMissingAsync("""
-            using System;
-
-            public class Program
-            {
-                public static void TestMethod(Test test)
-                {
-                    if (null != test && test.Field == null)
-                    {
-                        test.Field = string.Empty;
-                    }
-                    else
-                    {
-                        throw new InvalidOperationException();
-                    }
-                }
-
-                public class Test
-                {
-                    public string Field;
-                }
-            }
-            """);
-    }
-
-    [Fact, WorkItem("https://github.com/dotnet/roslyn/issues/63441")]
-    public async Task TestNullCheck2()
-    {
-        await TestMissingAsync("""
-            using System;
-
-            public class Program
-            {
-                public static void TestMethod(Test test)
-                {
-                    if (test is not null && test.Field is null)
-                    {
-                        test.Field = string.Empty;
-                    }
-                    else
-                    {
-                        throw new InvalidOperationException();
-                    }
-                }
-
-                public class Test
-                {
-                    public string Field;
-=======
     [Fact, WorkItem("https://github.com/dotnet/roslyn/issues/58897")]
     public async Task TestCommentsOnElse()
     {
@@ -2263,187 +2182,8 @@
                         ? 0
                         // Comment on else
                         : 1;
->>>>>>> 13ee5f69
                 }
             }
             """, LanguageVersion.CSharp9);
     }
-<<<<<<< HEAD
-
-    [Fact, WorkItem("https://github.com/dotnet/roslyn/issues/63441")]
-    public async Task TestNullCheck3()
-    {
-        await TestMissingAsync("""
-            using System;
-
-            public class Program
-            {
-                public static void TestMethod(Test test)
-                {
-                    if (test is { })
-                    {
-                        test.Field = string.Empty;
-                    }
-                    else
-                    {
-                        throw new InvalidOperationException();
-                    }
-                }
-
-                public class Test
-                {
-                    public string Field;
-                }
-            }
-            """);
-    }
-
-    [Fact, WorkItem("https://github.com/dotnet/roslyn/issues/63441")]
-    public async Task TestNullCheck4()
-    {
-        await TestMissingAsync("""
-            using System;
-
-            public class Program
-            {
-                public static void TestMethod(Test test)
-                {
-                    if (test is { } x)
-                    {
-                        test.Field = string.Empty;
-                    }
-                    else
-                    {
-                        throw new InvalidOperationException();
-                    }
-                }
-
-                public class Test
-                {
-                    public string Field;
-                }
-            }
-            """);
-    }
-
-    [Fact, WorkItem("https://github.com/dotnet/roslyn/issues/63441")]
-    public async Task TestNullCheck5()
-    {
-        await TestMissingAsync("""
-            using System;
-
-            public class Program
-            {
-                public static void TestMethod(Test test)
-                {
-                    if (test is Test)
-                    {
-                        test.Field = string.Empty;
-                    }
-                    else
-                    {
-                        throw new InvalidOperationException();
-                    }
-                }
-
-                public class Test
-                {
-                    public string Field;
-                }
-            }
-            """);
-    }
-
-    [Fact, WorkItem("https://github.com/dotnet/roslyn/issues/63441")]
-    public async Task TestNullCheck6()
-    {
-        await TestMissingAsync("""
-            using System;
-
-            public class Program
-            {
-                public static void TestMethod(Test test)
-                {
-                    if (test is Test t)
-                    {
-                        test.Field = string.Empty;
-                    }
-                    else
-                    {
-                        throw new InvalidOperationException();
-                    }
-                }
-
-                public class Test
-                {
-                    public string Field;
-                }
-            }
-            """);
-    }
-
-    [Fact, WorkItem("https://github.com/dotnet/roslyn/issues/75200")]
-    public async Task TestNullCheck7()
-    {
-        await TestMissingAsync("""
-            using System;
-
-            public class Program
-            {
-                public void N(object[] parent, int i, object value)
-                {
-                    if (parent is { })
-                    {
-                        parent[i] = value;
-                    }
-                    else throw new Exception();
-                }
-            }
-            """);
-    }
-
-    [Fact, WorkItem("https://github.com/dotnet/roslyn/issues/63441")]
-    public async Task TestNullCheck_Positive1()
-    {
-        await TestInRegularAndScript1Async("""
-            using System;
-
-            public class Program
-            {
-                public static void TestMethod(Test test)
-                {
-                    [|if|] (test.Field == null)
-                    {
-                        test.Field = string.Empty;
-                    }
-                    else
-                    {
-                        throw new InvalidOperationException();
-                    }
-                }
-
-                public class Test
-                {
-                    public string Field;
-                }
-            }
-            """, """
-            using System;
-
-            public class Program
-            {
-                public static void TestMethod(Test test)
-                {
-                    test.Field = test.Field == null ? string.Empty : throw new InvalidOperationException();
-                }
-
-                public class Test
-                {
-                    public string Field;
-                }
-            }
-            """);
-    }
-=======
->>>>>>> 13ee5f69
 }