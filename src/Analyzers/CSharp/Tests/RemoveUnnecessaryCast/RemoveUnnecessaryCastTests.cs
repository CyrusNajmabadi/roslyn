--- conflicted
+++ resolved
@@ -4532,6 +4532,11 @@
                 {
                     return true;
                 }
+                
+                static bool Goo(long x, object y, object z)
+                {
+                    return true;
+                }
             }
             """;
 
@@ -4568,7 +4573,19 @@
                     {
                     }
                 }
-
+                
+                int this[long x, object s, object d]
+                {
+                    get
+                    {
+                        return 0;
+                    }
+                
+                    set
+                    {
+                    }
+                }
+                
                 void Goo(dynamic xx)
                 {
                     var y = this[x: xx, s: "", d: (object)""];
@@ -4588,29 +4605,8 @@
             {
                 static bool Goo(dynamic d)
                 {
-<<<<<<< HEAD
-                    public static void InvokeGoo(dynamic x)
-                    {
-                        Console.WriteLine(Goo(x, (object)"", ""));
-                    }
-
-                    static void Goo(int x, string y, T z)
-                    {
-                    }
-
-                    static bool Goo(int x, object y, object z)
-                    {
-                        return true;
-                    }
-                
-                    static bool Goo(long x, object y, object z)
-                    {
-                        return true;
-                    }
-=======
                     d((object)"");
                     return true;
->>>>>>> 9b1bb310
                 }
             }
             """;
@@ -4627,51 +4623,8 @@
             {
                 static bool Goo(dynamic d)
                 {
-<<<<<<< HEAD
-                    int this[int x, T s, string d = "abc"]
-                    {
-                        get
-                        {
-                            return 0;
-                        }
-
-                        set
-                        {
-                        }
-                    }
-
-                    int this[int x, object s, object d]
-                    {
-                        get
-                        {
-                            return 0;
-                        }
-
-                        set
-                        {
-                        }
-                    }
-                
-                    int this[long x, object s, object d]
-                    {
-                        get
-                        {
-                            return 0;
-                        }
-                
-                        set
-                        {
-                        }
-                    }
-                
-                    void Goo(dynamic xx)
-                    {
-                        var y = this[x: xx, s: "", d: (object)""];
-                    }
-=======
                     d.goo((object)"");
                     return true;
->>>>>>> 9b1bb310
                 }
             }
             """;
@@ -4743,33 +4696,15 @@
 
                 static bool Goo(object y, int x, object z)
                 {
-<<<<<<< HEAD
-                    public static void InvokeGoo(dynamic x)
-                    {
-                        Console.WriteLine(Goo((object)"", x, ""));
-                    }
-
-                    static void Goo(string y, int x, T z)
-                    {
-                    }
-
-                    static bool Goo(object y, int x, object z)
-                    {
-                        return true;
-                    }
+                    return true;
+                }
                 
-                    static bool Goo(object y, long x, object z)
-                    {
-                        return true;
-                    }
-                                }
-                """;
-=======
+                static bool Goo(object y, long x, object z)
+                {
                     return true;
                 }
             }
             """;
->>>>>>> 9b1bb310
 
         await VerifyCS.VerifyCodeFixAsync(source, source);
     }
@@ -5306,22 +5241,11 @@
             {
                 public static void Main(string[] args)
                 {
-<<<<<<< HEAD
-                    public static void Main(string[] args)
-                    {
-                        TakesParams([|(Program)|]null);
-                    }
-
-                    private static void TakesParams({|CS0225:params|} Program wrongDefined)
-                    {
-                    }
-=======
-                    TakesParams([|(string)|]null);
-                }
-
-                private static void TakesParams({|CS0225:params|} string wrongDefined)
-                {
->>>>>>> 9b1bb310
+                    TakesParams([|(Program)|]null);
+                }
+
+                private static void TakesParams({|CS0225:params|} Program wrongDefined)
+                {
                 }
             }
             """,
@@ -5330,21 +5254,10 @@
             {
                 public static void Main(string[] args)
                 {
-<<<<<<< HEAD
-                    public static void Main(string[] args)
-                    {
-                        TakesParams(null);
-                    }
-
-                    private static void TakesParams({|CS0225:params|} Program wrongDefined)
-                    {
-                    }
-=======
                     TakesParams(null);
->>>>>>> 9b1bb310
-                }
-
-                private static void TakesParams({|CS0225:params|} string wrongDefined)
+                }
+
+                private static void TakesParams({|CS0225:params|} Program wrongDefined)
                 {
                 }
             }
@@ -5513,35 +5426,6 @@
             }
             """;
 
-<<<<<<< HEAD
-        [Fact, WorkItem("https://github.com/dotnet/roslyn/issues/20630")]
-        public async Task DoRemoveCastOnCallToAttributeWithInvalidParamsArgs()
-        {
-            await VerifyCS.VerifyCodeFixAsync(
-                """
-                using System;
-                sealed class MarkAttribute : Attribute
-                {
-                    public MarkAttribute(bool otherArg, {|CS0225:params|} object wrongDefined)
-                    {
-                    }
-                    public int Prop { get; set; }
-                }
-
-                [Mark(true, [|(object)|]null, Prop = 1)]
-                static class Program
-                {
-                }
-                """,
-                """
-                using System;
-                sealed class MarkAttribute : Attribute
-                {
-                    public MarkAttribute(bool otherArg, {|CS0225:params|} object wrongDefined)
-                    {
-                    }
-                    public int Prop { get; set; }
-=======
         await VerifyCS.VerifyCodeFixAsync(source, source);
     }
 
@@ -5555,7 +5439,6 @@
             {
                 public MarkAttribute(bool otherArg, params string[] arr)
                 {
->>>>>>> 9b1bb310
                 }
                 public int Prop { get; set; }
             }
@@ -5600,13 +5483,13 @@
             using System;
             sealed class MarkAttribute : Attribute
             {
-                public MarkAttribute(bool otherArg, {|CS0225:params|} string wrongDefined)
+                public MarkAttribute(bool otherArg, {|CS0225:params|} object wrongDefined)
                 {
                 }
                 public int Prop { get; set; }
             }
 
-            [Mark(true, [|(string)|]null, Prop = 1)]
+            [Mark(true, [|(object)|]null, Prop = 1)]
             static class Program
             {
             }
@@ -5615,7 +5498,7 @@
             using System;
             sealed class MarkAttribute : Attribute
             {
-                public MarkAttribute(bool otherArg, {|CS0225:params|} string wrongDefined)
+                public MarkAttribute(bool otherArg, {|CS0225:params|} object wrongDefined)
                 {
                 }
                 public int Prop { get; set; }
