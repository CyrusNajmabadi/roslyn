--- conflicted
+++ resolved
@@ -141,14 +141,6 @@
   <data name="Private_property_0_can_be_converted_to_a_method_as_its_get_accessor_is_never_invoked" xml:space="preserve">
     <value>Private property '{0}' can be converted to a method as its get accessor is never invoked.</value>
   </data>
-<<<<<<< HEAD
-  <data name="Naming_rule_violation_0" xml:space="preserve">
-    <value>Naming rule violation: {0}</value>
-    <comment>{0} is the rule title, {1} is the way in which the rule was violated</comment>
-  </data>
-  <data name="Naming_Styles" xml:space="preserve">
-    <value>Naming Styles</value>
-=======
   <data name="A_source_file_is_missing_a_required_header" xml:space="preserve">
     <value>A source file is missing a required header.</value>
   </data>
@@ -160,6 +152,12 @@
   </data>
   <data name="The_file_header_does_not_match_the_required_text" xml:space="preserve">
     <value>The file header does not match the required text</value>
->>>>>>> a9bb5f74
+  </data>
+  <data name="Naming_rule_violation_0" xml:space="preserve">
+    <value>Naming rule violation: {0}</value>
+    <comment>{0} is the rule title, {1} is the way in which the rule was violated</comment>
+  </data>
+  <data name="Naming_Styles" xml:space="preserve">
+    <value>Naming Styles</value>
   </data>
 </root>