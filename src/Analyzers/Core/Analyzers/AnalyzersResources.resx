﻿<?xml version="1.0" encoding="utf-8"?>
<root>
  <!-- 
    Microsoft ResX Schema 
    
    Version 2.0
    
    The primary goals of this format is to allow a simple XML format 
    that is mostly human readable. The generation and parsing of the 
    various data types are done through the TypeConverter classes 
    associated with the data types.
    
    Example:
    
    ... ado.net/XML headers & schema ...
    <resheader name="resmimetype">text/microsoft-resx</resheader>
    <resheader name="version">2.0</resheader>
    <resheader name="reader">System.Resources.ResXResourceReader, System.Windows.Forms, ...</resheader>
    <resheader name="writer">System.Resources.ResXResourceWriter, System.Windows.Forms, ...</resheader>
    <data name="Name1"><value>this is my long string</value><comment>this is a comment</comment></data>
    <data name="Color1" type="System.Drawing.Color, System.Drawing">Blue</data>
    <data name="Bitmap1" mimetype="application/x-microsoft.net.object.binary.base64">
        <value>[base64 mime encoded serialized .NET Framework object]</value>
    </data>
    <data name="Icon1" type="System.Drawing.Icon, System.Drawing" mimetype="application/x-microsoft.net.object.bytearray.base64">
        <value>[base64 mime encoded string representing a byte array form of the .NET Framework object]</value>
        <comment>This is a comment</comment>
    </data>
                
    There are any number of "resheader" rows that contain simple 
    name/value pairs.
    
    Each data row contains a name, and value. The row also contains a 
    type or mimetype. Type corresponds to a .NET class that support 
    text/value conversion through the TypeConverter architecture. 
    Classes that don't support this are serialized and stored with the 
    mimetype set.
    
    The mimetype is used for serialized objects, and tells the 
    ResXResourceReader how to depersist the object. This is currently not 
    extensible. For a given mimetype the value must be set accordingly:
    
    Note - application/x-microsoft.net.object.binary.base64 is the format 
    that the ResXResourceWriter will generate, however the reader can 
    read any of the formats listed below.
    
    mimetype: application/x-microsoft.net.object.binary.base64
    value   : The object must be serialized with 
            : System.Runtime.Serialization.Formatters.Binary.BinaryFormatter
            : and then encoded with base64 encoding.
    
    mimetype: application/x-microsoft.net.object.soap.base64
    value   : The object must be serialized with 
            : System.Runtime.Serialization.Formatters.Soap.SoapFormatter
            : and then encoded with base64 encoding.

    mimetype: application/x-microsoft.net.object.bytearray.base64
    value   : The object must be serialized into a byte array 
            : using a System.ComponentModel.TypeConverter
            : and then encoded with base64 encoding.
    -->
  <xsd:schema id="root" xmlns="" xmlns:xsd="http://www.w3.org/2001/XMLSchema" xmlns:msdata="urn:schemas-microsoft-com:xml-msdata">
    <xsd:import namespace="http://www.w3.org/XML/1998/namespace" />
    <xsd:element name="root" msdata:IsDataSet="true">
      <xsd:complexType>
        <xsd:choice maxOccurs="unbounded">
          <xsd:element name="metadata">
            <xsd:complexType>
              <xsd:sequence>
                <xsd:element name="value" type="xsd:string" minOccurs="0" />
              </xsd:sequence>
              <xsd:attribute name="name" use="required" type="xsd:string" />
              <xsd:attribute name="type" type="xsd:string" />
              <xsd:attribute name="mimetype" type="xsd:string" />
              <xsd:attribute ref="xml:space" />
            </xsd:complexType>
          </xsd:element>
          <xsd:element name="assembly">
            <xsd:complexType>
              <xsd:attribute name="alias" type="xsd:string" />
              <xsd:attribute name="name" type="xsd:string" />
            </xsd:complexType>
          </xsd:element>
          <xsd:element name="data">
            <xsd:complexType>
              <xsd:sequence>
                <xsd:element name="value" type="xsd:string" minOccurs="0" msdata:Ordinal="1" />
                <xsd:element name="comment" type="xsd:string" minOccurs="0" msdata:Ordinal="2" />
              </xsd:sequence>
              <xsd:attribute name="name" type="xsd:string" use="required" msdata:Ordinal="1" />
              <xsd:attribute name="type" type="xsd:string" msdata:Ordinal="3" />
              <xsd:attribute name="mimetype" type="xsd:string" msdata:Ordinal="4" />
              <xsd:attribute ref="xml:space" />
            </xsd:complexType>
          </xsd:element>
          <xsd:element name="resheader">
            <xsd:complexType>
              <xsd:sequence>
                <xsd:element name="value" type="xsd:string" minOccurs="0" msdata:Ordinal="1" />
              </xsd:sequence>
              <xsd:attribute name="name" type="xsd:string" use="required" />
            </xsd:complexType>
          </xsd:element>
        </xsd:choice>
      </xsd:complexType>
    </xsd:element>
  </xsd:schema>
  <resheader name="resmimetype">
    <value>text/microsoft-resx</value>
  </resheader>
  <resheader name="version">
    <value>2.0</value>
  </resheader>
  <resheader name="reader">
    <value>System.Resources.ResXResourceReader, System.Windows.Forms, Version=4.0.0.0, Culture=neutral, PublicKeyToken=b77a5c561934e089</value>
  </resheader>
  <resheader name="writer">
    <value>System.Resources.ResXResourceWriter, System.Windows.Forms, Version=4.0.0.0, Culture=neutral, PublicKeyToken=b77a5c561934e089</value>
  </resheader>
  <data name="Remove_Unnecessary_Cast" xml:space="preserve">
    <value>Remove Unnecessary Cast</value>
  </data>
  <data name="Remove_unused_member" xml:space="preserve">
    <value>Remove unused member</value>
  </data>
  <data name="Private_member_0_is_unused" xml:space="preserve">
    <value>Private member '{0}' is unused.</value>
  </data>
  <data name="Remove_unused_private_members" xml:space="preserve">
    <value>Remove unused private members</value>
  </data>
  <data name="Remove_unread_private_members" xml:space="preserve">
    <value>Remove unread private members</value>
  </data>
  <data name="Private_member_0_can_be_removed_as_the_value_assigned_to_it_is_never_read" xml:space="preserve">
    <value>Private member '{0}' can be removed as the value assigned to it is never read.</value>
  </data>
  <data name="Private_method_0_can_be_removed_as_it_is_never_invoked" xml:space="preserve">
    <value>Private method '{0}' can be removed as it is never invoked.</value>
  </data>
  <data name="Private_property_0_can_be_converted_to_a_method_as_its_get_accessor_is_never_invoked" xml:space="preserve">
    <value>Private property '{0}' can be converted to a method as its get accessor is never invoked.</value>
  </data>
  <data name="A_source_file_is_missing_a_required_header" xml:space="preserve">
    <value>A source file is missing a required header.</value>
  </data>
  <data name="The_file_header_is_missing_or_not_located_at_the_top_of_the_file" xml:space="preserve">
    <value>The file header is missing or not located at the top of the file</value>
  </data>
  <data name="A_source_file_contains_a_header_that_does_not_match_the_required_text" xml:space="preserve">
    <value>A source file contains a header that does not match the required text</value>
  </data>
  <data name="The_file_header_does_not_match_the_required_text" xml:space="preserve">
    <value>The file header does not match the required text</value>
  </data>
  <data name="Use_throw_expression" xml:space="preserve">
    <value>Use 'throw' expression</value>
  </data>
  <data name="Add_this_or_Me_qualification" xml:space="preserve">
    <value>Add 'this' or 'Me' qualification.</value>
  </data>
  <data name="Member_access_should_be_qualified" xml:space="preserve">
    <value>Member access should be qualified.</value>
  </data>
  <data name="Null_check_can_be_simplified" xml:space="preserve">
    <value>Null check can be simplified</value>
  </data>
  <data name="Simplify_collection_initialization" xml:space="preserve">
    <value>Simplify collection initialization</value>
  </data>
  <data name="Collection_initialization_can_be_simplified" xml:space="preserve">
    <value>Collection initialization can be simplified</value>
  </data>
  <data name="Simplify_object_initialization" xml:space="preserve">
    <value>Simplify object initialization</value>
  </data>
  <data name="Object_initialization_can_be_simplified" xml:space="preserve">
    <value>Object initialization can be simplified</value>
  </data>
  <data name="Add_readonly_modifier" xml:space="preserve">
    <value>Add readonly modifier</value>
  </data>
  <data name="Make_field_readonly" xml:space="preserve">
    <value>Make field readonly</value>
  </data>
  <data name="Naming_rule_violation_0" xml:space="preserve">
    <value>Naming rule violation: {0}</value>
    <comment>{0} is the rule title, {1} is the way in which the rule was violated</comment>
  </data>
  <data name="Naming_Styles" xml:space="preserve">
    <value>Naming Styles</value>
  </data>
  <data name="Add_missing_cases" xml:space="preserve">
    <value>Add missing cases</value>
  </data>
  <data name="Populate_switch" xml:space="preserve">
    <value>Populate switch</value>
  </data>
  <data name="Modifiers_are_not_ordered" xml:space="preserve">
    <value>Modifiers are not ordered</value>
  </data>
  <data name="Order_modifiers" xml:space="preserve">
    <value>Order modifiers</value>
  </data>
  <data name="Expression_value_is_never_used" xml:space="preserve">
    <value>Expression value is never used</value>
  </data>
  <data name="Unnecessary_assignment_of_a_value_to_0" xml:space="preserve">
    <value>Unnecessary assignment of a value to '{0}'</value>
  </data>
  <data name="Unnecessary_assignment_of_a_value" xml:space="preserve">
    <value>Unnecessary assignment of a value</value>
  </data>
  <data name="Avoid_unnecessary_value_assignments_in_your_code_as_these_likely_indicate_redundant_value_computations_If_the_value_computation_is_not_redundant_and_you_intend_to_retain_the_assignmentcomma_then_change_the_assignment_target_to_a_local_variable_whose_name_starts_with_an_underscore_and_is_optionally_followed_by_an_integercomma_such_as___comma__1_comma__2_comma_etc" xml:space="preserve">
    <value>Avoid unnecessary value assignments in your code, as these likely indicate redundant value computations. If the value computation is not redundant and you intend to retain the assignment, then change the assignment target to a local variable whose name starts with an underscore and is optionally followed by an integer, such as '_', '_1', '_2', etc. These are treated as special discard symbol names.</value>
  </data>
  <data name="Remove_unused_parameter" xml:space="preserve">
    <value>Remove unused parameter</value>
  </data>
  <data name="Remove_unused_parameter_0" xml:space="preserve">
    <value>Remove unused parameter '{0}'</value>
  </data>
  <data name="Avoid_unused_parameters_in_your_code_If_the_parameter_cannot_be_removed_then_change_its_name_so_it_starts_with_an_underscore_and_is_optionally_followed_by_an_integer_such_as__comma__1_comma__2_etc_These_are_treated_as_special_discard_symbol_names" xml:space="preserve">
    <value>Avoid unused parameters in your code. If the parameter cannot be removed, then change its name so it starts with an underscore and is optionally followed by an integer, such as '_', '_1', '_2', etc. These are treated as special discard symbol names.</value>
  </data>
  <data name="Remove_unused_parameter_0_if_it_is_not_part_of_a_shipped_public_API" xml:space="preserve">
    <value>Remove unused parameter '{0}' if it is not part of a shipped public API</value>
  </data>
  <data name="Parameter_0_can_be_removed_if_it_is_not_part_of_a_shipped_public_API_its_initial_value_is_never_used" xml:space="preserve">
    <value>Parameter '{0}' can be removed if it is not part of a shipped public API; its initial value is never used</value>
  </data>
  <data name="Parameter_0_can_be_removed_its_initial_value_is_never_used" xml:space="preserve">
    <value>Parameter '{0}' can be removed; its initial value is never used</value>
  </data>
  <data name="Add_accessibility_modifiers" xml:space="preserve">
    <value>Add accessibility modifiers</value>
  </data>
  <data name="Accessibility_modifiers_required" xml:space="preserve">
    <value>Accessibility modifiers required</value>
  </data>
  <data name="Convert_to_conditional_expression" xml:space="preserve">
    <value>Convert to conditional expression</value>
  </data>
  <data name="Use_coalesce_expression" xml:space="preserve">
    <value>Use coalesce expression</value>
  </data>
  <data name="Changes_to_expression_trees_may_result_in_behavior_changes_at_runtime" xml:space="preserve">
    <value>Changes to expression trees may result in behavior changes at runtime</value>
  </data>
  <data name="Parentheses_can_be_removed" xml:space="preserve">
    <value>Parentheses can be removed</value>
  </data>
  <data name="Remove_unnecessary_parentheses" xml:space="preserve">
    <value>Remove unnecessary parentheses</value>
  </data>
  <data name="Add_parentheses_for_clarity" xml:space="preserve">
    <value>Add parentheses for clarity</value>
  </data>
  <data name="Parentheses_should_be_added_for_clarity" xml:space="preserve">
    <value>Parentheses should be added for clarity</value>
  </data>
  <data name="Prefer_explicitly_provided_tuple_element_name" xml:space="preserve">
    <value>Prefer explicitly provided tuple element name</value>
  </data>
  <data name="Use_explicitly_provided_tuple_name" xml:space="preserve">
    <value>Use explicitly provided tuple name</value>
  </data>
  <data name="Use_System_HashCode" xml:space="preserve">
    <value>Use 'System.HashCode'</value>
  </data>
  <data name="GetHashCode_implementation_can_be_simplified" xml:space="preserve">
    <value>'GetHashCode' implementation can be simplified</value>
  </data>
  <data name="Use_compound_assignment" xml:space="preserve">
    <value>Use compound assignment</value>
  </data>
  <data name="Use_null_propagation" xml:space="preserve">
    <value>Use null propagation</value>
  </data>
  <data name="Use_inferred_member_name" xml:space="preserve">
    <value>Use inferred member name</value>
  </data>
  <data name="Member_name_can_be_simplified" xml:space="preserve">
    <value>Member name can be simplified</value>
  </data>
  <data name="Interpolation_can_be_simplified" xml:space="preserve">
    <value>Interpolation can be simplified</value>
  </data>
  <data name="Simplify_interpolation" xml:space="preserve">
    <value>Simplify interpolation</value>
  </data>
  <data name="Use_auto_property" xml:space="preserve">
    <value>Use auto property</value>
  </data>
  <data name="Format_string_contains_invalid_placeholder" xml:space="preserve">
    <value>Format string contains invalid placeholder</value>
  </data>
  <data name="Invalid_format_string" xml:space="preserve">
    <value>Invalid format string</value>
  </data>
  <data name="Convert_to_tuple" xml:space="preserve">
    <value>Convert to tuple</value>
  </data>
  <data name="Simplify_conditional_expression" xml:space="preserve">
    <value>Simplify conditional expression</value>
  </data>
  <data name="Conditional_expression_can_be_simplified" xml:space="preserve">
    <value>Conditional expression can be simplified</value>
  </data>
  <data name="Invalid_global_SuppressMessageAttribute" xml:space="preserve">
    <value>Invalid global 'SuppressMessageAttribute'</value>
  </data>
  <data name="Invalid_scope_for_SuppressMessageAttribute" xml:space="preserve">
    <value>Invalid scope for 'SuppressMessageAttribute'</value>
  </data>
  <data name="Invalid_or_missing_target_for_SuppressMessageAttribute" xml:space="preserve">
    <value>Invalid or missing target for 'SuppressMessageAttribute'</value>
  </data>
  <data name="Avoid_legacy_format_target_in_SuppressMessageAttribute" xml:space="preserve">
    <value>Avoid legacy format target in 'SuppressMessageAttribute'</value>
  </data>
  <data name="Avoid_legacy_format_target_0_in_SuppressMessageAttribute" xml:space="preserve">
    <value>Avoid legacy format target '{0}' in 'SuppressMessageAttribute'</value>
  </data>
  <data name="Remove_unnecessary_suppression" xml:space="preserve">
    <value>Remove unnecessary suppression</value>
  </data>
  <data name="Remove_redundant_equality" xml:space="preserve">
    <value>Remove redundant equality</value>
  </data>
  <data name="Use_decrement_operator" xml:space="preserve">
    <value>Use '--' operator</value>
  </data>
  <data name="Use_increment_operator" xml:space="preserve">
    <value>Use '++' operator</value>
  </data>
<<<<<<< HEAD
  <data name="Change_namespace_to_match_folder_structure" xml:space="preserve">
    <value>Change namespace to match folder structure</value>
    <comment>{Locked="namespace"} "namespace" is a keyword and should not be localized.</comment>
  </data>
  <data name="Namespace_0_does_not_match_folder_structure_expected_1" xml:space="preserve">
    <value>Namespace "{0}" does not match folder structure, expected "{1}"</value>
    <comment>{Locked="namespace"} "namespace" is a keyword and should not be localized.</comment>
  </data>
  <data name="Namespace_does_not_match_folder_structure" xml:space="preserve">
    <value>Namespace does not match folder structure</value>
    <comment>{Locked="namespace"} "namespace" is a keyword and should not be localized.</comment>
=======
  <data name="Simplify_LINQ_expression" xml:space="preserve">
    <value>Simplify LINQ expression</value>
>>>>>>> c76abe41
  </data>
</root><|MERGE_RESOLUTION|>--- conflicted
+++ resolved
@@ -334,7 +334,6 @@
   <data name="Use_increment_operator" xml:space="preserve">
     <value>Use '++' operator</value>
   </data>
-<<<<<<< HEAD
   <data name="Change_namespace_to_match_folder_structure" xml:space="preserve">
     <value>Change namespace to match folder structure</value>
     <comment>{Locked="namespace"} "namespace" is a keyword and should not be localized.</comment>
@@ -346,9 +345,8 @@
   <data name="Namespace_does_not_match_folder_structure" xml:space="preserve">
     <value>Namespace does not match folder structure</value>
     <comment>{Locked="namespace"} "namespace" is a keyword and should not be localized.</comment>
-=======
+  </data>
   <data name="Simplify_LINQ_expression" xml:space="preserve">
     <value>Simplify LINQ expression</value>
->>>>>>> c76abe41
   </data>
 </root>