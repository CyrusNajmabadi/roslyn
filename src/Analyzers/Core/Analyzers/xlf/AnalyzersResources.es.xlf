--- conflicted
+++ resolved
@@ -12,11 +12,6 @@
         <target state="new">A source file is missing a required header.</target>
         <note />
       </trans-unit>
-<<<<<<< HEAD
-      <trans-unit id="Add_missing_cases">
-        <source>Add missing cases</source>
-        <target state="new">Add missing cases</target>
-=======
       <trans-unit id="Add_this_or_Me_qualification">
         <source>Add 'this' or 'Me' qualification.</source>
         <target state="new">Add 'this' or 'Me' qualification.</target>
@@ -25,7 +20,11 @@
       <trans-unit id="Member_access_should_be_qualified">
         <source>Member access should be qualified.</source>
         <target state="new">Member access should be qualified.</target>
->>>>>>> 4667f9fb
+        <note />
+      </trans-unit>
+      <trans-unit id="Add_missing_cases">
+        <source>Add missing cases</source>
+        <target state="new">Add missing cases</target>
         <note />
       </trans-unit>
       <trans-unit id="Naming_Styles">
