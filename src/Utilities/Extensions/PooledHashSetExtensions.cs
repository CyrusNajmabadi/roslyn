﻿// Copyright (c) Microsoft.  All Rights Reserved.  Licensed under the Apache License, Version 2.0.  See License.txt in the project root for license 

using System;
using System.Collections.Generic;
using System.Collections.Immutable;
using System.Linq;
using Analyzer.Utilities.FlowAnalysis.Analysis.TaintedDataAnalysis;
using Microsoft.CodeAnalysis;

namespace Analyzer.Utilities.Extensions
{
    internal static class PooledHashSetExtensions
    {
        public static void AddRange<T>(this PooledHashSet<T> builder, IEnumerable<T> set2)
        {
            foreach (var item in set2)
            {
                builder.Add(item);
            }
        }

        // Just to make hardcoding SinkInfos more convenient.
        public static void AddSinkInfo(
            this PooledHashSet<SinkInfo> builder,
            string fullTypeName,
            SinkKind sinkKind,
            bool isInterface,
            bool isAnyStringParameterInConstructorASink,
            IEnumerable<string> sinkProperties,
            IEnumerable<(string Method, string[] Parameters)> sinkMethodParameters)
        {
            builder.AddSinkInfo(
                fullTypeName,
                new[] { sinkKind },
                isInterface,
                isAnyStringParameterInConstructorASink,
                sinkProperties,
                sinkMethodParameters);
        }

        // Just to make hardcoding SinkInfos more convenient.
        public static void AddSinkInfo(
            this PooledHashSet<SinkInfo> builder,
            string fullTypeName,
            IEnumerable<SinkKind> sinkKinds,
            bool isInterface,
            bool isAnyStringParameterInConstructorASink,
            IEnumerable<string> sinkProperties,
            IEnumerable<(string Method, string[] Parameters)> sinkMethodParameters)
        {
            SinkInfo sinkInfo = new SinkInfo(
                fullTypeName,
                sinkKinds.ToImmutableHashSet(),
                isInterface,
                isAnyStringParameterInConstructorASink,
                sinkProperties: sinkProperties?.ToImmutableHashSet(StringComparer.Ordinal)
                        ?? ImmutableHashSet<string>.Empty,
                sinkMethodParameters:
                    sinkMethodParameters
                            ?.Select(o => new KeyValuePair<string, ImmutableHashSet<string>>(o.Method, o.Parameters.ToImmutableHashSet()))
                            ?.ToImmutableDictionary(StringComparer.Ordinal)
                        ?? ImmutableDictionary<string, ImmutableHashSet<string>>.Empty);
            builder.Add(sinkInfo);
        }

        // Just to make hardcoding SourceInfos more convenient.
        public static void AddSourceInfo(
            this PooledHashSet<SourceInfo> builder,
            string fullTypeName,
            bool isInterface,
            string[] taintedProperties,
            string[] taintedMethods)
        {
            SourceInfo metadata = new SourceInfo(
                fullTypeName,
                isInterface: isInterface,
                taintedProperties: taintedProperties?.ToImmutableHashSet(StringComparer.Ordinal)
                    ?? ImmutableHashSet<string>.Empty,
<<<<<<< HEAD
                taintedMethods: taintedMethods?.ToImmutableHashSet(StringComparer.Ordinal)
=======
                taintedMethods:
                    taintedMethods?.ToImmutableHashSet(StringComparer.Ordinal)
>>>>>>> 6c554a00
                    ?? ImmutableHashSet<string>.Empty);
            builder.Add(metadata);
        }

        // Just to make hardcoding SanitizerInfos more convenient.
        public static void AddSanitizerInfo(
            this PooledHashSet<SanitizerInfo> builder,
            string fullTypeName,
            bool isInterface,
            bool isConstructorSanitizing,
            string[] sanitizingMethods)
        {
            SanitizerInfo info = new SanitizerInfo(
                fullTypeName,
                isInterface: isInterface,
                isConstructorSanitizing: isConstructorSanitizing,
                sanitizingMethods: sanitizingMethods?.ToImmutableHashSet(StringComparer.Ordinal)
                    ?? ImmutableHashSet<string>.Empty);
            builder.Add(info);
        }
    }
}<|MERGE_RESOLUTION|>--- conflicted
+++ resolved
@@ -76,12 +76,8 @@
                 isInterface: isInterface,
                 taintedProperties: taintedProperties?.ToImmutableHashSet(StringComparer.Ordinal)
                     ?? ImmutableHashSet<string>.Empty,
-<<<<<<< HEAD
-                taintedMethods: taintedMethods?.ToImmutableHashSet(StringComparer.Ordinal)
-=======
                 taintedMethods:
                     taintedMethods?.ToImmutableHashSet(StringComparer.Ordinal)
->>>>>>> 6c554a00
                     ?? ImmutableHashSet<string>.Empty);
             builder.Add(metadata);
         }
