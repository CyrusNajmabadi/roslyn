﻿// Copyright (c) Microsoft.  All Rights Reserved.  Licensed under the Apache License, Version 2.0.  See License.txt in the project root for license information.

#if HAS_IOPERATION

using System;
using System.Collections.Concurrent;
using System.Collections.Generic;
using System.Collections.Immutable;
using System.Diagnostics;
using System.Diagnostics.CodeAnalysis;
using System.Linq;
using System.Threading;
using Analyzer.Utilities.PooledObjects;
using Microsoft.CodeAnalysis;
using Microsoft.CodeAnalysis.FlowAnalysis;
using Microsoft.CodeAnalysis.Operations;

namespace Analyzer.Utilities.Extensions
{
    internal static partial class IOperationExtensions
    {
        /// <summary>
        /// Gets the receiver type for an invocation expression (i.e. type of 'A' in invocation 'A.B()')
        /// If the invocation actually involves a conversion from A to some other type, say 'C', on which B is invoked,
        /// then this method returns type A if <paramref name="beforeConversion"/> is true, and C if false.
        /// </summary>
        public static INamedTypeSymbol? GetReceiverType(this IInvocationOperation invocation, Compilation compilation, bool beforeConversion, CancellationToken cancellationToken)
        {
            if (invocation.Instance != null)
            {
                return beforeConversion ?
                    GetReceiverType(invocation.Instance.Syntax, compilation, cancellationToken) :
                    invocation.Instance.Type as INamedTypeSymbol;
            }
            else if (invocation.TargetMethod.IsExtensionMethod && !invocation.TargetMethod.Parameters.IsEmpty)
            {
                var firstArg = invocation.Arguments.FirstOrDefault();
                if (firstArg != null)
                {
                    return beforeConversion ?
                        GetReceiverType(firstArg.Value.Syntax, compilation, cancellationToken) :
                        firstArg.Type as INamedTypeSymbol;
                }
                else if (invocation.TargetMethod.Parameters[0].IsParams)
                {
                    return invocation.TargetMethod.Parameters[0].Type as INamedTypeSymbol;
                }
            }

            return null;
        }

        private static INamedTypeSymbol? GetReceiverType(SyntaxNode receiverSyntax, Compilation compilation, CancellationToken cancellationToken)
        {
            var model = compilation.GetSemanticModel(receiverSyntax.SyntaxTree);
            var typeInfo = model.GetTypeInfo(receiverSyntax, cancellationToken);
            return typeInfo.Type as INamedTypeSymbol;
        }

        public static bool HasNullConstantValue(this IOperation operation)
        {
            return operation.ConstantValue.HasValue && operation.ConstantValue.Value == null;
        }

        public static bool TryGetBoolConstantValue(this IOperation operation, out bool constantValue)
        {
            if (operation.ConstantValue.HasValue && operation.ConstantValue.Value is bool value)
            {
                constantValue = value;
                return true;
            }

            constantValue = false;
            return false;
        }

        public static bool HasConstantValue(this IOperation operation, long comparand)
        {
            return operation.HasConstantValue(unchecked((ulong)comparand));
        }

        public static bool HasConstantValue(this IOperation operation, ulong comparand)
        {
            var constantValue = operation.ConstantValue;
            if (!constantValue.HasValue)
            {
                return false;
            }

            if (operation.Type == null || operation.Type.IsErrorType())
            {
                return false;
            }

            if (operation.Type.IsPrimitiveType())
            {
                return HasConstantValue(constantValue, operation.Type, comparand);
            }

            if (operation.Type.TypeKind == TypeKind.Enum)
            {
                var enumUnderlyingType = ((INamedTypeSymbol)operation.Type).EnumUnderlyingType;
                return enumUnderlyingType != null &&
                    enumUnderlyingType.IsPrimitiveType() &&
                    HasConstantValue(constantValue, enumUnderlyingType, comparand);
            }

            return false;
        }

        private static bool HasConstantValue(Optional<object?> constantValue, ITypeSymbol constantValueType, ulong comparand)
        {
            if (constantValueType.SpecialType is SpecialType.System_Double or SpecialType.System_Single)
            {
                return (double?)constantValue.Value == comparand;
            }

            return DiagnosticHelpers.TryConvertToUInt64(constantValue.Value, constantValueType.SpecialType, out ulong convertedValue) && convertedValue == comparand;
        }

        public static ITypeSymbol? GetElementType(this IArrayCreationOperation? arrayCreation)
        {
            return (arrayCreation?.Type as IArrayTypeSymbol)?.ElementType;
        }

        /// <summary>
        /// Filters out operations that are implicit and have no explicit descendant with a constant value or a non-null type.
        /// </summary>
        public static ImmutableArray<IOperation> WithoutFullyImplicitOperations(this ImmutableArray<IOperation> operations)
        {
            ImmutableArray<IOperation>.Builder? builder = null;
            for (int i = 0; i < operations.Length; i++)
            {
                var operation = operations[i];

                // Check if all descendants are either implicit or are explicit with no constant value or type, indicating it is not user written code.
                if (operation.DescendantsAndSelf().All(o => o.IsImplicit || (!o.ConstantValue.HasValue && o.Type == null)))
                {
                    if (builder == null)
                    {
                        builder = ImmutableArray.CreateBuilder<IOperation>();
                        builder.AddRange(operations, i);
                    }
                }
                else if (builder != null)
                {
                    builder.Add(operation);
                }
            }

            return builder != null ? builder.ToImmutable() : operations;
        }

        /// <summary>
        /// Gets explicit descendants or self of the given <paramref name="operation"/> that have no explicit ancestor in
        /// the operation tree rooted at <paramref name="operation"/>.
        /// </summary>
        /// <param name="operation">Operation</param>
        public static ImmutableArray<IOperation> GetTopmostExplicitDescendants(this IOperation operation)
        {
            if (!operation.IsImplicit)
            {
                return ImmutableArray.Create(operation);
            }

            var builder = ImmutableArray.CreateBuilder<IOperation>();
            var operationsToProcess = new Queue<IOperation>();
            operationsToProcess.Enqueue(operation);

            while (operationsToProcess.Count > 0)
            {
                operation = operationsToProcess.Dequeue();
                if (!operation.IsImplicit)
                {
                    builder.Add(operation);
                }
                else
                {
                    foreach (var child in operation.Children)
                    {
                        operationsToProcess.Enqueue(child);
                    }
                }
            }

            return builder.ToImmutable();
        }

        /// <summary>
        /// True if this operation has no IOperation API support, i.e. <see cref="OperationKind.None"/> and
        /// is the root operation, i.e. <see cref="Operation.Parent"/> is null.
        /// For example, this returns true for attribute operations.
        /// </summary>
        public static bool IsOperationNoneRoot(this IOperation operation)
        {
            return operation.Kind == OperationKind.None && operation.Parent == null;
        }

        /// <summary>
        /// Returns the topmost <see cref="IBlockOperation"/> containing the given <paramref name="operation"/>.
        /// </summary>
        public static IBlockOperation? GetTopmostParentBlock(this IOperation? operation)
        {
            IOperation? currentOperation = operation;
            IBlockOperation? topmostBlockOperation = null;
            while (currentOperation != null)
            {
                if (currentOperation is IBlockOperation blockOperation)
                {
                    topmostBlockOperation = blockOperation;
                }

                currentOperation = currentOperation.Parent;
            }

            return topmostBlockOperation;
        }

        /// <summary>
        /// Gets the first ancestor of this operation with:
        ///  1. Specified OperationKind
        ///  2. If <paramref name="predicate"/> is non-null, it succeeds for the ancestor.
        /// Returns null if there is no such ancestor.
        /// </summary>
        public static TOperation? GetAncestor<TOperation>(this IOperation root, OperationKind ancestorKind, Func<TOperation, bool>? predicate = null)
            where TOperation : class, IOperation
        {
            if (root == null)
            {
                throw new ArgumentNullException(nameof(root));
            }

            var ancestor = root;
            do
            {
                ancestor = ancestor.Parent;
            } while (ancestor != null && ancestor.Kind != ancestorKind);

            if (ancestor != null)
            {
                if (predicate != null && !predicate((TOperation)ancestor))
                {
                    return GetAncestor(ancestor, ancestorKind, predicate);
                }
                return (TOperation)ancestor;
            }
            else
            {
                return default;
            }
        }

        /// <summary>
        /// Gets the first ancestor of this operation with:
        ///  1. Any OperationKind from the specified <paramref name="ancestorKinds"/>.
        ///  2. If <paramref name="predicate"/> is non-null, it succeeds for the ancestor.
        /// Returns null if there is no such ancestor.
        /// </summary>
        public static IOperation? GetAncestor(this IOperation root, ImmutableArray<OperationKind> ancestorKinds, Func<IOperation, bool>? predicate = null)
        {
            if (root == null)
            {
                throw new ArgumentNullException(nameof(root));
            }

            var ancestor = root;
            do
            {
                ancestor = ancestor.Parent;
            } while (ancestor != null && !ancestorKinds.Contains(ancestor.Kind));

            if (ancestor != null)
            {
                if (predicate != null && !predicate(ancestor))
                {
                    return GetAncestor(ancestor, ancestorKinds, predicate);
                }
                return ancestor;
            }
            else
            {
                return default;
            }
        }

        public static IConditionalAccessOperation? GetConditionalAccess(this IConditionalAccessInstanceOperation operation)
        {
            return operation.GetAncestor(OperationKind.ConditionalAccess, (IConditionalAccessOperation c) => c.Operation.Syntax == operation.Syntax);
        }

        /// <summary>
        /// Gets the operation for the object being created that is being referenced by <paramref name="operation"/>.
        /// If the operation is referencing an implicit or an explicit this/base/Me/MyBase/MyClass instance, then we return "null".
        /// </summary>
        /// <param name="operation"></param>
        /// <param name="isInsideAnonymousObjectInitializer">Flag to indicate if the operation is a descendant of an <see cref="IAnonymousObjectCreationOperation"/>.</param>
        /// <remarks>
        /// PERF: Note that the parameter <paramref name="isInsideAnonymousObjectInitializer"/> is to improve performance by avoiding walking the entire IOperation parent for non-initializer cases.
        /// </remarks>
        public static IOperation? GetInstance(this IInstanceReferenceOperation operation, bool isInsideAnonymousObjectInitializer)
        {
            Debug.Assert(isInsideAnonymousObjectInitializer ==
                (operation.GetAncestor<IAnonymousObjectCreationOperation>(OperationKind.AnonymousObjectCreation) != null));

            if (isInsideAnonymousObjectInitializer)
            {
                for (IOperation? current = operation; current != null && current.Kind != OperationKind.Block; current = current.Parent)
                {
                    switch (current.Kind)
                    {
                        // VB object initializer allows accessing the members of the object being created with "." operator.
                        // The syntax of such an IInstanceReferenceOperation points to the object being created.
                        // Check for such an IAnonymousObjectCreationOperation with matching syntax.
                        // For example, instance reference for members ".Field1" and ".Field2" in "New C() With { .Field1 = 0, .Field2 = .Field1 }".
                        case OperationKind.AnonymousObjectCreation:
                            if (current.Syntax == operation.Syntax)
                            {
                                return current;
                            }

                            break;
                    }
                }
            }

            // For all other cases, IInstanceReferenceOperation refers to the implicit or explicit this/base/Me/MyBase/MyClass reference.
            // We return null for such cases.
            return null;
        }

        public static bool HasAnyOperationDescendant(this ImmutableArray<IOperation> operationBlocks, Func<IOperation, bool> predicate)
        {
            foreach (var operationBlock in operationBlocks)
            {
                if (operationBlock.HasAnyOperationDescendant(predicate))
                {
                    return true;
                }
            }

            return false;
        }

        public static bool HasAnyOperationDescendant(this IOperation operationBlock, Func<IOperation, bool> predicate)
        {
            return operationBlock.HasAnyOperationDescendant(predicate, out _);
        }

        public static bool HasAnyOperationDescendant(this IOperation operationBlock, Func<IOperation, bool> predicate, [NotNullWhen(returnValue: true)] out IOperation? foundOperation)
        {
            foreach (var descendant in operationBlock.DescendantsAndSelf())
            {
                if (predicate(descendant))
                {
                    foundOperation = descendant;
                    return true;
                }
            }

            foundOperation = null;
            return false;
        }

        public static bool HasAnyOperationDescendant(this ImmutableArray<IOperation> operationBlocks, OperationKind kind)
        {
            return operationBlocks.HasAnyOperationDescendant(predicate: operation => operation.Kind == kind);
        }

        /// <summary>
        /// Indicates if the given <paramref name="binaryOperation"/> is a predicate operation used in a condition.
        /// </summary>
        /// <param name="binaryOperation"></param>
        /// <returns></returns>
        public static bool IsComparisonOperator(this IBinaryOperation binaryOperation)
            => binaryOperation.OperatorKind switch
            {
                BinaryOperatorKind.Equals
                or BinaryOperatorKind.NotEquals
                or BinaryOperatorKind.ObjectValueEquals
                or BinaryOperatorKind.ObjectValueNotEquals
                or BinaryOperatorKind.LessThan
                or BinaryOperatorKind.LessThanOrEqual
                or BinaryOperatorKind.GreaterThan
                or BinaryOperatorKind.GreaterThanOrEqual => true,
                _ => false,
            };

        public static IOperation GetRoot(this IOperation operation)
        {
            while (operation.Parent != null)
            {
                operation = operation.Parent;
            }

            return operation;
        }

        /// <summary>
        /// PERF: Cache from operation roots to their corresponding <see cref="ControlFlowGraph"/> to enable interprocedural flow analysis
        /// across analyzers and analyzer callbacks to re-use the control flow graph.
        /// </summary>
        /// <remarks>Also see <see cref="IMethodSymbolExtensions.s_methodToTopmostOperationBlockCache"/></remarks>
        private static readonly BoundedCache<Compilation, ConcurrentDictionary<IOperation, ControlFlowGraph?>> s_operationToCfgCache
            = new();

        public static bool TryGetEnclosingControlFlowGraph(this IOperation operation, [NotNullWhen(returnValue: true)] out ControlFlowGraph? cfg)
        {
            operation = operation.GetRoot();
            RoslynDebug.Assert(operation.SemanticModel is not null);
            var operationToCfgMap = s_operationToCfgCache.GetOrCreateValue(operation.SemanticModel.Compilation);
            cfg = operationToCfgMap.GetOrAdd(operation, CreateControlFlowGraph);
            return cfg != null;
        }

        public static ControlFlowGraph? GetEnclosingControlFlowGraph(this IBlockOperation blockOperation)
        {
            var success = blockOperation.TryGetEnclosingControlFlowGraph(out var cfg);
            Debug.Assert(success);
            Debug.Assert(cfg != null);
            return cfg;
        }

        private static ControlFlowGraph? CreateControlFlowGraph(IOperation operation)
        {
            switch (operation)
            {
                case IBlockOperation blockOperation:
                    return ControlFlowGraph.Create(blockOperation);

                case IMethodBodyOperation methodBodyOperation:
                    return ControlFlowGraph.Create(methodBodyOperation);

                case IConstructorBodyOperation constructorBodyOperation:
                    return ControlFlowGraph.Create(constructorBodyOperation);

                case IFieldInitializerOperation fieldInitializerOperation:
                    return ControlFlowGraph.Create(fieldInitializerOperation);

                case IPropertyInitializerOperation propertyInitializerOperation:
                    return ControlFlowGraph.Create(propertyInitializerOperation);

                case IParameterInitializerOperation:
                    // We do not support flow analysis for parameter initializers
                    return null;

                default:
                    // Attribute blocks have OperationKind.None, but ControlFlowGraph.Create does not
                    // have an overload for such operation roots.
                    // Gracefully return null for this case and fire an assert for any other OperationKind.
                    Debug.Assert(operation.Kind == OperationKind.None, $"Unexpected root operation kind: {operation.Kind}");
                    return null;
            }
        }

        /// <summary>
        /// Gets the symbols captured from the enclosing function(s) by the given lambda or local function.
        /// </summary>
        /// <param name="operation">Operation representing the lambda or local function.</param>
        /// <param name="lambdaOrLocalFunction">Method symbol for the lambda or local function.</param>
        public static PooledHashSet<ISymbol> GetCaptures(this IOperation operation, IMethodSymbol lambdaOrLocalFunction)
        {
            Debug.Assert(operation is IAnonymousFunctionOperation anonymousFunction && anonymousFunction.Symbol.OriginalDefinition.ReturnTypeAndParametersAreSame(lambdaOrLocalFunction.OriginalDefinition) ||
                         operation is ILocalFunctionOperation localFunction && localFunction.Symbol.OriginalDefinition.Equals(lambdaOrLocalFunction.OriginalDefinition));

            lambdaOrLocalFunction = lambdaOrLocalFunction.OriginalDefinition;

            var builder = PooledHashSet<ISymbol>.GetInstance();
            using var nestedLambdasAndLocalFunctions = PooledHashSet<IMethodSymbol>.GetInstance();
            nestedLambdasAndLocalFunctions.Add(lambdaOrLocalFunction);

            foreach (var child in operation.Descendants())
            {
                switch (child.Kind)
                {
                    case OperationKind.LocalReference:
                        ProcessLocalOrParameter(((ILocalReferenceOperation)child).Local);
                        break;

                    case OperationKind.ParameterReference:
                        ProcessLocalOrParameter(((IParameterReferenceOperation)child).Parameter);
                        break;

                    case OperationKind.InstanceReference:
                        builder.Add(lambdaOrLocalFunction.ContainingType);
                        break;

                    case OperationKind.AnonymousFunction:
                        nestedLambdasAndLocalFunctions.Add(((IAnonymousFunctionOperation)child).Symbol);
                        break;

                    case OperationKind.LocalFunction:
                        nestedLambdasAndLocalFunctions.Add(((ILocalFunctionOperation)child).Symbol);
                        break;
                }
            }

            return builder;

            // Local functions.
            void ProcessLocalOrParameter(ISymbol symbol)
            {
                if (symbol.ContainingSymbol?.Kind == SymbolKind.Method &&
                    !nestedLambdasAndLocalFunctions.Contains(symbol.ContainingSymbol.OriginalDefinition))
                {
                    builder.Add(symbol);
                }
            }
        }

        private static readonly ImmutableArray<OperationKind> s_LambdaAndLocalFunctionKinds =
            ImmutableArray.Create(OperationKind.AnonymousFunction, OperationKind.LocalFunction);

        public static bool IsWithinLambdaOrLocalFunction(this IOperation operation, [NotNullWhen(true)] out IOperation? containingLambdaOrLocalFunctionOperation)
        {
            containingLambdaOrLocalFunctionOperation = operation.GetAncestor(s_LambdaAndLocalFunctionKinds);
            return containingLambdaOrLocalFunctionOperation != null;
        }

        public static bool IsWithinExpressionTree(this IOperation operation, [NotNullWhen(true)] INamedTypeSymbol? linqExpressionTreeType)
            => linqExpressionTreeType != null
                && operation.GetAncestor(s_LambdaAndLocalFunctionKinds)?.Parent?.Type?.OriginalDefinition is { } lambdaType
                && linqExpressionTreeType.Equals(lambdaType);

        public static ITypeSymbol? GetPatternType(this IPatternOperation pattern)
        {
            return pattern switch
            {
#if CODEANALYSIS_V3_OR_BETTER
                IDeclarationPatternOperation declarationPattern => declarationPattern.MatchedType,
                IRecursivePatternOperation recursivePattern => recursivePattern.MatchedType,
                IDiscardPatternOperation discardPattern => discardPattern.InputType,
#else
                IDeclarationPatternOperation declarationPattern => declarationPattern.DeclaredSymbol switch
                {
                    ILocalSymbol local => local.Type,

                    IDiscardSymbol discard => discard.Type,

                    _ => null,
                },
#endif
                IConstantPatternOperation constantPattern => constantPattern.Value.Type,

                _ => null,
            };
        }

        /// <summary>
        /// If the given <paramref name="tupleOperation"/> is a nested tuple,
        /// gets the parenting tuple operation and the tuple element of that parenting tuple
        /// which contains the given tupleOperation as a descendant operation.
        /// </summary>
        public static bool TryGetParentTupleOperation(this ITupleOperation tupleOperation,
            [NotNullWhen(returnValue: true)] out ITupleOperation? parentTupleOperation,
            [NotNullWhen(returnValue: true)] out IOperation? elementOfParentTupleContainingTuple)
        {
            parentTupleOperation = null;
            elementOfParentTupleContainingTuple = null;

            IOperation previousOperation = tupleOperation;
            var currentOperation = tupleOperation.Parent;
            while (currentOperation != null)
            {
                switch (currentOperation.Kind)
                {
                    case OperationKind.Parenthesized:
                    case OperationKind.Conversion:
                    case OperationKind.DeclarationExpression:
                        previousOperation = currentOperation;
                        currentOperation = currentOperation.Parent;
                        continue;

                    case OperationKind.Tuple:
                        parentTupleOperation = (ITupleOperation)currentOperation;
                        elementOfParentTupleContainingTuple = previousOperation;
                        return true;

                    default:
                        return false;
                }
            }

            return false;
        }

        public static bool IsExtensionMethodAndHasNoInstance(this IInvocationOperation invocationOperation)
        {
            // This method exists to abstract away the language specific differences between IInvocationOperation implementations
            // See https://github.com/dotnet/roslyn/issues/23625 for more details
            return invocationOperation.TargetMethod.IsExtensionMethod && (invocationOperation.Language != LanguageNames.VisualBasic || invocationOperation.Instance == null);
        }

        public static IOperation? GetInstance(this IInvocationOperation invocationOperation)
            => invocationOperation.IsExtensionMethodAndHasNoInstance() ? invocationOperation.Arguments[0].Value : invocationOperation.Instance;

        public static SyntaxNode? GetInstanceSyntax(this IInvocationOperation invocationOperation)
            => invocationOperation.GetInstance()?.Syntax;

        public static ITypeSymbol? GetInstanceType(this IOperation operation)
        {
            IOperation? instance = operation switch
            {
                IInvocationOperation invocation => invocation.GetInstance(),

                IPropertyReferenceOperation propertyReference => propertyReference.Instance,

                _ => throw new NotImplementedException()
            };

            return instance?.WalkDownConversion().Type;
        }

        public static ISymbol? GetReferencedMemberOrLocalOrParameter(this IOperation operation)
        {
            return operation switch
            {
                IMemberReferenceOperation memberReference => memberReference.Member,

                IParameterReferenceOperation parameterReference => parameterReference.Parameter,

                ILocalReferenceOperation localReference => localReference.Local,

                IParenthesizedOperation parenthesized => parenthesized.Operand.GetReferencedMemberOrLocalOrParameter(),

                IConversionOperation conversion => conversion.Operand.GetReferencedMemberOrLocalOrParameter(),

                _ => null,
            };
        }

        /// <summary>
        /// Walks down consecutive parenthesized operations until an operand is reached that isn't a parenthesized operation.
        /// </summary>
        /// <param name="operation">The starting operation.</param>
        /// <returns>The inner non parenthesized operation or the starting operation if it wasn't a parenthesized operation.</returns>
        public static IOperation WalkDownParentheses(this IOperation operation)
        {
            while (operation is IParenthesizedOperation parenthesizedOperation)
            {
                operation = parenthesizedOperation.Operand;
            }

            return operation;
        }

        [return: NotNullIfNotNull("operation")]
        public static IOperation? WalkUpParentheses(this IOperation? operation)
        {
            if (operation is null)
                return null;

            while (operation.Parent is IParenthesizedOperation parenthesizedOperation)
            {
                operation = parenthesizedOperation;
            }

            return operation;
        }

        /// <summary>
        /// Walks down consecutive conversion operations until an operand is reached that isn't a conversion operation.
        /// </summary>
        /// <param name="operation">The starting operation.</param>
        /// <returns>The inner non conversion operation or the starting operation if it wasn't a conversion operation.</returns>
        public static IOperation WalkDownConversion(this IOperation operation)
        {
            while (operation is IConversionOperation conversionOperation)
            {
                operation = conversionOperation.Operand;
            }

            return operation;
        }

<<<<<<< HEAD
        /// <summary>
        /// Walks down consecutive conversion operations that satisfy <paramref name="predicate"/> until an operand is reached that
        /// either isn't a conversion or doesn't satisfy <paramref name="predicate"/>.
        /// </summary>
        /// <param name="operation">The starting operation.</param>
        /// <param name="predicate">A predicate to filter conversion operations.</param>
        /// <returns>The first operation that either isn't a conversion or doesn't satisfy <paramref name="predicate"/>.</returns>
        public static IOperation WalkDownConversion(this IOperation operation, Func<IConversionOperation, bool> predicate)
        {
            while (operation is IConversionOperation conversionOperation && predicate(conversionOperation))
            {
                operation = conversionOperation.Operand;
            }

            return operation;
        }

        public static IOperation WalkUpConversion(this IOperation operation)
=======
        [return: NotNullIfNotNull("operation")]
        public static IOperation? WalkUpConversion(this IOperation? operation)
>>>>>>> 2aa616d8
        {
            if (operation is null)
                return null;

            while (operation.Parent is IConversionOperation conversionOperation)
            {
                operation = conversionOperation;
            }

            return operation;
        }

        public static ITypeSymbol? GetThrownExceptionType(this IThrowOperation operation)
        {
            var thrownObject = operation.Exception;

            // Starting C# 8.0, C# compiler wraps the thrown operation within an implicit conversion to System.Exception type.
            if (thrownObject is IConversionOperation conversion &&
                conversion.IsImplicit)
            {
                thrownObject = conversion.Operand;
            }

            return thrownObject?.Type;
        }

        /// <summary>
        /// Determines if the one of the invocation's arguments' values is an argument of the specified type, and if so, find
        /// the first one.
        /// </summary>
        /// <param name="invocationOperation">Invocation operation whose arguments to look through.</param>
        /// <param name="firstFoundArgument">First found IArgumentOperation.Value of the specified type, order by the method's
        /// signature's parameters (as opposed to how arguments are specified when invoked).</param>
        /// <returns>True if one is found, false otherwise.</returns>
        /// <remarks>
        /// IInvocationOperation.Arguments are ordered by how they are specified, which may differ from the order in the method
        /// signature if the caller specifies arguments by name. This will find the first typeof operation ordered by the
        /// method signature's parameters.
        /// </remarks>
        public static bool HasArgument<TOperation>(
            this IInvocationOperation invocationOperation,
            [NotNullWhen(returnValue: true)] out TOperation? firstFoundArgument)
            where TOperation : class, IOperation
        {
            firstFoundArgument = null;
            int minOrdinal = int.MaxValue;
            foreach (IArgumentOperation argumentOperation in invocationOperation.Arguments)
            {
                if (argumentOperation.Parameter?.Ordinal < minOrdinal && argumentOperation.Value is TOperation to)
                {
                    minOrdinal = argumentOperation.Parameter.Ordinal;
                    firstFoundArgument = to;
                }
            }

            return firstFoundArgument != null;
        }

        public static bool HasAnyExplicitDescendant(this IOperation operation, Func<IOperation, bool>? descendIntoOperation = null)
        {
            using var stack = ArrayBuilder<IEnumerator<IOperation>>.GetInstance();
            stack.Add(operation.Children.GetEnumerator());

            while (stack.Any())
            {
                var enumerator = stack.Last();
                stack.RemoveLast();
                if (enumerator.MoveNext())
                {
                    var current = enumerator.Current;
                    stack.Add(enumerator);

                    if (current != null &&
                        (descendIntoOperation == null || descendIntoOperation(current)))
                    {
                        if (!current.IsImplicit &&
                            // This prevents non explicit operations like expression to be considered as ok
                            (current.ConstantValue.HasValue || current.Type != null))
                        {
                            return true;
                        }
                        stack.Add(current.Children.GetEnumerator());
                    }
                }
            }

            return false;
        }

        public static bool IsSetMethodInvocation(this IPropertyReferenceOperation operation)
        {
            if (operation.Property.SetMethod is null)
            {
                // This is either invalid code, or an assignment through a ref-returning getter
                return false;
            }

            IOperation potentialLeftSide = operation;
            while (potentialLeftSide.Parent is IParenthesizedOperation or ITupleOperation)
            {
                potentialLeftSide = potentialLeftSide.Parent;
            }

            return potentialLeftSide.Parent switch
            {
                IAssignmentOperation { Target: var target } when target == potentialLeftSide => true,
                _ => false,
            };
        }

        public static IArgumentOperation GetArgumentForParameterAtIndex(
            this ImmutableArray<IArgumentOperation> arguments,
            int parameterIndex)
        {
            Debug.Assert(parameterIndex >= 0);
            Debug.Assert(parameterIndex < arguments.Length);

            foreach (var argument in arguments)
            {
                if (argument.Parameter?.Ordinal == parameterIndex)
                {
                    return argument;
                }
            }

            throw new InvalidOperationException();
        }

        /// <summary>
        /// Useful when named arguments used for a method call and you need them in the original parameter order.
        /// </summary>
        /// <param name="arguments">Arguments of the method</param>
        /// <returns>Returns the arguments in parameter order</returns>
        public static ImmutableArray<IArgumentOperation> GetArgumentsInParameterOrder(
            this ImmutableArray<IArgumentOperation> arguments)
        {
            using var parameterOrderedArguments = ArrayBuilder<IArgumentOperation>.GetInstance(arguments.Length, null!);

            foreach (var argument in arguments)
            {
                RoslynDebug.Assert(argument.Parameter is not null);
                Debug.Assert(parameterOrderedArguments[argument.Parameter.Ordinal] == null);
                parameterOrderedArguments[argument.Parameter.Ordinal] = argument;
            }

            return parameterOrderedArguments.ToImmutableArray();
        }

        // Copied from roslyn https://github.com/dotnet/roslyn/blob/main/src/Workspaces/SharedUtilitiesAndExtensions/Compiler/Core/Extensions/OperationExtensions.cs#L25

#if CODEANALYSIS_V3_OR_BETTER
        /// <summary>
        /// Returns the <see cref="ValueUsageInfo"/> for the given operation.
        /// This extension can be removed once https://github.com/dotnet/roslyn/issues/25057 is implemented.
        /// </summary>
        public static ValueUsageInfo GetValueUsageInfo(this IOperation operation, ISymbol containingSymbol)
        {
            /*
            |    code                  | Read | Write | ReadableRef | WritableRef | NonReadWriteRef |
            | x.Prop = 1               |      |  ✔️   |             |             |                 |
            | x.Prop += 1              |  ✔️  |  ✔️   |             |             |                 |
            | x.Prop++                 |  ✔️  |  ✔️   |             |             |                 |
            | Foo(x.Prop)              |  ✔️  |       |             |             |                 |
            | Foo(x.Prop),             |      |       |     ✔️      |             |                 |
               where void Foo(in T v)
            | Foo(out x.Prop)          |      |       |             |     ✔️      |                 |
            | Foo(ref x.Prop)          |      |       |     ✔️      |     ✔️      |                 |
            | nameof(x)                |      |       |             |             |       ✔️        | ️
            | sizeof(x)                |      |       |             |             |       ✔️        | ️
            | typeof(x)                |      |       |             |             |       ✔️        | ️
            | out var x                |      |  ✔️   |             |             |                 | ️
            | case X x:                |      |  ✔️   |             |             |                 | ️
            | obj is X x               |      |  ✔️   |             |             |                 |
            | ref var x =              |      |       |     ✔️      |     ✔️      |                 |
            | ref readonly var x =     |      |       |     ✔️      |             |                 |

            */
            if (operation is ILocalReferenceOperation localReference &&
                localReference.IsDeclaration &&
                !localReference.IsImplicit) // Workaround for https://github.com/dotnet/roslyn/issues/30753
            {
                // Declaration expression is a definition (write) for the declared local.
                return ValueUsageInfo.Write;
            }
            else if (operation is IDeclarationPatternOperation)
            {
                switch (operation.Parent)
                {
                    case IPatternCaseClauseOperation:
                        // A declaration pattern within a pattern case clause is a
                        // write for the declared local.
                        // For example, 'x' is defined and assigned the value from 'obj' below:
                        //      switch (obj)
                        //      {
                        //          case X x:
                        //
                        return ValueUsageInfo.Write;

                    case IRecursivePatternOperation:
                        // A declaration pattern within a recursive pattern is a
                        // write for the declared local.
                        // For example, 'x' is defined and assigned the value from 'obj' below:
                        //      (obj) switch
                        //      {
                        //          (X x) => ...
                        //      };
                        //
                        return ValueUsageInfo.Write;

                    case ISwitchExpressionArmOperation:
                        // A declaration pattern within a switch expression arm is a
                        // write for the declared local.
                        // For example, 'x' is defined and assigned the value from 'obj' below:
                        //      obj switch
                        //      {
                        //          X x => ...
                        //
                        return ValueUsageInfo.Write;

                    case IIsPatternOperation:
                        // A declaration pattern within an is pattern is a
                        // write for the declared local.
                        // For example, 'x' is defined and assigned the value from 'obj' below:
                        //      if (obj is X x)
                        //
                        return ValueUsageInfo.Write;

                    case IPropertySubpatternOperation:
                        // A declaration pattern within a property sub-pattern is a
                        // write for the declared local.
                        // For example, 'x' is defined and assigned the value from 'obj.Property' below:
                        //      if (obj is { Property : int x })
                        //
                        return ValueUsageInfo.Write;

                    default:
                        Debug.Fail("Unhandled declaration pattern context");

                        // Conservatively assume read/write.
                        return ValueUsageInfo.ReadWrite;
                }
            }

            if (operation.Parent is IAssignmentOperation assignmentOperation &&
                assignmentOperation.Target == operation)
            {
                return operation.Parent.IsAnyCompoundAssignment()
                    ? ValueUsageInfo.ReadWrite
                    : ValueUsageInfo.Write;
            }
            else if (operation.Parent is IIncrementOrDecrementOperation)
            {
                return ValueUsageInfo.ReadWrite;
            }
            else if (operation.Parent is IParenthesizedOperation parenthesizedOperation)
            {
                // Note: IParenthesizedOperation is specific to VB, where the parens cause a copy, so this cannot be classified as a write.
                Debug.Assert(parenthesizedOperation.Language == LanguageNames.VisualBasic);

                return parenthesizedOperation.GetValueUsageInfo(containingSymbol) &
                    ~(ValueUsageInfo.Write | ValueUsageInfo.Reference);
            }
            else if (operation.Parent is INameOfOperation or
                     ITypeOfOperation or
                     ISizeOfOperation)
            {
                return ValueUsageInfo.Name;
            }
            else if (operation.Parent is IArgumentOperation argumentOperation)
            {
                return argumentOperation.Parameter?.RefKind switch
                {
                    RefKind.RefReadOnly => ValueUsageInfo.ReadableReference,
                    RefKind.Out => ValueUsageInfo.WritableReference,
                    RefKind.Ref => ValueUsageInfo.ReadableWritableReference,
                    _ => ValueUsageInfo.Read,
                };
            }
            else if (operation.Parent is IReturnOperation returnOperation)
            {
                return returnOperation.GetRefKind(containingSymbol) switch
                {
                    RefKind.RefReadOnly => ValueUsageInfo.ReadableReference,
                    RefKind.Ref => ValueUsageInfo.ReadableWritableReference,
                    _ => ValueUsageInfo.Read,
                };
            }
            else if (operation.Parent is IConditionalOperation conditionalOperation)
            {
                if (operation == conditionalOperation.WhenTrue
                    || operation == conditionalOperation.WhenFalse)
                {
                    return GetValueUsageInfo(conditionalOperation, containingSymbol);
                }
                else
                {
                    return ValueUsageInfo.Read;
                }
            }
            else if (operation.Parent is IReDimClauseOperation reDimClauseOperation &&
                reDimClauseOperation.Operand == operation)
            {
                return (reDimClauseOperation.Parent as IReDimOperation)?.Preserve == true
                    ? ValueUsageInfo.ReadWrite
                    : ValueUsageInfo.Write;
            }
            else if (operation.Parent is IDeclarationExpressionOperation declarationExpression)
            {
                return declarationExpression.GetValueUsageInfo(containingSymbol);
            }
            else if (operation.IsInLeftOfDeconstructionAssignment(out _))
            {
                return ValueUsageInfo.Write;
            }
            else if (operation.Parent is IVariableInitializerOperation variableInitializerOperation)
            {
                if (variableInitializerOperation.Parent is IVariableDeclaratorOperation variableDeclaratorOperation)
                {
                    switch (variableDeclaratorOperation.Symbol.RefKind)
                    {
                        case RefKind.Ref:
                            return ValueUsageInfo.ReadableWritableReference;

                        case RefKind.RefReadOnly:
                            return ValueUsageInfo.ReadableReference;
                    }
                }
            }

            return ValueUsageInfo.Read;
        }

        public static bool IsInLeftOfDeconstructionAssignment([DisallowNull] this IOperation? operation, out IDeconstructionAssignmentOperation? deconstructionAssignment)
        {
            deconstructionAssignment = null;

            var previousOperation = operation;
            operation = operation.Parent;

            while (operation != null)
            {
                switch (operation.Kind)
                {
                    case OperationKind.DeconstructionAssignment:
                        deconstructionAssignment = (IDeconstructionAssignmentOperation)operation;
                        return deconstructionAssignment.Target == previousOperation;

                    case OperationKind.Tuple:
                    case OperationKind.Conversion:
                    case OperationKind.Parenthesized:
                        previousOperation = operation;
                        operation = operation.Parent;
                        continue;

                    default:
                        return false;
                }
            }

            return false;
        }

        public static RefKind GetRefKind(this IReturnOperation operation, ISymbol containingSymbol)
        {
            var containingMethod = TryGetContainingAnonymousFunctionOrLocalFunction(operation) ?? (containingSymbol as IMethodSymbol);
            return containingMethod?.RefKind ?? RefKind.None;
        }

        public static IMethodSymbol? TryGetContainingAnonymousFunctionOrLocalFunction(this IOperation? operation)
        {
            operation = operation?.Parent;
            while (operation != null)
            {
                switch (operation.Kind)
                {
                    case OperationKind.AnonymousFunction:
                        return ((IAnonymousFunctionOperation)operation).Symbol;

                    case OperationKind.LocalFunction:
                        return ((ILocalFunctionOperation)operation).Symbol;
                }

                operation = operation.Parent;
            }

            return null;
        }

        /// <summary>
        /// Returns true if the given operation is a regular compound assignment,
        /// i.e. <see cref="ICompoundAssignmentOperation"/> such as <code>a += b</code>,
        /// or a special null coalescing compound assignment, i.e. <see cref="ICoalesceAssignmentOperation"/>
        /// such as <code>a ??= b</code>.
        /// </summary>
        public static bool IsAnyCompoundAssignment(this IOperation operation)
            => operation switch
            {
                ICompoundAssignmentOperation or ICoalesceAssignmentOperation => true,
                _ => false,
            };
#endif
    }
}

#endif<|MERGE_RESOLUTION|>--- conflicted
+++ resolved
@@ -672,7 +672,6 @@
             return operation;
         }
 
-<<<<<<< HEAD
         /// <summary>
         /// Walks down consecutive conversion operations that satisfy <paramref name="predicate"/> until an operand is reached that
         /// either isn't a conversion or doesn't satisfy <paramref name="predicate"/>.
@@ -690,11 +689,8 @@
             return operation;
         }
 
-        public static IOperation WalkUpConversion(this IOperation operation)
-=======
         [return: NotNullIfNotNull("operation")]
         public static IOperation? WalkUpConversion(this IOperation? operation)
->>>>>>> 2aa616d8
         {
             if (operation is null)
                 return null;
