﻿// Copyright (c) Microsoft.  All Rights Reserved.  Licensed under the Apache License, Version 2.0.  See License.txt in the project root for license information.

using System;
using System.Collections.Generic;
using System.Collections.Immutable;
using System.Diagnostics;
using System.Diagnostics.CodeAnalysis;
using System.Linq;
using Analyzer.Utilities.Extensions;
using Analyzer.Utilities.PooledObjects;
using Microsoft.CodeAnalysis;
using Microsoft.CodeAnalysis.FlowAnalysis.DataFlow;
using Microsoft.CodeAnalysis.FlowAnalysis.DataFlow.PointsToAnalysis;
using Microsoft.CodeAnalysis.FlowAnalysis.DataFlow.ValueContentAnalysis;
using Microsoft.CodeAnalysis.Operations;

namespace Analyzer.Utilities.FlowAnalysis.Analysis.TaintedDataAnalysis
{
    using ValueContentAnalysisResult = DataFlowAnalysisResult<ValueContentBlockAnalysisResult, ValueContentAbstractValue>;

    internal partial class TaintedDataAnalysis
    {
        private sealed class TaintedDataOperationVisitor : AnalysisEntityDataFlowOperationVisitor<TaintedDataAnalysisData, TaintedDataAnalysisContext, TaintedDataAnalysisResult, TaintedDataAbstractValue>
        {
            /// <summary>
            /// Mapping of a tainted data sinks to their originating sources.
            /// </summary>
            /// <remarks>Keys are <see cref="SymbolAccess"/> sinks where the tainted data entered, values are <see cref="SymbolAccess"/>s where the tainted data originated from.</remarks>
            private Dictionary<SymbolAccess, (ImmutableHashSet<SinkKind>.Builder SinkKinds, ImmutableHashSet<SymbolAccess>.Builder SourceOrigins)> TaintedSourcesBySink { get; }

            public TaintedDataOperationVisitor(TaintedDataAnalysisContext analysisContext)
                : base(analysisContext)
            {
                this.TaintedSourcesBySink = new Dictionary<SymbolAccess, (ImmutableHashSet<SinkKind>.Builder SinkKinds, ImmutableHashSet<SymbolAccess>.Builder SourceOrigins)>();
            }

            public ImmutableArray<TaintedDataSourceSink> GetTaintedDataSourceSinkEntries()
            {
                ImmutableArray<TaintedDataSourceSink>.Builder builder = ImmutableArray.CreateBuilder<TaintedDataSourceSink>();
                foreach (KeyValuePair<SymbolAccess, (ImmutableHashSet<SinkKind>.Builder SinkKinds, ImmutableHashSet<SymbolAccess>.Builder SourceOrigins)> kvp in this.TaintedSourcesBySink)
                {
                    builder.Add(
                        new TaintedDataSourceSink(
                            kvp.Key,
                            kvp.Value.SinkKinds.ToImmutable(),
                            kvp.Value.SourceOrigins.ToImmutable()));
                }

                return builder.ToImmutableArray();
            }

            protected override void AddTrackedEntities(TaintedDataAnalysisData analysisData, HashSet<AnalysisEntity> builder, bool forInterproceduralAnalysis)
                => analysisData.AddTrackedEntities(builder);

            protected override bool Equals(TaintedDataAnalysisData value1, TaintedDataAnalysisData value2)
            {
                return value1.Equals(value2);
            }

            protected override TaintedDataAbstractValue GetAbstractDefaultValue(ITypeSymbol type)
            {
                return TaintedDataAbstractValue.NotTainted;
            }

            protected override TaintedDataAbstractValue GetAbstractValue(AnalysisEntity analysisEntity)
            {
                return this.CurrentAnalysisData.TryGetValue(analysisEntity, out TaintedDataAbstractValue value) ? value : TaintedDataAbstractValue.NotTainted;
            }

            protected override TaintedDataAnalysisData GetClonedAnalysisData(TaintedDataAnalysisData analysisData)
            {
                return (TaintedDataAnalysisData)analysisData.Clone();
            }

            protected override bool HasAbstractValue(AnalysisEntity analysisEntity)
            {
                return this.CurrentAnalysisData.HasAbstractValue(analysisEntity);
            }

            protected override bool HasAnyAbstractValue(TaintedDataAnalysisData data)
            {
                return data.HasAnyAbstractValue;
            }

            protected override TaintedDataAnalysisData MergeAnalysisData(TaintedDataAnalysisData value1, TaintedDataAnalysisData value2)
            {
                return TaintedDataAnalysisDomainInstance.Merge(value1, value2);
            }

            protected override void UpdateValuesForAnalysisData(TaintedDataAnalysisData targetAnalysisData)
            {
                UpdateValuesForAnalysisData(targetAnalysisData.CoreAnalysisData, CurrentAnalysisData.CoreAnalysisData);
            }

            protected override void ResetCurrentAnalysisData()
            {
                this.CurrentAnalysisData.Reset(this.ValueDomain.UnknownOrMayBeValue);
            }

            public override TaintedDataAnalysisData GetEmptyAnalysisData()
            {
                return new TaintedDataAnalysisData();
            }

            protected override TaintedDataAnalysisData GetExitBlockOutputData(TaintedDataAnalysisResult analysisResult)
            {
                return new TaintedDataAnalysisData(analysisResult.ExitBlockOutput.Data);
            }

            protected override void ApplyMissingCurrentAnalysisDataForUnhandledExceptionData(TaintedDataAnalysisData dataAtException, ThrownExceptionInfo throwBranchWithExceptionType)
            {
                base.ApplyMissingCurrentAnalysisDataForUnhandledExceptionData(dataAtException.CoreAnalysisData, CurrentAnalysisData.CoreAnalysisData, throwBranchWithExceptionType);
            }

            protected override void SetAbstractValue(AnalysisEntity analysisEntity, TaintedDataAbstractValue value)
            {
                if (value.Kind == TaintedDataAbstractValueKind.Tainted
                    || this.CurrentAnalysisData.CoreAnalysisData.ContainsKey(analysisEntity))
                {
                    // Only track tainted data, or sanitized data.
                    // If it's new, and it's untainted, we don't care.
                    SetAbstractValueCore(CurrentAnalysisData, analysisEntity, value);
                }
            }

            private static void SetAbstractValueCore(TaintedDataAnalysisData taintedAnalysisData, AnalysisEntity analysisEntity, TaintedDataAbstractValue value)
                => taintedAnalysisData.SetAbstractValue(analysisEntity, value);

            protected override void ResetAbstractValue(AnalysisEntity analysisEntity)
            {
                this.SetAbstractValue(analysisEntity, ValueDomain.UnknownOrMayBeValue);
            }

            protected override void StopTrackingEntity(AnalysisEntity analysisEntity, TaintedDataAnalysisData analysisData)
            {
                analysisData.RemoveEntries(analysisEntity);
            }

            public override TaintedDataAbstractValue DefaultVisit(IOperation operation, object? argument)
            {
                // This handles most cases of tainted data flowing from child operations to parent operations.
                // Examples:
                // - tainted input parameters to method calls returns, and out/ref parameters, tainted (assuming no interprocedural)
                // - adding a tainted value to something makes the result tainted
                // - instantiating an object with tainted data makes the new object tainted

                List<TaintedDataAbstractValue>? taintedValues = null;
                foreach (IOperation childOperation in operation.Children)
                {
                    TaintedDataAbstractValue childValue = Visit(childOperation, argument);
                    if (childValue.Kind == TaintedDataAbstractValueKind.Tainted)
                    {
                        if (taintedValues == null)
                        {
                            taintedValues = new List<TaintedDataAbstractValue>();
                        }

                        taintedValues.Add(childValue);
                    }
                }

                if (taintedValues != null)
                {
                    if (taintedValues.Count == 1)
                    {
                        return taintedValues[0];
                    }
                    else
                    {
                        return TaintedDataAbstractValue.MergeTainted(taintedValues);
                    }
                }
                else
                {
                    return ValueDomain.UnknownOrMayBeValue;
                }
            }

            protected override TaintedDataAbstractValue ComputeAnalysisValueForReferenceOperation(IOperation operation, TaintedDataAbstractValue defaultValue)
            {
                // If the property reference itself is a tainted data source
                if (operation is IPropertyReferenceOperation propertyReferenceOperation
                    && this.DataFlowAnalysisContext.SourceInfos.IsSourceProperty(propertyReferenceOperation.Property))
                {
                    return TaintedDataAbstractValue.CreateTainted(propertyReferenceOperation.Member, propertyReferenceOperation.Syntax, this.OwningSymbol);
                }

                if (AnalysisEntityFactory.TryCreate(operation, out AnalysisEntity? analysisEntity))
                {
                    return this.CurrentAnalysisData.TryGetValue(analysisEntity, out TaintedDataAbstractValue value) ? value : defaultValue;
                }

                return defaultValue;
            }

            // So we can hook into constructor calls.
            public override TaintedDataAbstractValue VisitObjectCreation(IObjectCreationOperation operation, object? argument)
            {
                TaintedDataAbstractValue baseValue = base.VisitObjectCreation(operation, argument);
                IEnumerable<IArgumentOperation> taintedArguments = GetTaintedArguments(operation.Arguments);
                if (taintedArguments.Any())
                {
                    ProcessTaintedDataEnteringInvocationOrCreation(operation.Constructor, taintedArguments, operation);
                }

                return baseValue;
            }

            public override TaintedDataAbstractValue VisitInvocation_NonLambdaOrDelegateOrLocalFunction(
                IMethodSymbol method,
                IOperation? visitedInstance,
                ImmutableArray<IArgumentOperation> visitedArguments,
                bool invokedAsDelegate,
                IOperation originalOperation,
                TaintedDataAbstractValue defaultValue)
            {
                // Always invoke base visit.
                TaintedDataAbstractValue result = base.VisitInvocation_NonLambdaOrDelegateOrLocalFunction(
                    method,
                    visitedInstance,
                    visitedArguments,
                    invokedAsDelegate,
                    originalOperation,
                    defaultValue);

                IEnumerable<IArgumentOperation> taintedArguments = GetTaintedArguments(visitedArguments);
                if (taintedArguments.Any())
                {
                    ProcessTaintedDataEnteringInvocationOrCreation(method, taintedArguments, originalOperation);
                }

                PooledHashSet<string>? taintedTargets = null;
                PooledHashSet<(string, string)>? taintedParameterPairs = null;
                try
                {
                    if (this.IsSanitizingMethod(method))
                    {
                        result = TaintedDataAbstractValue.NotTainted;
                    }
                    else if (visitedInstance != null && this.IsSanitizingInstanceMethod(method))
                    {
                        result = TaintedDataAbstractValue.NotTainted;
                        SetTaintedForEntity(visitedInstance, result);
                    }
                    else if (this.DataFlowAnalysisContext.SourceInfos.IsSourceMethod(
                        method,
                        visitedArguments,
<<<<<<< HEAD
                        new Lazy<PointsToAnalysisResult?>(() => DataFlowAnalysisContext.PointsToAnalysisResultOpt),
                        new Lazy<ValueContentAnalysisResult?>(() => DataFlowAnalysisContext.ValueContentAnalysisResultOpt),
=======
                        new Lazy<PointsToAnalysisResult>(() => DataFlowAnalysisContext.PointsToAnalysisResultOpt),
                        new Lazy<(PointsToAnalysisResult, ValueContentAnalysisResult)>(() => (DataFlowAnalysisContext.PointsToAnalysisResultOpt, DataFlowAnalysisContext.ValueContentAnalysisResultOpt)),
>>>>>>> 12d16367
                        out taintedTargets))
                    {
                        foreach (string taintedTarget in taintedTargets)
                        {
                            if (taintedTarget != TaintedTargetValue.Return)
                            {
                                IArgumentOperation argumentOperation = visitedArguments.FirstOrDefault(o => o.Parameter.Name == taintedTarget);
                                if (argumentOperation != null)
                                {
                                    this.CacheAbstractValue(argumentOperation, TaintedDataAbstractValue.CreateTainted(argumentOperation.Parameter, argumentOperation.Syntax, method));
                                }
                                else
                                {
                                    Debug.Fail("Are the tainted data sources misconfigured?");
                                }
                            }
                            else
                            {
                                result = TaintedDataAbstractValue.CreateTainted(method, originalOperation.Syntax, this.OwningSymbol);
                            }
                        }
                    }

                    if (this.DataFlowAnalysisContext.SourceInfos.IsSourceTransferMethod(
                        method,
                        visitedArguments,
                        visitedArguments
                            .Where(s => this.GetCachedAbstractValue(s).Kind == TaintedDataAbstractValueKind.Tainted)
                            .Select(s => s.Parameter.Name)
                            .ToImmutableArray(),
                        out taintedParameterPairs))
                    {
                        foreach ((string ifTaintedParameter, string thenTaintedTarget) in taintedParameterPairs)
                        {
                            IArgumentOperation thenTaintedTargetOperation = visitedArguments.FirstOrDefault(o => o.Parameter.Name == thenTaintedTarget);
                            if (thenTaintedTargetOperation != null)
                            {
                                SetTaintedForEntity(
                                    thenTaintedTargetOperation,
                                    this.GetCachedAbstractValue(
                                        visitedArguments.FirstOrDefault(o => o.Parameter.Name == ifTaintedParameter)));
                            }
                            else
                            {
                                Debug.Fail("Are the tainted data sources misconfigured?");
                            }
                        }
                    }
                }
                finally
                {
                    taintedTargets?.Free();
                    taintedParameterPairs?.Free();
                }

                return result;
            }

            public override TaintedDataAbstractValue VisitInvocation_LocalFunction(IMethodSymbol localFunction, ImmutableArray<IArgumentOperation> visitedArguments, IOperation originalOperation, TaintedDataAbstractValue defaultValue)
            {
                // Always invoke base visit.
                TaintedDataAbstractValue baseValue = base.VisitInvocation_LocalFunction(localFunction, visitedArguments, originalOperation, defaultValue);

                IEnumerable<IArgumentOperation> taintedArguments = GetTaintedArguments(visitedArguments);
                if (taintedArguments.Any())
                {
                    ProcessTaintedDataEnteringInvocationOrCreation(localFunction, taintedArguments, originalOperation);
                }

                return baseValue;
            }

            /// <summary>
            /// Computes abstract value for out or ref arguments when not performing interprocedural analysis.
            /// </summary>
            /// <param name="analysisEntity">Analysis entity.</param>
            /// <param name="operation">IArgumentOperation.</param>
            /// <param name="defaultValue">Default TaintedDataAbstractValue if we don't need to override.</param>
            /// <returns>Abstract value of the output parameter.</returns>
            protected override TaintedDataAbstractValue ComputeAnalysisValueForEscapedRefOrOutArgument(
                AnalysisEntity analysisEntity,
                IArgumentOperation operation,
                TaintedDataAbstractValue defaultValue)
            {
                // Note this method is only called when interprocedural DFA is *NOT* performed.
                if (operation.Parent is IInvocationOperation invocationOperation)
                {
                    Debug.Assert(!this.TryGetInterproceduralAnalysisResult(invocationOperation, out TaintedDataAnalysisResult _));

                    // Treat ref or out arguments as the same as the invocation operation.
                    TaintedDataAbstractValue returnValueAbstractValue = this.GetCachedAbstractValue(invocationOperation);
                    return returnValueAbstractValue;
                }
                else
                {
                    return defaultValue;
                }
            }

            // So we can treat the array as tainted when it's passed to other object constructors.
            // See HttpRequest_Form_Array_List_Diagnostic and HttpRequest_Form_List_Diagnostic tests.
            public override TaintedDataAbstractValue VisitArrayInitializer(IArrayInitializerOperation operation, object? argument)
            {
                HashSet<SymbolAccess>? sourceOrigins = null;
                TaintedDataAbstractValue baseAbstractValue = base.VisitArrayInitializer(operation, argument);
                if (baseAbstractValue.Kind == TaintedDataAbstractValueKind.Tainted)
                {
                    sourceOrigins = new HashSet<SymbolAccess>(baseAbstractValue.SourceOrigins);
                }

                IEnumerable<TaintedDataAbstractValue> taintedAbstractValues =
                    operation.ElementValues
                        .Select<IOperation, TaintedDataAbstractValue>(e => this.GetCachedAbstractValue(e))
                        .Where(v => v.Kind == TaintedDataAbstractValueKind.Tainted);
                if (baseAbstractValue.Kind == TaintedDataAbstractValueKind.Tainted)
                {
                    taintedAbstractValues = taintedAbstractValues.Concat(baseAbstractValue);
                }

                TaintedDataAbstractValue? result = null;
                if (taintedAbstractValues.Any())
                {
                    result = TaintedDataAbstractValue.MergeTainted(taintedAbstractValues);
                }

                IArrayCreationOperation? arrayCreationOperation = operation.GetAncestor<IArrayCreationOperation>(OperationKind.ArrayCreation);
                if (arrayCreationOperation?.Type is IArrayTypeSymbol arrayTypeSymbol
                    && this.DataFlowAnalysisContext.SourceInfos.IsSourceConstantArrayOfType(arrayTypeSymbol)
                    && operation.ElementValues.All(s => GetValueContentAbstractValue(s).IsLiteralState))
                {
                    TaintedDataAbstractValue taintedDataAbstractValue = TaintedDataAbstractValue.CreateTainted(arrayTypeSymbol, arrayCreationOperation.Syntax, this.OwningSymbol);
                    result = result == null ? taintedDataAbstractValue : TaintedDataAbstractValue.MergeTainted(result, taintedDataAbstractValue);
                }

                if (result != null)
                {
                    return result;
                }
                else
                {
                    return baseAbstractValue;
                }
            }

            protected override TaintedDataAbstractValue VisitAssignmentOperation(IAssignmentOperation operation, object? argument)
            {
                TaintedDataAbstractValue taintedDataAbstractValue = base.VisitAssignmentOperation(operation, argument);
                ProcessAssignmentOperation(operation);
                return taintedDataAbstractValue;
            }

            private void TrackTaintedDataEnteringSink(
                ISymbol sinkSymbol,
                Location sinkLocation,
                IEnumerable<SinkKind> sinkKinds,
                IEnumerable<SymbolAccess> sources)
            {
                SymbolAccess sink = new SymbolAccess(sinkSymbol, sinkLocation, this.OwningSymbol);
                this.TrackTaintedDataEnteringSink(sink, sinkKinds, sources);
            }

            private void TrackTaintedDataEnteringSink(SymbolAccess sink, IEnumerable<SinkKind> sinkKinds, IEnumerable<SymbolAccess> sources)
            {
                if (!this.TaintedSourcesBySink.TryGetValue(sink, out (ImmutableHashSet<SinkKind>.Builder SinkKinds, ImmutableHashSet<SymbolAccess>.Builder SourceOrigins) data))
                {
                    data = (ImmutableHashSet.CreateBuilder<SinkKind>(), ImmutableHashSet.CreateBuilder<SymbolAccess>());
                    this.TaintedSourcesBySink.Add(sink, data);
                }

                data.SinkKinds.UnionWith(sinkKinds);
                data.SourceOrigins.UnionWith(sources);
            }

            /// <summary>
            /// Determines if tainted data is entering a sink as a method call or constructor argument, and if so, flags it.
            /// </summary>
            /// <param name="targetMethod">Method being invoked.</param>
            /// <param name="taintedArguments">Arguments with tainted data to the method.</param>
            /// <param name="originalOperation">Original IOperation for the method/constructor invocation.</param>
            private void ProcessTaintedDataEnteringInvocationOrCreation(
                IMethodSymbol targetMethod,
                IEnumerable<IArgumentOperation> taintedArguments,
                IOperation originalOperation)
            {
                if (this.IsMethodArgumentASink(targetMethod, taintedArguments, out HashSet<SinkKind>? sinkKinds))
                {
                    foreach (IArgumentOperation taintedArgument in taintedArguments)
                    {
                        TaintedDataAbstractValue abstractValue = this.GetCachedAbstractValue(taintedArgument);
                        this.TrackTaintedDataEnteringSink(targetMethod, originalOperation.Syntax.GetLocation(), sinkKinds, abstractValue.SourceOrigins);
                    }
                }

                if (this.TryGetInterproceduralAnalysisResult(originalOperation, out TaintedDataAnalysisResult? subResult)
                    && !subResult.TaintedDataSourceSinks.IsEmpty)
                {
                    foreach (TaintedDataSourceSink sourceSink in subResult.TaintedDataSourceSinks)
                    {
                        if (!this.TaintedSourcesBySink.TryGetValue(
                                sourceSink.Sink,
                                out (ImmutableHashSet<SinkKind>.Builder SinkKinds, ImmutableHashSet<SymbolAccess>.Builder SourceOrigins) data))
                        {
                            data = (ImmutableHashSet.CreateBuilder<SinkKind>(), ImmutableHashSet.CreateBuilder<SymbolAccess>());
                            this.TaintedSourcesBySink.Add(sourceSink.Sink, data);
                        }

                        data.SinkKinds.UnionWith(sourceSink.SinkKinds);
                        data.SourceOrigins.UnionWith(sourceSink.SourceOrigins);
                    }
                }
            }

            private void ProcessAssignmentOperation(IAssignmentOperation assignmentOperation)
            {
                TaintedDataAbstractValue assignmentValueAbstractValue = this.GetCachedAbstractValue(assignmentOperation.Value);
                if (assignmentOperation.Target != null
                    && assignmentValueAbstractValue.Kind == TaintedDataAbstractValueKind.Tainted
                    && assignmentOperation.Target is IPropertyReferenceOperation propertyReferenceOperation
                    && this.IsPropertyASink(propertyReferenceOperation, out HashSet<SinkKind>? sinkKinds))
                {
                    this.TrackTaintedDataEnteringSink(
                        propertyReferenceOperation.Member,
                        propertyReferenceOperation.Syntax.GetLocation(),
                        sinkKinds,
                        assignmentValueAbstractValue.SourceOrigins);
                }
            }

            /// <summary>
            /// Determines if the instance method call returns tainted data.
            /// </summary>
            /// <param name="method">Instance method being called.</param>
            /// <returns>True if the method returns tainted data, false otherwise.</returns>
            private bool IsSanitizingMethod(IMethodSymbol method)
            {
                foreach (SanitizerInfo sanitizerInfo in this.DataFlowAnalysisContext.SanitizerInfos.GetInfosForType(method.ContainingType))
                {
                    if (method.MethodKind == MethodKind.Constructor
                        && sanitizerInfo.IsConstructorSanitizing)
                    {
                        return true;
                    }

                    if (sanitizerInfo.SanitizingMethods.Contains(method.MetadataName))
                    {
                        return true;
                    }
                }

                return false;
            }

            /// <summary>
            /// Determines if untaint the instance after calling the method.
            /// </summary>
            /// <param name="method">Instance method being called.</param>
            /// <returns>True if untaint the instance, false otherwise.</returns>
            private bool IsSanitizingInstanceMethod(IMethodSymbol method)
            {
                foreach (SanitizerInfo sanitizerInfo in this.DataFlowAnalysisContext.SanitizerInfos.GetInfosForType(method.ContainingType))
                {
                    if (sanitizerInfo.SanitizingInstanceMethods.Contains(method.MetadataName))
                    {
                        return true;
                    }
                }

                return false;
            }

            /// <summary>
            /// Determines if tainted data passed as arguments to a method enters a tainted data sink.
            /// </summary>
            /// <param name="method">Method being invoked.</param>
            /// <param name="taintedArguments">Arguments passed to the method invocation that are tainted.</param>
            /// <returns>True if any of the tainted data arguments enters a sink, false otherwise.</returns>
            private bool IsMethodArgumentASink(IMethodSymbol method, IEnumerable<IArgumentOperation> taintedArguments, [NotNullWhen(returnValue: true)] out HashSet<SinkKind>? sinkKinds)
            {
                sinkKinds = null;

                if (method.ContainingType == null || !taintedArguments.Any())
                {
                    return false;
                }

                Lazy<HashSet<SinkKind>> lazySinkKinds = new Lazy<HashSet<SinkKind>>(() => new HashSet<SinkKind>());
                foreach (SinkInfo sinkInfo in this.DataFlowAnalysisContext.SinkInfos.GetInfosForType(method.ContainingType))
                {
                    if (lazySinkKinds.IsValueCreated && lazySinkKinds.Value.IsSupersetOf(sinkInfo.SinkKinds))
                    {
                        continue;
                    }

                    if (method.MethodKind == MethodKind.Constructor
                        && sinkInfo.IsAnyStringParameterInConstructorASink
                        && taintedArguments.Any(a => a.Parameter.Type.SpecialType == SpecialType.System_String))
                    {
                        lazySinkKinds.Value.UnionWith(sinkInfo.SinkKinds);
                    }
                    else if (sinkInfo.SinkMethodParameters.TryGetValue(method.MetadataName, out ImmutableHashSet<string> sinkParameters)
                        && taintedArguments.Any(a => sinkParameters.Contains(a.Parameter.MetadataName)))
                    {
                        lazySinkKinds.Value.UnionWith(sinkInfo.SinkKinds);
                    }
                }

                if (lazySinkKinds.IsValueCreated)
                {
                    sinkKinds = lazySinkKinds.Value;
                    return true;
                }
                else
                {
                    return false;
                }
            }

            /// <summary>
            /// Determines if a property is a sink.
            /// </summary>
            /// <param name="propertyReferenceOperation">Property to check if it's a sink.</param>
            /// <param name="sinkKinds">If the property is a sink, <see cref="HashSet{SinkInfo}"/> containing the kinds of sinks; null otherwise.</param>
            /// <returns>True if the property is a sink, false otherwise.</returns>
            private bool IsPropertyASink(IPropertyReferenceOperation propertyReferenceOperation, [NotNullWhen(returnValue: true)] out HashSet<SinkKind>? sinkKinds)
            {
                Lazy<HashSet<SinkKind>> lazySinkKinds = new Lazy<HashSet<SinkKind>>(() => new HashSet<SinkKind>());
                foreach (SinkInfo sinkInfo in this.DataFlowAnalysisContext.SinkInfos.GetInfosForType(propertyReferenceOperation.Member.ContainingType))
                {
                    if (lazySinkKinds.IsValueCreated && lazySinkKinds.Value.IsSupersetOf(sinkInfo.SinkKinds))
                    {
                        continue;
                    }

                    if (sinkInfo.SinkProperties.Contains(propertyReferenceOperation.Member.MetadataName))
                    {
                        lazySinkKinds.Value.UnionWith(sinkInfo.SinkKinds);
                    }
                }

                if (lazySinkKinds.IsValueCreated)
                {
                    sinkKinds = lazySinkKinds.Value;
                    return true;
                }
                else
                {
                    sinkKinds = null;
                    return false;
                }
            }

            private IEnumerable<IArgumentOperation> GetTaintedArguments(ImmutableArray<IArgumentOperation> arguments)
            {
                return arguments.Where(
                    a => this.GetCachedAbstractValue(a).Kind == TaintedDataAbstractValueKind.Tainted
                         && (a.Parameter.RefKind == RefKind.None
                             || a.Parameter.RefKind == RefKind.Ref
                             || a.Parameter.RefKind == RefKind.In));
            }

            private void SetTaintedForEntity(IOperation operation, TaintedDataAbstractValue value)
            {
                if (AnalysisEntityFactory.TryCreate(operation, out AnalysisEntity? analysisEntity))
                {
                    this.CurrentAnalysisData.SetAbstractValue(analysisEntity, value);
                }
            }

            protected override void ApplyInterproceduralAnalysisResultCore(TaintedDataAnalysisData resultData)
                => ApplyInterproceduralAnalysisResultHelper(resultData.CoreAnalysisData);

            protected override TaintedDataAnalysisData GetTrimmedCurrentAnalysisData(IEnumerable<AnalysisEntity> withEntities)
                => GetTrimmedCurrentAnalysisDataHelper(withEntities, CurrentAnalysisData.CoreAnalysisData, SetAbstractValueCore);

        }
    }
}<|MERGE_RESOLUTION|>--- conflicted
+++ resolved
@@ -245,13 +245,8 @@
                     else if (this.DataFlowAnalysisContext.SourceInfos.IsSourceMethod(
                         method,
                         visitedArguments,
-<<<<<<< HEAD
                         new Lazy<PointsToAnalysisResult?>(() => DataFlowAnalysisContext.PointsToAnalysisResultOpt),
-                        new Lazy<ValueContentAnalysisResult?>(() => DataFlowAnalysisContext.ValueContentAnalysisResultOpt),
-=======
-                        new Lazy<PointsToAnalysisResult>(() => DataFlowAnalysisContext.PointsToAnalysisResultOpt),
-                        new Lazy<(PointsToAnalysisResult, ValueContentAnalysisResult)>(() => (DataFlowAnalysisContext.PointsToAnalysisResultOpt, DataFlowAnalysisContext.ValueContentAnalysisResultOpt)),
->>>>>>> 12d16367
+                        new Lazy<(PointsToAnalysisResult?, ValueContentAnalysisResult?)>(() => (DataFlowAnalysisContext.PointsToAnalysisResultOpt, DataFlowAnalysisContext.ValueContentAnalysisResultOpt)),
                         out taintedTargets))
                     {
                         foreach (string taintedTarget in taintedTargets)
