// Copyright (c) Microsoft.  All Rights Reserved.  Licensed under the Apache License, Version 2.0.  See License.txt in the project root for license information.

using System;
<<<<<<< HEAD
using System.Collections.Generic;
using System.Diagnostics;
using System.Globalization;
using System.Linq;
using System.Reflection;
using System.Text;
using Microsoft.CodeAnalysis;
using Microsoft.CodeAnalysis.Collections;
using Roslyn.Utilities;
=======
>>>>>>> af583b57

namespace Microsoft.CodeAnalysis.Scripting.Hosting
{
    /// <summary>
    /// Object pretty printer.
    /// </summary>
    public abstract class ObjectFormatter
    {
<<<<<<< HEAD
        internal ObjectFormatter()
        {
        }

        public string FormatObject(object obj)
        {
            return new Formatter(this, null).FormatObject(obj);
        }

        internal string FormatObject(object obj, ObjectFormattingOptions options)
        {
            return new Formatter(this, options).FormatObject(obj);
        }

        #region Reflection Helpers

        private static bool HasOverriddenToString(TypeInfo type)
        {
            if (type.IsInterface)
            {
                return false;
            }

            while (type.AsType() != typeof(object))
            {
                if (type.GetDeclaredMethod("ToString", Type.EmptyTypes) != null)
                {
                    return true;
                }

                type = type.BaseType.GetTypeInfo();
            }

            return false;
        }

        private static DebuggerDisplayAttribute GetApplicableDebuggerDisplayAttribute(MemberInfo member)
        {
            // Includes inherited attributes. The debugger uses the first attribute if multiple are applied.
            var result = member.GetCustomAttributes<DebuggerDisplayAttribute>().FirstOrDefault();
            if (result != null)
            {
                return result;
            }

            // TODO (tomat): which assembly should we look at for dd attributes?
            var type = member as TypeInfo;
            if (type != null)
            {
                foreach (DebuggerDisplayAttribute attr in type.Assembly.GetCustomAttributes<DebuggerDisplayAttribute>())
                {
                    if (IsApplicableAttribute(type, attr.Target.GetTypeInfo(), attr.TargetTypeName))
                    {
                        return attr;
                    }
                }
            }

            return null;
        }

        private static DebuggerTypeProxyAttribute GetApplicableDebuggerTypeProxyAttribute(TypeInfo type)
        {
            // includes inherited attributes. The debugger uses the first attribute if multiple are applied.
            var result = type.GetCustomAttributes<DebuggerTypeProxyAttribute>().FirstOrDefault();
            if (result != null)
            {
                return result;
            }

            // TODO (tomat): which assembly should we look at for proxy attributes?
            foreach (DebuggerTypeProxyAttribute attr in type.Assembly.GetCustomAttributes<DebuggerTypeProxyAttribute>())
            {
                if (IsApplicableAttribute(type, attr.Target.GetTypeInfo(), attr.TargetTypeName))
                {
                    return attr;
                }
            }

            return null;
        }

        private static bool IsApplicableAttribute(TypeInfo type, TypeInfo targetType, string targetTypeName)
        {
            return type != null && AreEquivalent(targetType, type)
                || targetTypeName != null && type.FullName == targetTypeName;
        }

        private static bool AreEquivalent(TypeInfo type, TypeInfo other)
        {
            // TODO: Unify NoPIA interfaces
            // https://github.com/dotnet/corefx/issues/2101
            return type.Equals(other);
        }

        private static object GetDebuggerTypeProxy(object obj)
        {
            // use proxy type if defined:
            var type = obj.GetType().GetTypeInfo();
            var debuggerTypeProxy = GetApplicableDebuggerTypeProxyAttribute(type);
            if (debuggerTypeProxy != null)
            {
                try
                {
                    var proxyType = Type.GetType(debuggerTypeProxy.ProxyTypeName, throwOnError: false, ignoreCase: false);
                    if (proxyType != null)
                    {
                        if (proxyType.GetTypeInfo().IsGenericTypeDefinition)
                        {
                            proxyType = proxyType.MakeGenericType(type.GenericTypeArguments);
                        }

                        return Activator.CreateInstance(proxyType, new object[] { obj });
                    }
                }
                catch (Exception)
                {
                    // no-op, ignore proxy if it is implemented incorrectly or can't be loaded
                }
            }

            return null;
        }

        private static MemberInfo ResolveMember(object obj, string memberName, bool callableOnly)
        {
            TypeInfo type = obj.GetType().GetTypeInfo();

            // case-sensitive:
            TypeInfo currentType = type;
            while (true)
            {
                if (!callableOnly)
                {
                    var field = currentType.GetDeclaredField(memberName);
                    if (field != null)
                    {
                        return field;
                    }

                    var property = currentType.GetDeclaredProperty(memberName);
                    if (property != null)
                    {
                        var getter = property.GetMethod;
                        if (getter != null)
                        {
                            return getter;
                        }
                    }
                }

                var method = currentType.GetDeclaredMethod(memberName, Type.EmptyTypes);
                if (method != null)
                {
                    return method;
                }

                if (currentType.BaseType == null)
                {
                    break;
                }

                currentType = currentType.BaseType.GetTypeInfo();
            }

            // case-insensitive:
            currentType = type;
            while (true)
            {
                IEnumerable<MemberInfo> members;
                if (callableOnly)
                {
                    members = type.DeclaredMethods;
                }
                else
                {
                    members = ((IEnumerable<MemberInfo>)type.DeclaredFields).Concat(type.DeclaredProperties);
                }

                MemberInfo candidate = null;
                foreach (var member in members)
                {
                    if (StringComparer.OrdinalIgnoreCase.Equals(memberName, member.Name))
                    {
                        if (candidate != null)
                        {
                            return null;
                        }

                        MethodInfo method;

                        if (member is FieldInfo)
                        {
                            candidate = member;
                        }
                        else if ((method = member as MethodInfo) != null)
                        {
                            if (method.GetParameters().Length == 0)
                            {
                                candidate = member;
                            }
                        }
                        else
                        {
                            var getter = ((PropertyInfo)member).GetMethod;
                            if (getter?.GetParameters().Length == 0)
                            {
                                candidate = member;
                            }
                        }
                    }
                }

                if (candidate != null)
                {
                    return candidate;
                }

                if (currentType.BaseType == null)
                {
                    break;
                }

                currentType = currentType.BaseType.GetTypeInfo();
            }

            return null;
        }

        private static object GetMemberValue(MemberInfo member, object obj, out Exception exception)
        {
            exception = null;

            try
            {
                FieldInfo field;
                MethodInfo method;

                if ((field = member as FieldInfo) != null)
                {
                    return field.GetValue(obj);
                }

                if ((method = member as MethodInfo) != null)
                {
                    return (method.ReturnType == typeof(void)) ? s_voidValue : method.Invoke(obj, SpecializedCollections.EmptyObjects);
                }

                var property = (PropertyInfo)member;
                if (property.GetMethod == null)
                {
                    return null;
                }

                return property.GetValue(obj, SpecializedCollections.EmptyObjects);
            }
            catch (TargetInvocationException e)
            {
                exception = e.InnerException;
            }

            return null;
        }

        private static readonly object s_voidValue = new object();

        #endregion

        #region String Builder Helpers

        private sealed class Builder
        {
            private readonly ObjectFormattingOptions _options;
            private readonly StringBuilder _sb;
            private readonly int _lineLengthLimit;
            private readonly int _lengthLimit;
            private readonly bool _insertEllipsis;
            private int _currentLimit;

            public Builder(int lengthLimit, ObjectFormattingOptions options, bool insertEllipsis)
            {
                Debug.Assert(lengthLimit <= options.MaxOutputLength);

                int lineLengthLimit = options.MaxLineLength;
                if (insertEllipsis)
                {
                    lengthLimit = Math.Max(0, lengthLimit - options.Ellipsis.Length - 1);
                    lineLengthLimit = Math.Max(0, lineLengthLimit - options.Ellipsis.Length - 1);
                }

                _lengthLimit = lengthLimit;
                _lineLengthLimit = lineLengthLimit;
                _currentLimit = Math.Min(lineLengthLimit, lengthLimit);
                _insertEllipsis = insertEllipsis;

                _options = options;
                _sb = new StringBuilder();
            }

            public bool LimitReached
            {
                get { return _sb.Length == _lengthLimit; }
            }

            public int Remaining
            {
                get { return _lengthLimit - _sb.Length; }
            }

            // can be negative (the min value is -Ellipsis.Length - 1)
            private int CurrentRemaining
            {
                get { return _currentLimit - _sb.Length; }
            }

            public void AppendLine()
            {
                // remove line length limit so that we can insert a new line even
                // if the previous one hit maxed out the line limit:
                _currentLimit = _lengthLimit;

                Append(_options.NewLine);

                // recalc limit for the next line:
                _currentLimit = (int)Math.Min((long)_sb.Length + _lineLengthLimit, _lengthLimit);
            }

            private void AppendEllipsis()
            {
                if (_sb.Length > 0 && _sb[_sb.Length - 1] != ' ')
                {
                    _sb.Append(' ');
                }

                _sb.Append(_options.Ellipsis);
            }

            public void Append(char c, int count = 1)
            {
                if (CurrentRemaining < 0)
                {
                    return;
                }

                int length = Math.Min(count, CurrentRemaining);

                _sb.Append(c, length);

                if (_insertEllipsis && length < count)
                {
                    AppendEllipsis();
                }
            }

            public void Append(string str, int start = 0, int count = Int32.MaxValue)
            {
                if (str == null || CurrentRemaining < 0)
                {
                    return;
                }

                count = Math.Min(count, str.Length - start);
                int length = Math.Min(count, CurrentRemaining);
                _sb.Append(str, start, length);

                if (_insertEllipsis && length < count)
                {
                    AppendEllipsis();
                }
            }

            public void AppendFormat(string format, params object[] args)
            {
                Append(String.Format(format, args));
            }

            public void AppendGroupOpening()
            {
                Append('{');
            }

            public void AppendGroupClosing(bool inline)
            {
                if (inline)
                {
                    Append(" }");
                }
                else
                {
                    AppendLine();
                    Append('}');
                    AppendLine();
                }
            }

            public void AppendCollectionItemSeparator(bool isFirst, bool inline)
            {
                if (isFirst)
                {
                    if (inline)
                    {
                        Append(' ');
                    }
                    else
                    {
                        AppendLine();
                    }
                }
                else
                {
                    if (inline)
                    {
                        Append(", ");
                    }
                    else
                    {
                        Append(',');
                        AppendLine();
                    }
                }

                if (!inline)
                {
                    Append(_options.MemberIndentation);
                }
            }

            internal void AppendInfiniteRecursionMarker()
            {
                AppendGroupOpening();
                AppendCollectionItemSeparator(isFirst: true, inline: true);
                Append(_options.Ellipsis);
                AppendGroupClosing(inline: true);
            }

            public override string ToString()
            {
                return _sb.ToString();
            }
        }

        #endregion

        #region Language Specific Formatting

        /// <summary>
        /// String that describes "void" return type in the language.
        /// </summary>
        internal abstract object VoidDisplayString { get; }

        /// <summary>
        /// String that describes "null" literal in the language.
        /// </summary>
        internal abstract string NullLiteral { get; }

        internal abstract string FormatLiteral(bool value);
        internal abstract string FormatLiteral(string value, bool quote, bool useHexadecimalNumbers = false);
        internal abstract string FormatLiteral(char value, bool quote, bool includeCodePoints = false, bool useHexadecimalNumbers = false);
        internal abstract string FormatLiteral(sbyte value, bool useHexadecimalNumbers = false);
        internal abstract string FormatLiteral(byte value, bool useHexadecimalNumbers = false);
        internal abstract string FormatLiteral(short value, bool useHexadecimalNumbers = false);
        internal abstract string FormatLiteral(ushort value, bool useHexadecimalNumbers = false);
        internal abstract string FormatLiteral(int value, bool useHexadecimalNumbers = false);
        internal abstract string FormatLiteral(uint value, bool useHexadecimalNumbers = false);
        internal abstract string FormatLiteral(long value, bool useHexadecimalNumbers = false);
        internal abstract string FormatLiteral(ulong value, bool useHexadecimalNumbers = false);
        internal abstract string FormatLiteral(double value);
        internal abstract string FormatLiteral(float value);
        internal abstract string FormatLiteral(decimal value);
        internal abstract string FormatLiteral(DateTime value);

        // TODO (tomat): Use DebuggerDisplay.Type if specified?
        internal abstract string FormatGeneratedTypeName(Type type);
        internal abstract string FormatMemberName(MemberInfo member);
        internal abstract string GetPrimitiveTypeName(SpecialType type);

        /// <summary>
        /// Returns a method signature display string. Used to display stack frames.
        /// </summary>
        /// <returns>Null if the method is a compiler generated method that shouldn't be displayed to the user.</returns>
        internal virtual string FormatMethodSignature(MethodBase method)
        {
            // TODO: https://github.com/dotnet/roslyn/issues/5250

            if (method.Name.IndexOfAny(s_generatedNameChars) >= 0 ||
                method.DeclaringType.Name.IndexOfAny(s_generatedNameChars) >= 0 ||
                method.GetCustomAttributes<DebuggerHiddenAttribute>().Any() ||
                method.DeclaringType.GetTypeInfo().GetCustomAttributes<DebuggerHiddenAttribute>().Any())
            {
                return null;
            }

            return $"{method.DeclaringType.ToString()}.{method.Name}({string.Join(", ", method.GetParameters().Select(p => p.ToString()))})";
        }

        private static readonly char[] s_generatedNameChars = { '$', '<' };

        internal abstract string GenericParameterOpening { get; }
        internal abstract string GenericParameterClosing { get; }

        /// <summary>
        /// Formats an array type name (vector or multidimensional).
        /// </summary>
        internal abstract string FormatArrayTypeName(Type arrayType, Array arrayOpt, ObjectFormattingOptions options);

        /// <summary>
        /// Returns true if the member shouldn't be displayed (e.g. it's a compiler generated field).
        /// </summary>
        internal virtual bool IsHiddenMember(MemberInfo member) => false;

        internal static CultureInfo UIFormatCulture => CultureInfo.CurrentUICulture;

        internal static ObjectDisplayOptions GetObjectDisplayOptions(bool useHexadecimalNumbers)
        {
            return useHexadecimalNumbers
                ? ObjectDisplayOptions.UseHexadecimalNumbers
                : ObjectDisplayOptions.None;
        }

        /// <summary>
        /// Returns null if the type is not considered primitive in the target language.
        /// </summary>
        private string FormatPrimitive(object obj, bool quoteStrings, bool includeCodePoints, bool useHexadecimalNumbers)
        {
            if (ReferenceEquals(obj, s_voidValue))
            {
                return string.Empty;
            }

            if (obj == null)
            {
                return NullLiteral;
            }

            var type = obj.GetType();

            if (type.GetTypeInfo().IsEnum)
            {
                return obj.ToString();
            }

            switch (GetPrimitiveSpecialType(type))
            {
                case SpecialType.System_Int32:
                    return FormatLiteral((int)obj, useHexadecimalNumbers);

                case SpecialType.System_String:
                    return FormatLiteral((string)obj, quoteStrings, useHexadecimalNumbers);

                case SpecialType.System_Boolean:
                    return FormatLiteral((bool)obj);

                case SpecialType.System_Char:
                    return FormatLiteral((char)obj, quoteStrings, includeCodePoints, useHexadecimalNumbers);

                case SpecialType.System_Int64:
                    return FormatLiteral((long)obj, useHexadecimalNumbers);

                case SpecialType.System_Double:
                    return FormatLiteral((double)obj);

                case SpecialType.System_Byte:
                    return FormatLiteral((byte)obj, useHexadecimalNumbers);

                case SpecialType.System_Decimal:
                    return FormatLiteral((decimal)obj);

                case SpecialType.System_UInt32:
                    return FormatLiteral((uint)obj, useHexadecimalNumbers);

                case SpecialType.System_UInt64:
                    return FormatLiteral((ulong)obj, useHexadecimalNumbers);

                case SpecialType.System_Single:
                    return FormatLiteral((float)obj);

                case SpecialType.System_Int16:
                    return FormatLiteral((short)obj, useHexadecimalNumbers);

                case SpecialType.System_UInt16:
                    return FormatLiteral((ushort)obj, useHexadecimalNumbers);

                case SpecialType.System_DateTime:
                    return FormatLiteral((DateTime)obj);

                case SpecialType.System_SByte:
                    return FormatLiteral((sbyte)obj, useHexadecimalNumbers);

                case SpecialType.System_Object:
                case SpecialType.System_Void:
                case SpecialType.None:
                    return null;

                default:
                    throw ExceptionUtilities.Unreachable;
            }
        }

        internal static SpecialType GetPrimitiveSpecialType(Type type)
        {
            Debug.Assert(type != null);

            if (type == typeof(int))
            {
                return SpecialType.System_Int32;
            }

            if (type == typeof(string))
            {
                return SpecialType.System_String;
            }

            if (type == typeof(bool))
            {
                return SpecialType.System_Boolean;
            }

            if (type == typeof(char))
            {
                return SpecialType.System_Char;
            }

            if (type == typeof(long))
            {
                return SpecialType.System_Int64;
            }

            if (type == typeof(double))
            {
                return SpecialType.System_Double;
            }

            if (type == typeof(byte))
            {
                return SpecialType.System_Byte;
            }

            if (type == typeof(decimal))
            {
                return SpecialType.System_Decimal;
            }

            if (type == typeof(uint))
            {
                return SpecialType.System_UInt32;
            }

            if (type == typeof(ulong))
            {
                return SpecialType.System_UInt64;
            }

            if (type == typeof(float))
            {
                return SpecialType.System_Single;
            }

            if (type == typeof(short))
            {
                return SpecialType.System_Int16;
            }

            if (type == typeof(ushort))
            {
                return SpecialType.System_UInt16;
            }

            if (type == typeof(DateTime))
            {
                return SpecialType.System_DateTime;
            }

            if (type == typeof(sbyte))
            {
                return SpecialType.System_SByte;
            }

            if (type == typeof(object))
            {
                return SpecialType.System_Object;
            }

            if (type == typeof(void))
            {
                return SpecialType.System_Void;
            }

            return SpecialType.None;
        }

        internal string FormatTypeName(Type type, ObjectFormattingOptions options)
        {
            string result = GetPrimitiveTypeName(GetPrimitiveSpecialType(type));
            if (result != null)
            {
                return result;
            }

            result = FormatGeneratedTypeName(type);
            if (result != null)
            {
                return result;
            }

            if (type.IsArray)
            {
                return FormatArrayTypeName(type, arrayOpt: null, options: options);
            }

            var typeInfo = type.GetTypeInfo();
            if (typeInfo.IsGenericType)
            {
                return FormatGenericTypeName(typeInfo, options);
            }

            if (typeInfo.DeclaringType != null)
            {
                return typeInfo.Name.Replace('+', '.');
            }

            return typeInfo.Name;
        }

        private string FormatGenericTypeName(TypeInfo typeInfo, ObjectFormattingOptions options)
        {
            var pooledBuilder = PooledStringBuilder.GetInstance();
            var builder = pooledBuilder.Builder;

            // consolidated generic arguments (includes arguments of all declaring types):
            Type[] genericArguments = typeInfo.GenericTypeArguments;

            if (typeInfo.DeclaringType != null)
            {
                var nestedTypes = ArrayBuilder<TypeInfo>.GetInstance();
                do
                {
                    nestedTypes.Add(typeInfo);
                    typeInfo = typeInfo.DeclaringType?.GetTypeInfo();
                }
                while (typeInfo != null);

                int typeArgumentIndex = 0;
                for (int i = nestedTypes.Count - 1; i >= 0; i--)
                {
                    AppendTypeInstantiation(builder, nestedTypes[i], genericArguments, ref typeArgumentIndex, options);
                    if (i > 0)
                    {
                        builder.Append('.');
                    }
                }

                nestedTypes.Free();
            }
            else
            {
                int typeArgumentIndex = 0;
                AppendTypeInstantiation(builder, typeInfo, genericArguments, ref typeArgumentIndex, options);
            }

            return pooledBuilder.ToStringAndFree();
        }

        private void AppendTypeInstantiation(StringBuilder builder, TypeInfo typeInfo, Type[] genericArguments, ref int genericArgIndex, ObjectFormattingOptions options)
        {
            // generic arguments of all the outer types and the current type;
            int currentArgCount = (typeInfo.IsGenericTypeDefinition ? typeInfo.GenericTypeParameters.Length : typeInfo.GenericTypeArguments.Length) - genericArgIndex;

            if (currentArgCount > 0)
            {
                string name = typeInfo.Name;

                int backtick = name.IndexOf('`');
                if (backtick > 0)
                {
                    builder.Append(name.Substring(0, backtick));
                }
                else
                {
                    builder.Append(name);
                }

                builder.Append(GenericParameterOpening);

                for (int i = 0; i < currentArgCount; i++)
                {
                    if (i > 0)
                    {
                        builder.Append(", ");
                    }
                    builder.Append(FormatTypeName(genericArguments[genericArgIndex++], options));
                }

                builder.Append(GenericParameterClosing);
            }
            else
            {
                builder.Append(typeInfo.Name);
            }
        }
=======
        public abstract string FormatObject(object obj, PrintOptions options);
>>>>>>> af583b57

        public abstract string FormatUnhandledException(Exception e);
    }
}<|MERGE_RESOLUTION|>--- conflicted
+++ resolved
@@ -1,18 +1,6 @@
 // Copyright (c) Microsoft.  All Rights Reserved.  Licensed under the Apache License, Version 2.0.  See License.txt in the project root for license information.
 
 using System;
-<<<<<<< HEAD
-using System.Collections.Generic;
-using System.Diagnostics;
-using System.Globalization;
-using System.Linq;
-using System.Reflection;
-using System.Text;
-using Microsoft.CodeAnalysis;
-using Microsoft.CodeAnalysis.Collections;
-using Roslyn.Utilities;
-=======
->>>>>>> af583b57
 
 namespace Microsoft.CodeAnalysis.Scripting.Hosting
 {
@@ -21,809 +9,7 @@
     /// </summary>
     public abstract class ObjectFormatter
     {
-<<<<<<< HEAD
-        internal ObjectFormatter()
-        {
-        }
-
-        public string FormatObject(object obj)
-        {
-            return new Formatter(this, null).FormatObject(obj);
-        }
-
-        internal string FormatObject(object obj, ObjectFormattingOptions options)
-        {
-            return new Formatter(this, options).FormatObject(obj);
-        }
-
-        #region Reflection Helpers
-
-        private static bool HasOverriddenToString(TypeInfo type)
-        {
-            if (type.IsInterface)
-            {
-                return false;
-            }
-
-            while (type.AsType() != typeof(object))
-            {
-                if (type.GetDeclaredMethod("ToString", Type.EmptyTypes) != null)
-                {
-                    return true;
-                }
-
-                type = type.BaseType.GetTypeInfo();
-            }
-
-            return false;
-        }
-
-        private static DebuggerDisplayAttribute GetApplicableDebuggerDisplayAttribute(MemberInfo member)
-        {
-            // Includes inherited attributes. The debugger uses the first attribute if multiple are applied.
-            var result = member.GetCustomAttributes<DebuggerDisplayAttribute>().FirstOrDefault();
-            if (result != null)
-            {
-                return result;
-            }
-
-            // TODO (tomat): which assembly should we look at for dd attributes?
-            var type = member as TypeInfo;
-            if (type != null)
-            {
-                foreach (DebuggerDisplayAttribute attr in type.Assembly.GetCustomAttributes<DebuggerDisplayAttribute>())
-                {
-                    if (IsApplicableAttribute(type, attr.Target.GetTypeInfo(), attr.TargetTypeName))
-                    {
-                        return attr;
-                    }
-                }
-            }
-
-            return null;
-        }
-
-        private static DebuggerTypeProxyAttribute GetApplicableDebuggerTypeProxyAttribute(TypeInfo type)
-        {
-            // includes inherited attributes. The debugger uses the first attribute if multiple are applied.
-            var result = type.GetCustomAttributes<DebuggerTypeProxyAttribute>().FirstOrDefault();
-            if (result != null)
-            {
-                return result;
-            }
-
-            // TODO (tomat): which assembly should we look at for proxy attributes?
-            foreach (DebuggerTypeProxyAttribute attr in type.Assembly.GetCustomAttributes<DebuggerTypeProxyAttribute>())
-            {
-                if (IsApplicableAttribute(type, attr.Target.GetTypeInfo(), attr.TargetTypeName))
-                {
-                    return attr;
-                }
-            }
-
-            return null;
-        }
-
-        private static bool IsApplicableAttribute(TypeInfo type, TypeInfo targetType, string targetTypeName)
-        {
-            return type != null && AreEquivalent(targetType, type)
-                || targetTypeName != null && type.FullName == targetTypeName;
-        }
-
-        private static bool AreEquivalent(TypeInfo type, TypeInfo other)
-        {
-            // TODO: Unify NoPIA interfaces
-            // https://github.com/dotnet/corefx/issues/2101
-            return type.Equals(other);
-        }
-
-        private static object GetDebuggerTypeProxy(object obj)
-        {
-            // use proxy type if defined:
-            var type = obj.GetType().GetTypeInfo();
-            var debuggerTypeProxy = GetApplicableDebuggerTypeProxyAttribute(type);
-            if (debuggerTypeProxy != null)
-            {
-                try
-                {
-                    var proxyType = Type.GetType(debuggerTypeProxy.ProxyTypeName, throwOnError: false, ignoreCase: false);
-                    if (proxyType != null)
-                    {
-                        if (proxyType.GetTypeInfo().IsGenericTypeDefinition)
-                        {
-                            proxyType = proxyType.MakeGenericType(type.GenericTypeArguments);
-                        }
-
-                        return Activator.CreateInstance(proxyType, new object[] { obj });
-                    }
-                }
-                catch (Exception)
-                {
-                    // no-op, ignore proxy if it is implemented incorrectly or can't be loaded
-                }
-            }
-
-            return null;
-        }
-
-        private static MemberInfo ResolveMember(object obj, string memberName, bool callableOnly)
-        {
-            TypeInfo type = obj.GetType().GetTypeInfo();
-
-            // case-sensitive:
-            TypeInfo currentType = type;
-            while (true)
-            {
-                if (!callableOnly)
-                {
-                    var field = currentType.GetDeclaredField(memberName);
-                    if (field != null)
-                    {
-                        return field;
-                    }
-
-                    var property = currentType.GetDeclaredProperty(memberName);
-                    if (property != null)
-                    {
-                        var getter = property.GetMethod;
-                        if (getter != null)
-                        {
-                            return getter;
-                        }
-                    }
-                }
-
-                var method = currentType.GetDeclaredMethod(memberName, Type.EmptyTypes);
-                if (method != null)
-                {
-                    return method;
-                }
-
-                if (currentType.BaseType == null)
-                {
-                    break;
-                }
-
-                currentType = currentType.BaseType.GetTypeInfo();
-            }
-
-            // case-insensitive:
-            currentType = type;
-            while (true)
-            {
-                IEnumerable<MemberInfo> members;
-                if (callableOnly)
-                {
-                    members = type.DeclaredMethods;
-                }
-                else
-                {
-                    members = ((IEnumerable<MemberInfo>)type.DeclaredFields).Concat(type.DeclaredProperties);
-                }
-
-                MemberInfo candidate = null;
-                foreach (var member in members)
-                {
-                    if (StringComparer.OrdinalIgnoreCase.Equals(memberName, member.Name))
-                    {
-                        if (candidate != null)
-                        {
-                            return null;
-                        }
-
-                        MethodInfo method;
-
-                        if (member is FieldInfo)
-                        {
-                            candidate = member;
-                        }
-                        else if ((method = member as MethodInfo) != null)
-                        {
-                            if (method.GetParameters().Length == 0)
-                            {
-                                candidate = member;
-                            }
-                        }
-                        else
-                        {
-                            var getter = ((PropertyInfo)member).GetMethod;
-                            if (getter?.GetParameters().Length == 0)
-                            {
-                                candidate = member;
-                            }
-                        }
-                    }
-                }
-
-                if (candidate != null)
-                {
-                    return candidate;
-                }
-
-                if (currentType.BaseType == null)
-                {
-                    break;
-                }
-
-                currentType = currentType.BaseType.GetTypeInfo();
-            }
-
-            return null;
-        }
-
-        private static object GetMemberValue(MemberInfo member, object obj, out Exception exception)
-        {
-            exception = null;
-
-            try
-            {
-                FieldInfo field;
-                MethodInfo method;
-
-                if ((field = member as FieldInfo) != null)
-                {
-                    return field.GetValue(obj);
-                }
-
-                if ((method = member as MethodInfo) != null)
-                {
-                    return (method.ReturnType == typeof(void)) ? s_voidValue : method.Invoke(obj, SpecializedCollections.EmptyObjects);
-                }
-
-                var property = (PropertyInfo)member;
-                if (property.GetMethod == null)
-                {
-                    return null;
-                }
-
-                return property.GetValue(obj, SpecializedCollections.EmptyObjects);
-            }
-            catch (TargetInvocationException e)
-            {
-                exception = e.InnerException;
-            }
-
-            return null;
-        }
-
-        private static readonly object s_voidValue = new object();
-
-        #endregion
-
-        #region String Builder Helpers
-
-        private sealed class Builder
-        {
-            private readonly ObjectFormattingOptions _options;
-            private readonly StringBuilder _sb;
-            private readonly int _lineLengthLimit;
-            private readonly int _lengthLimit;
-            private readonly bool _insertEllipsis;
-            private int _currentLimit;
-
-            public Builder(int lengthLimit, ObjectFormattingOptions options, bool insertEllipsis)
-            {
-                Debug.Assert(lengthLimit <= options.MaxOutputLength);
-
-                int lineLengthLimit = options.MaxLineLength;
-                if (insertEllipsis)
-                {
-                    lengthLimit = Math.Max(0, lengthLimit - options.Ellipsis.Length - 1);
-                    lineLengthLimit = Math.Max(0, lineLengthLimit - options.Ellipsis.Length - 1);
-                }
-
-                _lengthLimit = lengthLimit;
-                _lineLengthLimit = lineLengthLimit;
-                _currentLimit = Math.Min(lineLengthLimit, lengthLimit);
-                _insertEllipsis = insertEllipsis;
-
-                _options = options;
-                _sb = new StringBuilder();
-            }
-
-            public bool LimitReached
-            {
-                get { return _sb.Length == _lengthLimit; }
-            }
-
-            public int Remaining
-            {
-                get { return _lengthLimit - _sb.Length; }
-            }
-
-            // can be negative (the min value is -Ellipsis.Length - 1)
-            private int CurrentRemaining
-            {
-                get { return _currentLimit - _sb.Length; }
-            }
-
-            public void AppendLine()
-            {
-                // remove line length limit so that we can insert a new line even
-                // if the previous one hit maxed out the line limit:
-                _currentLimit = _lengthLimit;
-
-                Append(_options.NewLine);
-
-                // recalc limit for the next line:
-                _currentLimit = (int)Math.Min((long)_sb.Length + _lineLengthLimit, _lengthLimit);
-            }
-
-            private void AppendEllipsis()
-            {
-                if (_sb.Length > 0 && _sb[_sb.Length - 1] != ' ')
-                {
-                    _sb.Append(' ');
-                }
-
-                _sb.Append(_options.Ellipsis);
-            }
-
-            public void Append(char c, int count = 1)
-            {
-                if (CurrentRemaining < 0)
-                {
-                    return;
-                }
-
-                int length = Math.Min(count, CurrentRemaining);
-
-                _sb.Append(c, length);
-
-                if (_insertEllipsis && length < count)
-                {
-                    AppendEllipsis();
-                }
-            }
-
-            public void Append(string str, int start = 0, int count = Int32.MaxValue)
-            {
-                if (str == null || CurrentRemaining < 0)
-                {
-                    return;
-                }
-
-                count = Math.Min(count, str.Length - start);
-                int length = Math.Min(count, CurrentRemaining);
-                _sb.Append(str, start, length);
-
-                if (_insertEllipsis && length < count)
-                {
-                    AppendEllipsis();
-                }
-            }
-
-            public void AppendFormat(string format, params object[] args)
-            {
-                Append(String.Format(format, args));
-            }
-
-            public void AppendGroupOpening()
-            {
-                Append('{');
-            }
-
-            public void AppendGroupClosing(bool inline)
-            {
-                if (inline)
-                {
-                    Append(" }");
-                }
-                else
-                {
-                    AppendLine();
-                    Append('}');
-                    AppendLine();
-                }
-            }
-
-            public void AppendCollectionItemSeparator(bool isFirst, bool inline)
-            {
-                if (isFirst)
-                {
-                    if (inline)
-                    {
-                        Append(' ');
-                    }
-                    else
-                    {
-                        AppendLine();
-                    }
-                }
-                else
-                {
-                    if (inline)
-                    {
-                        Append(", ");
-                    }
-                    else
-                    {
-                        Append(',');
-                        AppendLine();
-                    }
-                }
-
-                if (!inline)
-                {
-                    Append(_options.MemberIndentation);
-                }
-            }
-
-            internal void AppendInfiniteRecursionMarker()
-            {
-                AppendGroupOpening();
-                AppendCollectionItemSeparator(isFirst: true, inline: true);
-                Append(_options.Ellipsis);
-                AppendGroupClosing(inline: true);
-            }
-
-            public override string ToString()
-            {
-                return _sb.ToString();
-            }
-        }
-
-        #endregion
-
-        #region Language Specific Formatting
-
-        /// <summary>
-        /// String that describes "void" return type in the language.
-        /// </summary>
-        internal abstract object VoidDisplayString { get; }
-
-        /// <summary>
-        /// String that describes "null" literal in the language.
-        /// </summary>
-        internal abstract string NullLiteral { get; }
-
-        internal abstract string FormatLiteral(bool value);
-        internal abstract string FormatLiteral(string value, bool quote, bool useHexadecimalNumbers = false);
-        internal abstract string FormatLiteral(char value, bool quote, bool includeCodePoints = false, bool useHexadecimalNumbers = false);
-        internal abstract string FormatLiteral(sbyte value, bool useHexadecimalNumbers = false);
-        internal abstract string FormatLiteral(byte value, bool useHexadecimalNumbers = false);
-        internal abstract string FormatLiteral(short value, bool useHexadecimalNumbers = false);
-        internal abstract string FormatLiteral(ushort value, bool useHexadecimalNumbers = false);
-        internal abstract string FormatLiteral(int value, bool useHexadecimalNumbers = false);
-        internal abstract string FormatLiteral(uint value, bool useHexadecimalNumbers = false);
-        internal abstract string FormatLiteral(long value, bool useHexadecimalNumbers = false);
-        internal abstract string FormatLiteral(ulong value, bool useHexadecimalNumbers = false);
-        internal abstract string FormatLiteral(double value);
-        internal abstract string FormatLiteral(float value);
-        internal abstract string FormatLiteral(decimal value);
-        internal abstract string FormatLiteral(DateTime value);
-
-        // TODO (tomat): Use DebuggerDisplay.Type if specified?
-        internal abstract string FormatGeneratedTypeName(Type type);
-        internal abstract string FormatMemberName(MemberInfo member);
-        internal abstract string GetPrimitiveTypeName(SpecialType type);
-
-        /// <summary>
-        /// Returns a method signature display string. Used to display stack frames.
-        /// </summary>
-        /// <returns>Null if the method is a compiler generated method that shouldn't be displayed to the user.</returns>
-        internal virtual string FormatMethodSignature(MethodBase method)
-        {
-            // TODO: https://github.com/dotnet/roslyn/issues/5250
-
-            if (method.Name.IndexOfAny(s_generatedNameChars) >= 0 ||
-                method.DeclaringType.Name.IndexOfAny(s_generatedNameChars) >= 0 ||
-                method.GetCustomAttributes<DebuggerHiddenAttribute>().Any() ||
-                method.DeclaringType.GetTypeInfo().GetCustomAttributes<DebuggerHiddenAttribute>().Any())
-            {
-                return null;
-            }
-
-            return $"{method.DeclaringType.ToString()}.{method.Name}({string.Join(", ", method.GetParameters().Select(p => p.ToString()))})";
-        }
-
-        private static readonly char[] s_generatedNameChars = { '$', '<' };
-
-        internal abstract string GenericParameterOpening { get; }
-        internal abstract string GenericParameterClosing { get; }
-
-        /// <summary>
-        /// Formats an array type name (vector or multidimensional).
-        /// </summary>
-        internal abstract string FormatArrayTypeName(Type arrayType, Array arrayOpt, ObjectFormattingOptions options);
-
-        /// <summary>
-        /// Returns true if the member shouldn't be displayed (e.g. it's a compiler generated field).
-        /// </summary>
-        internal virtual bool IsHiddenMember(MemberInfo member) => false;
-
-        internal static CultureInfo UIFormatCulture => CultureInfo.CurrentUICulture;
-
-        internal static ObjectDisplayOptions GetObjectDisplayOptions(bool useHexadecimalNumbers)
-        {
-            return useHexadecimalNumbers
-                ? ObjectDisplayOptions.UseHexadecimalNumbers
-                : ObjectDisplayOptions.None;
-        }
-
-        /// <summary>
-        /// Returns null if the type is not considered primitive in the target language.
-        /// </summary>
-        private string FormatPrimitive(object obj, bool quoteStrings, bool includeCodePoints, bool useHexadecimalNumbers)
-        {
-            if (ReferenceEquals(obj, s_voidValue))
-            {
-                return string.Empty;
-            }
-
-            if (obj == null)
-            {
-                return NullLiteral;
-            }
-
-            var type = obj.GetType();
-
-            if (type.GetTypeInfo().IsEnum)
-            {
-                return obj.ToString();
-            }
-
-            switch (GetPrimitiveSpecialType(type))
-            {
-                case SpecialType.System_Int32:
-                    return FormatLiteral((int)obj, useHexadecimalNumbers);
-
-                case SpecialType.System_String:
-                    return FormatLiteral((string)obj, quoteStrings, useHexadecimalNumbers);
-
-                case SpecialType.System_Boolean:
-                    return FormatLiteral((bool)obj);
-
-                case SpecialType.System_Char:
-                    return FormatLiteral((char)obj, quoteStrings, includeCodePoints, useHexadecimalNumbers);
-
-                case SpecialType.System_Int64:
-                    return FormatLiteral((long)obj, useHexadecimalNumbers);
-
-                case SpecialType.System_Double:
-                    return FormatLiteral((double)obj);
-
-                case SpecialType.System_Byte:
-                    return FormatLiteral((byte)obj, useHexadecimalNumbers);
-
-                case SpecialType.System_Decimal:
-                    return FormatLiteral((decimal)obj);
-
-                case SpecialType.System_UInt32:
-                    return FormatLiteral((uint)obj, useHexadecimalNumbers);
-
-                case SpecialType.System_UInt64:
-                    return FormatLiteral((ulong)obj, useHexadecimalNumbers);
-
-                case SpecialType.System_Single:
-                    return FormatLiteral((float)obj);
-
-                case SpecialType.System_Int16:
-                    return FormatLiteral((short)obj, useHexadecimalNumbers);
-
-                case SpecialType.System_UInt16:
-                    return FormatLiteral((ushort)obj, useHexadecimalNumbers);
-
-                case SpecialType.System_DateTime:
-                    return FormatLiteral((DateTime)obj);
-
-                case SpecialType.System_SByte:
-                    return FormatLiteral((sbyte)obj, useHexadecimalNumbers);
-
-                case SpecialType.System_Object:
-                case SpecialType.System_Void:
-                case SpecialType.None:
-                    return null;
-
-                default:
-                    throw ExceptionUtilities.Unreachable;
-            }
-        }
-
-        internal static SpecialType GetPrimitiveSpecialType(Type type)
-        {
-            Debug.Assert(type != null);
-
-            if (type == typeof(int))
-            {
-                return SpecialType.System_Int32;
-            }
-
-            if (type == typeof(string))
-            {
-                return SpecialType.System_String;
-            }
-
-            if (type == typeof(bool))
-            {
-                return SpecialType.System_Boolean;
-            }
-
-            if (type == typeof(char))
-            {
-                return SpecialType.System_Char;
-            }
-
-            if (type == typeof(long))
-            {
-                return SpecialType.System_Int64;
-            }
-
-            if (type == typeof(double))
-            {
-                return SpecialType.System_Double;
-            }
-
-            if (type == typeof(byte))
-            {
-                return SpecialType.System_Byte;
-            }
-
-            if (type == typeof(decimal))
-            {
-                return SpecialType.System_Decimal;
-            }
-
-            if (type == typeof(uint))
-            {
-                return SpecialType.System_UInt32;
-            }
-
-            if (type == typeof(ulong))
-            {
-                return SpecialType.System_UInt64;
-            }
-
-            if (type == typeof(float))
-            {
-                return SpecialType.System_Single;
-            }
-
-            if (type == typeof(short))
-            {
-                return SpecialType.System_Int16;
-            }
-
-            if (type == typeof(ushort))
-            {
-                return SpecialType.System_UInt16;
-            }
-
-            if (type == typeof(DateTime))
-            {
-                return SpecialType.System_DateTime;
-            }
-
-            if (type == typeof(sbyte))
-            {
-                return SpecialType.System_SByte;
-            }
-
-            if (type == typeof(object))
-            {
-                return SpecialType.System_Object;
-            }
-
-            if (type == typeof(void))
-            {
-                return SpecialType.System_Void;
-            }
-
-            return SpecialType.None;
-        }
-
-        internal string FormatTypeName(Type type, ObjectFormattingOptions options)
-        {
-            string result = GetPrimitiveTypeName(GetPrimitiveSpecialType(type));
-            if (result != null)
-            {
-                return result;
-            }
-
-            result = FormatGeneratedTypeName(type);
-            if (result != null)
-            {
-                return result;
-            }
-
-            if (type.IsArray)
-            {
-                return FormatArrayTypeName(type, arrayOpt: null, options: options);
-            }
-
-            var typeInfo = type.GetTypeInfo();
-            if (typeInfo.IsGenericType)
-            {
-                return FormatGenericTypeName(typeInfo, options);
-            }
-
-            if (typeInfo.DeclaringType != null)
-            {
-                return typeInfo.Name.Replace('+', '.');
-            }
-
-            return typeInfo.Name;
-        }
-
-        private string FormatGenericTypeName(TypeInfo typeInfo, ObjectFormattingOptions options)
-        {
-            var pooledBuilder = PooledStringBuilder.GetInstance();
-            var builder = pooledBuilder.Builder;
-
-            // consolidated generic arguments (includes arguments of all declaring types):
-            Type[] genericArguments = typeInfo.GenericTypeArguments;
-
-            if (typeInfo.DeclaringType != null)
-            {
-                var nestedTypes = ArrayBuilder<TypeInfo>.GetInstance();
-                do
-                {
-                    nestedTypes.Add(typeInfo);
-                    typeInfo = typeInfo.DeclaringType?.GetTypeInfo();
-                }
-                while (typeInfo != null);
-
-                int typeArgumentIndex = 0;
-                for (int i = nestedTypes.Count - 1; i >= 0; i--)
-                {
-                    AppendTypeInstantiation(builder, nestedTypes[i], genericArguments, ref typeArgumentIndex, options);
-                    if (i > 0)
-                    {
-                        builder.Append('.');
-                    }
-                }
-
-                nestedTypes.Free();
-            }
-            else
-            {
-                int typeArgumentIndex = 0;
-                AppendTypeInstantiation(builder, typeInfo, genericArguments, ref typeArgumentIndex, options);
-            }
-
-            return pooledBuilder.ToStringAndFree();
-        }
-
-        private void AppendTypeInstantiation(StringBuilder builder, TypeInfo typeInfo, Type[] genericArguments, ref int genericArgIndex, ObjectFormattingOptions options)
-        {
-            // generic arguments of all the outer types and the current type;
-            int currentArgCount = (typeInfo.IsGenericTypeDefinition ? typeInfo.GenericTypeParameters.Length : typeInfo.GenericTypeArguments.Length) - genericArgIndex;
-
-            if (currentArgCount > 0)
-            {
-                string name = typeInfo.Name;
-
-                int backtick = name.IndexOf('`');
-                if (backtick > 0)
-                {
-                    builder.Append(name.Substring(0, backtick));
-                }
-                else
-                {
-                    builder.Append(name);
-                }
-
-                builder.Append(GenericParameterOpening);
-
-                for (int i = 0; i < currentArgCount; i++)
-                {
-                    if (i > 0)
-                    {
-                        builder.Append(", ");
-                    }
-                    builder.Append(FormatTypeName(genericArguments[genericArgIndex++], options));
-                }
-
-                builder.Append(GenericParameterClosing);
-            }
-            else
-            {
-                builder.Append(typeInfo.Name);
-            }
-        }
-=======
         public abstract string FormatObject(object obj, PrintOptions options);
->>>>>>> af583b57
 
         public abstract string FormatUnhandledException(Exception e);
     }
