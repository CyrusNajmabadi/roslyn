--- conflicted
+++ resolved
@@ -38,12 +38,8 @@
     <PackageReference Include="Microsoft.VisualStudio.Internal.MicroBuild.VisualStudio" Version="$(MicroBuildVersion)" PrivateAssets="all" />
     <PackageReference Include="Microsoft.NETFramework.ReferenceAssemblies" Version="1.0.2" PrivateAssets="all" />
     <PackageReference Include="Microsoft.SourceLink.GitHub" Version="1.1.1" PrivateAssets="all" />
-<<<<<<< HEAD
     <!-- <PackageReference Include="Microsoft.SourceLink.AzureRepos.Git" Version="1.0.0" PrivateAssets="All" /> -->
-    <PackageReference Include="Nerdbank.GitVersioning" Version="3.5.73-alpha" PrivateAssets="all" />
-=======
     <PackageReference Include="Nerdbank.GitVersioning" Version="3.5.85-alpha" PrivateAssets="all" />
->>>>>>> 19f3563c
     <PackageReference Include="Nullable" Version="1.3.0" PrivateAssets="all" />
     <!-- Use the Unstable package ID so that update tools will help us keep it current even though it seems to be ever-unstable lately. -->
     <PackageReference Include="StyleCop.Analyzers.Unstable" Version="1.2.0.406" PrivateAssets="all" />
