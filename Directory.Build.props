<Project>
  <PropertyGroup>
    <Configuration Condition=" '$(Configuration)' == '' ">Debug</Configuration>
    <RepoRootPath>$(MSBuildThisFileDirectory)</RepoRootPath>
    <BaseIntermediateOutputPath>$(RepoRootPath)obj\$([MSBuild]::MakeRelative($(RepoRootPath), $(MSBuildProjectDirectory)))\</BaseIntermediateOutputPath>
    <BaseOutputPath Condition=" '$(BaseOutputPath)' == '' ">$(RepoRootPath)bin\$(MSBuildProjectName)\</BaseOutputPath>
    <PackageOutputPath>$(RepoRootPath)bin\Packages\$(Configuration)\NuGet\</PackageOutputPath>
    <LangVersion>10.0</LangVersion>
    <Nullable>enable</Nullable>
    <ImplicitUsings>enable</ImplicitUsings>
    <AnalysisLevel>latest</AnalysisLevel>
    <EnforceCodeStyleInBuild>true</EnforceCodeStyleInBuild>
    <GenerateDocumentationFile>true</GenerateDocumentationFile>
    <ProduceReferenceAssembly>true</ProduceReferenceAssembly>

    <!-- https://github.com/dotnet/msbuild/blob/main/documentation/ProjectReference-Protocol.md#setplatform-negotiation -->
    <EnableDynamicPlatformResolution>true</EnableDynamicPlatformResolution>

    <!-- Opt in till https://github.com/NuGet/Home/issues/9803 makes this the default. -->
    <RestoreUseStaticGraphEvaluation>true</RestoreUseStaticGraphEvaluation>

    <!-- This entire repo has just one version.json file, so compute the version once and share with all projects in a large build. -->
    <GitVersionBaseDirectory>$(MSBuildThisFileDirectory)</GitVersionBaseDirectory>

    <!-- Local builds should embed PDBs so we never lose them when a subsequent build occurs. -->
    <DebugType Condition=" '$(CI)' != 'true' and '$(TF_BUILD)' != 'true' ">embedded</DebugType>

    <Company>Microsoft</Company>
    <Authors>Microsoft</Authors>
    <Copyright>© Microsoft Corporation. All rights reserved.</Copyright>
    <PackageLicenseExpression>MIT</PackageLicenseExpression>
    <PublishRepositoryUrl>true</PublishRepositoryUrl>
    <EmbedUntrackedSources>true</EmbedUntrackedSources>
    <IncludeSymbols Condition=" '$(DebugType)' != 'embedded' ">true</IncludeSymbols>
    <SymbolPackageFormat>snupkg</SymbolPackageFormat>

    <MicroBuildVersion>2.0.87</MicroBuildVersion>
  </PropertyGroup>

  <ItemGroup>
<<<<<<< HEAD
    <PackageReference Include="Microsoft.VisualStudio.Internal.MicroBuild.VisualStudio" Version="$(MicroBuildVersion)" PrivateAssets="all" />
    <PackageReference Include="Microsoft.SourceLink.GitHub" Version="1.1.1" PrivateAssets="all" />
    <!-- <PackageReference Include="Microsoft.SourceLink.AzureRepos.Git" Version="1.0.0" PrivateAssets="All" /> -->
    <PackageReference Include="Nerdbank.GitVersioning" Version="3.5.119" PrivateAssets="all" />
    <PackageReference Include="Nullable" Version="1.3.1" PrivateAssets="all" />
    <!-- Use the Unstable package ID so that update tools will help us keep it current even though it seems to be ever-unstable lately. -->
    <PackageReference Include="StyleCop.Analyzers.Unstable" Version="1.2.0.435" PrivateAssets="all" />
    <PackageReference Include="CSharpIsNullAnalyzer" Version="0.1.329" PrivateAssets="all" />
    <PackageReference Include="DotNetAnalyzers.DocumentationAnalyzers" Version="1.0.0-beta.59" PrivateAssets="all" />
  </ItemGroup>

  <ItemGroup>
    <None Include="$(RepoRootPath)obj/NOTICE" Pack="true" PackagePath="" Visible="false" Condition=" Exists('$(RepoRootPath)obj/NOTICE') " />
  </ItemGroup>

  <ItemGroup>
=======
>>>>>>> 1d88e4f0
    <AdditionalFiles Include="$(MSBuildThisFileDirectory)stylecop.json" Link="stylecop.json" />
  </ItemGroup>

  <ItemDefinitionGroup>
    <!-- We always want MSBuild properties generated that point at the restored location of each package. -->
    <PackageReference GeneratePathProperty="true" />
  </ItemDefinitionGroup>

  <Target Name="PrepareReleaseNotes" BeforeTargets="GenerateNuspec" DependsOnTargets="GetBuildVersion">
    <PropertyGroup>
      <!-- TEMPLATE USER: replace the ORG/REPO (or entire link) below and uncomment. -->
      <!-- <PackageReleaseNotes>https://github.com/ORG/REPO/releases/tag/v$(Version)</PackageReleaseNotes> -->
    </PropertyGroup>
  </Target>

  <PropertyGroup Condition="'$(IsWpfTempProject)' == ''">
    <IsWpfTempProject>false</IsWpfTempProject>
    <IsWpfTempProject Condition="$(MSBuildProjectName.EndsWith('_wpftmp'))">true</IsWpfTempProject>
  </PropertyGroup>

  <!--
    Inspired by https://github.com/dotnet/arcade/blob/cbfa29d4e859622ada3d226f90f103f659665d31/src/Microsoft.DotNet.Arcade.Sdk/tools/Workarounds.props#L14-L31
    WPF temp-projects do not import .props and .targets files from NuGet packages.
    (see https://github.com/dotnet/sourcelink/issues/91).

    Property _TargetAssemblyProjectName is set by GenerateTemporaryTargetAssembly task.
    Disable Source Link and Xliff in WPF temp projects to avoid generating non-deterministic file names to obj dir.
    The project name is non-deterministic and is included in the Source Link json file name and xlf directory names.
    It's also not necessary to generate these assets.
  -->
  <PropertyGroup Condition="'$(IsWpfTempProject)' == 'true'">
    <_WpfTempProjectNuGetFilePathNoExt>$(BaseIntermediateOutputPath)..\$(_TargetAssemblyProjectName)\$(_TargetAssemblyProjectName)$(MSBuildProjectExtension).nuget.g</_WpfTempProjectNuGetFilePathNoExt>

    <EnableSourceLink>false</EnableSourceLink>
    <EmbedUntrackedSources>false</EmbedUntrackedSources>
    <DeterministicSourcePaths>false</DeterministicSourcePaths>
    <EnableXlfLocalization>false</EnableXlfLocalization>
  </PropertyGroup>

  <!-- Workaround https://github.com/dotnet/wpf/issues/810 -->
  <Import Project="$(_WpfTempProjectNuGetFilePathNoExt).props" Condition="'$(_WpfTempProjectNuGetFilePathNoExt)' != '' and Exists('$(_WpfTempProjectNuGetFilePathNoExt).props')"/>
</Project><|MERGE_RESOLUTION|>--- conflicted
+++ resolved
@@ -33,30 +33,13 @@
     <EmbedUntrackedSources>true</EmbedUntrackedSources>
     <IncludeSymbols Condition=" '$(DebugType)' != 'embedded' ">true</IncludeSymbols>
     <SymbolPackageFormat>snupkg</SymbolPackageFormat>
-
-    <MicroBuildVersion>2.0.87</MicroBuildVersion>
   </PropertyGroup>
-
-  <ItemGroup>
-<<<<<<< HEAD
-    <PackageReference Include="Microsoft.VisualStudio.Internal.MicroBuild.VisualStudio" Version="$(MicroBuildVersion)" PrivateAssets="all" />
-    <PackageReference Include="Microsoft.SourceLink.GitHub" Version="1.1.1" PrivateAssets="all" />
-    <!-- <PackageReference Include="Microsoft.SourceLink.AzureRepos.Git" Version="1.0.0" PrivateAssets="All" /> -->
-    <PackageReference Include="Nerdbank.GitVersioning" Version="3.5.119" PrivateAssets="all" />
-    <PackageReference Include="Nullable" Version="1.3.1" PrivateAssets="all" />
-    <!-- Use the Unstable package ID so that update tools will help us keep it current even though it seems to be ever-unstable lately. -->
-    <PackageReference Include="StyleCop.Analyzers.Unstable" Version="1.2.0.435" PrivateAssets="all" />
-    <PackageReference Include="CSharpIsNullAnalyzer" Version="0.1.329" PrivateAssets="all" />
-    <PackageReference Include="DotNetAnalyzers.DocumentationAnalyzers" Version="1.0.0-beta.59" PrivateAssets="all" />
-  </ItemGroup>
 
   <ItemGroup>
     <None Include="$(RepoRootPath)obj/NOTICE" Pack="true" PackagePath="" Visible="false" Condition=" Exists('$(RepoRootPath)obj/NOTICE') " />
   </ItemGroup>
 
   <ItemGroup>
-=======
->>>>>>> 1d88e4f0
     <AdditionalFiles Include="$(MSBuildThisFileDirectory)stylecop.json" Link="stylecop.json" />
   </ItemGroup>
 
