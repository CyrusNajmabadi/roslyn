{
  "sdk": {
<<<<<<< HEAD
    "version": "6.0.100-preview.4.21255.9"
=======
    "version": "6.0.100-preview.6.21355.2",
    "allowPrerelease": true,
    "rollForward": "major"
>>>>>>> 2d8ba867
  },
  "tools": {
    "dotnet": "6.0.100-preview.6.21355.2",
    "vs": {
      "version": "16.10"
    },
    "xcopy-msbuild": "16.10.0-preview2"
  },
  "msbuild-sdks": {
    "Microsoft.DotNet.Arcade.Sdk": "6.0.0-beta.21373.11",
    "Microsoft.DotNet.Helix.Sdk": "6.0.0-beta.21373.11"
  }
}<|MERGE_RESOLUTION|>--- conflicted
+++ resolved
@@ -1,12 +1,6 @@
 {
   "sdk": {
-<<<<<<< HEAD
-    "version": "6.0.100-preview.4.21255.9"
-=======
-    "version": "6.0.100-preview.6.21355.2",
-    "allowPrerelease": true,
-    "rollForward": "major"
->>>>>>> 2d8ba867
+    "version": "6.0.100-preview.6.21355.2"
   },
   "tools": {
     "dotnet": "6.0.100-preview.6.21355.2",
