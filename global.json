{
  "sdk": {
    "version": "8.0.100-preview.1.23115.2",
    "allowPrerelease": false,
    "rollForward": "latestPatch"
  },
  "tools": {
    "dotnet": "8.0.100-preview.1.23115.2",
    "vs": {
      "version": "17.4.1"
    },
    "xcopy-msbuild": "17.4.1"
  },
  "msbuild-sdks": {
<<<<<<< HEAD
    "Microsoft.DotNet.Arcade.Sdk": "7.0.0-beta.23281.4",
    "Microsoft.DotNet.Helix.Sdk": "7.0.0-beta.23281.4"
=======
    "Microsoft.DotNet.Arcade.Sdk": "8.0.0-beta.23168.1",
    "Microsoft.DotNet.Helix.Sdk": "8.0.0-beta.23168.1"
>>>>>>> 5db00029
  }
}<|MERGE_RESOLUTION|>--- conflicted
+++ resolved
@@ -12,12 +12,7 @@
     "xcopy-msbuild": "17.4.1"
   },
   "msbuild-sdks": {
-<<<<<<< HEAD
-    "Microsoft.DotNet.Arcade.Sdk": "7.0.0-beta.23281.4",
-    "Microsoft.DotNet.Helix.Sdk": "7.0.0-beta.23281.4"
-=======
     "Microsoft.DotNet.Arcade.Sdk": "8.0.0-beta.23168.1",
     "Microsoft.DotNet.Helix.Sdk": "8.0.0-beta.23168.1"
->>>>>>> 5db00029
   }
 }