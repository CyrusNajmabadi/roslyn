--- conflicted
+++ resolved
@@ -11,43 +11,30 @@
 - script: dotnet build -t:build,pack --no-restore -c $(BuildConfiguration) -warnAsError -warnNotAsError:NU1901,NU1902,NU1903,NU1904 /bl:"$(Build.ArtifactStagingDirectory)/build_logs/build.binlog"
   displayName: 🛠 dotnet build
 
-<<<<<<< HEAD
 - ${{ if not(parameters.IsOptProf) }}:
-  - powershell: azure-pipelines/dotnet-test-cloud.ps1 -Configuration $(BuildConfiguration) -Agent $(Agent.JobName) -PublishResults
+  - powershell: tools/dotnet-test-cloud.ps1 -Configuration $(BuildConfiguration) -Agent $(Agent.JobName) -PublishResults
     displayName: 🧪 dotnet test
     condition: and(succeeded(), ${{ parameters.RunTests }})
 
 - ${{ if parameters.IsOptProf }}:
   - script: dotnet pack src\VSInsertionMetadata -c $(BuildConfiguration) -warnaserror /bl:"$(Build.ArtifactStagingDirectory)/build_logs/VSInsertion-Pack.binlog"
     displayName: 🔧 dotnet pack VSInsertionMetadata
-=======
-- powershell: tools/dotnet-test-cloud.ps1 -Configuration $(BuildConfiguration) -Agent $(Agent.JobName) -PublishResults
-  displayName: 🧪 dotnet test
-  condition: and(succeeded(), ${{ parameters.RunTests }})
->>>>>>> 4558ad03
 
 - powershell: tools/variables/_define.ps1
   failOnStderr: true
   displayName: ⚙ Update pipeline variables based on build outputs
   condition: succeededOrFailed()
 
-<<<<<<< HEAD
 - ${{ if parameters.Is1ESPT }}:
-  - powershell: azure-pipelines/artifacts/_pipelines.ps1 -StageOnly -AvoidSymbolicLinks -ArtifactNameSuffix "-$(Agent.JobName)" -Verbose
+  - powershell: azure-pipelines/publish_artifacts.ps1 -StageOnly -AvoidSymbolicLinks -ArtifactNameSuffix "-$(Agent.JobName)" -Verbose
     failOnStderr: true
     displayName: 📢 Stage artifacts
     condition: succeededOrFailed()
 - ${{ else }}:
-  - powershell: azure-pipelines/artifacts/_pipelines.ps1 -ArtifactNameSuffix "-$(Agent.JobName)" -Verbose
+  - powershell: azure-pipelines/publish_artifacts.ps1 -ArtifactNameSuffix "-$(Agent.JobName)" -Verbose
     failOnStderr: true
     displayName: 📢 Publish artifacts
     condition: succeededOrFailed()
-=======
-- powershell: azure-pipelines/publish_artifacts.ps1 -ArtifactNameSuffix "-$(Agent.JobName)" -Verbose
-  failOnStderr: true
-  displayName: 📢 Publish artifacts
-  condition: succeededOrFailed()
->>>>>>> 4558ad03
 
 - ${{ if and(ne(variables['codecov_token'], ''), parameters.RunTests) }}:
   - powershell: |
