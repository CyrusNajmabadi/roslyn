--- conflicted
+++ resolved
@@ -36,11 +36,7 @@
 
     $Path = Resolve-Path $Path
     Write-Host "Replacing tokens in `"$Path`""
-<<<<<<< HEAD
-    $content = Get-Content -Encoding UTF8 -Path $Path | Out-String
-=======
-    $content = Get-Content -LiteralPath $Path | Out-String
->>>>>>> 4558ad03
+    $content = Get-Content -Encoding UTF8 -LiteralPath $Path | Out-String
     $Replacements.GetEnumerator() |% {
         $modifiedContent = $content -replace $_.Key,$_.Value
         if ($modifiedContent -eq $content) {
@@ -171,16 +167,16 @@
     }
     Replace-Placeholders -Path "azure-pipelines/BuildStageVariables.yml" -Replacements $YmlReplacements
 
-    Replace-Placeholders -Path "azure-pipelines/variables/InsertVersionsValues.ps1" -Replacements @{
+    Replace-Placeholders -Path "tools/variables/InsertVersionsValues.ps1" -Replacements @{
         'LibraryName' = $LibraryName;
         'LibraryNoDots' = $LibraryName.Replace('.','');
     }
 
-    Replace-Placeholders -Path "azure-pipelines/variables/InsertJsonValues.ps1" -Replacements @{
-        'LibraryName' = $LibraryName;
-    }
-
-    Replace-Placeholders -Path "azure-pipelines/variables/SymbolsFeatureName.ps1" -Replacements @{
+    Replace-Placeholders -Path "tools/variables/InsertJsonValues.ps1" -Replacements @{
+        'LibraryName' = $LibraryName;
+    }
+
+    Replace-Placeholders -Path "tools/variables/SymbolsFeatureName.ps1" -Replacements @{
         'LibraryName' = $LibraryName;
     }
 
