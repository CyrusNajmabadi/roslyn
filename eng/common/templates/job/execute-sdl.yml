--- conflicted
+++ resolved
@@ -51,20 +51,9 @@
       value: ${{ parameters.AzDOPipelineId }}
     - name: AzDOBuildId
       value: ${{ parameters.AzDOBuildId }}
-<<<<<<< HEAD
-    # The Guardian version specified in 'eng/common/sdl/packages.config'. This value must be kept in
-    # sync with the packages.config file.
-    - name: DefaultGuardianVersion
-      value: 0.53.3
-    - name: GuardianVersion
-      value: ${{ coalesce(parameters.overrideGuardianVersion, '$(DefaultGuardianVersion)') }}
-    - name: GuardianPackagesConfigFile
-      value: $(Build.SourcesDirectory)\eng\common\sdl\packages.config
-=======
     - template: /eng/common/templates/variables/sdl-variables.yml
     - name: GuardianVersion
       value: ${{ coalesce(parameters.overrideGuardianVersion, '$(DefaultGuardianVersion)') }}
->>>>>>> 67d940c4
   pool:
     vmImage: windows-2019
   steps:
@@ -129,64 +118,6 @@
         -InputPath $(Build.ArtifactStagingDirectory)\artifacts
         -ExtractPath $(Build.ArtifactStagingDirectory)\artifacts
       displayName: Extract Archive Artifacts
-<<<<<<< HEAD
-      continueOnError: ${{ parameters.sdlContinueOnError }}
-  
-  - ${{ if ne(parameters.overrideGuardianVersion, '') }}:
-    - powershell: |
-        $content = Get-Content $(GuardianPackagesConfigFile)
-
-        Write-Host "packages.config content was:`n$content"
-
-        $content = $content.Replace('$(DefaultGuardianVersion)', '$(GuardianVersion)')
-        $content | Set-Content $(GuardianPackagesConfigFile)
-
-        Write-Host "packages.config content updated to:`n$content"
-      displayName: Use overridden Guardian version ${{ parameters.overrideGuardianVersion }}
-
-  - task: NuGetToolInstaller@1
-    displayName: 'Install NuGet.exe'
-  - task: NuGetCommand@2
-    displayName: 'Install Guardian'
-    inputs:
-      restoreSolution: $(Build.SourcesDirectory)\eng\common\sdl\packages.config
-      feedsToUse: config
-      nugetConfigPath: $(Build.SourcesDirectory)\eng\common\sdl\NuGet.config
-      externalFeedCredentials: GuardianConnect
-      restoreDirectory: $(Build.SourcesDirectory)\.packages
-
-  - ${{ if ne(parameters.overrideParameters, '') }}:
-    - powershell: ${{ parameters.executeAllSdlToolsScript }} ${{ parameters.overrideParameters }}
-      displayName: Execute SDL
-      continueOnError: ${{ parameters.sdlContinueOnError }}
-  - ${{ if eq(parameters.overrideParameters, '') }}:
-    - powershell: ${{ parameters.executeAllSdlToolsScript }}
-        -GuardianPackageName Microsoft.Guardian.Cli.$(GuardianVersion)
-        -NugetPackageDirectory $(Build.SourcesDirectory)\.packages
-        -AzureDevOpsAccessToken $(dn-bot-dotnet-build-rw-code-rw)
-        ${{ parameters.additionalParameters }}
-      displayName: Execute SDL
-      continueOnError: ${{ parameters.sdlContinueOnError }}
-
-  - ${{ if ne(parameters.publishGuardianDirectoryToPipeline, 'false') }}:
-    # We want to publish the Guardian results and configuration for easy diagnosis. However, the
-    # '.gdn' dir is a mix of configuration, results, extracted dependencies, and Guardian default
-    # tooling files. Some of these files are large and aren't useful during an investigation, so
-    # exclude them by simply deleting them before publishing. (As of writing, there is no documented
-    # way to selectively exclude a dir from the pipeline artifact publish task.)
-    - task: DeleteFiles@1
-      displayName: Delete Guardian dependencies to avoid uploading
-      inputs:
-        SourceFolder: $(Agent.BuildDirectory)/.gdn
-        Contents: |
-          c
-          i
-      condition: succeededOrFailed()
-    - publish: $(Agent.BuildDirectory)/.gdn
-      artifact: GuardianConfiguration
-      displayName: Publish GuardianConfiguration
-      condition: succeededOrFailed()
-=======
       continueOnError: ${{ parameters.sdlContinueOnError }}
   
   - template: /eng/common/templates/steps/execute-sdl.yml
@@ -196,5 +127,4 @@
       overrideParameters: ${{ parameters.overrideParameters }}
       additionalParameters: ${{ parameters.additionalParameters }}
       publishGuardianDirectoryToPipeline: ${{ parameters.publishGuardianDirectoryToPipeline }}
-      sdlContinueOnError: ${{ parameters.sdlContinueOnError }}
->>>>>>> 67d940c4
+      sdlContinueOnError: ${{ parameters.sdlContinueOnError }}