--- conflicted
+++ resolved
@@ -23,28 +23,11 @@
   enablePublishBuildArtifacts: false
   enablePublishBuildAssets: false
   enablePublishTestResults: false
-<<<<<<< HEAD
   enablePublishUsingPipelines: false
   disableComponentGovernance: false
   mergeTestResults: false
   testRunTitle: ''
   testResultsFormat: ''
-=======
-
-  # Optional: enable sending telemetry
-  enableTelemetry: false
-
-  # Options: Don't run CG
-  disableComponentGovernance: false
-
-  # Optional: define the helix repo for telemetry (example: 'dotnet/arcade')
-  helixRepo: ''
-
-  # Optional: define the helix type for telemetry (example: 'build/product/')
-  helixType: ''
-
-  # Required: name of the job
->>>>>>> 57c2c166
   name: ''
   preSteps: []
   runAsPublic: false
@@ -98,7 +81,7 @@
     - ${{ if ne(variable.name, '') }}:
       - name: ${{ variable.name }}
         value: ${{ variable.value }}
-    
+
     # handle variable groups
     - ${{ if ne(variable.group, '') }}:
       - group: ${{ variable.group }}
@@ -123,13 +106,8 @@
     - ${{ each preStep in parameters.preSteps }}:
       - ${{ preStep }}
 
-<<<<<<< HEAD
   - ${{ if and(eq(parameters.runAsPublic, 'false'), ne(variables['System.TeamProject'], 'public'), notin(variables['Build.Reason'], 'PullRequest')) }}:
     - ${{ if eq(parameters.enableMicrobuild, 'true') }}:
-=======
-  - ${{ if eq(parameters.enableMicrobuild, 'true') }}:
-    - ${{ if and(eq(parameters.runAsPublic, 'false'), ne(variables['System.TeamProject'], 'public'), notin(variables['Build.Reason'], 'PullRequest')) }}:
->>>>>>> 57c2c166
       - task: MicroBuildSigningPlugin@3
         displayName: Install MicroBuild plugin
         inputs:
@@ -154,7 +132,6 @@
   - ${{ each step in parameters.steps }}:
     - ${{ step }}
 
-<<<<<<< HEAD
   - ${{ if eq(parameters.enableRichCodeNavigation, true) }}:
     - task: RichCodeNavIndexer@0
       displayName: RichCodeNav Upload
@@ -164,8 +141,6 @@
         richNavLogOutputDirectory: $(Build.SourcesDirectory)/artifacts/bin
       continueOnError: true
 
-=======
->>>>>>> 57c2c166
   - ${{ if and(eq(parameters.runAsPublic, 'false'), ne(variables['System.TeamProject'], 'public'), notin(variables['Build.Reason'], 'PullRequest'), ne(parameters.disableComponentGovernance, 'true')) }}:
       - task: ComponentGovernanceComponentDetection@0
         continueOnError: true
@@ -173,7 +148,7 @@
   - ${{ if eq(parameters.enableMicrobuild, 'true') }}:
     - ${{ if and(eq(parameters.runAsPublic, 'false'), ne(variables['System.TeamProject'], 'public'), notin(variables['Build.Reason'], 'PullRequest')) }}:
       - task: MicroBuildCleanup@1
-        displayName: Execute Microbuild cleanup tasks  
+        displayName: Execute Microbuild cleanup tasks
         condition: and(always(), in(variables['_SignType'], 'real', 'test'), eq(variables['Agent.Os'], 'Windows_NT'))
         continueOnError: ${{ parameters.continueOnError }}
         env:
@@ -208,7 +183,7 @@
         continueOnError: true
         condition: always()
     - ${{ if or(eq(parameters.artifacts.publish.manifests, 'true'), ne(parameters.artifacts.publish.manifests, '')) }}:
-      - ${{ if and(ne(parameters.enablePublishUsingPipelines, 'true'), eq(parameters.runAsPublic, 'false'), ne(variables['System.TeamProject'], 'public'), notin(variables['Build.Reason'], 'PullRequest')) }}:    
+      - ${{ if and(ne(parameters.enablePublishUsingPipelines, 'true'), eq(parameters.runAsPublic, 'false'), ne(variables['System.TeamProject'], 'public'), notin(variables['Build.Reason'], 'PullRequest')) }}:
         - task: CopyFiles@2
           displayName: Gather Asset Manifests
           inputs:
@@ -241,7 +216,7 @@
       displayName: Publish XUnit Test Results
       inputs:
         testResultsFormat: 'xUnit'
-        testResultsFiles: '*.xml' 
+        testResultsFiles: '*.xml'
         searchFolder: '$(Build.SourcesDirectory)/artifacts/TestResults/$(_BuildConfig)'
         testRunTitle: ${{ coalesce(parameters.testRunTitle, parameters.name, '$(System.JobName)') }}-xunit
         mergeTestResults: ${{ parameters.mergeTestResults }}
@@ -252,13 +227,13 @@
       displayName: Publish TRX Test Results
       inputs:
         testResultsFormat: 'VSTest'
-        testResultsFiles: '*.trx' 
+        testResultsFiles: '*.trx'
         searchFolder: '$(Build.SourcesDirectory)/artifacts/TestResults/$(_BuildConfig)'
         testRunTitle: ${{ coalesce(parameters.testRunTitle, parameters.name, '$(System.JobName)') }}-trx
         mergeTestResults: ${{ parameters.mergeTestResults }}
       continueOnError: true
       condition: always()
-    
+
   - ${{ if and(eq(parameters.enablePublishBuildAssets, true), ne(parameters.enablePublishUsingPipelines, 'true'), eq(parameters.runAsPublic, 'false'), ne(variables['System.TeamProject'], 'public'), notin(variables['Build.Reason'], 'PullRequest')) }}:
     - task: CopyFiles@2
       displayName: Gather Asset Manifests
