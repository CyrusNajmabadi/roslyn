--- conflicted
+++ resolved
@@ -4,11 +4,7 @@
   - group: DotNet-DotNetCli-Storage
   - group: DotNet-MSRC-Storage
   - group: Publish-Build-Assets
-<<<<<<< HEAD
-
-=======
     
->>>>>>> b6a3b5c0
   # .NET Core 3.1 Dev
   - name: PublicDevRelease_31_Channel_Id
     value: 128
@@ -53,13 +49,10 @@
   - name: NetCore_31_Blazor_Features_Channel_Id
     value: 531
 
-<<<<<<< HEAD
-=======
   # .NET Core Experimental
   - name: NetCore_Experimental_Channel_Id
     value: 562
 
->>>>>>> b6a3b5c0
   # Whether the build is internal or not
   - name: IsInternalBuild
     value: ${{ and(ne(variables['System.TeamProject'], 'public'), contains(variables['Build.SourceBranch'], 'internal')) }}
