--- conflicted
+++ resolved
@@ -405,11 +405,7 @@
   }
 
   # Exclude out the multi-targetted netcore app projects
-<<<<<<< HEAD
-  $dlls = $dlls | ?{ -not ($_.FullName -match ".*netcoreapp3.*") }
-=======
   $dlls = $dlls | ?{ -not ($_.FullName -match ".*netcoreapp.*") }
->>>>>>> 093ea477
   $dlls = $dlls | ?{ -not ($_.FullName -match ".*net5.0.*") }
 
   # Exclude out the ref assemblies
