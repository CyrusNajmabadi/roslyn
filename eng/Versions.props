--- conflicted
+++ resolved
@@ -10,13 +10,8 @@
     Roslyn version
   -->
   <PropertyGroup>
-<<<<<<< HEAD
-    <VersionPrefix>3.0.0</VersionPrefix>
-    <PreReleaseVersionLabel>beta4</PreReleaseVersionLabel>
-=======
     <VersionPrefix>3.1.0</VersionPrefix>
     <PreReleaseVersionLabel>beta1</PreReleaseVersionLabel>
->>>>>>> c2aa2289
     <SemanticVersioningV1>true</SemanticVersioningV1>
 
     <!-- 
