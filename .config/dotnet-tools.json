{
  "version": 1,
  "isRoot": true,
  "tools": {
    "powershell": {
<<<<<<< HEAD
      "version": "6.2.7",
=======
      "version": "7.5.0",
>>>>>>> abc143d7
      "commands": [
        "pwsh"
      ],
      "rollForward": false
    },
    "dotnet-coverage": {
      "version": "17.14.2",
      "commands": [
        "dotnet-coverage"
      ],
      "rollForward": false
    },
    "nbgv": {
      "version": "3.7.115",
      "commands": [
        "nbgv"
      ],
      "rollForward": false
    },
    "docfx": {
      "version": "2.78.3",
      "commands": [
        "docfx"
      ],
      "rollForward": false
    }
  }
}<|MERGE_RESOLUTION|>--- conflicted
+++ resolved
@@ -3,11 +3,7 @@
   "isRoot": true,
   "tools": {
     "powershell": {
-<<<<<<< HEAD
       "version": "6.2.7",
-=======
-      "version": "7.5.0",
->>>>>>> abc143d7
       "commands": [
         "pwsh"
       ],
